--- conflicted
+++ resolved
@@ -4,23 +4,6 @@
 
 on:
   workflow_dispatch:
-<<<<<<< HEAD
-    inputs:
-      name:
-        type: choice
-        description: Who to greet
-        options: 
-        - monalisa
-        - cschleiden
-      message:
-        required: true
-      use-emoji:
-        type: boolean
-        description: Include  emojis
-      environment:
-        type: environment
-=======
->>>>>>> c1a61e9d
   pull_request:
     types: [opened, reopened, synchronize, ready_for_review]
 
