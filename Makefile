#!make

# ------------------------------------------------------------------------------
# Makefile -- SIMS
# ------------------------------------------------------------------------------

-include .env

# Apply the contents of the .env to the terminal, so that the docker-compose file can use them in its builds
export $(shell sed 's/=.*//' .env)

.DEFAULT : help
.PHONY : setup close clean build-backend run-backend build-web run-web database app api db-setup db-migrate db-rollback n8n-setup n8n-export clamav install test cypress lint lint-fix format format-fix help

## ------------------------------------------------------------------------------
## Alias Commands
## - Performs logical groups of commands for your convenience
## ------------------------------------------------------------------------------

# Running the docker build
# 1. Run `make env`
# 2. Edit the `.env` file as needed to update variables and secrets
# 3. Run `make web`

env: | setup ## Copies the default ./env_config/env.docker to ./.env

postgres: | close build-postgres run-postgres ## Performs all commands necessary to run the postgres project (db) in docker
backend: | close build-backend run-backend ## Performs all commands necessary to run all backend projects (db, api) in docker
web: | close build-web run-web ## Performs all commands necessary to run all backend+web projects (db, api, app, n8n) in docker

db-setup: | build-db-setup run-db-setup ## Performs all commands necessary to run the database migrations and seeding
db-migrate: | build-db-migrate run-db-migrate ## Performs all commands necessary to run the database migrations
db-rollback: | build-db-rollback run-db-rollback ## Performs all commands necessary to rollback the latest database migrations
n8n-setup: | build-n8n-setup run-n8n-setup ## Performs all commands necessary to run the n8n setup
n8n-export: | build-n8n-export run-n8n-export ## Performs all commands necessary to export the latest n8n credentials and workflows
clamav: | build-clamav run-clamav ## Performs all commands necessary to run clamav

## ------------------------------------------------------------------------------
## Setup/Cleanup Commands
## ------------------------------------------------------------------------------

setup: ## Prepares the environment variables used by all project docker containers
	@echo "==============================================="
	@echo "Make: setup - copying env.docker to .env"
	@echo "==============================================="
	@cp -i env_config/env.docker .env

close: ## Closes all project containers
	@echo "==============================================="
	@echo "Make: close - closing Docker containers"
	@echo "==============================================="
	@docker-compose -f docker-compose.yml down

clean: ## Closes and cleans (removes) all project containers
	@echo "==============================================="
	@echo "Make: clean - closing and cleaning Docker containers"
	@echo "==============================================="
	@docker-compose -f docker-compose.yml down -v --rmi all --remove-orphans

## ------------------------------------------------------------------------------
## Build/Run Postgres DB Commands
## - Builds all of the SIMS postgres db projects (db, db_setup)
## ------------------------------------------------------------------------------

build-postgres: ## Builds the postgres db containers
	@echo "==============================================="
	@echo "Make: build-postgres - building postgres db  images"
	@echo "==============================================="
	@docker-compose -f docker-compose.yml build db db_setup

run-postgres: ## Runs the postgres db containers
	@echo "==============================================="
	@echo "Make: run-postgres - running postgres db  images"
	@echo "==============================================="
	@docker-compose -f docker-compose.yml up -d db db_setup

## ------------------------------------------------------------------------------
## Build/Run Backend Commands
## - Builds all of the SIMS backend projects (db, db_setup, api)
## ------------------------------------------------------------------------------

build-backend: ## Builds all backend containers
	@echo "==============================================="
	@echo "Make: build-backend - building backend images"
	@echo "==============================================="
	@docker-compose -f docker-compose.yml build db db_setup api

run-backend: ## Runs all backend containers
	@echo "==============================================="
	@echo "Make: run-backend - running backend images"
	@echo "==============================================="
	@docker-compose -f docker-compose.yml up -d db db_setup api

## ------------------------------------------------------------------------------
## Build/Run Backend+Web Commands (backend + web frontend)
## - Builds all of the SIMS backend+web projects (db, db_setup, api, app, n8n, n8n_nginx, n8n_setup)
## ------------------------------------------------------------------------------

build-web: ## Builds all backend+web containers
	@echo "==============================================="
	@echo "Make: build-web - building web images"
	@echo "==============================================="
	@docker-compose -f docker-compose.yml build db db_setup api app
<<<<<<< HEAD
## n8n n8n_nginx n8n_setup
=======
## @docker-compose -f docker-compose.yml build db db_setup api app n8n n8n_nginx n8n_setup
>>>>>>> a34ee868

run-web: ## Runs all backend+web containers
	@echo "==============================================="
	@echo "Make: run-web - running web images"
	@echo "==============================================="
	@docker-compose -f docker-compose.yml up -d db db_setup api app
<<<<<<< HEAD
## n8n n8n_nginx n8n_setup
  ## Restart n8n as a workaround to resolve this known issue: https://github.com/n8n-io/n8n/issues/2155
## @docker-compose restart n8n
=======
## @docker-compose -f docker-compose.yml up -d db db_setup api app n8n n8n_nginx n8n_setup

## Restart n8n as a workaround to resolve this known issue: https://github.com/n8n-io/n8n/issues/2155
## @docker-compose restart n8n

>>>>>>> a34ee868

## ------------------------------------------------------------------------------
## Commands to shell into the target container
## ------------------------------------------------------------------------------

db-container: ## Executes into database container.
	@echo "==============================================="
	@echo "Make: Shelling into database container"
	@echo "==============================================="
	@export PGPASSWORD=$(DB_ADMIN_PASS)
	@docker-compose exec db psql -U $(DB_ADMIN) -d $(DB_DATABASE)

app-container: ## Executes into the app container.
	@echo "==============================================="
	@echo "Shelling into app container"
	@echo "==============================================="
	@docker-compose exec app bash

api-container: ## Executes into the api container.
	@echo "==============================================="
	@echo "Shelling into api container"
	@echo "==============================================="
	@docker-compose exec api bash

n8n-container: ## Executes into the n8n container.
	@echo "==============================================="
	@echo "Shelling into n8n container"
	@echo "==============================================="
	@docker-compose exec n8n sh

## ------------------------------------------------------------------------------
## Database migration commands
## ------------------------------------------------------------------------------

build-db-setup: ## Build the db knex setup (migrations + seeding) image
	@echo "==============================================="
	@echo "Make: build-db-setup - building db knex setup image"
	@echo "==============================================="
	@docker-compose -f docker-compose.yml build db_setup

run-db-setup: ## Run the database migrations and seeding
	@echo "==============================================="
	@echo "Make: run-db-setup - running database migrations and seeding"
	@echo "==============================================="
	@docker-compose -f docker-compose.yml up db_setup

build-db-migrate: ## Build the db knex migrations image
	@echo "==============================================="
	@echo "Make: build-db-migrate - bnuilding db knex migrate image"
	@echo "==============================================="
	@docker-compose -f docker-compose.yml build db_migrate

run-db-migrate: ## Run the database migrations
	@echo "==============================================="
	@echo "Make: run-db-migrate - running database migrations"
	@echo "==============================================="
	@docker-compose -f docker-compose.yml up db_migrate

build-db-rollback: ## Build the db knex rollback image
	@echo "==============================================="
	@echo "Make: build-db-rollback - building db knex rollback image"
	@echo "==============================================="
	@docker-compose -f docker-compose.yml build db_rollback

run-db-rollback: ## Rollback the latest database migrations
	@echo "==============================================="
	@echo "Make: run-db-rollback - rolling back the latest database migrations"
	@echo "==============================================="
	@docker-compose -f docker-compose.yml up db_rollback

## ------------------------------------------------------------------------------
## n8n commands
## ------------------------------------------------------------------------------

build-n8n-setup: ## Build the n8n setup image
	@echo "==============================================="
	@echo "Make: build-n8n-setup - building n8n setup image"
	@echo "==============================================="
	@docker-compose -f docker-compose.yml build n8n_setup

run-n8n-setup: ## Run the n8n setup
	@echo "==============================================="
	@echo "Make: run-n8n-setup - running n8n setup"
	@echo "==============================================="
	@docker-compose -f docker-compose.yml up n8n_setup

build-n8n-export: ## Build the n8n export image
	@echo "==============================================="
	@echo "Make: build-n8n-export - building n8n export image"
	@echo "==============================================="
	@docker-compose -f docker-compose.yml build n8n_export

run-n8n-export: ## Run the n8n export
	@echo "==============================================="
	@echo "Make: run-n8n-export - exporting the n8n credentials and workflows"
	@echo "==============================================="
	@docker-compose -f docker-compose.yml up n8n_export

## ------------------------------------------------------------------------------
## clamav commands
## ------------------------------------------------------------------------------

build-clamav: ## Build the clamav image
	@echo "==============================================="
	@echo "Make: build-clamav - building clamav image"
	@echo "==============================================="
	@docker-compose -f docker-compose.yml build clamav

run-clamav: ## Run clamav
	@echo "==============================================="
	@echo "Make: run-clamav - running clamav"
	@echo "==============================================="
	@docker-compose -f docker-compose.yml up -d clamav

## ------------------------------------------------------------------------------
## Run `npm` commands for all projects
## ------------------------------------------------------------------------------

install: ## Runs `npm install` for all projects
	@echo "==============================================="
	@echo "Running /api install"
	@echo "==============================================="
	@cd api && npm install && cd ..
	@echo "==============================================="
	@echo "Running /app install"
	@echo "==============================================="
	@cd app && npm install && cd ..
	@echo "==============================================="
	@echo "Running /database install"
	@echo "==============================================="
	@cd database && npm install && cd ..

test: ## Runs `npm test` for api, and app projects
	@echo "==============================================="
	@echo "Running /api tests"
	@echo "==============================================="
	@cd api && npm test && cd ..
	@echo "==============================================="
	@echo "Running /app tests"
	@echo "==============================================="
	@cd app && npm test && cd ..

cypress: ## Runs `npm run test:e2e` for api, and app projects
	@echo "==============================================="
	@echo "Running cypress tests"
	@echo "==============================================="
	@cd testing/e2e && npm run test:e2e && cd ../..

lint: ## Runs `npm lint` for all projects
	@echo "==============================================="
	@echo "Running /api lint"
	@echo "==============================================="
	@cd api && npm run lint && cd ..
	@echo "==============================================="
	@echo "Running /app lint"
	@echo "==============================================="
	@cd app && npm run lint && cd ..
	@echo "==============================================="
	@echo "Running /database lint"
	@echo "==============================================="
	@cd database && npm run lint && cd ..

lint-fix: ## Runs `npm run lint:fix ` for all projects
	@echo "==============================================="
	@echo "Running /api lint:fix"
	@echo "==============================================="
	@cd api && npm run lint:fix && cd ..
	@echo "==============================================="
	@echo "Running /app lint:fix"
	@echo "==============================================="
	@cd app && npm run lint:fix && cd ..
	@echo "==============================================="
	@echo "Running /database lint:fix"
	@echo "==============================================="
	@cd database && npm run lint:fix && cd ..

format: ## Runs `npm run format` for all projects
	@echo "==============================================="
	@echo "Running /api format"
	@echo "==============================================="
	@cd api && npm run format && cd ..
	@echo "==============================================="
	@echo "Running /app format"
	@echo "==============================================="
	@cd app && npm run format && cd ..
	@echo "==============================================="
	@echo "Running /database format"
	@echo "==============================================="
	@cd database && npm run format && cd ..

format-fix: ## Runs `npm run format:fix` for all projects
	@echo "==============================================="
	@echo "Running /api format:fix"
	@echo "==============================================="
	@cd api && npm run format:fix && cd ..
	@echo "==============================================="
	@echo "Running /app format:fix"
	@echo "==============================================="
	@cd app && npm run format:fix && cd ..
	@echo "==============================================="
	@echo "Running /database format:fix"
	@echo "==============================================="
	@cd database && npm run format:fix && cd ..

## ------------------------------------------------------------------------------
## Run `docker logs <container> -f` commands for all projects
## - You can include additional parameters by appaending an `args` param
## - Ex: `make log-app args="--tail 0"`
## ------------------------------------------------------------------------------
log-app: ## Runs `docker logs <container> -f` for the app container
	@echo "==============================================="
	@echo "Running docker logs for the app container"
	@echo "==============================================="
	@docker logs $(DOCKER_PROJECT_NAME)-app-$(DOCKER_NAMESPACE)-container -f $(args)

log-api: ## Runs `docker logs <container> -f` for the api container
	@echo "==============================================="
	@echo "Running docker logs for the api container"
	@echo "==============================================="
	@docker logs $(DOCKER_PROJECT_NAME)-api-$(DOCKER_NAMESPACE)-container -f $(args)

log-db: ## Runs `docker logs <container> -f` for the database container
	@echo "==============================================="
	@echo "Running docker logs for the db container"
	@echo "==============================================="
	@docker logs $(DOCKER_PROJECT_NAME)-db-$(DOCKER_NAMESPACE)-container -f $(args)

log-db-setup: ## Runs `docker logs <container> -f` for the database setup container
	@echo "==============================================="
	@echo "Running docker logs for the db-setup container"
	@echo "==============================================="
	@docker logs $(DOCKER_PROJECT_NAME)-db-setup-$(DOCKER_NAMESPACE)-container -f $(args)

log-n8n: ## Runs `docker logs <container> -f` for the n8n container
	@echo "==============================================="
	@echo "Running docker logs for the n8n container"
	@echo "==============================================="
	@docker logs $(DOCKER_PROJECT_NAME)-n8n-$(DOCKER_NAMESPACE)-container -f $(args)

log-n8n-setup: ## Runs `docker logs <container> -f` for the n8n setup container
	@echo "==============================================="
	@echo "Running docker logs for the n8n-setup container"
	@echo "==============================================="
	@docker logs $(DOCKER_PROJECT_NAME)-n8n-setup-$(DOCKER_NAMESPACE)-container -f $(args)

log-n8n-nginx: ## Runs `docker logs <container> -f` for the n8n nginx container
	@echo "==============================================="
	@echo "Running docker logs for the n8n-nginx container"
	@echo "==============================================="
	@docker logs $(DOCKER_PROJECT_NAME)-n8n-nginx-$(DOCKER_NAMESPACE)-container -f $(args)

## ------------------------------------------------------------------------------
## Help
## ------------------------------------------------------------------------------

help:	## Display this help screen.
	@grep -h -E '^[0-9a-zA-Z_-]+:.*?##.*$$|^##.*$$' $(MAKEFILE_LIST) | awk 'BEGIN {FS = ":.*?## "}; {printf "\033[33m%-20s\033[0m %s\n", $$1, $$2}' | awk 'BEGIN {FS = "## "}; {printf "\033[36m%-1s\033[0m %s\n", $$2, $$1}'<|MERGE_RESOLUTION|>--- conflicted
+++ resolved
@@ -101,28 +101,16 @@
 	@echo "Make: build-web - building web images"
 	@echo "==============================================="
 	@docker-compose -f docker-compose.yml build db db_setup api app
-<<<<<<< HEAD
-## n8n n8n_nginx n8n_setup
-=======
 ## @docker-compose -f docker-compose.yml build db db_setup api app n8n n8n_nginx n8n_setup
->>>>>>> a34ee868
 
 run-web: ## Runs all backend+web containers
 	@echo "==============================================="
 	@echo "Make: run-web - running web images"
 	@echo "==============================================="
 	@docker-compose -f docker-compose.yml up -d db db_setup api app
-<<<<<<< HEAD
-## n8n n8n_nginx n8n_setup
+## @docker-compose -f docker-compose.yml up -d db db_setup api app n8n n8n_nginx n8n_setup
   ## Restart n8n as a workaround to resolve this known issue: https://github.com/n8n-io/n8n/issues/2155
 ## @docker-compose restart n8n
-=======
-## @docker-compose -f docker-compose.yml up -d db db_setup api app n8n n8n_nginx n8n_setup
-
-## Restart n8n as a workaround to resolve this known issue: https://github.com/n8n-io/n8n/issues/2155
-## @docker-compose restart n8n
-
->>>>>>> a34ee868
 
 ## ------------------------------------------------------------------------------
 ## Commands to shell into the target container
