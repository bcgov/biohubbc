--- conflicted
+++ resolved
@@ -308,7 +308,6 @@
 	@echo "==============================================="
 	@echo "Running docker logs for the app container"
 	@echo "==============================================="
-<<<<<<< HEAD
 	@docker logs $(DOCKER_PROJECT_NAME)-app-$(DOCKER_NAMESPACE)-container -f
 
 log-api: ## Runs `docker logs <container> -f` for the api container
@@ -328,27 +327,6 @@
 	@echo "Running docker logs for the db-setup container"
 	@echo "==============================================="
 	@docker logs $(DOCKER_PROJECT_NAME)-db-setup-$(DOCKER_NAMESPACE)-container -f
-=======
-	@docker logs biohubbc-app-$(DOCKER_NAMESPACE)-container -f
-
-log-api: ## Runs `docker logs <container> -f` for the api container
-	@echo "==============================================="
-	@echo "Running docker logs for the app container"
-	@echo "==============================================="
-	@docker logs biohubbc-api-$(DOCKER_NAMESPACE)-container -f
-
-log-db: ## Runs `docker logs <container> -f` for the database container
-	@echo "==============================================="
-	@echo "Running docker logs for the app container"
-	@echo "==============================================="
-	@docker logs biohubbc-db-$(DOCKER_NAMESPACE)-container -f
-
-log-db-setup: ## Runs `docker logs <container> -f` for the database setup container
-	@echo "==============================================="
-	@echo "Running docker logs for the app container"
-	@echo "==============================================="
-	@docker logs biohubbc-db-$(DOCKER_NAMESPACE)-setup-container -f
->>>>>>> f31c8f27
 
 ## ------------------------------------------------------------------------------
 ## Help
