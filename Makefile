#!make

# ------------------------------------------------------------------------------
# Makefile -- SIMS
# ------------------------------------------------------------------------------

-include .env

# Apply the contents of the .env to the terminal, so that the docker-compose file can use them in its builds
export $(shell sed 's/=.*//' .env)

## ------------------------------------------------------------------------------
## Alias Commands
## - Performs logical groups of commands for your convenience
## ------------------------------------------------------------------------------

# Running the docker build
# 1. Run `make env`
# 2. Edit the `.env` file as needed to update variables and secrets
# 3. Run `make web`

env: | setup ## Copies the default ./env_config/env.docker to ./.env

postgres: | close build-postgres run-postgres ## Performs all commands necessary to run the postgres project (db) in docker
backend: | close build-backend run-backend ## Performs all commands necessary to run all backend projects (db, api) in docker
web: | close build-web run-web ## Performs all commands necessary to run all backend+web projects (db, api, app) in docker

db-setup: | build-db-setup run-db-setup ## Performs all commands necessary to run the database migrations and seeding
db-migrate: | build-db-migrate run-db-migrate ## Performs all commands necessary to run the database migrations
db-rollback: | build-db-rollback run-db-rollback ## Performs all commands necessary to rollback the latest database migrations
clamav: | build-clamav run-clamav ## Performs all commands necessary to run clamav

fix: | lint-fix format-fix ## Performs both lint-fix and format-fix commands

## ------------------------------------------------------------------------------
## Setup/Cleanup Commands
## ------------------------------------------------------------------------------

setup: ## Prepares the environment variables used by all project docker containers
	@echo "==============================================="
	@echo "Make: setup - copying env.docker to .env"
	@echo "==============================================="
	@cp -i env_config/env.docker .env

close: ## Closes all project containers
	@echo "==============================================="
	@echo "Make: close - closing Docker containers"
	@echo "==============================================="
	@docker-compose -f docker-compose.yml down

clean: ## Closes and cleans (removes) all project containers
	@echo "==============================================="
	@echo "Make: clean - closing and cleaning Docker containers"
	@echo "==============================================="
	@docker-compose -f docker-compose.yml down -v --rmi all --remove-orphans

prune: ## Deletes ALL docker artifacts (even those not associated to this project)
	@echo -n "Delete ALL docker artifacts? [y/n] " && read ans && [ $${ans:-n} = y ]
	@echo "==============================================="
	@echo "Make: prune - deleting all docker artifacts"
	@echo "==============================================="
	@docker system prune --all --volumes -f
	@docker volume prune --all -f

## ------------------------------------------------------------------------------
## Build/Run Postgres DB Commands
## - Builds all of the SIMS postgres db projects (db, db_setup)
## ------------------------------------------------------------------------------

build-postgres: ## Builds the postgres db containers
	@echo "==============================================="
	@echo "Make: build-postgres - building postgres db  images"
	@echo "==============================================="
	@docker-compose -f docker-compose.yml build db db_setup

run-postgres: ## Runs the postgres db containers
	@echo "==============================================="
	@echo "Make: run-postgres - running postgres db  images"
	@echo "==============================================="
	@docker-compose -f docker-compose.yml up -d db db_setup

## ------------------------------------------------------------------------------
## Build/Run Backend Commands
## - Builds all of the SIMS backend projects (db, db_setup, api)
## ------------------------------------------------------------------------------

build-backend: ## Builds all backend containers
	@echo "==============================================="
	@echo "Make: build-backend - building backend images"
	@echo "==============================================="
	@docker-compose -f docker-compose.yml build db db_setup api

run-backend: ## Runs all backend containers
	@echo "==============================================="
	@echo "Make: run-backend - running backend images"
	@echo "==============================================="
	@docker-compose -f docker-compose.yml up -d db db_setup api

## ------------------------------------------------------------------------------
## Build/Run Backend+Web Commands (backend + web frontend)
## - Builds all of the SIMS backend+web projects (db, db_setup, api, app)
## ------------------------------------------------------------------------------

build-web: ## Builds all backend+web containers
	@echo "==============================================="
	@echo "Make: build-web - building web images"
	@echo "==============================================="
	@docker-compose -f docker-compose.yml build db db_setup api app

run-web: ## Runs all backend+web containers
	@echo "==============================================="
	@echo "Make: run-web - running web images"
	@echo "==============================================="
	@docker-compose -f docker-compose.yml up -d db db_setup api app

## ------------------------------------------------------------------------------
## Commands to shell into the target container
## ------------------------------------------------------------------------------

db-container: ## Executes into database container.
	@echo "==============================================="
	@echo "Make: Shelling into database container"
	@echo "==============================================="
	@export PGPASSWORD=$(DB_ADMIN_PASS)
<<<<<<< HEAD
=======
	@	
>>>>>>> f63d8126

app-container: ## Executes into the app container.
	@echo "==============================================="
	@echo "Shelling into app container"
	@echo "==============================================="
	@docker-compose exec app bash

api-container: ## Executes into the api container.
	@echo "==============================================="
	@echo "Shelling into api container"
	@echo "==============================================="
	@docker-compose exec api bash

## ------------------------------------------------------------------------------
## Database migration commands
## ------------------------------------------------------------------------------

build-db-setup: ## Build the db knex setup (migrations + seeding) image
	@echo "==============================================="
	@echo "Make: build-db-setup - building db knex setup image"
	@echo "==============================================="
	@docker-compose -f docker-compose.yml build db_setup

run-db-setup: ## Run the database migrations and seeding
	@echo "==============================================="
	@echo "Make: run-db-setup - running database migrations and seeding"
	@echo "==============================================="
	@docker-compose -f docker-compose.yml up db_setup

build-db-migrate: ## Build the db knex migrations image
	@echo "==============================================="
	@echo "Make: build-db-migrate - building db knex migrate image"
	@echo "==============================================="
	@docker-compose -f docker-compose.yml build db_migrate

run-db-migrate: ## Run the database migrations
	@echo "==============================================="
	@echo "Make: run-db-migrate - running database migrations"
	@echo "==============================================="
	@docker-compose -f docker-compose.yml up db_migrate

build-db-rollback: ## Build the db knex rollback image
	@echo "==============================================="
	@echo "Make: build-db-rollback - building db knex rollback image"
	@echo "==============================================="
	@docker-compose -f docker-compose.yml build db_rollback

run-db-rollback: ## Rollback the latest database migrations
	@echo "==============================================="
	@echo "Make: run-db-rollback - rolling back the latest database migrations"
	@echo "==============================================="
	@docker-compose -f docker-compose.yml up db_rollback

## ------------------------------------------------------------------------------
## clamav commands
## ------------------------------------------------------------------------------

build-clamav: ## Build the clamav image
	@echo "==============================================="
	@echo "Make: build-clamav - building clamav image"
	@echo "==============================================="
	@docker-compose -f docker-compose.yml build clamav

run-clamav: ## Run clamav
	@echo "==============================================="
	@echo "Make: run-clamav - running clamav"
	@echo "==============================================="
	@docker-compose -f docker-compose.yml up -d clamav

## ------------------------------------------------------------------------------
## Run `npm` commands for all projects
## ------------------------------------------------------------------------------

install: ## Runs `npm install` for all projects
	@echo "==============================================="
	@echo "Running /api install"
	@echo "==============================================="
	@cd api && npm install && cd ..
	@echo "==============================================="
	@echo "Running /app install"
	@echo "==============================================="
	@cd app && npm install && cd ..
	@echo "==============================================="
	@echo "Running /database install"
	@echo "==============================================="
	@cd database && npm install && cd ..

test: ## Runs `npm test` for api, and app projects
	@echo "==============================================="
	@echo "Running /api tests"
	@echo "==============================================="
	@cd api && npm test && cd ..
	@echo "==============================================="
	@echo "Running /app tests"
	@echo "==============================================="
	@cd app && npm test && cd ..

cypress: ## Runs `npm run test:e2e` for api, and app projects
	@echo "==============================================="
	@echo "Running cypress tests"
	@echo "==============================================="
	@cd testing/e2e && npm run test:e2e && cd ../..

lint: ## Runs `npm lint` for all projects
	@echo "==============================================="
	@echo "Running /api lint"
	@echo "==============================================="
	@cd api && npm run lint && cd ..
	@echo "==============================================="
	@echo "Running /app lint"
	@echo "==============================================="
	@cd app && npm run lint && cd ..
	@echo "==============================================="
	@echo "Running /database lint"
	@echo "==============================================="
	@cd database && npm run lint && cd ..

lint-fix: ## Runs `npm run lint-fix ` for all projects
	@echo "==============================================="
	@echo "Running /api lint-fix"
	@echo "==============================================="
	@cd api && npm run lint-fix && cd ..
	@echo "==============================================="
	@echo "Running /app lint-fix"
	@echo "==============================================="
	@cd app && npm run lint-fix && cd ..
	@echo "==============================================="
	@echo "Running /database lint-fix"
	@echo "==============================================="
	@cd database && npm run lint-fix && cd ..

format: ## Runs `npm run format` for all projects
	@echo "==============================================="
	@echo "Running /api format"
	@echo "==============================================="
	@cd api && npm run format && cd ..
	@echo "==============================================="
	@echo "Running /app format"
	@echo "==============================================="
	@cd app && npm run format && cd ..
	@echo "==============================================="
	@echo "Running /database format"
	@echo "==============================================="
	@cd database && npm run format && cd ..

format-fix: ## Runs `npm run format-fix` for all projects
	@echo "==============================================="
	@echo "Running /api format-fix"
	@echo "==============================================="
	@cd api && npm run format-fix && cd ..
	@echo "==============================================="
	@echo "Running /app format-fix"
	@echo "==============================================="
	@cd app && npm run format-fix && cd ..
	@echo "==============================================="
	@echo "Running /database format-fix"
	@echo "==============================================="
	@cd database && npm run format-fix && cd ..

## ------------------------------------------------------------------------------
## Run `npm` commands for all projects ./.pipeline
## ------------------------------------------------------------------------------
pipeline-install: ## Runs `npm install` for all projects
	@echo "==============================================="
	@echo "Running /api/.pipeline install"
	@echo "==============================================="
	@cd api/.pipeline && npm install && cd ../..
	@echo "==============================================="
	@echo "Running /app/.pipeline install"
	@echo "==============================================="
	@cd app/.pipeline && npm install && cd ../..
	@echo "==============================================="
	@echo "Running /database/.pipeline install"
	@echo "==============================================="
	@cd database/.pipeline && npm install && cd ../..

## ------------------------------------------------------------------------------
## Run `docker logs <container> -f` commands for all projects
## - You can include additional parameters by appaending an `args` param
## - Ex: `make log-app args="--tail 0"`
## ------------------------------------------------------------------------------
log-app: ## Runs `docker logs <container> -f` for the app container
	@echo "==============================================="
	@echo "Running docker logs for the app container"
	@echo "==============================================="
	@docker logs $(DOCKER_PROJECT_NAME)-app-$(DOCKER_NAMESPACE)-container -f $(args)

log-api: ## Runs `docker logs <container> -f` for the api container
	@echo "==============================================="
	@echo "Running docker logs for the api container"
	@echo "==============================================="
	@docker logs $(DOCKER_PROJECT_NAME)-api-$(DOCKER_NAMESPACE)-container -f $(args)

log-db: ## Runs `docker logs <container> -f` for the database container
	@echo "==============================================="
	@echo "Running docker logs for the db container"
	@echo "==============================================="
	@docker logs $(DOCKER_PROJECT_NAME)-db-$(DOCKER_NAMESPACE)-container -f $(args)

log-db-setup: ## Runs `docker logs <container> -f` for the database setup container
	@echo "==============================================="
	@echo "Running docker logs for the db-setup container"
	@echo "==============================================="
	@docker logs $(DOCKER_PROJECT_NAME)-db-setup-$(DOCKER_NAMESPACE)-container -f $(args)

## ------------------------------------------------------------------------------
## Help
## ------------------------------------------------------------------------------

help:	## Display this help screen.
	@grep -h -E '^[0-9a-zA-Z_-]+:.*?##.*$$|^##.*$$' $(MAKEFILE_LIST) | awk 'BEGIN {FS = ":.*?## "}; {printf "\033[33m%-20s\033[0m %s\n", $$1, $$2}' | awk 'BEGIN {FS = "## "}; {printf "\033[36m%-1s\033[0m %s\n", $$2, $$1}'<|MERGE_RESOLUTION|>--- conflicted
+++ resolved
@@ -122,10 +122,7 @@
 	@echo "Make: Shelling into database container"
 	@echo "==============================================="
 	@export PGPASSWORD=$(DB_ADMIN_PASS)
-<<<<<<< HEAD
-=======
 	@	
->>>>>>> f63d8126
 
 app-container: ## Executes into the app container.
 	@echo "==============================================="
