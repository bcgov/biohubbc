import { useXrefApi } from 'hooks/cb_api/useXrefApi';
import { useConfigContext } from 'hooks/useContext';
import { useMemo } from 'react';
import useAxios from './api/useAxios';
import { useAuthentication } from './cb_api/useAuthenticationApi';
import { useCaptureApi } from './cb_api/useCaptureApi';
import { useCollectionUnitApi } from './cb_api/useCollectionUnitApi';
import { useCritterApi } from './cb_api/useCritterApi';
import { useFamilyApi } from './cb_api/useFamilyApi';
import { useLookupApi } from './cb_api/useLookupApi';
import { useMarkingApi } from './cb_api/useMarkingApi';
import { useMeasurementApi } from './cb_api/useMeasurementApi';
import { useMortalityApi } from './cb_api/useMortalityApi';
// import { useMarkings } from './cb_api/useMarkings';

/**
 * Returns a set of supported api methods.
 *
 * @return {*} object whose properties are supported api methods.
 */
export const useCritterbaseApi = () => {
  const config = useConfigContext();
  const apiAxios = useAxios(config?.API_HOST);

  const critters = useCritterApi(apiAxios);

  const authentication = useAuthentication(apiAxios);

  const lookup = useLookupApi(apiAxios);

  const family = useFamilyApi(apiAxios);

  const xref = useXrefApi(apiAxios);

  const marking = useMarkingApi(apiAxios);

  const collectionUnit = useCollectionUnitApi(apiAxios);

  const measurement = useMeasurementApi(apiAxios);

<<<<<<< HEAD
  const mortality = useMortalityApi(apiAxios);
=======
  const capture = useCaptureApi(apiAxios);
>>>>>>> bdcca3c8

  return useMemo(
    () => ({
      critters,
      authentication,
      lookup,
      family,
      xref,
      marking,
      collectionUnit,
      measurement,
<<<<<<< HEAD
      mortality,
=======
      capture
>>>>>>> bdcca3c8
    }),

    // eslint-disable-next-line react-hooks/exhaustive-deps
    [apiAxios]
  );
};<|MERGE_RESOLUTION|>--- conflicted
+++ resolved
@@ -38,11 +38,9 @@
 
   const measurement = useMeasurementApi(apiAxios);
 
-<<<<<<< HEAD
   const mortality = useMortalityApi(apiAxios);
-=======
+
   const capture = useCaptureApi(apiAxios);
->>>>>>> bdcca3c8
 
   return useMemo(
     () => ({
@@ -54,11 +52,8 @@
       marking,
       collectionUnit,
       measurement,
-<<<<<<< HEAD
       mortality,
-=======
       capture
->>>>>>> bdcca3c8
     }),
 
     // eslint-disable-next-line react-hooks/exhaustive-deps
