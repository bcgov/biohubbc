--- conflicted
+++ resolved
@@ -14,12 +14,8 @@
  */
 export const useCritterbaseApi = () => {
   const config = useConfigContext();
-<<<<<<< HEAD
   const apiAxios = useAxios(config.API_HOST);
-=======
-  const apiAxios = useAxios(config?.API_HOST);
 
->>>>>>> 92ff54ba
   const markings = useMarkings(apiAxios);
 
   const authentication = useAuthentication(apiAxios);
