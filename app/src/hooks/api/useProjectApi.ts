import { AxiosInstance, CancelTokenSource } from 'axios';
import {
  ICreateProjectRequest,
  ICreateProjectResponse,
  IGetProjectAttachmentsResponse,
  IGetProjectForUpdateResponse,
  IGetProjectForViewResponse,
  IGetProjectsListResponse,
  IProjectAdvancedFilterRequest,
  IUpdateProjectRequest,
  UPDATE_GET_ENTITIES
} from 'interfaces/useProjectApi.interface';
import qs from 'qs';

/**
 * Returns a set of supported api methods for working with projects.
 *
 * @param {AxiosInstance} axios
 * @return {*} object whose properties are supported api methods.
 */
const useProjectApi = (axios: AxiosInstance) => {
  /**
   * Get project attachments based on project ID
   *
   * @param {AxiosInstance} axios
   * @returns {*} {Promise<IGetProjectAttachmentsResponse>}
   */
  const getProjectAttachments = async (projectId: number): Promise<IGetProjectAttachmentsResponse> => {
    const { data } = await axios.get(`/api/project/${projectId}/attachments/list`);

    return data;
  };

  /**
   * Delete project based on project ID
   *
   * @param {number} projectId
   * @returns {*} {Promise<boolean>}
   */
  const deleteProject = async (projectId: number): Promise<boolean> => {
    const { data } = await axios.delete(`/api/project/${projectId}/delete`);

    return data;
  };

  /**
   * Delete project attachment based on project and attachment ID
   *
   * @param {number} projectId
   * @param {number} attachmentId
   * @returns {*} {Promise<number>}
   */
  const deleteProjectAttachment = async (projectId: number, attachmentId: number): Promise<number> => {
    const { data } = await axios.delete(`/api/project/${projectId}/attachments/${attachmentId}/delete`);

    return data;
  };

  /**
   * Get project attachment S3 url based on project and attachment ID
   *
   * @param {AxiosInstance} axios
   * @returns {*} {Promise<string>}
   */
  const getAttachmentSignedURL = async (projectId: number, attachmentId: number): Promise<string> => {
    const { data } = await axios.get(`/api/project/${projectId}/attachments/${attachmentId}/getSignedUrl`);

    return data;
  };

  /**
   * Get projects list (potentially based on filter criteria).
   *
   * @param {IProjectAdvancedFilterRequest} filterFieldData
   * @return {*}  {Promise<IGetProjectsListResponse[]>}
   */
  const getProjectsList = async (
    filterFieldData?: IProjectAdvancedFilterRequest
  ): Promise<IGetProjectsListResponse[]> => {
    const { data } = await axios.post(`/api/projects`, filterFieldData || {});

    return data;
  };

  /**
   * Get public facing (published) projects list.
   *
   * @return {*}  {Promise<IGetProjectsListResponse[]>}
   */
  const getPublicProjectsList = async (): Promise<IGetProjectsListResponse[]> => {
    const { data } = await axios.get(`/api/public/projects`);

    return data;
  };

  /**
   * Get project details based on its ID for viewing purposes.
   *
   * @param {number} projectId
   * @return {*} {Promise<IGetProjectForViewResponse>}
   */
  const getProjectForView = async (projectId: number): Promise<IGetProjectForViewResponse> => {
    const { data } = await axios.get(`/api/project/${projectId}/view`);

    return data;
  };

  /**
   * Get public (published) project details based on its ID for viewing purposes.
   *
   * @param {number} projectId
   * @return {*} {Promise<IGetProjectForViewResponse>}
   */
  const getPublicProjectForView = async (projectId: number): Promise<IGetProjectForViewResponse> => {
    const { data } = await axios.get(`/api/public/project/${projectId}/view`);

    return data;
  };

  /**
   * Get project details based on its ID for updating purposes.
   *
   * @param {number} projectId
   * @returns
   */
  const getProjectForUpdate = async (
    projectId: number,
    entities: UPDATE_GET_ENTITIES[]
  ): Promise<IGetProjectForUpdateResponse> => {
    const { data } = await axios.get(`api/project/${projectId}/update`, {
      params: { entity: entities },
      paramsSerializer: (params) => {
        return qs.stringify(params);
      }
    });

    return data;
  };

  /**
   * Update an existing project.
   *
   * @param {number} projectId
   * @param {IUpdateProjectRequest} projectData
   * @return {*}  {Promise<any>}
   */
  const updateProject = async (projectId: number, projectData: IUpdateProjectRequest): Promise<any> => {
    const { data } = await axios.put(`api/project/${projectId}/update`, projectData);

    return data;
  };

  /**
   * Create a new project.
   *
   * @param {ICreateProjectRequest} project
   * @return {*}  {Promise<ICreateProjectResponse>}
   */
  const createProject = async (project: ICreateProjectRequest): Promise<ICreateProjectResponse> => {
    const { data } = await axios.post('/api/project', project);

    return data;
  };

  /**
   * Upload project attachments.
   *
   * @param {number} projectId
   * @param {File} file
   * @param {CancelTokenSource} [cancelTokenSource]
   * @param {(progressEvent: ProgressEvent) => void} [onProgress]
   * @return {*}  {Promise<string[]>}
   */
  const uploadProjectAttachments = async (
    projectId: number,
    file: File,
    cancelTokenSource?: CancelTokenSource,
    onProgress?: (progressEvent: ProgressEvent) => void
  ): Promise<string> => {
    const req_message = new FormData();

    req_message.append('media', file);

    const { data } = await axios.post(`/api/project/${projectId}/attachments/upload`, req_message, {
      cancelToken: cancelTokenSource?.token,
      onUploadProgress: onProgress
    });

    return data;
  };

  /**
   * Make visibility of project attachment private.
   *
   * @param {number} projectId
   * @param {number} attachmentId
   * @return {*}  {Promise<any>}
   */
  const makeAttachmentPrivate = async (projectId: number, attachmentId: number): Promise<any> => {
    const { data } = await axios.put(`/api/project/${projectId}/attachments/${attachmentId}/makePrivate`);

    return data;
  };

  /**
   * Make visibility of project attachment public.
   *
   * @param {number} projectId
   * @param {number} attachmentId
   * @param {any} securityToken
   * @return {*}  {Promise<any>}
   */
  const makeAttachmentPublic = async (projectId: number, attachmentId: number, securityToken: any): Promise<any> => {
    const { data } = await axios.put(`/api/project/${projectId}/attachments/${attachmentId}/makePublic`, {
      securityToken
    });

    return data;
  };

  /**
   * Delete funding source based on project and funding source ID
   *
   * @param {number} projectId
   * @param {number} pfsId
   * @returns {*} {Promise<any>}
   */
  const deleteFundingSource = async (projectId: number, pfsId: number): Promise<any> => {
    const { data } = await axios.delete(`/api/project/${projectId}/funding-sources/${pfsId}/delete`);

    return data;
  };

  /**
   * Add new funding source based on projectId
   *
   * @param {number} projectId
   * @returns {*} {Promise<any>}
   */
  const addFundingSource = async (projectId: number, fundingSource: any): Promise<any> => {
    const { data } = await axios.post(`/api/project/${projectId}/funding-sources/add`, fundingSource);

    return data;
  };

  /**
   * Publish/unpublish a project.
   *
   * @param {number} projectId the project id
   * @param {boolean} publish set to `true` to publish the project, `false` to unpublish the project.
   * @return {*}  {Promise<any>}
   */
  const publishProject = async (projectId: number, publish: boolean): Promise<any> => {
    const { data } = await axios.put(`/api/project/${projectId}/publish`, { publish: publish });
    return data;
  };

  return {
    getProjectsList,
    createProject,
    getProjectForView,
    uploadProjectAttachments,
    getProjectForUpdate,
    updateProject,
    getProjectAttachments,
    getAttachmentSignedURL,
    deleteProjectAttachment,
    deleteFundingSource,
    addFundingSource,
    deleteProject,
    publishProject,
    getPublicProjectsList,
<<<<<<< HEAD
    makeAttachmentPublic,
    makeAttachmentPrivate
=======
    getPublicProjectForView,
    toggleProjectAttachmentVisibility
>>>>>>> 4b6d9a94
  };
};

export default useProjectApi;

/**
 * Returns a set of supported api methods for working with public (published) project records.
 *
 * @param {AxiosInstance} axios
 * @return {*} object whose properties are supported api methods.
 */
export const usePublicProjectApi = (axios: AxiosInstance) => {
  /**
   * Get public facing (published) projects list.
   *
   * @return {*}  {Promise<IGetProjectsListResponse[]>}
   */
  const getProjectsList = async (): Promise<IGetProjectsListResponse[]> => {
    const { data } = await axios.get(`/api/public/projects`);

    return data;
  };

  /**
   * Get public (published) project details based on its ID for viewing purposes.
   *
   * @param {number} projectId
   * @return {*} {Promise<IGetProjectForViewResponse>}
   */
  const getProjectForView = async (projectId: number): Promise<IGetProjectForViewResponse> => {
    const { data } = await axios.get(`/api/public/project/${projectId}/view`);

    return data;
  };

  return {
    getProjectsList,
    getProjectForView
  };
};<|MERGE_RESOLUTION|>--- conflicted
+++ resolved
@@ -101,18 +101,6 @@
    */
   const getProjectForView = async (projectId: number): Promise<IGetProjectForViewResponse> => {
     const { data } = await axios.get(`/api/project/${projectId}/view`);
-
-    return data;
-  };
-
-  /**
-   * Get public (published) project details based on its ID for viewing purposes.
-   *
-   * @param {number} projectId
-   * @return {*} {Promise<IGetProjectForViewResponse>}
-   */
-  const getPublicProjectForView = async (projectId: number): Promise<IGetProjectForViewResponse> => {
-    const { data } = await axios.get(`/api/public/project/${projectId}/view`);
 
     return data;
   };
@@ -270,13 +258,8 @@
     deleteProject,
     publishProject,
     getPublicProjectsList,
-<<<<<<< HEAD
     makeAttachmentPublic,
     makeAttachmentPrivate
-=======
-    getPublicProjectForView,
-    toggleProjectAttachmentVisibility
->>>>>>> 4b6d9a94
   };
 };
 
