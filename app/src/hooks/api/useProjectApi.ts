--- conflicted
+++ resolved
@@ -4,19 +4,13 @@
   ICreatePermitNoSamplingResponse,
   ICreateProjectRequest,
   ICreateProjectResponse,
-  IGetProjectForUpdateResponse,
   IGetProjectForViewResponse,
   IGetProjectMediaListResponse,
   IGetProjectsListResponse,
-<<<<<<< HEAD
   UPDATE_GET_ENTITIES,
   IGetProjectForUpdateResponse,
   IUpdateProjectRequest,
   IGetProjectAttachmentsResponse
-=======
-  IUpdateProjectRequest,
-  UPDATE_GET_ENTITIES
->>>>>>> 083788c2
 } from 'interfaces/useProjectApi.interface';
 import qs from 'qs';
 
