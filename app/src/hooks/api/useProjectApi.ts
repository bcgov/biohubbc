import { AxiosInstance, CancelTokenSource } from 'axios';
import {
  ICreatePermitNoSamplingRequest,
  ICreatePermitNoSamplingResponse,
  ICreateProjectRequest,
  ICreateProjectResponse,
  IGetProjectForViewResponse,
  IGetProjectsListResponse,
  UPDATE_GET_ENTITIES,
  IGetProjectForUpdateResponse,
  IUpdateProjectRequest,
<<<<<<< HEAD
  IGetProjectAttachmentsResponse,
  ICreateProjectSurveyRequest,
  ICreateProjectSurveyResponse,
  IGetSurveyForViewResponse,
  IGetProjectSurveysListResponse,
  IUpdateSurveyRequest,
  IGetSurveyForUpdateResponse,

=======
  IGetProjectAttachmentsResponse
>>>>>>> b535de54
} from 'interfaces/useProjectApi.interface';
import qs from 'qs';

/**
 * Returns a set of supported api methods for working with projects.
 *
 * @param {AxiosInstance} axios
 * @return {*} object whose properties are supported api methods.
 */
const useProjectApi = (axios: AxiosInstance) => {
  /**
   * Get project attachments based on project ID
   *
   * @param {AxiosInstance} axios
   * @returns {*} {Promise<IGetProjectAttachmentsResponse>}
   */
  const getProjectAttachments = async (projectId: number): Promise<IGetProjectAttachmentsResponse> => {
    const { data } = await axios.get(`/api/project/${projectId}/attachments/list`);

    return data;
  };

  /**
   * Delete project attachment based on project and attachment ID
   *
   * @param {number} projectId
   * @param {number} attachmentId
   * @returns {*} {Promise<number>}
   */
  const deleteProjectAttachment = async (projectId: number, attachmentId: number): Promise<number> => {
    const { data } = await axios.delete(`/api/project/${projectId}/attachments/${attachmentId}/delete`);

    return data;
  };

  /**
   * Get project attachment S3 url based on project and attachment ID
   *
   * @param {AxiosInstance} axios
   * @returns {*} {Promise<string>}
   */
  const getAttachmentSignedURL = async (projectId: number, attachmentId: number): Promise<string> => {
    const { data } = await axios.get(`/api/project/${projectId}/attachments/${attachmentId}/getSignedUrl`);

    return data;
  };

  /**
   * Get projects list.
   *
   * @return {*}  {Promise<IGetProjectsListResponse[]>}
   */
  const getProjectsList = async (): Promise<IGetProjectsListResponse[]> => {
    const { data } = await axios.get(`/api/projects`);

    return data;
  };

  /**
   * Get project details based on its ID for viewing purposes.
   *
   * @param {number} projectId
   * @return {*} {Promise<IGetProjectForViewResponse>}
   */
  const getProjectForView = async (projectId: number): Promise<IGetProjectForViewResponse> => {
    const { data } = await axios.get(`/api/project/${projectId}/view`);

    return data;
  };

  /**
   * Get project details based on its ID for updating purposes.
   *
   * @param {number} projectId
   * @returns
   */
  const getProjectForUpdate = async (
    projectId: number,
    entities: UPDATE_GET_ENTITIES[]
  ): Promise<IGetProjectForUpdateResponse> => {
    const { data } = await axios.get(`api/project/${projectId}/update`, {
      params: { entity: entities },
      paramsSerializer: (params) => {
        return qs.stringify(params);
      }
    });

    return data;
  };

  /**
   * Update an existing project.
   *
   * @param {number} projectId
   * @param {IUpdateProjectRequest} projectData
   * @return {*}  {Promise<any>}
   */
  const updateProject = async (projectId: number, projectData: IUpdateProjectRequest): Promise<any> => {
    const { data } = await axios.put(`api/project/${projectId}/update`, projectData);

    return data;
  };

  /**
   * Create a new project.
   *
   * @param {ICreateProjectRequest} project
   * @return {*}  {Promise<ICreateProjectResponse>}
   */
  const createProject = async (project: ICreateProjectRequest): Promise<ICreateProjectResponse> => {
    const { data } = await axios.post('/api/project', project);

    return data;
  };

  /**
   * Create a new project in which no sampling was conducted.
   *
   * @param {ICreatePermitNoSamplingRequest} project
   * @return {*}  {Promise<ICreatePermitNoSamplingResponse>}
   */
  const createPermitNoSampling = async (
    project: ICreatePermitNoSamplingRequest
  ): Promise<ICreatePermitNoSamplingResponse> => {
    const { data } = await axios.post('/api/permit-no-sampling', project);

    return data;
  };

  /**
   * Upload project attachments.
   *
   * @param {number} projectId
   * @param {File[]} files
   * @param {CancelTokenSource} [cancelTokenSource]
   * @param {(progressEvent: ProgressEvent) => void} [onProgress]
   * @return {*}  {Promise<string[]>}
   */
  const uploadProjectAttachments = async (
    projectId: number,
    files: File[],
    cancelTokenSource?: CancelTokenSource,
    onProgress?: (progressEvent: ProgressEvent) => void
  ): Promise<string[]> => {
    const req_message = new FormData();

    files.forEach((file) => req_message.append('media', file));

    const { data } = await axios.post(`/api/project/${projectId}/attachments/upload`, req_message, {
      cancelToken: cancelTokenSource?.token,
      onUploadProgress: onProgress
    });

    return data;
  };

  /**
   * Delete funding source based on project and funding source ID
   *
   * @param {number} projectId
   * @param {number} pfsId
   * @returns {*} {Promise<any>}
   */
  const deleteFundingSource = async (projectId: number, pfsId: number): Promise<any> => {
    const { data } = await axios.delete(`/api/project/${projectId}/funding-sources/${pfsId}/delete`);

    return data;
  };

  /**
   * Add new funding source based on projectId
   *
   * @param {number} projectId
   * @returns {*} {Promise<any>}
   */
  const addFundingSource = async (projectId: number, fundingSource: any): Promise<any> => {
    const { data } = await axios.post(`/api/project/${projectId}/funding-sources/add`, fundingSource);

    return data;
  };

<<<<<<< HEAD
  /**
   * Create a new project survey
   *
   * @param {ICreateProjectSurveyRequest} survey
   * @return {*}  {Promise<ICreateProjectSurveyResponse>}
   */
  const createSurvey = async (
    projectId: number,
    survey: ICreateProjectSurveyRequest
  ): Promise<ICreateProjectSurveyResponse> => {
    const { data } = await axios.post(`/api/project/${projectId}/survey/create`, survey);

    return data;
  };

  /**
   * Get project survey details based on its ID for viewing purposes.
   *
   * @param {number} projectId
   * @param {number} surveyId
   * @return {*} {Promise<IGetProjectSurveyForViewResponse>}
   */
  const getSurveyForView = async (projectId: number, surveyId: number): Promise<IGetSurveyForViewResponse> => {
    const { data } = await axios.get(`/api/project/${projectId}/survey/${surveyId}/view`);

    return data;
  };

  /**
   * Get surveys list.
   *
   * @param {number} projectId
   * @return {*}  {Promise<IGetProjectSurveysListResponse[]>}
   */
  const getSurveysList = async (projectId: number): Promise<IGetProjectSurveysListResponse[]> => {
    const { data } = await axios.get(`/api/project/${projectId}/surveys`);

    return data;
  };

  /**
   * Get survey data for update purposes.
   *
   * @param {number} projectId
   * @param {number} surveyId
   * @return {*}  {Promise<IGetSurveyForUpdateResponse>}
   */
  const getSurveyForUpdate = async (projectId: number, surveyId: number): Promise<IGetSurveyForUpdateResponse> => {
    const { data } = await axios.get(`/api/project/${projectId}/survey/${surveyId}/update`);

    console.log('data in getSurveyForUpdate - axios call', data);

    return data;
  };

  /**
   * Update an existing survey.
   *
   * @param {number} projectId
   * @param {number} surveyId
   * @param {ISurveyUpdateRequest} surveyData
   * @return {*}  {Promise<any>}
   */
  const updateSurvey = async (projectId: number, surveyId: number, surveyData: IUpdateSurveyRequest): Promise<any> => {
    const { data } = await axios.put(`/api/project/${projectId}/survey/${surveyId}/update`, surveyData);

    return data;
  };

=======
>>>>>>> b535de54
  return {
    getProjectsList,
    createProject,
    createPermitNoSampling,
    getProjectForView,
    uploadProjectAttachments,
    getProjectForUpdate,
    updateProject,
    getProjectAttachments,
    getAttachmentSignedURL,
    deleteProjectAttachment,
    deleteFundingSource,
    addFundingSource
  };
};

export default useProjectApi;<|MERGE_RESOLUTION|>--- conflicted
+++ resolved
@@ -9,18 +9,7 @@
   UPDATE_GET_ENTITIES,
   IGetProjectForUpdateResponse,
   IUpdateProjectRequest,
-<<<<<<< HEAD
-  IGetProjectAttachmentsResponse,
-  ICreateProjectSurveyRequest,
-  ICreateProjectSurveyResponse,
-  IGetSurveyForViewResponse,
-  IGetProjectSurveysListResponse,
-  IUpdateSurveyRequest,
-  IGetSurveyForUpdateResponse,
-
-=======
   IGetProjectAttachmentsResponse
->>>>>>> b535de54
 } from 'interfaces/useProjectApi.interface';
 import qs from 'qs';
 
@@ -202,78 +191,6 @@
     return data;
   };
 
-<<<<<<< HEAD
-  /**
-   * Create a new project survey
-   *
-   * @param {ICreateProjectSurveyRequest} survey
-   * @return {*}  {Promise<ICreateProjectSurveyResponse>}
-   */
-  const createSurvey = async (
-    projectId: number,
-    survey: ICreateProjectSurveyRequest
-  ): Promise<ICreateProjectSurveyResponse> => {
-    const { data } = await axios.post(`/api/project/${projectId}/survey/create`, survey);
-
-    return data;
-  };
-
-  /**
-   * Get project survey details based on its ID for viewing purposes.
-   *
-   * @param {number} projectId
-   * @param {number} surveyId
-   * @return {*} {Promise<IGetProjectSurveyForViewResponse>}
-   */
-  const getSurveyForView = async (projectId: number, surveyId: number): Promise<IGetSurveyForViewResponse> => {
-    const { data } = await axios.get(`/api/project/${projectId}/survey/${surveyId}/view`);
-
-    return data;
-  };
-
-  /**
-   * Get surveys list.
-   *
-   * @param {number} projectId
-   * @return {*}  {Promise<IGetProjectSurveysListResponse[]>}
-   */
-  const getSurveysList = async (projectId: number): Promise<IGetProjectSurveysListResponse[]> => {
-    const { data } = await axios.get(`/api/project/${projectId}/surveys`);
-
-    return data;
-  };
-
-  /**
-   * Get survey data for update purposes.
-   *
-   * @param {number} projectId
-   * @param {number} surveyId
-   * @return {*}  {Promise<IGetSurveyForUpdateResponse>}
-   */
-  const getSurveyForUpdate = async (projectId: number, surveyId: number): Promise<IGetSurveyForUpdateResponse> => {
-    const { data } = await axios.get(`/api/project/${projectId}/survey/${surveyId}/update`);
-
-    console.log('data in getSurveyForUpdate - axios call', data);
-
-    return data;
-  };
-
-  /**
-   * Update an existing survey.
-   *
-   * @param {number} projectId
-   * @param {number} surveyId
-   * @param {ISurveyUpdateRequest} surveyData
-   * @return {*}  {Promise<any>}
-   */
-  const updateSurvey = async (projectId: number, surveyId: number, surveyData: IUpdateSurveyRequest): Promise<any> => {
-    const { data } = await axios.put(`/api/project/${projectId}/survey/${surveyId}/update`, surveyData);
-
-    return data;
-  };
-
-=======
->>>>>>> b535de54
   return {
     getProjectsList,
     createProject,
