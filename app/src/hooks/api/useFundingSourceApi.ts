import { AxiosInstance } from 'axios';
import { FundingSourceData } from 'features/funding-sources/components/FundingSourceForm';
import { IGetFundingSourcesResponse } from 'interfaces/useFundingSourceApi.interface';

/**
 * Returns a set of supported api methods for working with funding sources.
 *
 * @param {AxiosInstance} axios
 * @return {*} object whose properties are supported api methods.
 */
const useFundingSourceApi = (axios: AxiosInstance) => {
  /**
   * Get all funding sources.
   *
   * @return {*}  {Promise<IGetFundingSourcesResponse[]>}
   */
  const getAllFundingSources = async (): Promise<IGetFundingSourcesResponse[]> => {
    const { data } = await axios.get('/api/funding-sources');

    return data;
  };

  const createFundingSource = async (fundingSource: FundingSourceData): Promise<IGetFundingSourcesResponse[]> => {
    const { data } = await axios.post('/api/funding-source', fundingSource);

    return data;
  };

  const updateFundingSource = async (fundingSource: FundingSourceData): Promise<IGetFundingSourcesResponse[]> => {
    const { data } = await axios.put(`/api/funding-source/${fundingSource.funding_source_id}`, fundingSource);

    return data;
  };

  /**
   * Checks if a name for a new funding source has already been used.
   * This will return true if the name has been used, otherwise it returns false
   *
   * @return {*}  {Promise<Boolean>}
   */
  const hasFundingSourceNameBeenUsed = async (name: string): Promise<boolean> => {
    const { data } = await axios.get('/api/funding-sources', {
      params: {
        name
      }
    });

    return data.length > 0;
  };

  /**
   * Get a single funding source.
   *
   * @param {number} fundingSourceId
   * @return {*}  {Promise<IGetFundingSourcesResponse>}
   */
  const getFundingSource = async (fundingSourceId: number): Promise<IGetFundingSourcesResponse> => {
    const { data } = await axios.get(`/api/funding-sources/${fundingSourceId}`);

    return data;
  };

  /**
   * Create a new funding source.
   *
   * // TODO fill in request body and response type
   *
   * @param {number} fundingSourceId
   * @return {*}  {Promise<unknown>}
   */
  const postFundingSource = async (): Promise<unknown> => {
    const { data } = await axios.post('/api/funding-sources', {});

    return data;
  };

  /**
   * Delete a single funding source.
   *
   * // TODO fill in response type
   *
   * @param {number} fundingSourceId
   * @return {*}  {Promise<unknown>}
   */
  const deleteFundingSourceById = async (fundingSourceId: number): Promise<unknown> => {
    const { data } = await axios.delete(`/api/funding-sources/${fundingSourceId}`);

    return data;
  };

  /**
   * Update a single funding source.
   *
   * // TODO fill in request body and response type
   *
   * @param {number} fundingSourceId
   * @return {*}  {Promise<unknown>}
   */
  const putFundingSourceById = async (fundingSourceId: number): Promise<unknown> => {
    const { data } = await axios.put(`/api/funding-sources/${fundingSourceId}`, {});

    return data;
  };

  return {
    getAllFundingSources,
<<<<<<< HEAD
    createFundingSource,
    updateFundingSource,
    hasFundingSourceNameBeenUsed,
    getFundingSourceById,
=======
    getFundingSource,
>>>>>>> 238fd742
    deleteFundingSourceById,
    putFundingSourceById,
    postFundingSource
  };
};

export default useFundingSourceApi;<|MERGE_RESOLUTION|>--- conflicted
+++ resolved
@@ -104,14 +104,10 @@
 
   return {
     getAllFundingSources,
-<<<<<<< HEAD
     createFundingSource,
     updateFundingSource,
     hasFundingSourceNameBeenUsed,
-    getFundingSourceById,
-=======
     getFundingSource,
->>>>>>> 238fd742
     deleteFundingSourceById,
     putFundingSourceById,
     postFundingSource
