import axios from 'axios';
import MockAdapter from 'axios-mock-adapter';
import { IEditReportMetaForm } from 'components/attachments/EditReportMetaForm';
import { IProjectCoordinatorForm } from 'features/projects/components/ProjectCoordinatorForm';
import { IProjectDetailsForm } from 'features/projects/components/ProjectDetailsForm';
import { IProjectFundingForm } from 'features/projects/components/ProjectFundingForm';
import { IProjectIUCNForm } from 'features/projects/components/ProjectIUCNForm';
import { IProjectLocationForm } from 'features/projects/components/ProjectLocationForm';
import { IProjectObjectivesForm } from 'features/projects/components/ProjectObjectivesForm';
import { IProjectPartnershipsForm } from 'features/projects/components/ProjectPartnershipsForm';
import { IProjectPermitForm } from 'features/surveys/SurveyPermitForm';
import { UPDATE_GET_ENTITIES } from 'interfaces/useProjectApi.interface';
import { getProjectForViewResponse } from 'test-helpers/project-helpers';
import useProjectApi from './useProjectApi';

describe('useProjectApi', () => {
  let mock: any;

  beforeEach(() => {
    mock = new MockAdapter(axios);
  });

  afterEach(() => {
    mock.restore();
  });

  const userId = 123;
  const projectId = 1;
  const attachmentId = 1;
  const attachmentType = 'type';

  const attachmentMetaForUpdate: IEditReportMetaForm = {
    title: 'upload file',
    authors: [{ first_name: 'John', last_name: 'Smith' }],
    description: 'file abstract',
    year_published: 2000,
    revision_count: 1
  };

  it('getAllUserProjectsForView works as expected', async () => {
    mock.onGet(`/api/user/${userId}/projects/get`).reply(200, [
      {
        project_id: 321,
        name: 'test',
        system_user_id: 1,
        project_role_id: 2,
        project_participation_id: 3
      }
    ]);

    const result = await useProjectApi(axios).getAllUserProjectsForView(123);

    expect(result[0]).toEqual({
      project_id: 321,
      name: 'test',
      system_user_id: 1,
      project_role_id: 2,
      project_participation_id: 3
    });
  });

  it('getProjectAttachments works as expected', async () => {
    mock.onGet(`/api/project/${projectId}/attachments/list`).reply(200, {
      attachmentsList: [
        {
          id: 1,
          fileName: 'filename',
          lastModified: '2020/04/04',
          size: 3028
        }
      ]
    });

    const result = await useProjectApi(axios).getProjectAttachments(projectId);

    expect(result.attachmentsList).toEqual([
      {
        id: 1,
        fileName: 'filename',
        lastModified: '2020/04/04',
        size: 3028
      }
    ]);
  });

  it('deleteProject works as expected', async () => {
    mock.onDelete(`/api/project/${projectId}/delete`).reply(200, true);

    const result = await useProjectApi(axios).deleteProject(projectId);

    expect(result).toEqual(true);
  });

  it('deleteProjectAttachment works as expected', async () => {
    mock.onPost(`/api/project/${projectId}/attachments/${attachmentId}/delete`).reply(200, 1);

    const result = await useProjectApi(axios).deleteProjectAttachment(projectId, attachmentId, attachmentType, 'token');

    expect(result).toEqual(1);
  });

  it('getProjectsList works as expected', async () => {
    const response = [
      {
        id: 1,
        name: 'project name',
        objectives: 'objectives',
        location_description: 'location',
        start_date: '2020/04/04',
        end_date: '2020/05/05',
        caveats: 'caveat',
        comments: 'comment',
        coordinator_first_name: 'first',
        coordinator_last_name: 'last',
        coordinator_email_address: 'email@example.com',
        coordinator_agency_name: 'agency',
        focal_species_name_list: 'focal'
      }
    ];

    mock.onGet(`/api/project/list`).reply(200, response);

    const result = await useProjectApi(axios).getProjectsList();

    expect(result).toEqual(response);
  });

  it('getProjectForView works as expected', async () => {
    mock.onGet(`/api/project/${projectId}/view`).reply(200, getProjectForViewResponse);

    const result = await useProjectApi(axios).getProjectForView(projectId);

    expect(result).toEqual(getProjectForViewResponse);
  });

  it('getProjectForUpdate works as expected', async () => {
    mock.onGet(`api/project/${projectId}/update`).reply(200, {
      objectives: {
        objectives: 'objectives',
        caveats: 'caveats',
        revision_count: 1
      }
    });

    const result = await useProjectApi(axios).getProjectForUpdate(projectId, [UPDATE_GET_ENTITIES.objectives]);

    expect(result.objectives).toEqual({
      objectives: 'objectives',
      caveats: 'caveats',
      revision_count: 1
    });
  });

  it('updateProject works as expected', async () => {
    mock.onPut(`api/project/${projectId}/update`).reply(200, true);

    const result = await useProjectApi(axios).updateProject(projectId, {
      objectives: {
        objectives: 'objectives',
        revision_count: 1
      }
    });

    expect(result).toEqual(true);
  });

<<<<<<< HEAD
  it('makeAttachmentUnsecure works as expected', async () => {
    mock.onPut(`/api/project/${projectId}/attachments/${attachmentId}/makeUnsecure`).reply(200, 1);

    const result = await useProjectApi(axios).makeAttachmentUnsecure(
      projectId,
      attachmentId,
      'token123',
      attachmentType
    );

    expect(result).toEqual(1);
=======
  it('addFundingSource works as expected', async () => {
    mock.onPost(`/api/project/${projectId}/funding-sources/add`).reply(200, {
      id: 1
    });

    const result = await useProjectApi(axios).addFundingSource(projectId, {
      funding_source_name: 'funding source name'
    });

    expect(result).toEqual({ id: 1 });
  });

  it('deleteFundingSource works as expected', async () => {
    const pfsId = 2;

    mock.onDelete(`/api/project/${projectId}/funding-sources/${pfsId}/delete`).reply(200, true);

    const result = await useProjectApi(axios).deleteFundingSource(projectId, pfsId);

    expect(result).toEqual(true);
>>>>>>> 19bd3a19
  });

  it('uploadProjectAttachments works as expected', async () => {
    const file = new File(['foo'], 'foo.txt', {
      type: 'text/plain'
    });

    mock.onPost(`/api/project/${projectId}/attachments/upload`).reply(200, 'result 1');

    const result = await useProjectApi(axios).uploadProjectAttachments(projectId, file);

    expect(result).toEqual('result 1');
  });

  it('createProject works as expected', async () => {
    const projectData = {
      coordinator: (null as unknown) as IProjectCoordinatorForm,
      permit: (null as unknown) as IProjectPermitForm,
      project: (null as unknown) as IProjectDetailsForm,
      objectives: (null as unknown) as IProjectObjectivesForm,
      location: (null as unknown) as IProjectLocationForm,
      iucn: (null as unknown) as IProjectIUCNForm,
      funding: (null as unknown) as IProjectFundingForm,
      partnerships: (null as unknown) as IProjectPartnershipsForm
    };

    mock.onPost('/api/project/create').reply(200, {
      id: 1
    });

    const result = await useProjectApi(axios).createProject(projectData);

    expect(result).toEqual({ id: 1 });
  });

  it('getAttachmentSignedURL works as expected for authenticated access', async () => {
    mock
      .onGet(`/api/project/${projectId}/attachments/${attachmentId}/getSignedUrl`, {
        query: { attachmentType: 'Other' }
      })
      .reply(200, 'www.signedurl.com');

    const result = await useProjectApi(axios).getAttachmentSignedURL(projectId, attachmentId, 'Other');

    expect(result).toEqual('www.signedurl.com');
  });

  it('updateProjectAttachmentMetadata works as expected', async () => {
    mock.onPut(`/api/project/${projectId}/attachments/${attachmentId}/metadata/update`).reply(200, 'result 1');

    const result = await useProjectApi(axios).updateProjectReportMetadata(
      projectId,
      attachmentId,
      attachmentType,
      attachmentMetaForUpdate,
      attachmentMetaForUpdate.revision_count
    );

    expect(result).toEqual('result 1');
  });

  it('getProjectReportMetadata works as expected', async () => {
    mock.onGet(`/api/project/${projectId}/attachments/${attachmentId}/metadata/get`).reply(200, 'result 1');

    const result = await useProjectApi(axios).getProjectReportDetails(projectId, attachmentId);

    expect(result).toEqual('result 1');
  });

  it('getProjectParticipants works as expected', async () => {
    const mockResponse = { participants: [] };
    mock.onGet(`/api/project/${projectId}/participants/get`).reply(200, mockResponse);

    const result = await useProjectApi(axios).getProjectParticipants(projectId);

    expect(result).toEqual(mockResponse);
  });

  it('addProjectParticipants works as expected', async () => {
    const mockResponse = { participants: [] };
    mock.onGet(`/api/project/${projectId}/participants/get`).reply(200, mockResponse);

    const result = await useProjectApi(axios).getProjectParticipants(projectId);

    expect(result).toEqual(mockResponse);
  });

  it('removeProjectParticipant works as expected', async () => {
    const projectParticipationId = 1;

    mock.onDelete(`/api/project/${projectId}/participants/${projectParticipationId}/delete`).reply(200);

    const result = await useProjectApi(axios).removeProjectParticipant(projectId, projectParticipationId);

    expect(result).toEqual(true);
  });

  it('removeProjectParticipant works as expected', async () => {
    const projectParticipationId = 1;
    const projectRoleId = 1;

    mock.onPut(`/api/project/${projectId}/participants/${projectParticipationId}/update`).reply(200);

    const result = await useProjectApi(axios).updateProjectParticipantRole(
      projectId,
      projectParticipationId,
      projectRoleId
    );

    expect(result).toEqual(true);
  });
});<|MERGE_RESOLUTION|>--- conflicted
+++ resolved
@@ -164,19 +164,6 @@
     expect(result).toEqual(true);
   });
 
-<<<<<<< HEAD
-  it('makeAttachmentUnsecure works as expected', async () => {
-    mock.onPut(`/api/project/${projectId}/attachments/${attachmentId}/makeUnsecure`).reply(200, 1);
-
-    const result = await useProjectApi(axios).makeAttachmentUnsecure(
-      projectId,
-      attachmentId,
-      'token123',
-      attachmentType
-    );
-
-    expect(result).toEqual(1);
-=======
   it('addFundingSource works as expected', async () => {
     mock.onPost(`/api/project/${projectId}/funding-sources/add`).reply(200, {
       id: 1
@@ -197,7 +184,6 @@
     const result = await useProjectApi(axios).deleteFundingSource(projectId, pfsId);
 
     expect(result).toEqual(true);
->>>>>>> 19bd3a19
   });
 
   it('uploadProjectAttachments works as expected', async () => {
