import { AxiosInstance, AxiosProgressEvent, CancelTokenSource } from 'axios';
import { IObservationsAdvancedFilters } from 'features/summary/tabular-data/observation/ObservationsListFilterForm';
import {
  CBQualitativeMeasurementTypeDefinition,
  CBQuantitativeMeasurementTypeDefinition
} from 'interfaces/useCritterApi.interface';
import {
  IGetSurveyObservationsGeometryResponse,
  IGetSurveyObservationsResponse,
  ObservationRecord,
  StandardObservationColumns,
  SupplementaryObservationCountData
} from 'interfaces/useObservationApi.interface';
import { EnvironmentTypeIds } from 'interfaces/useReferenceApi.interface';
import { IPartialTaxonomy } from 'interfaces/useTaxonomyApi.interface';
import qs from 'qs';
import { ApiPaginationRequestOptions } from 'types/misc';

export interface SubcountToSave {
  observation_subcount_id: number | null;
  subcount: number | null;
  qualitative_measurements: {
    measurement_id: string;
    measurement_option_id: string;
  }[];
  quantitative_measurements: {
    measurement_id: string;
    measurement_value: number;
  }[];
  qualitative_environments: {
    environment_qualitative_id: string;
    environment_qualitative_option_id: string;
  }[];
  quantitative_environments: {
    environment_quantitative_id: string;
    value: number;
  }[];
}

export interface IObservationTableRowToSave {
  standardColumns: StandardObservationColumns;
  subcounts: SubcountToSave[];
}

/**
 * Returns a set of supported api methods for working with observations.
 *
 * @param {AxiosInstance} axios
 * @return {*} object whose properties are supported api methods.
 */
const useObservationApi = (axios: AxiosInstance) => {
  /**
   * Insert/updates all survey observation records for the given survey
   *
   * @param {number} projectId
   * @param {number} surveyId
   * @param {IObservationTableRowToSave[]} surveyObservations
   * @return {*}  {Promise<void>}
   */
  const insertUpdateObservationRecords = async (
    projectId: number,
    surveyId: number,
    surveyObservations: IObservationTableRowToSave[]
  ): Promise<void> => {
    await axios.put(`/api/project/${projectId}/survey/${surveyId}/observations`, {
      surveyObservations
    });
  };

  /**
   * Get observations for a system user id.
   *
   * @param {ApiPaginationRequestOptions} [pagination]
   * @param {IObservationsAdvancedFilters} filterFieldData
   * @return {*} {Promise<IFindProjectsResponse[]>}
   */
  const findObservations = async (
    pagination?: ApiPaginationRequestOptions,
    filterFieldData?: IObservationsAdvancedFilters
  ): Promise<IGetSurveyObservationsResponse> => {
    const params = {
      ...pagination,
      ...filterFieldData
    };

    const { data } = await axios.get('/api/observation', {
      params,
      paramsSerializer: (params) => qs.stringify(params)
    });

    return data;
  };

  /**
   * Retrieves all survey observation records for the given survey
   *
   * @param {number} projectId
   * @param {number} surveyId
   * @param {ApiPaginationRequestOptions} [pagination]
   * @return {*}  {Promise<IGetSurveyObservationsResponse>}
   */
  const getObservationRecords = async (
    projectId: number,
    surveyId: number,
    pagination?: ApiPaginationRequestOptions
  ): Promise<IGetSurveyObservationsResponse> => {
    let urlParamsString = '';

    if (pagination) {
      const params = new URLSearchParams();
      params.append('page', pagination.page.toString());
      params.append('limit', pagination.limit.toString());
      if (pagination.sort) {
        params.append('sort', pagination.sort);
      }
      if (pagination.order) {
        params.append('order', pagination.order);
      }
      urlParamsString = `?${params.toString()}`;
    }

    const { data } = await axios.get<IGetSurveyObservationsResponse>(
      `/api/project/${projectId}/survey/${surveyId}/observations${urlParamsString}`
    );

    return data;
  };

  /**
<<<<<<< HEAD
   * Retrieves all measurements associated with all observation records
   *
   * @param {number} projectId
   * @param {number} surveyId
   * @return {*}  {Promise<IObservationTableRow[]>}
   */
  const getObservationMeasurementDefinitions = async (
    projectId: number,
    surveyId: number
  ): Promise<{
    qualitative_measurements: CBQualitativeMeasurementTypeDefinition[];
    quantitative_measurements: CBQuantitativeMeasurementTypeDefinition[];
  }> => {
    const { data } = await axios.get<{
      qualitative_measurements: CBQualitativeMeasurementTypeDefinition[];
      quantitative_measurements: CBQuantitativeMeasurementTypeDefinition[];
    }>(`/api/project/${projectId}/survey/${surveyId}/observations/measurements`);
=======
   * Retrieves species observed in a given survey
   *
   * @param {number} projectId
   * @param {number} surveyId
   * @return {*}  {Promise<IPartialTaxonomy>}
   */
  const getObservedSpecies = async (projectId: number, surveyId: number): Promise<IPartialTaxonomy[]> => {
    const { data } = await axios.get<IPartialTaxonomy[]>(
      `/api/project/${projectId}/survey/${surveyId}/observations/taxon`
    );
>>>>>>> bb198fa5

    return data;
  };

  /**
   * Retrieves all survey observation records for the given survey
   *
   * @param {number} projectId
   * @param {number} surveyId
   * @param {ApiPaginationRequestOptions} [pagination]
   * @return {*}  {Promise<ObservationRecord>}
   */
  const getObservationRecord = async (
    projectId: number,
    surveyId: number,
    surveyObservationId: number
  ): Promise<ObservationRecord> => {
    const { data } = await axios.get<ObservationRecord>(
      `/api/project/${projectId}/survey/${surveyId}/observations/${surveyObservationId}`
    );

    return data;
  };

  /**
   * Fetches all geojson geometry points for all observation records belonging to
   * the given survey.
   *
   * @param {number} projectId
   * @param {number} surveyId
   * @return {*}  {Promise<IGetSurveyObservationsGeometryResponse>}
   */
  const getObservationsGeometry = async (
    projectId: number,
    surveyId: number
  ): Promise<IGetSurveyObservationsGeometryResponse> => {
    const { data } = await axios.get<IGetSurveyObservationsGeometryResponse>(
      `/api/project/${projectId}/survey/${surveyId}/observations/spatial`
    );

    return data;
  };

  /**
   * Uploads an observation CSV for import.
   *
   * @param {number} projectId
   * @param {number} surveyId
   * @param {File} file
   * @param {{
   *       samplingPeriodId: number;
   *     }} [options]
   * @param {CancelTokenSource} [cancelTokenSource]
   * @param {(progressEvent: AxiosProgressEvent) => void} [onProgress]
   * @return {*}  {Promise<{ submissionId: number }>}
   */
  const uploadCsvForImport = async (
    projectId: number,
    surveyId: number,
    file: File,
    cancelTokenSource?: CancelTokenSource,
    onProgress?: (progressEvent: AxiosProgressEvent) => void
  ): Promise<{ submissionId: number }> => {
    const formData = new FormData();

    formData.append('media', file);

    const { data } = await axios.post<{ submissionId: number }>(
      `/api/project/${projectId}/survey/${surveyId}/observations/upload`,
      formData,
      {
        cancelToken: cancelTokenSource?.token,
        onUploadProgress: onProgress
      }
    );

    return data;
  };

  /**
   * Begins processing an uploaded observation CSV for import
   *
   * @param {number} projectId
   * @param {number} surveyId
   * @param {number} submissionId
   * @param {{
   *       surveySamplePeriodId?: number;
   *     }} [options]
   * @return {*}  {Promise<void>}
   */
  const processCsvSubmission = async (
    projectId: number,
    surveyId: number,
    submissionId: number,
    options?: {
      surveySamplePeriodId?: number;
    }
  ): Promise<void> => {
    const { data } = await axios.post<void>(`/api/project/${projectId}/survey/${surveyId}/observations/process`, {
      observation_submission_id: submissionId,
      options
    });

    return data;
  };

  /**
   * Deletes all of the observation records having the given observation id.
   *
   * @param {number} projectId
   * @param {number} surveyId
   * @param {((string | number)[])} surveyObservationIds
   * @return {*}  {Promise<{ supplementaryObservationData: SupplementaryObservationCountData }>}
   */
  const deleteObservationRecords = async (
    projectId: number,
    surveyId: number,
    surveyObservationIds: (string | number)[]
  ): Promise<{ supplementaryObservationData: SupplementaryObservationCountData }> => {
    const { data } = await axios.post<{ supplementaryObservationData: SupplementaryObservationCountData }>(
      `/api/project/${projectId}/survey/${surveyId}/observations/delete`,
      { surveyObservationIds }
    );

    return data;
  };

  /**
   * Deletes all of the observation measurements, from all observation records, having the given taxon measurement id.
   *
   * @param {number} projectId
   * @param {number} surveyId
   * @param {string[]} measurementIds The critterbase taxon measurement ids to delete.
   * @return {*}  {Promise<void>}
   */
  const deleteObservationMeasurements = async (
    projectId: number,
    surveyId: number,
    measurementIds: string[]
  ): Promise<void> => {
    const { data } = await axios.post<void>(
      `/api/project/${projectId}/survey/${surveyId}/observations/measurements/delete`,
      {
        measurement_ids: measurementIds
      }
    );

    return data;
  };

  /**
   * Deletes all of the observation environments, from all observation records, having the given environment_id.
   *
   * @param {number} projectId
   * @param {number} surveyId
   * @param {string[]} environmentIds The environment ids to delete.
   * @return {*}  {Promise<void>}
   */
  const deleteObservationEnvironments = async (
    projectId: number,
    surveyId: number,
    environmentIds: EnvironmentTypeIds
  ): Promise<void> => {
    const { data } = await axios.post<void>(
      `/api/project/${projectId}/survey/${surveyId}/observations/environments/delete`,
      {
        environment_qualitative_id: environmentIds.qualitative_environments,
        environment_quantitative_id: environmentIds.quantitative_environments
      }
    );

    return data;
  };

  return {
    insertUpdateObservationRecords,
    getObservationRecords,
    getObservationRecord,
    getObservedSpecies,
    findObservations,
    getObservationsGeometry,
    getObservationMeasurementDefinitions,
    deleteObservationRecords,
    deleteObservationMeasurements,
    deleteObservationEnvironments,
    uploadCsvForImport,
    processCsvSubmission
  };
};

export default useObservationApi;<|MERGE_RESOLUTION|>--- conflicted
+++ resolved
@@ -127,7 +127,21 @@
   };
 
   /**
-<<<<<<< HEAD
+   * Retrieves species observed in a given survey
+   *
+   * @param {number} projectId
+   * @param {number} surveyId
+   * @return {*}  {Promise<IPartialTaxonomy>}
+   */
+  const getObservedSpecies = async (projectId: number, surveyId: number): Promise<IPartialTaxonomy[]> => {
+    const { data } = await axios.get<IPartialTaxonomy[]>(
+      `/api/project/${projectId}/survey/${surveyId}/observations/taxon`
+    );
+
+    return data;
+  };
+
+  /**
    * Retrieves all measurements associated with all observation records
    *
    * @param {number} projectId
@@ -145,18 +159,6 @@
       qualitative_measurements: CBQualitativeMeasurementTypeDefinition[];
       quantitative_measurements: CBQuantitativeMeasurementTypeDefinition[];
     }>(`/api/project/${projectId}/survey/${surveyId}/observations/measurements`);
-=======
-   * Retrieves species observed in a given survey
-   *
-   * @param {number} projectId
-   * @param {number} surveyId
-   * @return {*}  {Promise<IPartialTaxonomy>}
-   */
-  const getObservedSpecies = async (projectId: number, surveyId: number): Promise<IPartialTaxonomy[]> => {
-    const { data } = await axios.get<IPartialTaxonomy[]>(
-      `/api/project/${projectId}/survey/${surveyId}/observations/taxon`
-    );
->>>>>>> bb198fa5
 
     return data;
   };
