--- conflicted
+++ resolved
@@ -1,15 +1,9 @@
 import { AxiosInstance } from 'axios';
 import {
-<<<<<<< HEAD
+  IGetObservationsListResponse,
   ICreateUpdateObservationRequest,
-  IGetObservationResponse,
-  IGetObservationsListResponse
-=======
-  IGetObservationsListResponse,
-  ICreateObservationPostRequest,
   ICreateObservationPostResponse,
   IGetObservationResponse
->>>>>>> 96737d9e
 } from 'interfaces/useObservationApi.interface';
 import qs from 'qs';
 
@@ -35,14 +29,16 @@
   /**
    * Create a new block observation
    *
-   * @param {ICreateBlockObservationRequest} blockObservation
+   * @param {number} projectId
+   * @param {number} surveyId
+   * @param {ICreateUpdateObservationRequest} observation
    * @return {*}  {Promise<ICreateBlockObservationResponse>}
    */
   //TODO: make the observation generic ... for now it's just for blocks
   const createObservation = async (
     projectId: number,
     surveyId: number,
-    observation: ICreateObservationPostRequest
+    observation: ICreateUpdateObservationRequest
   ): Promise<ICreateObservationPostResponse> => {
     const { data } = await axios.post(`/api/project/${projectId}/survey/${surveyId}/observations/create`, observation);
 
@@ -83,18 +79,18 @@
    * @param {number} projectId
    * @param {number} surveyId
    * @param {number} observationId
-   * @param {ICreateUpdateObservationRequest} observationData
+   * @param {ICreateUpdateObservationRequest} observation
    * @return {*}  {Promise<any>}
    */
   const updateObservation = async (
     projectId: number,
     surveyId: number,
     observationId: number,
-    observationData: ICreateUpdateObservationRequest
+    observation: ICreateUpdateObservationRequest
   ): Promise<any> => {
     const { data } = await axios.put(
       `/api/project/${projectId}/survey/${surveyId}/observations/${observationId}/update`,
-      observationData
+      observation
     );
 
     return data;
@@ -102,13 +98,9 @@
 
   return {
     getObservationsList,
-<<<<<<< HEAD
     getObservationForUpdate,
-    updateObservation
-=======
-    createObservation,
-    getObservationForUpdate
->>>>>>> 96737d9e
+    updateObservation,
+    createObservation
   };
 };
 
