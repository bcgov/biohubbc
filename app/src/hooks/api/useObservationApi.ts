import { AxiosInstance, CancelTokenSource } from 'axios';
<<<<<<< HEAD
import { IObservationRecord, IObservationTableRow } from 'contexts/observationsTableContext';
=======
import {
  IObservationRecord,
  IObservationTableRow,
  ISupplementaryObservationData
} from 'contexts/observationsTableContext';
>>>>>>> 6bd3050d
import { IGetSurveyObservationsResponse } from 'interfaces/useObservationApi.interface';

/**
 * Returns a set of supported api methods for working with observations.
 *
 * @param {AxiosInstance} axios
 * @return {*} object whose properties are supported api methods.
 */
const useObservationApi = (axios: AxiosInstance) => {
  /**
   * Insert/updates all survey observation records for the given survey
   *
   * @param {number} projectId
   * @param {number} surveyId
   * @param {IObservationTableRow[]} surveyObservations
   * @return {*}
   */
  const insertUpdateObservationRecords = async (
    projectId: number,
    surveyId: number,
    surveyObservations: IObservationTableRow[]
  ): Promise<IObservationRecord[]> => {
    const { data } = await axios.put<IGetSurveyObservationsResponse>(
      `/api/project/${projectId}/survey/${surveyId}/observations`,
      { surveyObservations }
    );

    return data.surveyObservations;
  };

  /**
   * Retrieves all survey observation records for the given survey
   *
   * @param {number} projectId
   * @param {number} surveyId
   * @return {*}  {Promise<IObservationTableRow[]>}
   */
  const getObservationRecords = async (
    projectId: number,
    surveyId: number
  ): Promise<IGetSurveyObservationsResponse> => {
    const { data } = await axios.get<IGetSurveyObservationsResponse>(
      `/api/project/${projectId}/survey/${surveyId}/observations`
    );

    return data;
  };

  /**
   * Uploads an observation CSV for import.
   *
   * @param {number} projectId
   * @param {number} surveyId
   * @param {File} file
   * @param {CancelTokenSource} [cancelTokenSource]
   * @param {(progressEvent: ProgressEvent) => void} [onProgress]
   * @return {*}  {Promise<{ submissionId: number }>}
   */
  const uploadCsvForImport = async (
    projectId: number,
    surveyId: number,
    file: File,
    cancelTokenSource?: CancelTokenSource,
    onProgress?: (progressEvent: ProgressEvent) => void
  ): Promise<{ submissionId: number }> => {
    const formData = new FormData();

    formData.append('media', file);

    const { data } = await axios.post<{ submissionId: number }>(
      `/api/project/${projectId}/survey/${surveyId}/observations/upload`,
      formData,
      {
        cancelToken: cancelTokenSource?.token,
        onUploadProgress: onProgress
      }
    );

    return data;
  };

  /**
   * Begins processing an uploaded observation CSV for import
   *
   * @param {number} projectId
   * @param {number} surveyId
   * @param {number} submissionId
   * @return {*}
   */
  const processCsvSubmission = async (projectId: number, surveyId: number, submissionId: number) => {
    const { data } = await axios.post(`/api/project/${projectId}/survey/${surveyId}/observations/process`, {
      observation_submission_id: submissionId
    });

    return data;
  };

  /**
   * Deletes all of the observations having the given ID.
   *
   * @param {number} projectId
   * @param {number} surveyId
   * @param {((string | number)[])} surveyObservationIds
   * @return {*}  {Promise<number>}
   */
  const deleteObservationRecords = async (
    projectId: number,
    surveyId: number,
    surveyObservationIds: (string | number)[]
<<<<<<< HEAD
  ): Promise<number> => {
    const { data } = await axios.post<number>(`/api/project/${projectId}/survey/${surveyId}/observations/delete`, {
      surveyObservationIds
    });
=======
  ): Promise<{ supplementaryObservationData: ISupplementaryObservationData }> => {
    const { data } = await axios.post<{ supplementaryObservationData: ISupplementaryObservationData }>(
      `/api/project/${projectId}/survey/${surveyId}/observations/delete`,
      { surveyObservationIds }
    );
>>>>>>> 6bd3050d

    return data;
  };

  return {
    insertUpdateObservationRecords,
    getObservationRecords,
    deleteObservationRecords,
    uploadCsvForImport,
    processCsvSubmission
  };
};

export default useObservationApi;<|MERGE_RESOLUTION|>--- conflicted
+++ resolved
@@ -1,13 +1,9 @@
 import { AxiosInstance, CancelTokenSource } from 'axios';
-<<<<<<< HEAD
-import { IObservationRecord, IObservationTableRow } from 'contexts/observationsTableContext';
-=======
 import {
   IObservationRecord,
   IObservationTableRow,
   ISupplementaryObservationData
 } from 'contexts/observationsTableContext';
->>>>>>> 6bd3050d
 import { IGetSurveyObservationsResponse } from 'interfaces/useObservationApi.interface';
 
 /**
@@ -117,18 +113,11 @@
     projectId: number,
     surveyId: number,
     surveyObservationIds: (string | number)[]
-<<<<<<< HEAD
-  ): Promise<number> => {
-    const { data } = await axios.post<number>(`/api/project/${projectId}/survey/${surveyId}/observations/delete`, {
-      surveyObservationIds
-    });
-=======
   ): Promise<{ supplementaryObservationData: ISupplementaryObservationData }> => {
     const { data } = await axios.post<{ supplementaryObservationData: ISupplementaryObservationData }>(
       `/api/project/${projectId}/survey/${surveyId}/observations/delete`,
       { surveyObservationIds }
     );
->>>>>>> 6bd3050d
 
     return data;
   };
