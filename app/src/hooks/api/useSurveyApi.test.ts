--- conflicted
+++ resolved
@@ -23,18 +23,14 @@
   describe('createCritterAndAddToSurvey', () => {
     it('creates a critter successfully', async () => {
       const animal: IAnimal = {
-<<<<<<< HEAD
         general: {
           animal_id: '1',
           taxon_id: v4(),
           taxon_name: '1',
           wlh_id: 'a',
-          sex: 'Male',
+          sex: AnimalSex.UNKNOWN,
           critter_id: v4()
         },
-=======
-        general: { animal_id: '1', taxon_id: v4(), taxon_name: '1', wlh_id: 'a', sex: AnimalSex.UNKNOWN },
->>>>>>> f23144bb
         captures: [],
         markings: [],
         measurements: [],
