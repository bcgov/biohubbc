--- conflicted
+++ resolved
@@ -606,11 +606,8 @@
     addDeployment,
     getDeploymentsInSurvey,
     updateDeployment,
-<<<<<<< HEAD
-    removeDeployment
-=======
+    removeDeployment,
     updateSurveyCritter
->>>>>>> 0aa35025
   };
 };
 
