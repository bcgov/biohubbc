--- conflicted
+++ resolved
@@ -708,17 +708,12 @@
     getCritterById,
     updateDeployment,
     getCritterTelemetry,
-<<<<<<< HEAD
-    removeDeployment,
     importCrittersFromCsv,
     importCapturesFromCsv,
     importMarkingsFromCsv,
-    importMeasurementsFromCsv
-=======
+    importMeasurementsFromCsv,
     endDeployment,
-    deleteDeployment,
-    importCrittersFromCsv
->>>>>>> c6e2f469
+    deleteDeployment
   };
 };
 
