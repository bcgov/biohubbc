import { AxiosInstance, CancelTokenSource } from 'axios';
import {
  ICreateSurveyRequest,
  ICreateSurveyResponse,
  IGetSurveyForViewResponse,
  IGetSurveysListResponse,
  IUpdateSurveyRequest,
  IGetSurveyForUpdateResponse,
  UPDATE_GET_SURVEY_ENTITIES,
  IGetSurveyAttachmentsResponse,
  IGetTemplateObservationsResponse,
  SurveyPermits,
  SurveyFundingSources
} from 'interfaces/useSurveyApi.interface';
import qs from 'qs';

/**
 * Returns a set of supported api methods for working with surveys.
 *
 * @param {AxiosInstance} axios
 * @return {*} object whose properties are supported api methods.
 */
const useSurveyApi = (axios: AxiosInstance) => {
  /**
   * Create a new project survey
   *
   * @param {ICreateSurveyRequest} survey
   * @return {*}  {Promise<ICreateSurveyResponse>}
   */
  const createSurvey = async (projectId: number, survey: ICreateSurveyRequest): Promise<ICreateSurveyResponse> => {
    const { data } = await axios.post(`/api/project/${projectId}/survey/create`, survey);

    return data;
  };

  /**
   * Get project survey details based on its ID for viewing purposes.
   *
   * @param {number} projectId
   * @param {number} surveyId
   * @return {*} {Promise<IGetSurveyForViewResponse>}
   */
  const getSurveyForView = async (projectId: number, surveyId: number): Promise<IGetSurveyForViewResponse> => {
    const { data } = await axios.get(`/api/project/${projectId}/survey/${surveyId}/view`);

    return data;
  };

  /**
   * Get surveys list.
   *
   * @param {number} projectId
   * @return {*}  {Promise<IGetSurveysListResponse[]>}
   */
  const getSurveysList = async (projectId: number): Promise<IGetSurveysListResponse[]> => {
    const { data } = await axios.get(`/api/project/${projectId}/surveys`);

    return data;
  };

  /**
   * Get survey data for updating purposes.
   *
   * @param {number} projectId
   * @param {number} surveyId
   * @return {*}  {Promise<IGetSurveyForUpdateResponse>}
   */
  const getSurveyForUpdate = async (
    projectId: number,
    surveyId: number,
    entities: UPDATE_GET_SURVEY_ENTITIES[]
  ): Promise<IGetSurveyForUpdateResponse> => {
    const { data } = await axios.get(`/api/project/${projectId}/survey/${surveyId}/update`, {
      params: { entity: entities },
      paramsSerializer: (params) => {
        return qs.stringify(params);
      }
    });

    return data;
  };

  /**
   * Update an existing survey.
   *
   * @param {number} projectId
   * @param {number} surveyId
   * @param {ISurveyUpdateRequest} surveyData
   * @return {*}  {Promise<any>}
   */
  const updateSurvey = async (projectId: number, surveyId: number, surveyData: IUpdateSurveyRequest): Promise<any> => {
    const { data } = await axios.put(`/api/project/${projectId}/survey/${surveyId}/update`, surveyData);

    return data;
  };

  /**
   * Upload survey attachments.
   *
   * @param {number} projectId
   * @param {number} surveyId
   * @param {File[]} files
   * @param {CancelTokenSource} [cancelTokenSource]
   * @param {(progressEvent: ProgressEvent) => void} [onProgress]
   * @return {*}  {Promise<string[]>}
   */
  const uploadSurveyAttachments = async (
    projectId: number,
    surveyId: number,
    files: File[],
    cancelTokenSource?: CancelTokenSource,
    onProgress?: (progressEvent: ProgressEvent) => void
  ): Promise<string[]> => {
    const req_message = new FormData();

    files.forEach((file) => req_message.append('media', file));

    const { data } = await axios.post(`/api/project/${projectId}/survey/${surveyId}/attachments/upload`, req_message, {
      cancelToken: cancelTokenSource?.token,
      onUploadProgress: onProgress
    });

    return data;
  };

  /**
   * Upload survey template.
   *
   * @param {number} projectId
   * @param {number} surveyId
   * @param {File} file
   * @param {CancelTokenSource} [cancelTokenSource]
   * @param {(progressEvent: ProgressEvent) => void} [onProgress]
   * @return {*}  {Promise<string[]>}
   */
  const uploadTemplateObservations = async (
    projectId: number,
    surveyId: number,
    file: File,
    cancelTokenSource?: CancelTokenSource,
    onProgress?: (progressEvent: ProgressEvent) => void
  ): Promise<string[]> => {
    const req_message = new FormData();

    req_message.append('media', file);

    const { data } = await axios.post(`/api/project/${projectId}/survey/${surveyId}/template/upload`, req_message, {
      cancelToken: cancelTokenSource?.token,
      onUploadProgress: onProgress
    });

    return data;
  };

  /**
   * Get survey attachments based on survey ID
   *
   * @param {number} projectId
   * @param {number} surveyId
   * @returns {*} {Promise<IGetSurveyAttachmentsResponse>}
   */
  const getSurveyAttachments = async (projectId: number, surveyId: number): Promise<IGetSurveyAttachmentsResponse> => {
    const { data } = await axios.get(`/api/project/${projectId}/survey/${surveyId}/attachments/list`);

    return data;
  };

  /**
   * Get observation template based on survey ID
   *
   * @param {number} projectId
   * @param {number} surveyId
   * @returns {*} {Promise<IGetTemplateObservationsResponse>}
   */
  const getTemplateObservations = async (
    projectId: number,
    surveyId: number
  ): Promise<IGetTemplateObservationsResponse> => {
    const { data } = await axios.get(`/api/project/${projectId}/survey/${surveyId}/templates/list`);

    return data;
  };

  /**
   * Get permits that have not already been assigned to a survey, by project ID
   * Note: This is because a survey can have exactly one permit assigned to it and permits cannot be used more than once
   *
   * @param {number} projectId
   * @returns {*} {Promise<SurveyPermits[]>}
   */
  const getSurveyPermits = async (projectId: number): Promise<SurveyPermits[]> => {
    const { data } = await axios.get(`/api/project/${projectId}/survey/permits/list`);

    return data;
  };

  /**
   * Get funding sources for a survey by project ID
   *
   * @param {number} projectId
   * @returns {*} {Promise<SurveyFundingSources[]>}
   */
  const getSurveyFundingSources = async (projectId: number): Promise<SurveyFundingSources[]> => {
    const { data } = await axios.get(`/api/project/${projectId}/survey/funding-sources/list`);

    return data;
  };

  /**
   * Delete survey attachment based on survey and attachment ID
   *
   * @param {number} projectId
   * @param {number} surveyId
   * @param {number} attachmentId
   * @returns {*} {Promise<number>}
   */
  const deleteSurveyAttachment = async (projectId: number, surveyId: number, attachmentId: number): Promise<number> => {
    const { data } = await axios.delete(
      `/api/project/${projectId}/survey/${surveyId}/attachments/${attachmentId}/delete`
    );

    return data;
  };

  /**
   * Delete survey based on survey ID
   *
   * @param {number} projectId
   * @param {number} surveyId
   * @returns {*} {Promise<boolean>}
   */
  const deleteSurvey = async (projectId: number, surveyId: number): Promise<boolean> => {
    const { data } = await axios.delete(`/api/project/${projectId}/survey/${surveyId}/delete`);

    return data;
  };

  /**
   * Get survey attachment S3 url based on survey and attachment ID
   *
   * @param {AxiosInstance} axios
   * @returns {*} {Promise<string>}
   */
  const getSurveyAttachmentSignedURL = async (
    projectId: number,
    surveyId: number,
    attachmentId: number
  ): Promise<string> => {
    const { data } = await axios.get(
      `/api/project/${projectId}/survey/${surveyId}/attachments/${attachmentId}/getSignedUrl`
    );

    return data;
  };

  /**
<<<<<<< HEAD
   * Get template observations S3 url based on survey and template ID
   *
   * @param {AxiosInstance} axios
   * @returns {*} {Promise<string>}
   */
  const getTemplateObservationsSignedURL = async (
    projectId: number,
    surveyId: number,
    templateId: number
  ): Promise<string> => {
    const { data } = await axios.get(
      `/api/project/${projectId}/survey/${surveyId}/template/${templateId}/getSignedUrl`
    );
=======
   * Publish/unpublish a survey.
   *
   * @param {number} projectId
   * @param {number} surveyId
   * @param {boolean} publish set to `true` to publish the survey, `false` to unpublish the survey.
   * @return {*}  {Promise<any>}
   */
  const publishSurvey = async (projectId: number, surveyId: number, publish: boolean): Promise<any> => {
    const { data } = await axios.put(`/api/project/${projectId}/survey/${surveyId}/publish`, { publish: publish });
>>>>>>> b740e62e

    return data;
  };

  return {
    createSurvey,
    getSurveyForView,
    getSurveysList,
    getSurveyForUpdate,
    updateSurvey,
    uploadSurveyAttachments,
    getSurveyAttachments,
    deleteSurveyAttachment,
    getSurveyAttachmentSignedURL,
    getTemplateObservationsSignedURL,
    deleteSurvey,
    getSurveyPermits,
    uploadTemplateObservations,
    getSurveyFundingSources,
<<<<<<< HEAD
    getTemplateObservations
=======
    publishSurvey
>>>>>>> b740e62e
  };
};

export default useSurveyApi;<|MERGE_RESOLUTION|>--- conflicted
+++ resolved
@@ -254,7 +254,6 @@
   };
 
   /**
-<<<<<<< HEAD
    * Get template observations S3 url based on survey and template ID
    *
    * @param {AxiosInstance} axios
@@ -268,7 +267,11 @@
     const { data } = await axios.get(
       `/api/project/${projectId}/survey/${surveyId}/template/${templateId}/getSignedUrl`
     );
-=======
+
+    return data;
+  };
+  
+  /**
    * Publish/unpublish a survey.
    *
    * @param {number} projectId
@@ -278,11 +281,10 @@
    */
   const publishSurvey = async (projectId: number, surveyId: number, publish: boolean): Promise<any> => {
     const { data } = await axios.put(`/api/project/${projectId}/survey/${surveyId}/publish`, { publish: publish });
->>>>>>> b740e62e
-
-    return data;
-  };
-
+
+    return data;
+  };
+  
   return {
     createSurvey,
     getSurveyForView,
@@ -298,11 +300,8 @@
     getSurveyPermits,
     uploadTemplateObservations,
     getSurveyFundingSources,
-<<<<<<< HEAD
-    getTemplateObservations
-=======
+    getTemplateObservations,
     publishSurvey
->>>>>>> b740e62e
   };
 };
 
