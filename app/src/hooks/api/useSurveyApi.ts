import { AxiosInstance, AxiosProgressEvent, CancelTokenSource } from 'axios';
import { IEditReportMetaForm } from 'components/attachments/EditReportMetaForm';
import { IReportMetaForm } from 'components/attachments/ReportMetaForm';
import { ISurveyCritter } from 'contexts/animalPageContext';
import { ISurveyAdvancedFilters } from 'features/summary/list-data/survey/SurveysListFilterForm';
import { ICreateCritter } from 'features/surveys/view/survey-animals/animal';
import {
  IAllTelemetryPointCollection,
  IAnimalDeployment,
  ICreateAnimalDeploymentPostData
} from 'features/surveys/view/survey-animals/telemetry-device/device';
import { ICritterDetailedResponse, ICritterSimpleResponse } from 'interfaces/useCritterApi.interface';
import { IGetReportDetails, IUploadAttachmentResponse } from 'interfaces/useProjectApi.interface';
import {
  ICreateSurveyRequest,
  ICreateSurveyResponse,
  IFindSurveysResponse,
  IGetSurveyAttachmentsResponse,
  IGetSurveyForUpdateResponse,
  IGetSurveyForViewResponse,
  SurveyUpdateObject
} from 'interfaces/useSurveyApi.interface';
import qs from 'qs';
import { ApiPaginationRequestOptions } from 'types/misc';

/**
 * Returns a set of supported api methods for working with surveys.
 *
 * @param {AxiosInstance} axios
 * @return {*} object whose properties are supported api methods.
 */
const useSurveyApi = (axios: AxiosInstance) => {
  /**
   * Create a new project survey
   *
   * @param {ICreateSurveyRequest} survey
   * @return {*}  {Promise<ICreateSurveyResponse>}
   */
  const createSurvey = async (projectId: number, survey: ICreateSurveyRequest): Promise<ICreateSurveyResponse> => {
    const { data } = await axios.post(`/api/project/${projectId}/survey/create`, survey);

    return data;
  };

  /**
   * Get project survey details based on its ID for viewing purposes.
   *
   * @param {number} projectId
   * @param {number} surveyId
   * @return {*} {Promise<IGetSurveyForViewResponse>}
   */
  const getSurveyForView = async (projectId: number, surveyId: number): Promise<IGetSurveyForViewResponse> => {
    const { data } = await axios.get(`/api/project/${projectId}/survey/${surveyId}/view`);

    return data;
  };

  /**
   * Get project survey details based on its ID for update purposes.
   *
   * @param {number} projectId
   * @param {number} surveyId
   * @return {*} {Promise<IGetSurveyForUpdateResponse>}
   */
  const getSurveyForUpdate = async (projectId: number, surveyId: number): Promise<IGetSurveyForUpdateResponse> => {
    const { data } = await axios.get(`/api/project/${projectId}/survey/${surveyId}/update/get`);

    return data;
  };

  /**
   * Get surveys for a system user id.
   *
   * @param {ApiPaginationRequestOptions} [pagination]
   * @param {ISurveyAdvancedFilters} filterFieldData
   * @return {*} {Promise<IFindProjectsResponse[]>}
   */
  const findSurveys = async (
    pagination?: ApiPaginationRequestOptions,
    filterFieldData?: ISurveyAdvancedFilters
  ): Promise<IFindSurveysResponse> => {
    const params = {
      ...pagination,
      ...filterFieldData
    };

    const { data } = await axios.get('/api/survey', { params, paramsSerializer: (params) => qs.stringify(params) });

    return data;
  };

  /**
   * Fetches a subset of survey fields for all surveys under a project.
   *
   * @param {number} projectId
   * @param {ApiPaginationRequestOptions} [pagination]
   * @return {*}  {Promise<IFindSurveysResponse>}
   */
  const getSurveysBasicFieldsByProjectId = async (
    projectId: number,
    pagination?: ApiPaginationRequestOptions
  ): Promise<IFindSurveysResponse> => {
    let urlParamsString = '';

    if (pagination) {
      const params = new URLSearchParams();
      params.append('page', pagination.page.toString());
      params.append('limit', pagination.limit.toString());
      if (pagination.sort) {
        params.append('sort', pagination.sort);
      }
      if (pagination.order) {
        params.append('order', pagination.order);
      }
      urlParamsString = `?${params.toString()}`;
    }

    const { data } = await axios.get(`/api/project/${projectId}/survey${urlParamsString}`);

    return data;
  };

  /**
   * Update an existing survey.
   *
   * @param {number} projectId
   * @param {number} surveyId
   * @param {SurveyUpdateObject} surveyData
   * @return {*}  {Promise<any>}
   */
  const updateSurvey = async (projectId: number, surveyId: number, surveyData: SurveyUpdateObject): Promise<any> => {
    const { data } = await axios.put(`/api/project/${projectId}/survey/${surveyId}/update`, surveyData);

    return data;
  };

  /**
   * Upload survey attachments.
   *
   * @param {number} projectId
   * @param {number} surveyId
   * @param {File} file
   * @param {string} attachmentType
   * @param {CancelTokenSource} [cancelTokenSource]
   * @param {(progressEvent: AxiosProgressEvent) => void} [onProgress]
   * @return {*}  {Promise<string[]>}
   */
  const uploadSurveyAttachments = async (
    projectId: number,
    surveyId: number,
    file: File,
    cancelTokenSource?: CancelTokenSource,
    onProgress?: (progressEvent: AxiosProgressEvent) => void
  ): Promise<IUploadAttachmentResponse> => {
    const req_message = new FormData();

    req_message.append('media', file);

    const { data } = await axios.post(`/api/project/${projectId}/survey/${surveyId}/attachments/upload`, req_message, {
      cancelToken: cancelTokenSource?.token,
      onUploadProgress: onProgress
    });

    return data;
  };

  /**
   * Upload survey keyx files.
   *
   * @param {number} projectId
   * @param {number} surveyId
   * @param {File} file
   * @param {CancelTokenSource} [cancelTokenSource]
   * @param {(progressEvent: AxiosProgressEvent) => void} [onProgress]
   * @return {*}  {Promise<IUploadAttachmentResponse>}
   */
  const uploadSurveyKeyx = async (
    projectId: number,
    surveyId: number,
    file: File,
    cancelTokenSource?: CancelTokenSource,
    onProgress?: (progressEvent: AxiosProgressEvent) => void
  ): Promise<IUploadAttachmentResponse> => {
    const req_message = new FormData();

    req_message.append('media', file);

    const { data } = await axios.post(
      `/api/project/${projectId}/survey/${surveyId}/attachments/keyx/upload`,
      req_message,
      {
        cancelToken: cancelTokenSource?.token,
        onUploadProgress: onProgress
      }
    );

    return data;
  };

  /**
   * Upload survey reports.
   *
   * @param {number} projectId
   * @param {number} surveyId
   * @param {File} file
   * @param {string} attachmentType
   * @param {CancelTokenSource} [cancelTokenSource]
   * @param {(progressEvent: AxiosProgressEvent) => void} [onProgress]
   * @return {*}  {Promise<string[]>}
   */
  const uploadSurveyReports = async (
    projectId: number,
    surveyId: number,
    file: File,

    attachmentMeta?: IReportMetaForm,
    cancelTokenSource?: CancelTokenSource,
    onProgress?: (progressEvent: AxiosProgressEvent) => void
  ): Promise<IUploadAttachmentResponse> => {
    const req_message = new FormData();

    req_message.append('media', file);

    if (attachmentMeta) {
      req_message.append('attachmentMeta[title]', attachmentMeta.title);
      req_message.append('attachmentMeta[year_published]', String(attachmentMeta.year_published));
      req_message.append('attachmentMeta[description]', attachmentMeta.description);
      attachmentMeta.authors.forEach((authorObj, index) => {
        req_message.append(`attachmentMeta[authors][${index}][first_name]`, authorObj.first_name);
        req_message.append(`attachmentMeta[authors][${index}][last_name]`, authorObj.last_name);
      });
    }

    const { data } = await axios.post(
      `/api/project/${projectId}/survey/${surveyId}/attachments/report/upload`,
      req_message,
      {
        cancelToken: cancelTokenSource?.token,
        onUploadProgress: onProgress
      }
    );

    return data;
  };

  /**
   * Update survey attachment metadata.
   *
   * @param {number} projectId
   * @param {number} surveyId
   * @param {string} attachmentType
   * @param {CancelTokenSource} [cancelTokenSource]
   * @param {(progressEvent: AxiosProgressEvent) => void} [onProgress]
   * @return {*}  {Promise<string[]>}
   */
  const updateSurveyReportMetadata = async (
    projectId: number,
    surveyId: number,
    attachmentId: number,
    attachmentType: string,
    attachmentMeta: IEditReportMetaForm,
    revisionCount: number
  ): Promise<number> => {
    const requestBody = {
      attachment_type: attachmentType,
      attachment_meta: {
        title: attachmentMeta.title,
        year_published: attachmentMeta.year_published,
        authors: attachmentMeta.authors,
        description: attachmentMeta.description
      },
      revision_count: revisionCount
    };

    const { data } = await axios.put(
      `/api/project/${projectId}/survey/${surveyId}/attachments/${attachmentId}/metadata/update`,
      requestBody
    );

    return data;
  };

  /**
   * Get survey attachments based on survey ID
   *
   * @param {number} projectId
   * @param {number} surveyId
   * @returns {*} {Promise<IGetSurveyAttachmentsResponse>}
   */
  const getSurveyAttachments = async (projectId: number, surveyId: number): Promise<IGetSurveyAttachmentsResponse> => {
    const { data } = await axios.get(`/api/project/${projectId}/survey/${surveyId}/attachments/list`);

    return data;
  };

  /**
   * Delete survey attachment based on survey and attachment ID
   *
   * @param {number} projectId
   * @param {number} surveyId
   * @param {number} attachmentId
   * @param {string} attachmentType
   * @returns {*} {Promise<number>}
   */
  const deleteSurveyAttachment = async (
    projectId: number,
    surveyId: number,
    attachmentId: number,
    attachmentType: string
  ): Promise<number> => {
    const { data } = await axios.post(
      `/api/project/${projectId}/survey/${surveyId}/attachments/${attachmentId}/delete`,
      {
        attachmentType
      }
    );

    return data;
  };

  /**
   * Delete survey based on survey ID
   *
   * @param {number} projectId
   * @param {number} surveyId
   * @returns {*} {Promise<boolean>}
   */
  const deleteSurvey = async (projectId: number, surveyId: number): Promise<boolean> => {
    const { data } = await axios.delete(`/api/project/${projectId}/survey/${surveyId}/delete`);

    return data;
  };

  /**
   * Get survey attachment S3 url based on survey and attachment ID
   *
   * @param {number} projectId
   * @param {number} surveyId
   * @param {number} attachmentId
   * @param {string} attachmentType
   * @returns {*} {Promise<string>}
   */
  const getSurveyAttachmentSignedURL = async (
    projectId: number,
    surveyId: number,
    attachmentId: number,
    attachmentType: string
  ): Promise<string> => {
    const { data } = await axios.get(
      `/api/project/${projectId}/survey/${surveyId}/attachments/${attachmentId}/getSignedUrl`,
      {
        params: { attachmentType: attachmentType },
        paramsSerializer: (params) => {
          return qs.stringify(params);
        }
      }
    );

    return data;
  };

  /**
   * Get survey report metadata based on project ID, surveyID, attachment ID, and attachmentType
   *
   * @param {number} projectId
   * @params {number} surveyId
   * @param {number} attachmentId
   * @param {string} attachmentType
   * @returns {*} {Promise<string>}
   */
  const getSurveyReportDetails = async (
    projectId: number,
    surveyId: number,
    attachmentId: number
  ): Promise<IGetReportDetails> => {
    const { data } = await axios.get(
      `/api/project/${projectId}/survey/${surveyId}/attachments/${attachmentId}/metadata/get`,
      {
        params: {},
        paramsSerializer: (params) => {
          return qs.stringify(params);
        }
      }
    );

    return data;
  };

  /**
   * Retrieve a list of critters associated with the given survey with details taken from critterbase.
   *
   * @param {number} projectId
   * @param {number} surveyId
   * @returns {ICritterSimpleResponse[]}
   */
  const getSurveyCritters = async (projectId: number, surveyId: number): Promise<ICritterSimpleResponse[]> => {
    const { data } = await axios.get(`/api/project/${projectId}/survey/${surveyId}/critters`);
    return data;
  };

  /**
   * Retrieve a list of critters associated with the given survey with details taken from critterbase.
   *
   * @param {number} projectId
   * @param {number} surveyId
   * @param {number} critterId
   * @returns {ICritterDetailedResponse}
   */
  const getCritterById = async (
    projectId: number,
    surveyId: number,
    critterId: number
  ): Promise<ICritterDetailedResponse> => {
    const { data } = await axios.get(
      `/api/project/${projectId}/survey/${surveyId}/critters/${critterId}?format=detailed`
    );
    return data;
  };

  /**
   * Create a critter and add it to the list of critters associated with this survey. This will create a new critter in Critterbase.
   *
   * @param {number} projectId
   * @param {number} surveyId
   * @param {Critter} critter Critter payload type
   * @returns Count of affected rows
   */
  const createCritterAndAddToSurvey = async (
    projectId: number,
    surveyId: number,
    critter: ICreateCritter
  ): Promise<ISurveyCritter> => {
    const { data } = await axios.post(`/api/project/${projectId}/survey/${surveyId}/critters`, critter);
    return data;
  };

  /**
   * Remove critters from the survey. Will not delete critters in critterbase.
   *
   * @param {number} projectId
   * @param {number} surveyId
   * @param {number} critterId
   * @returns {*}
   */
  const removeCrittersFromSurvey = async (
    projectId: number,
    surveyId: number,
    critterIds: number[]
  ): Promise<number> => {
    const { data } = await axios.post(`/api/project/${projectId}/survey/${surveyId}/critters/delete`, {
      critterIds: critterIds
    });
    return data;
  };

  /**
   * Create a new deployment with associated device hardware metadata. Must include critterbase critter id.
   *
   * @param {number} projectId
   * @param {number} surveyId
   * @param {number} critterId
   * @param {IAnimalTelemetryDevice & {critter_id: string}} body
   * @returns {*}
   */
  const createDeployment = async (
    projectId: number,
    surveyId: number,
    critterId: number,
    body: Omit<ICreateAnimalDeploymentPostData, 'critter_id'>
  ): Promise<{ deploymentId: number }> => {
    const { data } = await axios.post(
      `/api/project/${projectId}/survey/${surveyId}/critters/${critterId}/deployments`,
      body
    );
    return data;
  };

  /**
   * Update a deployment with a new time span.
   *
   * @param {number} projectId
   * @param {number} surveyId
   * @param {number} deploymentId
   * @param {IDeploymentTimespan} body
   * @returns {*}
   */
  const updateDeployment = async (
    projectId: number,
    surveyId: number,
    deploymentId: number,
    body: ICreateAnimalDeploymentPostData
  ): Promise<number> => {
    const { data } = await axios.put(`/api/project/${projectId}/survey/${surveyId}/deployments/${deploymentId}`, body);
    return data;
  };

  /**
   * Get all deployments associated with the given survey ID.
   *
   * @param {number} projectId
   * @param {number} surveyId
   * @returns {*}
   */
  const getDeploymentsInSurvey = async (projectId: number, surveyId: number): Promise<IAnimalDeployment[]> => {
    const { data } = await axios.get(`/api/project/${projectId}/survey/${surveyId}/deployments`);
    return data;
  };

  /**
   * Get deployment by Id, using the integer Id from SIMS instead of the BCTW GUID
   *
   * @param {number} projectId
   * @param {number} surveyId
   * @param {number} deploymentId
   * @returns {*}
   */
  const getDeploymentById = async (
    projectId: number,
    surveyId: number,
    deploymentId: number
  ): Promise<IAnimalDeployment> => {
    const { data } = await axios.get(`/api/project/${projectId}/survey/${surveyId}/deployments/${deploymentId}`);
    return data;
  };

  /**
   * Get all telemetry points for a critter in a survey within a given time span.
   *
   * @param {number} projectId
   * @param {number} surveyId
   * @param {number} critterId
   * @param {string} startDate
   * @param {string} endDate
   * @return {*}  {Promise<IAllTelemetryPointCollection>}
   */
  const getCritterTelemetry = async (
    projectId: number,
    surveyId: number,
    critterId: number,
    startDate: string,
    endDate: string
  ): Promise<IAllTelemetryPointCollection> => {
    const { data } = await axios.get(
      `/api/project/${projectId}/survey/${surveyId}/critters/${critterId}/telemetry?startDate=${startDate}&endDate=${endDate}`
    );
    return data;
  };

  /**
   * Ends a deployment. Will trigger removal in both SIMS and BCTW.
   *
   * @param {number} projectId
   * @param {number} surveyId
   * @param {number} critterId
   * @param {number} deploymentId
   * @returns {*}
   */
  const endDeployment = async (
    projectId: number,
    surveyId: number,
    critterId: number,
    deploymentId: number
  ): Promise<string> => {
    const { data } = await axios.delete(
      `/api/project/${projectId}/survey/${surveyId}/critters/${critterId}/deployments/${deploymentId}`
    );
    return data;
  };

  /**
<<<<<<< HEAD
   * Deletes a deployment. Will trigger deletion in SIMS and invalidates the deployment in BCTW.
   *
   * @param {number} projectId
   * @param {number} surveyId
   * @param {number} deploymentId
   * @returns {*}
   */
  const deleteDeployment = async (projectId: number, surveyId: number, deploymentId: number): Promise<string> => {
    const { data } = await axios.delete(`/api/project/${projectId}/survey/${surveyId}/deployments/${deploymentId}`);
=======
   * Bulk upload Critters from CSV.
   *
   * @async
   * @param {File} file - Critters CSV.
   * @param {number} projectId
   * @param {number} surveyId
   * @returns {Promise<number[]>}
   */
  const importCrittersFromCsv = async (
    file: File,
    projectId: number,
    surveyId: number
  ): Promise<{ survey_critter_ids: number[] }> => {
    const formData = new FormData();

    formData.append('media', file);

    const { data } = await axios.post(`/api/project/${projectId}/survey/${surveyId}/critters/import`, formData);

>>>>>>> a281456f
    return data;
  };

  return {
    createSurvey,
    getSurveyForView,
    getSurveysBasicFieldsByProjectId,
    getSurveyForUpdate,
    findSurveys,
    getDeploymentById,
    updateSurvey,
    uploadSurveyAttachments,
    uploadSurveyKeyx,
    uploadSurveyReports,
    updateSurveyReportMetadata,
    getSurveyReportDetails,
    getSurveyAttachments,
    deleteSurveyAttachment,
    getSurveyAttachmentSignedURL,
    deleteSurvey,
    getSurveyCritters,
    createCritterAndAddToSurvey,
    removeCrittersFromSurvey,
    createDeployment,
    getDeploymentsInSurvey,
    getCritterById,
    updateDeployment,
    getCritterTelemetry,
<<<<<<< HEAD
    endDeployment,
    deleteDeployment
=======
    removeDeployment,
    importCrittersFromCsv
>>>>>>> a281456f
  };
};

export default useSurveyApi;<|MERGE_RESOLUTION|>--- conflicted
+++ resolved
@@ -568,7 +568,6 @@
   };
 
   /**
-<<<<<<< HEAD
    * Deletes a deployment. Will trigger deletion in SIMS and invalidates the deployment in BCTW.
    *
    * @param {number} projectId
@@ -578,7 +577,10 @@
    */
   const deleteDeployment = async (projectId: number, surveyId: number, deploymentId: number): Promise<string> => {
     const { data } = await axios.delete(`/api/project/${projectId}/survey/${surveyId}/deployments/${deploymentId}`);
-=======
+    return data;
+  };
+
+  /**
    * Bulk upload Critters from CSV.
    *
    * @async
@@ -598,7 +600,6 @@
 
     const { data } = await axios.post(`/api/project/${projectId}/survey/${surveyId}/critters/import`, formData);
 
->>>>>>> a281456f
     return data;
   };
 
@@ -627,13 +628,9 @@
     getCritterById,
     updateDeployment,
     getCritterTelemetry,
-<<<<<<< HEAD
     endDeployment,
-    deleteDeployment
-=======
-    removeDeployment,
+    deleteDeployment,
     importCrittersFromCsv
->>>>>>> a281456f
   };
 };
 
