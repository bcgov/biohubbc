import { useKeycloak } from '@react-keycloak/web';
import Keycloak from 'keycloak-js';
import { useCallback } from 'react';
import { buildUrl } from 'utils/Utils';
import { useBiohubApi } from './useBioHubApi';
import useDataLoader from './useDataLoader';

export enum SYSTEM_IDENTITY_SOURCE {
  BCEID_BUSINESS = 'BCEIDBUSINESS',
  BCEID_BASIC = 'BCEIDBASIC',
  IDIR = 'IDIR'
}

export interface IUserInfo {
  sub: string;
  email_verified: boolean;
  preferred_username: string;
  identity_source: string;
  display_name: string;
  email: string;
}

export interface IIDIRUserInfo extends IUserInfo {
  idir_user_guid: string;
  idir_username: string;
  name: string;
  given_name: string;
  family_name: string;
}

interface IBCEIDBasicUserInfo extends IUserInfo {
  bceid_user_guid: string;
  bceid_username: string;
}

export interface IBCEIDBusinessUserInfo extends IBCEIDBasicUserInfo {
  bceid_business_guid: string;
  bceid_business_name: string;
}

/**
 * Interface defining the objects and helper functions returned by `useKeycloakWrapper`
 *
 * @export
 * @interface IKeycloakWrapper
 */
export interface IKeycloakWrapper {
  /**
   * Original raw keycloak object.
   *
   * @type {(Keycloak | undefined)}
   * @memberof IKeycloakWrapper
   */
  keycloak: Keycloak | undefined;
  /**
   * Returns `true` if the user's information has finished being loaded, false otherwise.
   *
   * @type {boolean}
   * @memberof IKeycloakWrapper
   */
  hasLoadedAllUserInfo: boolean;
  /**
   * The user's system roles, if any.
   *
   * @type {string[]}
   * @memberof IKeycloakWrapper
   */
  systemRoles: string[];
  /**
   * Returns `true` if the keycloak user is a registered system user, `false` otherwise.
   *
   * @memberof IKeycloakWrapper
   */
  isSystemUser: () => boolean;
  /**
   * Returns `true` if the user's `systemRoles` contain at least 1 of the specified `validSystemRoles`, `false` otherwise.
   *
   * @memberof IKeycloakWrapper
   */
  hasSystemRole: (validSystemRoles?: string[]) => boolean;
  /**
   * True if the user has at least 1 pending access request.
   *
   * @type {boolean}
   * @memberof IKeycloakWrapper
   */
  hasAccessRequest: boolean;
  /**
   * True if the user has at least 1 project participant roles.
   *
   * @type {boolean}
   * @memberof IKeycloakWrapper
   */
  hasOneOrMoreProjectRoles: boolean;
  /**
   * Get out the username portion of the preferred_username from the token.
   *
   * @memberof IKeycloakWrapper
   */
  getUserIdentifier: () => string | null;
  /**
   * Get the identity source portion of the preferred_username from the token.
   *
   * @memberof IKeycloakWrapper
   */
  getIdentitySource: () => string | null;

  /**
   * Get the user guid
   *
   * @memberof IKeycloakWrapper
   */
  getUserGuid: () => string | null;
  username: string | undefined;
  displayName: string | undefined;
  email: string | undefined;
  /**
   * Force this keycloak wrapper to refresh its data.
   *
   * Note: currently this only refreshes the `hasAccessRequest` property.
   *
   * @memberof IKeycloakWrapper
   */
  refresh: () => void;
  /**
   * Generates the URL to sign in using Keycloak.
   *
   * @param {string} [redirectUri] Optionally URL to redirect the user to upon logging in
   * @memberof IKeycloakWrapper
   */
  getLoginUrl: (redirectUri?: string) => string;
}

/**
 * Wraps the raw keycloak object, returning an object that contains the original raw keycloak object plus useful helper
 * functions.
 *
 * @return {*}  {IKeycloakWrapper}
 */
function useKeycloakWrapper(): IKeycloakWrapper {
  const { keycloak } = useKeycloak();

  const biohubApi = useBiohubApi();

  const keycloakUserDataLoader = useDataLoader(async () => {
    return (
      (keycloak &&
        ((keycloak.loadUserInfo() as unknown) as IIDIRUserInfo | IBCEIDBasicUserInfo | IBCEIDBusinessUserInfo)) ||
      undefined
    );
  });

  const userDataLoader = useDataLoader(() => biohubApi.user.getUser());

  const administrativeActivityStandingDataLoader = useDataLoader(biohubApi.admin.getAdministrativeActivityStanding);

  if (keycloak) {
    // keycloak is ready, load keycloak user info
    keycloakUserDataLoader.load();
  }

  if (keycloak?.authenticated) {
    // keycloak user is authenticated, load system user info
    userDataLoader.load();

    if (
      userDataLoader.isReady &&
      (!userDataLoader.data?.role_names.length || userDataLoader.data?.user_record_end_date)
    ) {
      // Authenticated user either has has no roles or has been deactivated
      // Check if the user has a pending access request
      administrativeActivityStandingDataLoader.load();
    }
  }

  /**
   * Coerces a string into a user identity source, e.g. BCEID, IDIR, etc.
   *
   * @example _inferIdentitySource('idir'); // => SYSTEM_IDENTITY_SOURCE.IDIR
   *
   * @param userIdentitySource The user identity source string
   * @returns {*} {SYSTEM_IDENTITY_SOURCE | null}
   */
  const _inferIdentitySource = (userIdentitySource: string | undefined): SYSTEM_IDENTITY_SOURCE | null => {
    switch (userIdentitySource) {
      case SYSTEM_IDENTITY_SOURCE.BCEID_BASIC:
        return SYSTEM_IDENTITY_SOURCE.BCEID_BASIC;

      case SYSTEM_IDENTITY_SOURCE.BCEID_BUSINESS:
        return SYSTEM_IDENTITY_SOURCE.BCEID_BUSINESS;

      case SYSTEM_IDENTITY_SOURCE.IDIR:
        return SYSTEM_IDENTITY_SOURCE.IDIR;

      default:
        return null;
    }
  };

  /**
   * Parses out the username from a keycloak token, from either the `idir_username` or `bceid_username` field.
   *
   * @param {object} keycloakToken
   * @return {*} {(string | null)}
   */
  const getUserIdentifier = useCallback((): string | null => {
    const userIdentifier =
      (keycloakUserDataLoader.data as IIDIRUserInfo)?.idir_username ||
      (keycloakUserDataLoader.data as IBCEIDBasicUserInfo | IBCEIDBusinessUserInfo)?.bceid_username;

    if (!userIdentifier) {
      return null;
    }

    return userIdentifier.toLowerCase();
  }, [keycloakUserDataLoader.data]);

  /**
   * Parses out the user global user id portion of the preferred_username from the token.
   *
   * @return {*} {(string | null)}
   */ const getUserGuid = useCallback((): string | null => {
    return keycloakUserDataLoader.data?.['preferred_username']?.split('@')?.[0].toLowerCase() || null;
  }, [keycloakUserDataLoader.data]);

  /**
   * Parses out the identity source portion of the preferred_username from the token.
   *
   * @param {object} keycloakToken
   * @return {*} {(string | null)}
   */
  const getIdentitySource = useCallback((): SYSTEM_IDENTITY_SOURCE | null => {
    const userIdentitySource =
      userDataLoader.data?.['identity_source'] ||
      keycloakUserDataLoader.data?.['preferred_username']?.split('@')?.[1].toUpperCase();

    if (!userIdentitySource) {
      return null;
    }

    return _inferIdentitySource(userIdentitySource);
  }, [keycloakUserDataLoader.data, userDataLoader.data]);

  const isSystemUser = (): boolean => {
    return Boolean(userDataLoader.data?.id);
  };

  const getSystemRoles = (): string[] => {
    return userDataLoader.data?.role_names ?? [];
  };

  const hasSystemRole = (validSystemRoles?: string[]) => {
    if (!validSystemRoles?.length) {
      return true;
    }

    const userSystemRoles = getSystemRoles();

    if (userSystemRoles.some((item) => validSystemRoles.includes(item))) {
      return true;
    }

    return false;
  };

  const username = (): string | undefined => {
    return (
      (keycloakUserDataLoader.data as IIDIRUserInfo)?.idir_username ||
      (keycloakUserDataLoader.data as IBCEIDBasicUserInfo)?.bceid_username
    );
  };

  const displayName = (): string | undefined => {
    return keycloakUserDataLoader.data?.display_name;
  };

  const email = (): string | undefined => {
    return keycloakUserDataLoader.data?.email;
  };

  const refresh = () => {
    userDataLoader.refresh();
    administrativeActivityStandingDataLoader.refresh();
  };

  const getLoginUrl = (redirectUri = '/admin/projects'): string => {
    return keycloak?.createLoginUrl({ redirectUri: buildUrl(window.location.origin, redirectUri) }) || '/login';
  };

  return {
    keycloak,
<<<<<<< HEAD
    hasLoadedAllUserInfo: userDataLoader.isReady && (!hasPendingAdministrativeActivitiesDataLoader.isLoading || !!hasPendingAdministrativeActivitiesDataLoader.data),
=======
    hasLoadedAllUserInfo: userDataLoader.isReady || !!administrativeActivityStandingDataLoader.data,
>>>>>>> e4bde924
    systemRoles: getSystemRoles(),
    hasSystemRole,
    isSystemUser,
    hasAccessRequest: !!administrativeActivityStandingDataLoader.data?.has_pending_acccess_request,
    hasOneOrMoreProjectRoles: !!administrativeActivityStandingDataLoader.data?.has_one_or_more_project_roles,
    getUserIdentifier,
    getUserGuid,
    getIdentitySource,
    username: username(),
    email: email(),
    displayName: displayName(),
    refresh,
    getLoginUrl
  };
}

export default useKeycloakWrapper;<|MERGE_RESOLUTION|>--- conflicted
+++ resolved
@@ -289,11 +289,7 @@
 
   return {
     keycloak,
-<<<<<<< HEAD
-    hasLoadedAllUserInfo: userDataLoader.isReady && (!hasPendingAdministrativeActivitiesDataLoader.isLoading || !!hasPendingAdministrativeActivitiesDataLoader.data),
-=======
     hasLoadedAllUserInfo: userDataLoader.isReady || !!administrativeActivityStandingDataLoader.data,
->>>>>>> e4bde924
     systemRoles: getSystemRoles(),
     hasSystemRole,
     isSystemUser,
