--- conflicted
+++ resolved
@@ -1,17 +1,6 @@
 import { AxiosProgressEvent, CancelTokenSource } from 'axios';
-<<<<<<< HEAD
-import { ConfigContext } from 'contexts/configContext';
-import {
-  IAllTelemetry,
-  ICreateManualTelemetry,
-  IManualTelemetry,
-  IUpdateManualTelemetry,
-  IVendorTelemetry
-} from 'interfaces/useTelemetryApi.interface';
-import { useContext } from 'react';
-=======
 import { useConfigContext } from 'hooks/useContext';
->>>>>>> a281456f
+import { IAllTelemetry, ICreateManualTelemetry, IManualTelemetry, IUpdateManualTelemetry, IVendorTelemetry } from 'interfaces/useTelemetryApi.interface';
 import useAxios from './api/useAxios';
 import { useDeviceApi } from './telemetry/useDeviceApi';
 
