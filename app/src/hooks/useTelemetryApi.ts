--- conflicted
+++ resolved
@@ -1,11 +1,5 @@
-<<<<<<< HEAD
-import { CancelTokenSource } from 'axios';
+import { AxiosProgressEvent, CancelTokenSource } from 'axios';
 import { useConfigContext } from 'hooks/useContext';
-=======
-import { AxiosProgressEvent, CancelTokenSource } from 'axios';
-import { ConfigContext } from 'contexts/configContext';
-import { useContext } from 'react';
->>>>>>> a820024b
 import useAxios from './api/useAxios';
 import { useDeviceApi } from './telemetry/useDeviceApi';
 
