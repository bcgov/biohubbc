--- conflicted
+++ resolved
@@ -1,21 +1,8 @@
 import { AxiosProgressEvent, CancelTokenSource } from 'axios';
-<<<<<<< HEAD
-import { ConfigContext } from 'contexts/configContext';
-import {
-  IAllTelemetry,
-  ICreateManualTelemetry,
-  IManualTelemetry,
-  IUpdateManualTelemetry,
-  IVendorTelemetry
-} from 'interfaces/useTelemetryApi.interface';
-import { useContext } from 'react';
-import useAxios from './api/useAxios';
-import { useDeviceApi } from './telemetry/useDeviceApi';
-
-=======
 import { useConfigContext } from 'hooks/useContext';
 import useAxios from './api/useAxios';
 import { useDeviceApi } from './telemetry/useDeviceApi';
+import { IAllTelemetry } from 'interfaces/useTelemetryApi.interface';
 
 export interface ICritterDeploymentResponse {
   critter_id: string;
@@ -84,7 +71,6 @@
   telemetry_type: string;
 }
 
->>>>>>> f6306e54
 export const useTelemetryApi = () => {
   const config = useConfigContext();
   const axios = useAxios(config.API_HOST);
