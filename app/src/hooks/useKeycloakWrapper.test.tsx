--- conflicted
+++ resolved
@@ -52,11 +52,7 @@
     getUser: jest.fn()
   },
   admin: {
-<<<<<<< HEAD
-    hasPendingAdministrativeActivities: jest.fn()
-=======
     getAdministrativeActivityStanding: jest.fn()
->>>>>>> 68469e8b
   }
 };
 
