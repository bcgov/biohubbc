<<<<<<< HEAD
import { useCallback, useMemo, useState } from 'react';
=======
import { useState } from 'react';
>>>>>>> 5e245cf4
import { AsyncFunction, useAsync } from './useAsync';
import useIsMounted from './useIsMounted';

export type DataLoader<AFArgs extends any[], AFResponse = unknown, AFError = unknown> = {
  /**
   * The response of the `fetchData` call.
   *
   * @type {(AFResponse | undefined)}
   */
  data: AFResponse | undefined;
  /**
   * The error caught if the `fetchData` call throws.
   *
   * @type {(AFError | unknown)}
   */
  error: AFError | unknown;
  /**
   * `true` if the `fetchData` function is currently executing.
   *
   * @type {boolean}
   */
  isLoading: boolean;
  /**
   * `true` if the `fetchData` function has finished executing.
   *
   * @type {boolean}
   */
  isReady: boolean;
  /**
   * `true` if the `fetchData` function has been called at least one time.
   *
   * @type {boolean}
   */
  hasLoaded: boolean;
  /**
   * Executes the `fetchData` function once, only if it has never been called before. Does nothing if called again.
   */
  load: (...args: AFArgs) => Promise<AFResponse | undefined>;
  /**
   * Executes the `fetchData` function again.
   */
  refresh: (...args: AFArgs) => Promise<AFResponse | undefined>;
  /**
   * Clears any errors caught from a failed `fetchData` call.
   */
  clearError: () => void;

  /**
   * Clears any data as if the loader was just initialized.
   */
  clearData: () => void;
};

/**
 * Hook that wraps an async function.
 *
 * Note: Runs each time `refresh` is called.
 *
 * Note: This hook will prevent additional calls to `fetchData` if an existing call is in progress.
 *
 * @export
 * @template AFArgs `AsyncFunction` argument types.
 * @template AFResponse `AsyncFunction` response type.
 * @template AFError `AsyncFunction` error type.
 * @param {AsyncFunction<AFArgs, AFResponse>} fetchData An async function.
 * @param {((error: AFError | unknown) => void)} [onError] An optional error handler function that will be called if the
 * `fetchData` function throws an error.
 * - If set to `true`, the `fetchData` function will run on initial load, and each time `refresh` is called.
 * - If set to `false` the `fetchData` function will run each time `refresh` is called.
 * @return {*}  {DataLoader<AFArgs, AFResponse, AFError>}
 */
export default function useDataLoader<AFArgs extends any[], AFResponse = unknown, AFError = unknown>(
  fetchData: AsyncFunction<AFArgs, AFResponse>,
  onError?: (error: AFError | unknown) => void
): DataLoader<AFArgs, AFResponse, AFError> {
  const [data, setData] = useState<AFResponse>();
  const [error, setError] = useState<AFError | unknown>();
  const [isLoading, setIsLoading] = useState(false);
  const [isReady, setIsReady] = useState(false);
  const [hasLoaded, setHasLoaded] = useState(false);
  const [oneTimeLoad, setOneTimeLoad] = useState(false);

  const isMounted = useIsMounted();

  const getData = useAsync(fetchData);

  const loadData = async (...args: AFArgs): Promise<AFResponse | undefined> => {
    try {
      setIsLoading(true);

      const response = await getData(...args);

      if (!isMounted()) {
        return;
      }

      setData(response);

      return response;
    } catch (error) {
      if (!isMounted()) {
        return;
      }

      setError(error);

      onError?.(error);
    } finally {
      if (isMounted()) {
        setIsLoading(false);
        setIsReady(true);
        setHasLoaded(true);
      }
    }
  };

  const load = useCallback(
    async (...args: AFArgs) => {
      if (oneTimeLoad) {
        return data;
      }

      setOneTimeLoad(true);
      return loadData(...args);
    },
    [data, loadData, oneTimeLoad]
  );

<<<<<<< HEAD
  const refresh = useCallback(
    async (...args: AFArgs) => {
      // Clear previous error/loading state
      setError(undefined);
      setIsLoading(false);
      setIsReady(false);
      // Call loadData to fetch new data
      return loadData(...args);
    },
    [loadData]
  );
=======
  const refresh = async (...args: AFArgs) => {
    setError(undefined);
    setIsLoading(false);
    setIsReady(false);
    return loadData(...args);
  };
>>>>>>> 5e245cf4

  const clearError = useCallback(() => {
    setError(undefined);
  }, []);

  const clearData = useCallback(() => {
    setData(undefined);
    setError(undefined);
    setIsLoading(false);
    setIsReady(false);
    setHasLoaded(false);
    setOneTimeLoad(false);
  }, []);

  return useMemo(
    () => ({
      data,
      error,
      isLoading,
      isReady,
      hasLoaded,
      load,
      refresh,
      clearError,
      clearData
    }),
    [clearData, clearError, data, error, hasLoaded, isLoading, isReady, load, refresh]
  );
}<|MERGE_RESOLUTION|>--- conflicted
+++ resolved
@@ -1,8 +1,4 @@
-<<<<<<< HEAD
 import { useCallback, useMemo, useState } from 'react';
-=======
-import { useState } from 'react';
->>>>>>> 5e245cf4
 import { AsyncFunction, useAsync } from './useAsync';
 import useIsMounted from './useIsMounted';
 
@@ -131,27 +127,12 @@
     [data, loadData, oneTimeLoad]
   );
 
-<<<<<<< HEAD
   const refresh = useCallback(
     async (...args: AFArgs) => {
       // Clear previous error/loading state
       setError(undefined);
       setIsLoading(false);
       setIsReady(false);
-      // Call loadData to fetch new data
-      return loadData(...args);
-    },
-    [loadData]
-  );
-=======
-  const refresh = async (...args: AFArgs) => {
-    setError(undefined);
-    setIsLoading(false);
-    setIsReady(false);
-    return loadData(...args);
-  };
->>>>>>> 5e245cf4
-
   const clearError = useCallback(() => {
     setError(undefined);
   }, []);
