import { AxiosInstance } from 'axios';
import {
  CBMeasurementSearchByTermResponse,
  CBMeasurementSearchByTsnResponse,
<<<<<<< HEAD
  CBQualitativeMeasurementTypeDefinition,
  CBQuantitativeMeasurementTypeDefinition
=======
  ICollectionCategory,
  ICollectionUnit
>>>>>>> 9113f6a0
} from 'interfaces/useCritterApi.interface';

export const useXrefApi = (axios: AxiosInstance) => {
  /**
   * Get measurement definitions by itis tsn.
   *
   * @param {number} itis_tsn
   * @return {*}  {Promise<CBMeasurementSearchByTsnResponse>}
   */
  const getTaxonMeasurements = async (itis_tsn: number): Promise<CBMeasurementSearchByTsnResponse> => {
    const { data } = await axios.get(`/api/critterbase/xref/taxon-measurements?tsn=${itis_tsn}`);
    return data;
  };

  /**
   * Get measurement definitions by search term.
   *
   * @param {string} searchTerm
   * @return {*}  {Promise<CBMeasurementSearchByTermResponse>}
   */
  const getMeasurementTypeDefinitionsBySearchTerm = async (
    searchTerm: string
  ): Promise<CBMeasurementSearchByTermResponse> => {
    const { data } = await axios.get(`/api/critterbase/xref/taxon-measurements/search?name=${searchTerm}`);
    return data;
  };

  /**
<<<<<<< HEAD
   * Gets quantitative measurement definitions by taxon_measurement_id
   *
   * @async
   * @param {CreateQualitativeMeasurement} taxon_measurement_id - Get measurement by taxon_measurement_id.
   * @returns {Promise<IQualitativeMeasurementResponse>} The created qualitative measurement.
   */
  const getQuantitativeMeasurementsById = async (
    taxon_measurement_ids: string[]
  ): Promise<CBQuantitativeMeasurementTypeDefinition[]> => {
    const { data } = await axios.post(`/api/critterbase/xref/taxon-quantitative-measurements `, {
      taxon_measurement_ids
    });
=======
   * Get collection (ie. ecological) units that are available for a given taxon (by itis tsn).
   *
   * @param {number} tsn
   * @return {*}  {Promise<ICollectionCategory[]>}
   */
  const getTsnCollectionCategories = async (tsn: number): Promise<ICollectionCategory[]> => {
    const { data } = await axios.get(`/api/critterbase/xref/taxon-collection-categories?tsn=${tsn}`);
>>>>>>> 9113f6a0
    return data;
  };

  /**
<<<<<<< HEAD
   * Gets qualitative measurement definitions by taxon_measurement_id
   *
   * @async
   * @param {CreateQualitativeMeasurement} taxon_measurement_id - Get measurement by taxon_measurement_id.
   * @returns {Promise<IQualitativeMeasurementResponse>} The created qualitative measurement.
   */
  const getQualitativeMeasurementsById = async (
    taxon_measurement_ids: string[]
  ): Promise<CBQualitativeMeasurementTypeDefinition[]> => {
    const { data } = await axios.post(`/api/critterbase/xref/taxon-qualitative-measurements `, {
      taxon_measurement_ids
    });
=======
   * Get collection (ie. ecological) units that are available for a given taxon
   *
   * @param {string} unit_id
   * @return {*}  {Promise<ICollectionUnit[]>}
   */
  const getCollectionUnits = async (unit_id: string): Promise<ICollectionUnit[]> => {
    const { data } = await axios.get(`/api/critterbase/xref/collection-units/${unit_id}`);
>>>>>>> 9113f6a0
    return data;
  };

  return {
    getTaxonMeasurements,
    getMeasurementTypeDefinitionsBySearchTerm,
<<<<<<< HEAD
    getQualitativeMeasurementsById,
    getQuantitativeMeasurementsById
=======
    getTsnCollectionCategories,
    getCollectionUnits
>>>>>>> 9113f6a0
  };
};<|MERGE_RESOLUTION|>--- conflicted
+++ resolved
@@ -2,13 +2,8 @@
 import {
   CBMeasurementSearchByTermResponse,
   CBMeasurementSearchByTsnResponse,
-<<<<<<< HEAD
-  CBQualitativeMeasurementTypeDefinition,
-  CBQuantitativeMeasurementTypeDefinition
-=======
   ICollectionCategory,
   ICollectionUnit
->>>>>>> 9113f6a0
 } from 'interfaces/useCritterApi.interface';
 
 export const useXrefApi = (axios: AxiosInstance) => {
@@ -37,20 +32,6 @@
   };
 
   /**
-<<<<<<< HEAD
-   * Gets quantitative measurement definitions by taxon_measurement_id
-   *
-   * @async
-   * @param {CreateQualitativeMeasurement} taxon_measurement_id - Get measurement by taxon_measurement_id.
-   * @returns {Promise<IQualitativeMeasurementResponse>} The created qualitative measurement.
-   */
-  const getQuantitativeMeasurementsById = async (
-    taxon_measurement_ids: string[]
-  ): Promise<CBQuantitativeMeasurementTypeDefinition[]> => {
-    const { data } = await axios.post(`/api/critterbase/xref/taxon-quantitative-measurements `, {
-      taxon_measurement_ids
-    });
-=======
    * Get collection (ie. ecological) units that are available for a given taxon (by itis tsn).
    *
    * @param {number} tsn
@@ -58,25 +39,10 @@
    */
   const getTsnCollectionCategories = async (tsn: number): Promise<ICollectionCategory[]> => {
     const { data } = await axios.get(`/api/critterbase/xref/taxon-collection-categories?tsn=${tsn}`);
->>>>>>> 9113f6a0
     return data;
   };
 
   /**
-<<<<<<< HEAD
-   * Gets qualitative measurement definitions by taxon_measurement_id
-   *
-   * @async
-   * @param {CreateQualitativeMeasurement} taxon_measurement_id - Get measurement by taxon_measurement_id.
-   * @returns {Promise<IQualitativeMeasurementResponse>} The created qualitative measurement.
-   */
-  const getQualitativeMeasurementsById = async (
-    taxon_measurement_ids: string[]
-  ): Promise<CBQualitativeMeasurementTypeDefinition[]> => {
-    const { data } = await axios.post(`/api/critterbase/xref/taxon-qualitative-measurements `, {
-      taxon_measurement_ids
-    });
-=======
    * Get collection (ie. ecological) units that are available for a given taxon
    *
    * @param {string} unit_id
@@ -84,19 +50,13 @@
    */
   const getCollectionUnits = async (unit_id: string): Promise<ICollectionUnit[]> => {
     const { data } = await axios.get(`/api/critterbase/xref/collection-units/${unit_id}`);
->>>>>>> 9113f6a0
     return data;
   };
 
   return {
     getTaxonMeasurements,
     getMeasurementTypeDefinitionsBySearchTerm,
-<<<<<<< HEAD
-    getQualitativeMeasurementsById,
-    getQuantitativeMeasurementsById
-=======
     getTsnCollectionCategories,
     getCollectionUnits
->>>>>>> 9113f6a0
   };
 };