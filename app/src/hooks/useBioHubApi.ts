--- conflicted
+++ resolved
@@ -1,23 +1,14 @@
 import { useKeycloak } from '@react-keycloak/web';
 import axios from 'axios';
 import { ConfigContext } from 'contexts/configContext';
-<<<<<<< HEAD
-import { IProject, IProjectPostObject } from 'interfaces/project-interfaces';
-=======
 import { IProject } from 'interfaces/project-interfaces';
->>>>>>> e2ff9254
 import {
   IActivity,
   ICreateActivity,
   ICreateProjectResponse,
-<<<<<<< HEAD
-  ITemplate,
-  IMedia
-=======
   IMedia,
   IProjectPostObject,
   ITemplate
->>>>>>> e2ff9254
 } from 'interfaces/useBioHubApi-interfaces';
 import { useContext, useMemo } from 'react';
 import { ensureProtocol } from 'utils/Utils';
@@ -142,11 +133,7 @@
   const getMediaList = async (projectId: string): Promise<IMedia[]> => {
     //const api = await apiPromise;
 
-<<<<<<< HEAD
-    const { data } = await api.get('/api/projects/${projectId}/artifacts/list');
-=======
     const { data } = await api.get(`/api/projects/${projectId}/artifacts/list`);
->>>>>>> e2ff9254
 
     const mediaKeyList: IMedia[] = [];
 
