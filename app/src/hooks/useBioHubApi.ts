--- conflicted
+++ resolved
@@ -52,12 +52,6 @@
     draft,
     user,
     admin,
-<<<<<<< HEAD
-    external,
-    n8n
-=======
-    n8n,
     external
->>>>>>> 4f6ac046
   };
 };