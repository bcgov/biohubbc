--- conflicted
+++ resolved
@@ -297,7 +297,6 @@
   submitSurveyBiohubNoSubmissionDataDialogText: 'No new data or information has been added to this survey to submit.'
 };
 
-<<<<<<< HEAD
 export const SurveyAnimalsI18N = {
   animalIndividualsHelp:
     'Individual animals are animals that have been captured, marked, measured, or have died, generating data that applies to one specific individual.',
@@ -337,7 +336,8 @@
   taxonHelp:
     'The species or taxon of the animal. If the species is unknown, select the lowest-ranking known taxon, such as the genus or family',
   taxonLabelHelp: 'A custom and unique name for you to recognize this individual'
-=======
+};
+
 export const FundingSourceI18N = {
   cancelTitle: 'Discard changes and exit?',
   cancelText: 'Any changes you have made will not be saved. Do you want to proceed?',
@@ -373,5 +373,4 @@
   fetchFundingSourceErrorTitle: 'Error Fetching Funding Source',
   fetchFundingSourceErrorText:
     'An error has occurred while attempting to fetch the Funding Source, please try again. If the error persists, please contact your system administrator.'
->>>>>>> 82328452
 };