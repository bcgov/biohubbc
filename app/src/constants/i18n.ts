--- conflicted
+++ resolved
@@ -315,14 +315,11 @@
   animalMeasurementTitle: 'Measurements',
   animalMeasurementHelp:
     'Measurements are quantitative or categorical attributes, such as body mass or body condition, that describe an individual.',
-<<<<<<< HEAD
   animalMeasurementAddBtn: 'Add Measrurement',
   animalFamilyTitle: 'Family',
-  animalFamilyHelp: 'Family Relationships describe how multiple individuals are related to one another. You must add an individual before it can be referenced as a parent or child of another individual.',
+  animalFamilyHelp:
+    'Family Relationships describe how multiple individuals are related to one another. You must add an individual before it can be referenced as a parent or child of another individual.',
   animalFamilyAddBtn: 'Add Relationship',
-=======
-  animalMeasurementAddBtn: 'Add Measurement',
->>>>>>> fe86e5a3
 
   // Input help strings
   taxonHelp: 'Taxon help placeholder',
