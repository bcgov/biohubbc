--- conflicted
+++ resolved
@@ -322,9 +322,6 @@
     'An error has occurred while attempting to create your sampling site(s). Please try again. If the error persists, please contact your system administrator.'
 };
 
-<<<<<<< HEAD
-
-=======
 export const CreateTechniqueI18N = {
   cancelTitle: 'Discard changes and exit?',
   cancelText: 'Any changes you have made will not be saved. Do you want to proceed?',
@@ -354,7 +351,6 @@
   yesButtonLabel: 'Delete Techniques',
   noButtonLabel: 'Cancel'
 };
->>>>>>> f6306e54
 
 export const ObservationsTableI18N = {
   removeAllDialogTitle: 'Discard changes?',
