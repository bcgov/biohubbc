--- conflicted
+++ resolved
@@ -3,6 +3,7 @@
   blue,
   blueGrey,
   brown,
+  cyan,
   deepOrange,
   deepPurple,
   green,
@@ -54,11 +55,7 @@
  *
  */
 const NRM_REGION_COLOUR_MAP = {
-<<<<<<< HEAD
   'Kootenay-Boundary Natural Resource Region': { colour: teal },
-=======
-  'Kootenay-Boundary Natural Resource Region': { colour: blue },
->>>>>>> f6306e54
   'Thompson-Okanagan Natural Resource Region': { colour: orange },
   'West Coast Natural Resource Region': { colour: green },
   'Cariboo Natural Resource Region': { colour: deepPurple },
