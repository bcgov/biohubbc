--- conflicted
+++ resolved
@@ -1,12 +1,6 @@
-<<<<<<< HEAD
-import { createMuiTheme } from '@material-ui/core/styles';
-// import createBreakpoints from '@material-ui/core/styles/createBreakpoints'
-import { grey } from '@material-ui/core/colors';
-=======
 // import createBreakpoints from '@material-ui/core/styles/createBreakpoints'
 import { grey } from '@material-ui/core/colors';
 import { createMuiTheme } from '@material-ui/core/styles';
->>>>>>> e3a0b881
 import 'styles.scss';
 
 // const breakpoints = createBreakpoints({})
@@ -37,11 +31,7 @@
     },
     text: {
       primary: '#313132',
-<<<<<<< HEAD
-      secondary: '#8f8f8f'
-=======
       secondary: '#757575'
->>>>>>> e3a0b881
     }
   },
   typography: {
@@ -51,7 +41,7 @@
     MuiTypography: {
       h1: {
         fontSize: '2.25rem',
-        fontWeight: 700,
+        fontWeight: 700
       },
       h2: {
         fontSize: '1.875rem',
@@ -85,14 +75,13 @@
       root: {
         textTransform: 'none',
         fontSize: '0.9rem',
-<<<<<<< HEAD
-        fontWeight: 'bold',
-=======
->>>>>>> e3a0b881
         borderRadius: '5px'
       },
       sizeLarge: {
         fontSize: '1rem'
+      },
+      containedPrimary: {
+        fontWeight: 700
       },
       outlinedPrimary: {
         backgroundColor: '#ffffff',
@@ -104,11 +93,7 @@
     },
     MuiChip: {
       colorSecondary: {
-<<<<<<< HEAD
-        backgroundColor: "red"
-=======
         backgroundColor: 'red'
->>>>>>> e3a0b881
       }
     },
     MuiContainer: {
@@ -173,10 +158,7 @@
     MuiTable: {
       root: {
         '& th': {
-<<<<<<< HEAD
-=======
           letterSpacing: '0.02rem',
->>>>>>> e3a0b881
           textTransform: 'uppercase'
         },
         '& tr:last-of-type td': {
