import App from 'App';
import { createRoot } from 'react-dom/client';
import * as serviceWorker from './serviceWorker';

<<<<<<< HEAD
const container = document.getElementById('root');
const root = createRoot(container!);
root.render(<App />);
=======
//https://react.dev/blog/2022/03/08/react-18-upgrade-guide#updates-to-client-rendering-apis

createRoot(document.getElementById('root')!).render(<App />);
>>>>>>> 614fdb55

// If you want your app to work offline and load faster, you can change
// unregister() to register() below. Note this comes with some pitfalls.
// Learn more about service workers: https://bit.ly/CRA-PWA
serviceWorker.unregister();<|MERGE_RESOLUTION|>--- conflicted
+++ resolved
@@ -2,15 +2,9 @@
 import { createRoot } from 'react-dom/client';
 import * as serviceWorker from './serviceWorker';
 
-<<<<<<< HEAD
-const container = document.getElementById('root');
-const root = createRoot(container!);
-root.render(<App />);
-=======
 //https://react.dev/blog/2022/03/08/react-18-upgrade-guide#updates-to-client-rendering-apis
 
 createRoot(document.getElementById('root')!).render(<App />);
->>>>>>> 614fdb55
 
 // If you want your app to work offline and load faster, you can change
 // unregister() to register() below. Note this comes with some pitfalls.
