--- conflicted
+++ resolved
@@ -20,13 +20,9 @@
 import React, { useState } from 'react';
 import AttachmentsListItemMenuButton from './AttachmentsListItemMenuButton';
 
-<<<<<<< HEAD
 //TODO: PRODUCTION_BANDAGE: Remove <SystemRoleGuard validSystemRoles={[SYSTEM_ROLE.DATA_ADMINISTRATOR, SYSTEM_ROLE.SYSTEM_ADMIN]}>
 
-const useStyles = makeStyles(() => ({
-=======
 const useStyles = makeStyles((theme: Theme) => ({
->>>>>>> 23ebcb98
   attachmentsTable: {
     tableLayout: 'fixed'
   },
@@ -66,17 +62,12 @@
         <TableHead>
           <TableRow>
             <TableCell>Name</TableCell>
-<<<<<<< HEAD
-            <TableCell>Type</TableCell>
+            <TableCell width="80"></TableCell>
+            <TableCell width="130">Type</TableCell>
             <SystemRoleGuard validSystemRoles={[SYSTEM_ROLE.DATA_ADMINISTRATOR, SYSTEM_ROLE.SYSTEM_ADMIN]}>
-              <TableCell width="140">Status</TableCell>
+              <TableCell width="130">Status</TableCell>
             </SystemRoleGuard>
-            <TableCell width="80"></TableCell>
-=======
-            <TableCell width="130">Type</TableCell>
-            <TableCell width="130">Status</TableCell>
             <TableCell width="75"></TableCell>
->>>>>>> 23ebcb98
           </TableRow>
         </TableHead>
         <TableBody>
