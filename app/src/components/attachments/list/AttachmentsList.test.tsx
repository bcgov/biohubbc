<<<<<<< HEAD
import { IGetSurveyAttachment } from 'interfaces/useSurveyApi.interface';
import React from 'react';
import { cleanup, fireEvent, render, waitFor } from 'test-helpers/test-utils';
=======
import { cleanup, fireEvent, render, waitFor } from '@testing-library/react';
import { IProjectContext, ProjectContext } from 'contexts/projectContext';
import { ISurveyContext, SurveyContext } from 'contexts/surveyContext';
import { createMemoryHistory } from 'history';
import { DataLoader } from 'hooks/useDataLoader';
import { IGetSurveyAttachment } from 'interfaces/useSurveyApi.interface';
import React from 'react';
import { Router } from 'react-router';
>>>>>>> f3ca89fc
import { AttachmentType } from '../../../constants/attachments';
import AttachmentsList from './AttachmentsList';

jest.mock('../../../hooks/useBioHubApi');

describe('AttachmentsList', () => {
  afterEach(() => {
    cleanup();
  });

  const attachmentsList: IGetSurveyAttachment[] = [
    {
      id: 1,
      fileName: 'filename.test',
      fileType: AttachmentType.OTHER,
      lastModified: '2021-04-09 11:53:53',
      size: 3028,
      revisionCount: 1,
      supplementaryAttachmentData: null
    },
    {
      id: 20,
      fileName: 'filename20.test',
      fileType: AttachmentType.REPORT,
      lastModified: '2021-04-09 11:53:53',
      size: 30280000,
      revisionCount: 1,
      supplementaryAttachmentData: null
    },
    {
      id: 30,
      fileName: 'filename30.test',
      fileType: AttachmentType.OTHER,
      lastModified: '2021-04-09 11:53:53',
      size: 30280000000,
      revisionCount: 1,
      supplementaryAttachmentData: null
    }
  ];
  const history = createMemoryHistory({ initialEntries: ['/admin/projects/1'] });

  it('renders correctly with no Documents', () => {
    const mockSurveyContext: ISurveyContext = ({
      projectId: 1,
      surveyDataLoader: ({
        data: { surveyData: { survey_details: { survey_name: 'name' } } },
        load: jest.fn()
      } as unknown) as DataLoader<any, any, any>
    } as unknown) as ISurveyContext;

    const mockProjectContext: IProjectContext = ({
      projectId: 1,
      projectDataLoader: ({
        data: { projectData: { project: { project_name: 'name' } } },
        load: jest.fn()
      } as unknown) as DataLoader<any, any, any>
    } as unknown) as IProjectContext;

    const { getByText } = render(
      <Router history={history}>
        <ProjectContext.Provider value={mockProjectContext}>
          <SurveyContext.Provider value={mockSurveyContext}>
            <AttachmentsList
              attachments={[]}
              handleDownload={jest.fn()}
              handleDelete={jest.fn()}
              handleViewDetails={jest.fn()}
            />
          </SurveyContext.Provider>
        </ProjectContext.Provider>
      </Router>
    );

    expect(getByText('No Documents')).toBeInTheDocument();
  });

  it('renders correctly with attachments (of various sizes)', async () => {
    const mockSurveyContext: ISurveyContext = ({
      projectId: 1,
      surveyDataLoader: ({
        data: { surveyData: { survey_details: { survey_name: 'name' } } },
        load: jest.fn()
      } as unknown) as DataLoader<any, any, any>
    } as unknown) as ISurveyContext;

    const mockProjectContext: IProjectContext = ({
      projectId: 1,
      projectDataLoader: ({
        data: { projectData: { project: { project_name: 'name' } } },
        load: jest.fn()
      } as unknown) as DataLoader<any, any, any>
    } as unknown) as IProjectContext;

    const { getByText } = render(
      <Router history={history}>
        <ProjectContext.Provider value={mockProjectContext}>
          <SurveyContext.Provider value={mockSurveyContext}>
            <AttachmentsList
              attachments={attachmentsList}
              handleDownload={jest.fn()}
              handleDelete={jest.fn()}
              handleViewDetails={jest.fn()}
            />
          </SurveyContext.Provider>
        </ProjectContext.Provider>
      </Router>
    );

    expect(getByText('filename.test')).toBeInTheDocument();
    expect(getByText('filename20.test')).toBeInTheDocument();
    expect(getByText('filename30.test')).toBeInTheDocument();
  });

  it('viewing file contents in new tab works as expected for project attachments', async () => {
    window.open = jest.fn();

    const mockSurveyContext: ISurveyContext = ({
      projectId: 1,
      surveyDataLoader: ({
        data: { surveyData: { survey_details: { survey_name: 'name' } } },
        load: jest.fn()
      } as unknown) as DataLoader<any, any, any>
    } as unknown) as ISurveyContext;

    const mockProjectContext: IProjectContext = ({
      projectId: 1,
      projectDataLoader: ({
        data: { projectData: { project: { project_name: 'name' } } },
        load: jest.fn()
      } as unknown) as DataLoader<any, any, any>
    } as unknown) as IProjectContext;

    const handleDownload = jest.fn();
    const { getByText } = render(
      <Router history={history}>
        <ProjectContext.Provider value={mockProjectContext}>
          <SurveyContext.Provider value={mockSurveyContext}>
            <AttachmentsList
              attachments={attachmentsList}
              handleDownload={handleDownload}
              handleDelete={jest.fn()}
              handleViewDetails={jest.fn()}
            />
          </SurveyContext.Provider>
        </ProjectContext.Provider>
      </Router>
    );

    expect(getByText('filename.test')).toBeInTheDocument();

    fireEvent.click(getByText('filename.test'));

    await waitFor(() => {
      expect(handleDownload).toHaveBeenCalledTimes(1);
    });
  });

  it('viewing file contents in new tab works as expected for survey attachments', async () => {
    const mockSurveyContext: ISurveyContext = ({
      projectId: 1,
      surveyDataLoader: ({
        data: { surveyData: { survey_details: { survey_name: 'name' } } },
        load: jest.fn()
      } as unknown) as DataLoader<any, any, any>
    } as unknown) as ISurveyContext;

    const mockProjectContext: IProjectContext = ({
      projectId: 1,
      projectDataLoader: ({
        data: { projectData: { project: { project_name: 'name' } } },
        load: jest.fn()
      } as unknown) as DataLoader<any, any, any>
    } as unknown) as IProjectContext;

    window.open = jest.fn();
    const handleDownload = jest.fn();
    const { getByText } = render(
      <Router history={history}>
        <ProjectContext.Provider value={mockProjectContext}>
          <SurveyContext.Provider value={mockSurveyContext}>
            <AttachmentsList
              attachments={attachmentsList}
              handleDownload={handleDownload}
              handleDelete={jest.fn()}
              handleViewDetails={jest.fn()}
            />
          </SurveyContext.Provider>
        </ProjectContext.Provider>
      </Router>
    );

    expect(getByText('filename.test')).toBeInTheDocument();

    fireEvent.click(getByText('filename.test'));

    await waitFor(() => {
      expect(handleDownload).toHaveBeenCalledTimes(1);
    });
  });
});<|MERGE_RESOLUTION|>--- conflicted
+++ resolved
@@ -1,9 +1,4 @@
-<<<<<<< HEAD
-import { IGetSurveyAttachment } from 'interfaces/useSurveyApi.interface';
-import React from 'react';
 import { cleanup, fireEvent, render, waitFor } from 'test-helpers/test-utils';
-=======
-import { cleanup, fireEvent, render, waitFor } from '@testing-library/react';
 import { IProjectContext, ProjectContext } from 'contexts/projectContext';
 import { ISurveyContext, SurveyContext } from 'contexts/surveyContext';
 import { createMemoryHistory } from 'history';
@@ -11,7 +6,6 @@
 import { IGetSurveyAttachment } from 'interfaces/useSurveyApi.interface';
 import React from 'react';
 import { Router } from 'react-router';
->>>>>>> f3ca89fc
 import { AttachmentType } from '../../../constants/attachments';
 import AttachmentsList from './AttachmentsList';
 
