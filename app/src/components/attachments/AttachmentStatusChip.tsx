<<<<<<< HEAD
import React, { useContext } from 'react'
import {
  mdiAlertCircle  
  // mdiLockCheckOutline,
  // mdiLockOpenCheckOutline,
} from '@mdi/js';

=======
>>>>>>> e05fed2d
import { Chip } from '@material-ui/core';
import { mdiAlertCircle, mdiLockCheckOutline, mdiLockOpenCheckOutline } from '@mdi/js';
import Icon from '@mdi/react';
import { SYSTEM_ROLE } from 'constants/roles';
import { AuthStateContext } from 'contexts/authStateContext';
import React, { useContext } from 'react';

interface IAttachmentStatusChip {
  securityReviewTimestamp: string | null;
  securityRuleCount?: number;
}

const AttachmentStatusChip: React.FC<IAttachmentStatusChip> = (props) => {
  const { securityRuleCount, securityReviewTimestamp } = props;

  const { keycloakWrapper } = useContext(AuthStateContext);

  const isDataAdmin = keycloakWrapper?.hasSystemRole([SYSTEM_ROLE.DATA_ADMINISTRATOR]);

  let label = 'Submitted';
  let color: 'default' | 'primary' | 'secondary' | undefined = 'primary';
  let icon = undefined;

  if (securityReviewTimestamp) {
    if (securityRuleCount && securityRuleCount > 0) {
      label = securityRuleCount ? `Secured (${securityRuleCount})` : 'Secured';
      color = 'default';
      icon = '';
    } else {
      label = 'Unsecured';
      color = 'default';
      icon = '';
    }
  } else if (isDataAdmin) {
    label = 'Pending review';
    color = 'secondary';
    icon = mdiAlertCircle;
  }

  return <Chip size="small" color={color} label={label} icon={icon ? <Icon path={icon} size={0.8} /> : undefined} />;
};

export default AttachmentStatusChip;<|MERGE_RESOLUTION|>--- conflicted
+++ resolved
@@ -1,13 +1,3 @@
-<<<<<<< HEAD
-import React, { useContext } from 'react'
-import {
-  mdiAlertCircle  
-  // mdiLockCheckOutline,
-  // mdiLockOpenCheckOutline,
-} from '@mdi/js';
-
-=======
->>>>>>> e05fed2d
 import { Chip } from '@material-ui/core';
 import { mdiAlertCircle, mdiLockCheckOutline, mdiLockOpenCheckOutline } from '@mdi/js';
 import Icon from '@mdi/react';
@@ -35,11 +25,11 @@
     if (securityRuleCount && securityRuleCount > 0) {
       label = securityRuleCount ? `Secured (${securityRuleCount})` : 'Secured';
       color = 'default';
-      icon = '';
+      icon = mdiLockCheckOutline;
     } else {
       label = 'Unsecured';
       color = 'default';
-      icon = '';
+      icon = mdiLockOpenCheckOutline;
     }
   } else if (isDataAdmin) {
     label = 'Pending review';
