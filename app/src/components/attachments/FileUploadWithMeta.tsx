--- conflicted
+++ resolved
@@ -1,58 +1,10 @@
-<<<<<<< HEAD
-import Grid from '@material-ui/core/Grid';
+import Box from '@material-ui/core/Box';
+import Typography from '@material-ui/core/Typography';
 import { useFormikContext } from 'formik';
 import React from 'react';
 import ReportMetaForm, { IReportMetaForm } from '../attachments/ReportMetaForm';
 import FileUpload from './FileUpload';
 import { IOnUploadSuccess, IUploadHandler } from './FileUploadItem';
-=======
-import Box from '@material-ui/core/Box';
-import List from '@material-ui/core/List';
-import { Theme } from '@material-ui/core/styles/createMuiTheme';
-import makeStyles from '@material-ui/core/styles/makeStyles';
-import { ProjectSurveyAttachmentType, ProjectSurveyAttachmentValidExtensions } from 'constants/attachments';
-import { default as React, useEffect, useState } from 'react';
-
-import { FileError, FileRejection } from 'react-dropzone';
-import { getKeyByValue } from 'utils/Utils';
-import ReportMetaForm, { IReportMetaForm } from '../attachments/ReportMetaForm';
-import DropZone, { IDropZoneConfigProps } from './DropZone';
-import { IUploadHandler, MemoizedFileUploadItem } from './FileUploadItem';
-import { useFormikContext } from 'formik';
-import Typography from '@material-ui/core/Typography';
-
-const useStyles = makeStyles((theme: Theme) => ({
-  dropZone: {
-    clear: 'both',
-    borderRadius: '4px',
-    borderStyle: 'dashed',
-    borderWidth: '2px',
-    borderColor: theme.palette.text.disabled,
-    background: '#ffffff',
-    cursor: 'pointer',
-    '&:hover, &:focus': {
-      borderColor: theme.palette.primary.main,
-      transition: 'all ease-out 0.2s'
-    }
-  },
-  actionButton: {
-    minWidth: '6rem',
-    '& + button': {
-      marginLeft: '0.5rem'
-    }
-  }
-}));
-
-export interface IUploadFile {
-  file: File;
-  fileType: string;
-  error?: string;
-}
-
-export interface IUploadFileListProps {
-  files: IUploadFile[];
-}
->>>>>>> d2f064dc
 
 export interface IFileUploadWithMetaProps {
   attachmentType: 'Report' | 'Other';
@@ -60,56 +12,8 @@
   onSuccess: IOnUploadSuccess;
 }
 
-export enum ATTACHMENT_TYPE {
-  REPORT = 'Report',
-  OTHER = 'Other'
-}
-
 export const FileUploadWithMeta: React.FC<IFileUploadWithMetaProps> = (props) => {
-<<<<<<< HEAD
   const { handleSubmit, setFieldValue } = useFormikContext<IReportMetaForm>();
-=======
-  const { setFieldValue } = useFormikContext<IReportMetaForm>();
-
-  const classes = useStyles();
-
-  const [files, setFiles] = useState<IUploadFile[]>([]);
-
-  const [fileUploadItems, setFileUploadItems] = useState<any[]>([]);
-
-  const [fileToRemove, setFileToRemove] = useState<string>('');
-
-  const [fileType] = useState<string>(props.isUploadingReport ? ATTACHMENT_TYPE.REPORT : ATTACHMENT_TYPE.OTHER);
-  //const [showFinishButton, setShowFinishButton] = useState<boolean>(false);
-
-  /**
-   * Handles files which are added (via either drag/drop or browsing).
-   *
-   * @param {File[]} filesToAdd files that pass the basic DropZone size/quantity/type checks
-   * @param {FileRejection[]} rejectedFiles files that did not pass the basic DropZone size/quantity/type checks
-   */
-  const onFiles = (acceptedFiles: File[], rejectedFiles: FileRejection[]) => {
-    const newAcceptedFiles: IUploadFile[] = [];
-    const newRejectedFiles: IUploadFile[] = [];
-
-    // Parse out any files that have already been added
-    acceptedFiles.forEach((item) => {
-      const isAlreadyAdded = files.some((existingFile) => existingFile.file.name === item.name);
-
-      if (isAlreadyAdded) {
-        return;
-      }
-
-      newAcceptedFiles.push({
-        file: item,
-        fileType: fileType
-      });
-    });
-
-    // Parse out any rejected files that have already been added
-    rejectedFiles.forEach((item) => {
-      const isAlreadyRejected = files.some((existingFile) => existingFile.file.name === item.file.name);
->>>>>>> d2f064dc
 
   const onSuccess: IOnUploadSuccess = (response: any) => {
     console.log(response);
@@ -120,75 +24,23 @@
       setFieldValue('attachmentId', response.attachmentId);
     }
 
-<<<<<<< HEAD
     props.onSuccess(response);
   };
 
   return (
     <form onSubmit={handleSubmit}>
-      <Grid container spacing={2}>
-        {props.attachmentType === 'Report' && (
-          <Grid item xs={12}>
-            <ReportMetaForm />
-          </Grid>
-        )}
-
-        <Grid item xs={12}>
-          <FileUpload uploadHandler={props.uploadHandler} onSuccess={onSuccess} />
-        </Grid>
-      </Grid>
+      <Box>
+        {props.attachmentType === 'Report' && <ReportMetaForm />}
+        <Box mt={3}>
+          <Box component="fieldset">
+            <Typography component="legend" variant="body1" id="report_details">
+              Attach File
+            </Typography>
+            <FileUpload uploadHandler={props.uploadHandler} onSuccess={onSuccess} />
+          </Box>
+        </Box>
+      </Box>
     </form>
-=======
-      setFiles((currentFiles) => {
-        const newFiles = [...currentFiles];
-        newFiles.splice(index, 1);
-        return newFiles;
-      });
-
-      setFileUploadItems((currentFileUploadItems) => {
-        const newFileUploadItems = [...currentFileUploadItems];
-        newFileUploadItems.splice(index, 1);
-        return newFileUploadItems;
-      });
-
-      setFileToRemove('');
-    };
-
-    removeFile(fileToRemove);
-  }, [fileToRemove, fileUploadItems, files]);
-
-  const fileUploadUI = (
-    <Box component="fieldset">
-      {props.isUploadingReport && (
-        <Typography component="legend" variant="body1" id="report_details">
-          Attach File
-        </Typography>
-      )}
-      <Box className={classes.dropZone}>
-        <DropZone
-          onFiles={onFiles}
-          acceptedFileExtensions={
-            ProjectSurveyAttachmentValidExtensions[getKeyByValue(ProjectSurveyAttachmentType, fileType) || 'OTHER']
-          }
-        />
-      </Box>
-      <Box>
-        <List>{fileUploadItems}</List>
-      </Box>
-    </Box>
-  );
-
-  return (
-    <>
-      {fileType && fileType !== 'Report' && fileUploadUI}
-      {fileType && fileType === 'Report' && (
-        <Box>
-          <ReportMetaForm />
-          <Box mt={3}>{fileUploadUI}</Box>
-        </Box>
-      )}
-    </>
->>>>>>> d2f064dc
   );
 };
 
