--- conflicted
+++ resolved
@@ -69,18 +69,10 @@
         <FileUpload
           uploadHandler={props.uploadHandler}
           fileHandler={fileHandler}
-<<<<<<< HEAD
-          onReplace={replaceHandler}
-=======
->>>>>>> f23144bb
           onSuccess={props.onSuccess}
           dropZoneProps={{
             acceptedFileExtensions: ProjectSurveyAttachmentValidExtensions.KEYX
           }}
-<<<<<<< HEAD
-          replace={true}
-=======
->>>>>>> f23144bb
           errorDetails={true}
         />
       )}
