import Box from '@material-ui/core/Box';
import Button from '@material-ui/core/Button';
import Checkbox from '@material-ui/core/Checkbox';
import Chip from '@material-ui/core/Chip';
import { grey } from '@material-ui/core/colors';
import Drawer from '@material-ui/core/Drawer';
import IconButton from '@material-ui/core/IconButton';
import Link from '@material-ui/core/Link';
import ListItemIcon from '@material-ui/core/ListItemIcon';
import Menu from '@material-ui/core/Menu';
import MenuItem from '@material-ui/core/MenuItem';
import { Theme } from '@material-ui/core/styles/createMuiTheme';
import makeStyles from '@material-ui/core/styles/makeStyles';
import Table from '@material-ui/core/Table';
import TableBody from '@material-ui/core/TableBody';
import TableCell from '@material-ui/core/TableCell';
import TableContainer from '@material-ui/core/TableContainer';
import TableHead from '@material-ui/core/TableHead';
import TableRow from '@material-ui/core/TableRow';
import {
  mdiAlertCircle,
  mdiCheckboxOutline,
  mdiDotsVertical,
  mdiInformationOutline,
  mdiLockOpenCheckOutline,
  mdiLockOpenVariantOutline,
  mdiLockOutline,
  mdiTrashCanOutline,
  mdiTrayArrowDown
} from '@mdi/js';
import Icon from '@mdi/react';
import { IErrorDialogProps } from 'components/dialog/ErrorDialog';
import ViewFileWithDetailsDialog from 'components/dialog/ViewFileWithDetailsDialog';
import { AttachmentType } from 'constants/attachments';
import { AttachmentsI18N, EditReportMetaDataI18N } from 'constants/i18n';
import { DialogContext } from 'contexts/dialogContext';
import { IAttachmentType } from 'features/projects/view/ProjectAttachments';
import { APIError } from 'hooks/api/useAxios';
import { useBiohubApi } from 'hooks/useBioHubApi';
<<<<<<< HEAD
import { IGetAttachmentDetails, IGetProjectAttachment, IGetReportDetails } from 'interfaces/useProjectApi.interface';
import { IGetSurveyAttachment } from 'interfaces/useSurveyApi.interface';
=======
import { IGetProjectAttachment, IGetProjectReportAttachment, IGetReportDetails } from 'interfaces/useProjectApi.interface';
import { IGetSurveyAttachment, IGetSurveyReportAttachment } from 'interfaces/useSurveyApi.interface';
>>>>>>> 1d83a47e
import React, { useContext, useState } from 'react';
import { getFormattedFileSize } from 'utils/Utils';
import { IEditReportMetaForm } from '../attachments/EditReportMetaForm';

const useStyles = makeStyles((theme: Theme) => ({
  attachmentsTable: {
    tableLayout: 'fixed'
  },
  attachmentsTableLockIcon: {
    marginTop: '3px',
    color: grey[600]
  }
}));

export interface IAttachmentsListProps {
  projectId: number;
  surveyId?: number;
  attachmentsList: (IGetProjectAttachment | IGetSurveyAttachment)[];
  getAttachments: (forceFetch: boolean) => void;
  onCheckboxChange?: (attachmentType: IAttachmentType) => void;
}

const AttachmentsList: React.FC<IAttachmentsListProps> = (props) => {
  const classes = useStyles();
  const biohubApi = useBiohubApi();

  const [rowsPerPage] = useState(10);
  const [page] = useState(0);

  const [reportDetails, setReportDetails] = useState<IGetReportDetails | null>(null);
  const [attachmentDetails, setAttachmentDetails] = useState<IGetAttachmentDetails | null>(null);
  const [showViewFileWithDetailsDialog, setShowViewFileWithDetailsDialog] = useState<boolean>(false);

  const [currentAttachment, setCurrentAttachment] = useState<IGetProjectAttachment | IGetSurveyAttachment | null>(null);

  const handleDownloadFileClick = (attachment: IGetProjectAttachment | IGetSurveyAttachment) => {
    openAttachment(attachment);
  };

  const handleDeleteFileClick = (attachment: IGetProjectAttachment | IGetSurveyAttachment) => {
    showDeleteAttachmentDialog(attachment);
  };

  const handleViewDetailsClick = (attachment: IGetProjectAttachment | IGetSurveyAttachment) => {
    setCurrentAttachment(attachment);
    attachment.fileType === 'Report' ? getReportDetails(attachment) : getAttachmentDetails(attachment);
    setShowViewFileWithDetailsDialog(true);
  };

  const dialogContext = useContext(DialogContext);

  const defaultErrorDialogProps = {
    dialogTitle: EditReportMetaDataI18N.editErrorTitle,
    dialogText: EditReportMetaDataI18N.editErrorText,
    open: false,
    onClose: () => {
      dialogContext.setErrorDialog({ open: false });
    },
    onOk: () => {
      dialogContext.setErrorDialog({ open: false });
    }
  };

  const showErrorDialog = (textDialogProps?: Partial<IErrorDialogProps>) => {
    dialogContext.setErrorDialog({ ...defaultErrorDialogProps, ...textDialogProps, open: true });
  };

  const defaultYesNoDialogProps = {
    dialogTitle: 'Delete Document',
    dialogText: 'Are you sure you want to delete the selected document? This action cannot be undone.',
    open: false,
    onClose: () => dialogContext.setYesNoDialog({ open: false }),
    onNo: () => dialogContext.setYesNoDialog({ open: false }),
    onYes: () => dialogContext.setYesNoDialog({ open: false })
  };

  const showDeleteAttachmentDialog = (attachment: IGetProjectAttachment | IGetSurveyAttachment) => {
    dialogContext.setYesNoDialog({
      ...defaultYesNoDialogProps,
      open: true,
      yesButtonProps: { color: 'secondary' },
      onYes: () => {
        deleteAttachment(attachment);
        dialogContext.setYesNoDialog({ open: false });
      }
    });
  };

  const showToggleSecurityStatusAttachmentDialog = (attachment: IGetProjectAttachment | IGetSurveyAttachment) => {
    dialogContext.setYesNoDialog({
      ...defaultYesNoDialogProps,
      dialogTitle: 'Change Security Status',
      dialogText: attachment.securityToken
        ? `Changing this attachment's security status to unsecured will make it accessible by all users. Are you sure you want to continue?`
        : `Changing this attachment's security status to secured will restrict it to yourself and other authorized users. Are you sure you want to continue?`,
      open: true,
      onYes: () => {
        if (attachment.securityToken) {
          makeAttachmentUnsecure(attachment);
        } else {
          makeAttachmentSecure(attachment);
        }
        dialogContext.setYesNoDialog({ open: false });
      }
    });
  };

  const deleteAttachment = async (attachment: IGetProjectAttachment | IGetSurveyAttachment) => {
    if (!attachment?.id) {
      return;
    }

    try {
      if (!props.surveyId) {
        await biohubApi.project.deleteProjectAttachment(
          props.projectId,
          attachment.id,
          attachment.fileType,
          attachment.securityToken
        );
      } else if (props.surveyId) {
        await biohubApi.survey.deleteSurveyAttachment(
          props.projectId,
          props.surveyId,
          attachment.id,
          attachment.fileType,
          attachment.securityToken
        );
      }

      props.getAttachments(true);
    } catch (error) {
      const apiError = error as APIError;
      showErrorDialog({
        dialogTitle: AttachmentsI18N.deleteErrorTitle,
        dialogText: AttachmentsI18N.deleteErrorText,
        dialogErrorDetails: apiError.errors,
        open: true
      });
      return;
    }
  };

<<<<<<< HEAD
  const getReportDetails = async (attachment: IGetProjectAttachment | IGetSurveyAttachment) => {
    if (attachment.fileType === 'Other') {
      console.log('this is not a report');
    } else {
=======
  const isProjectReport = (attachment: IGetProjectAttachment): attachment is IGetProjectReportAttachment => {
    return attachment.fileType === 'Report'
  }

  const isSurveyReport = (attachment: IGetSurveyAttachment): attachment is IGetSurveyReportAttachment => {
    return attachment.fileType === 'Report'
  }

  const getReportMeta = async (attachment: IGetProjectAttachment | IGetSurveyAttachment) => {
    if (isProjectReport(attachment) || isSurveyReport(attachment)) {
>>>>>>> 1d83a47e
      console.log('this is a report');
    } else {
      console.log('this is not a report');
    }
    try {
      let response;

      if (props.surveyId) {
        response = await biohubApi.survey.getSurveyReportDetails(props.projectId, props.surveyId, attachment.id);
      } else {
        response = await biohubApi.project.getProjectReportDetails(props.projectId, attachment.id);
      }

      if (!response) {
        return;
      }

      setReportDetails(response);
    } catch (error) {
      return error;
    }
  };

  const getAttachmentDetails = async (attachment: IGetProjectAttachment | IGetSurveyAttachment) => {
    if (attachment.fileType === 'Other') {
      console.log('this is not a report');
    } else {
      console.log('this is a report');
    }
    try {
      let response;

      if (props.surveyId) {
        response = await biohubApi.survey.getSurveyAttachmentDetails(props.projectId, props.surveyId, attachment.id);
      } else {
        response = await biohubApi.project.getProjectAttachmentDetails(props.projectId, attachment.id);
      }

      if (!response) {
        return;
      }

      setAttachmentDetails(response);
    } catch (error) {
      return error;
    }
  };

  const openAttachment = async (attachment: IGetProjectAttachment | IGetSurveyAttachment) => {
    try {
      let response;

      if (props.surveyId) {
        response = await biohubApi.survey.getSurveyAttachmentSignedURL(
          props.projectId,
          props.surveyId,
          attachment.id,
          attachment.fileType
        );
      } else {
        response = await biohubApi.project.getAttachmentSignedURL(props.projectId, attachment.id, attachment.fileType);
      }

      if (!response) {
        return;
      }

      window.open(response);
    } catch (error) {
      const apiError = error as APIError;
      showErrorDialog({
        dialogTitle: AttachmentsI18N.downloadErrorTitle,
        dialogText: AttachmentsI18N.downloadErrorText,
        dialogErrorDetails: apiError.errors,
        open: true
      });
      return;
    }
  };

  const openAttachmentFromReportMetaDialog = async () => {
    if (currentAttachment) {
      openAttachment(currentAttachment);
    }
  };

  const makeAttachmentSecure = async (attachment: IGetProjectAttachment | IGetSurveyAttachment) => {
    if (!attachment || !attachment.id) {
      return;
    }

    try {
      let response;

      if (props.surveyId) {
        response = await biohubApi.survey.makeAttachmentSecure(
          props.projectId,
          props.surveyId,
          attachment.id,
          attachment.fileType
        );
      } else {
        response = await biohubApi.project.makeAttachmentSecure(props.projectId, attachment.id, attachment.fileType);
      }

      if (!response) {
        return;
      }

      props.getAttachments(true);
    } catch (error) {
      return error;
    }
  };

  const makeAttachmentUnsecure = async (attachment: IGetProjectAttachment | IGetSurveyAttachment) => {
    if (!attachment || !attachment.id) {
      return;
    }

    try {
      let response;

      if (props.surveyId) {
        response = await biohubApi.survey.makeAttachmentUnsecure(
          props.projectId,
          props.surveyId,
          attachment.id,
          attachment.securityToken,
          attachment.fileType
        );
      } else {
        response = await biohubApi.project.makeAttachmentUnsecure(
          props.projectId,
          attachment.id,
          attachment.securityToken,
          attachment.fileType
        );
      }

      if (!response) {
        return;
      }

      props.getAttachments(true);
    } catch (error) {
      return error;
    }
  };

  const handleDialogEditSave = async (values: IEditReportMetaForm) => {
    if (!reportDetails?.metadata) {
      return;
    }

    const fileMeta = values;

    try {
      if (props.surveyId) {
        await biohubApi.survey.updateSurveyReportMetadata(
          props.projectId,
          props.surveyId,
          reportDetails.metadata.attachment_id,
          AttachmentType.REPORT,
          fileMeta,
          reportDetails.metadata.revision_count
        );
      } else {
        await biohubApi.project.updateProjectReportMetadata(
          props.projectId,
          reportDetails.metadata.attachment_id,
          AttachmentType.REPORT,
          fileMeta,
          reportDetails.metadata.revision_count
        );
      }
    } catch (error) {
      const apiError = error as APIError;
      showErrorDialog({ dialogText: apiError.message, dialogErrorDetails: apiError.errors, open: true });
    }
  };

  const [open, setOpen] = React.useState(false);
  const openDrawer = () => {
    setOpen(true);
  };
  const closeDrawer = () => {
    setOpen(false);
  };

  return (
    <>
      <ViewFileWithDetailsDialog
        projectId={props.projectId}
        surveyId={props.surveyId}
        dialogProps={{ fullWidth: true, maxWidth: 'lg', open: showViewFileWithDetailsDialog }}
        open={showViewFileWithDetailsDialog}
        onClose={() => {
          setShowViewFileWithDetailsDialog(false);
        }}
        onSave={handleDialogEditSave}
        onFileDownload={openAttachmentFromReportMetaDialog}
        reportDetails={reportDetails}
        attachmentDetails={attachmentDetails}
        attachmentSize={(currentAttachment && getFormattedFileSize(currentAttachment.size)) || '0 KB'}
        fileType={currentAttachment && currentAttachment.fileType}
        refresh={() => {
          currentAttachment &&
            (currentAttachment.fileType === 'Report'
              ? getReportDetails(currentAttachment)
              : getAttachmentDetails(currentAttachment));
        }}
      />

      <Box>
        <TableContainer>
          <Table className={classes.attachmentsTable} aria-label="attachments-list-table">
            <TableHead>
              <TableRow>
                <TableCell width="60px" padding="checkbox">
                  <Checkbox color="primary" />
                </TableCell>
                <TableCell>Name</TableCell>
                <TableCell>Type</TableCell>
                <TableCell width="140px">Status</TableCell>
                <TableCell width="80px"></TableCell>
              </TableRow>
            </TableHead>
            <TableBody>
              {props.attachmentsList.length > 0 &&
                props.attachmentsList.slice(page * rowsPerPage, page * rowsPerPage + rowsPerPage).map((row, index) => {
                  return (
                    <TableRow key={`${row.fileName}-${index}`}>
                      <TableCell padding="checkbox">
                        <Checkbox
                          color="primary"
                          checkedIcon={<Icon path={mdiCheckboxOutline} size={1} />}
                          value={index}
                          onChange={(e) => {
                            console.log(e);
                            const attachment: IAttachmentType[] = props.attachmentsList.filter((item, index) => index == Number(e.target.value)).map(item => {
                              return {id: item.id, type: item.fileType} as IAttachmentType
                            });
                            props.onCheckboxChange?.(attachment[0]);
                          }}
                        />
                      </TableCell>
                      <TableCell scope="row">
                        <Link
                          style={{ fontWeight: 'bold' }}
                          underline="always"
                          component="button"
                          onClick={() => openAttachment(row)}>
                          {row.fileName}
                        </Link>
                      </TableCell>
                      <TableCell>{row.fileType}</TableCell>
                      <TableCell>
                        {/* Pending Review State */}

                        {row.securityToken && (
                          <Chip
                            size="small"
                            color="secondary"
                            label={!row.securityReviewTimestamp ? 'reason?' : 'Pending review'}
                            icon={<Icon path={mdiAlertCircle} size={0.8} />}
                            onClick={openDrawer}
                          />
                        )}

                        {!row.securityToken && (
                          <Chip
                            size="small"
                            color="primary"
                            label="Unsecured"
                            icon={<Icon path={mdiLockOpenCheckOutline} size={0.8} />}
                            onClick={openDrawer}
                          />
                        )}

                        <Box my={-1} hidden>
                          <Button
                            size="small"
                            color="primary"
                            variant="outlined"
                            startIcon={
                              <Icon path={row.securityToken ? mdiLockOutline : mdiLockOpenVariantOutline} size={0.75} />
                            }
                            aria-label="toggle attachment security status"
                            data-testid="toggle-attachment-security-status"
                            onClick={() => showToggleSecurityStatusAttachmentDialog(row)}>
                            <strong>{row.securityToken ? 'Secured' : 'Unsecured'}</strong>
                          </Button>
                        </Box>
                      </TableCell>

                      <TableCell align="right">
                        <AttachmentItemMenuButton
                          attachment={row}
                          handleDownloadFileClick={handleDownloadFileClick}
                          handleDeleteFileClick={handleDeleteFileClick}
                          handleViewDetailsClick={handleViewDetailsClick}
                        />
                      </TableCell>
                    </TableRow>
                  );
                })}
              {!props.attachmentsList.length && (
                <TableRow>
                  <TableCell colSpan={6} align="center">
                    <strong>No Documents</strong>
                  </TableCell>
                </TableRow>
              )}
            </TableBody>
          </Table>
        </TableContainer>
      </Box>

      <Drawer anchor="right" open={open} onClose={closeDrawer}>
        <Box width="500px">Content</Box>
      </Drawer>
    </>
  );
};

export default AttachmentsList;

interface IAttachmentItemMenuButtonProps {
  attachment: IGetProjectAttachment | IGetSurveyAttachment;
  handleDownloadFileClick: (attachment: IGetProjectAttachment | IGetSurveyAttachment) => void;
  handleDeleteFileClick: (attachment: IGetProjectAttachment | IGetSurveyAttachment) => void;
  handleViewDetailsClick: (attachment: IGetProjectAttachment | IGetSurveyAttachment) => void;
}

const AttachmentItemMenuButton: React.FC<IAttachmentItemMenuButtonProps> = (props) => {
  const [anchorEl, setAnchorEl] = useState(null);
  const open = Boolean(anchorEl);

  const handleClick = (event: any) => {
    setAnchorEl(event.currentTarget);
  };
  const handleClose = () => {
    setAnchorEl(null);
  };

  return (
    <>
      <Box my={-1}>
        <Box>
          <IconButton aria-label="Document actions" onClick={handleClick} data-testid="attachment-action-menu">
            <Icon path={mdiDotsVertical} size={1} />
          </IconButton>
          <Menu
            getContentAnchorEl={null}
            anchorOrigin={{
              vertical: 'top',
              horizontal: 'right'
            }}
            transformOrigin={{
              vertical: 'top',
              horizontal: 'right'
            }}
            id="basic-menu"
            anchorEl={anchorEl}
            open={open}
            onClose={handleClose}
            MenuListProps={{
              'aria-labelledby': 'basic-button'
            }}>
            <MenuItem
              onClick={() => {
                props.handleDownloadFileClick(props.attachment);
                setAnchorEl(null);
              }}
              data-testid="attachment-action-menu-download">
              <ListItemIcon>
                <Icon path={mdiTrayArrowDown} size={0.875} />
              </ListItemIcon>
              Download Document
            </MenuItem>
            <MenuItem
              onClick={() => {
                props.handleViewDetailsClick(props.attachment);
                setAnchorEl(null);
              }}
              data-testid="attachment-action-menu-details">
              <ListItemIcon>
                <Icon path={mdiInformationOutline} size={0.8} />
              </ListItemIcon>
              View Document Details
            </MenuItem>

            <MenuItem
              onClick={() => {
                props.handleDeleteFileClick(props.attachment);
                setAnchorEl(null);
              }}
              data-testid="attachment-action-menu-delete">
              <ListItemIcon>
                <Icon path={mdiTrashCanOutline} size={0.8} />
              </ListItemIcon>
              Delete Document
            </MenuItem>
          </Menu>
        </Box>
      </Box>
    </>
  );
};<|MERGE_RESOLUTION|>--- conflicted
+++ resolved
@@ -22,7 +22,6 @@
   mdiCheckboxOutline,
   mdiDotsVertical,
   mdiInformationOutline,
-  mdiLockOpenCheckOutline,
   mdiLockOpenVariantOutline,
   mdiLockOutline,
   mdiTrashCanOutline,
@@ -37,13 +36,8 @@
 import { IAttachmentType } from 'features/projects/view/ProjectAttachments';
 import { APIError } from 'hooks/api/useAxios';
 import { useBiohubApi } from 'hooks/useBioHubApi';
-<<<<<<< HEAD
 import { IGetAttachmentDetails, IGetProjectAttachment, IGetReportDetails } from 'interfaces/useProjectApi.interface';
 import { IGetSurveyAttachment } from 'interfaces/useSurveyApi.interface';
-=======
-import { IGetProjectAttachment, IGetProjectReportAttachment, IGetReportDetails } from 'interfaces/useProjectApi.interface';
-import { IGetSurveyAttachment, IGetSurveyReportAttachment } from 'interfaces/useSurveyApi.interface';
->>>>>>> 1d83a47e
 import React, { useContext, useState } from 'react';
 import { getFormattedFileSize } from 'utils/Utils';
 import { IEditReportMetaForm } from '../attachments/EditReportMetaForm';
@@ -187,27 +181,7 @@
     }
   };
 
-<<<<<<< HEAD
   const getReportDetails = async (attachment: IGetProjectAttachment | IGetSurveyAttachment) => {
-    if (attachment.fileType === 'Other') {
-      console.log('this is not a report');
-    } else {
-=======
-  const isProjectReport = (attachment: IGetProjectAttachment): attachment is IGetProjectReportAttachment => {
-    return attachment.fileType === 'Report'
-  }
-
-  const isSurveyReport = (attachment: IGetSurveyAttachment): attachment is IGetSurveyReportAttachment => {
-    return attachment.fileType === 'Report'
-  }
-
-  const getReportMeta = async (attachment: IGetProjectAttachment | IGetSurveyAttachment) => {
-    if (isProjectReport(attachment) || isSurveyReport(attachment)) {
->>>>>>> 1d83a47e
-      console.log('this is a report');
-    } else {
-      console.log('this is not a report');
-    }
     try {
       let response;
 
@@ -228,11 +202,6 @@
   };
 
   const getAttachmentDetails = async (attachment: IGetProjectAttachment | IGetSurveyAttachment) => {
-    if (attachment.fileType === 'Other') {
-      console.log('this is not a report');
-    } else {
-      console.log('this is a report');
-    }
     try {
       let response;
 
@@ -444,9 +413,11 @@
                           value={index}
                           onChange={(e) => {
                             console.log(e);
-                            const attachment: IAttachmentType[] = props.attachmentsList.filter((item, index) => index == Number(e.target.value)).map(item => {
-                              return {id: item.id, type: item.fileType} as IAttachmentType
-                            });
+                            const attachment: IAttachmentType[] = props.attachmentsList
+                              .filter((item, index) => index == Number(e.target.value))
+                              .map((item) => {
+                                return { id: item.id, type: item.fileType } as IAttachmentType;
+                              });
                             props.onCheckboxChange?.(attachment[0]);
                           }}
                         />
@@ -462,28 +433,13 @@
                       </TableCell>
                       <TableCell>{row.fileType}</TableCell>
                       <TableCell>
-                        {/* Pending Review State */}
-
-                        {row.securityToken && (
-                          <Chip
-                            size="small"
-                            color="secondary"
-                            label={!row.securityReviewTimestamp ? 'reason?' : 'Pending review'}
-                            icon={<Icon path={mdiAlertCircle} size={0.8} />}
-                            onClick={openDrawer}
-                          />
-                        )}
-
-                        {!row.securityToken && (
-                          <Chip
-                            size="small"
-                            color="primary"
-                            label="Unsecured"
-                            icon={<Icon path={mdiLockOpenCheckOutline} size={0.8} />}
-                            onClick={openDrawer}
-                          />
-                        )}
-
+                        <Chip
+                          size="small"
+                          color="secondary"
+                          label={!row.securityReviewTimestamp ? 'status?' : 'Pending review'}
+                          icon={<Icon path={mdiAlertCircle} size={0.8} />}
+                          onClick={openDrawer}
+                        />
                         <Box my={-1} hidden>
                           <Button
                             size="small"
