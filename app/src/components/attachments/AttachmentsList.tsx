--- conflicted
+++ resolved
@@ -3,10 +3,6 @@
 import Checkbox from '@material-ui/core/Checkbox';
 import Chip from '@material-ui/core/Chip';
 import { grey } from '@material-ui/core/colors';
-<<<<<<< HEAD
-=======
-import Drawer from '@material-ui/core/Drawer';
->>>>>>> 76dd5ea9
 import IconButton from '@material-ui/core/IconButton';
 import Link from '@material-ui/core/Link';
 import ListItemIcon from '@material-ui/core/ListItemIcon';
@@ -25,7 +21,6 @@
   mdiCheckboxOutline,
   mdiDotsVertical,
   mdiInformationOutline,
-  mdiLockOpenCheckOutline,
   mdiLockOpenVariantOutline,
   mdiLockOutline,
   mdiTrashCanOutline,
@@ -425,35 +420,12 @@
                       <TableCell>{row.fileType}</TableCell>
                       <TableCell>
                         {/* Pending Review State */}
-<<<<<<< HEAD
                         <Chip
                           size="small"
                           color="secondary"
                           label="Pending Review"
                           icon={<Icon path={mdiAlertCircle} size={0.8} />}
                         />
-=======
-
-                        {row.securityToken && (
-                          <Chip
-                            size="small"
-                            color="secondary"
-                            label={!row.securityReviewTimestamp ? 'reason?' : 'Pending review'}
-                            icon={<Icon path={mdiAlertCircle} size={0.8} />}
-                            onClick={openDrawer}
-                          />
-                        )}
-
-                        {!row.securityToken && (
-                          <Chip
-                            size="small"
-                            color="primary"
-                            label="Unsecured"
-                            icon={<Icon path={mdiLockOpenCheckOutline} size={0.8} />}
-                            onClick={openDrawer}
-                          />
-                        )}
->>>>>>> 76dd5ea9
 
                         {/* Submitted State */}
                         {/* <Chip color="primary" label="Submitted"/> */}
@@ -498,13 +470,6 @@
           </Table>
         </TableContainer>
       </Box>
-<<<<<<< HEAD
-=======
-
-      <Drawer anchor="right" open={open} onClose={closeDrawer}>
-        <Box width="500px">Content</Box>
-      </Drawer>
->>>>>>> 76dd5ea9
     </>
   );
 };
