--- conflicted
+++ resolved
@@ -23,11 +23,6 @@
   mdiInformationOutline,
   mdiLockCheckOutline,
   mdiLockOpenCheckOutline,
-<<<<<<< HEAD
-  mdiLockOpenVariantOutline,
-  mdiLockOutline,
-=======
->>>>>>> e04d0c94
   mdiTrashCanOutline,
   mdiTrayArrowDown
 } from '@mdi/js';
@@ -39,16 +34,7 @@
 import { IAttachmentType } from 'features/projects/view/ProjectAttachments';
 import { APIError } from 'hooks/api/useAxios';
 import { useBiohubApi } from 'hooks/useBioHubApi';
-<<<<<<< HEAD
-import {
-  AttachmentStatus,
-  IGetAttachmentDetails,
-  IGetProjectAttachment,
-  IGetReportDetails
-} from 'interfaces/useProjectApi.interface';
-=======
 import { AttachmentStatus, IGetProjectAttachment } from 'interfaces/useProjectApi.interface';
->>>>>>> e04d0c94
 import { IGetSurveyAttachment } from 'interfaces/useSurveyApi.interface';
 import React, { useContext, useState } from 'react';
 
@@ -302,28 +288,7 @@
                         </Link>
                       </TableCell>
                       <TableCell>{row.fileType}</TableCell>
-<<<<<<< HEAD
-                      <TableCell>
-                        {AttachmentStatusChip(row.status, row.securityRuleCount)}
-
-                        <Box my={-1} hidden>
-                          <Button
-                            size="small"
-                            color="primary"
-                            variant="outlined"
-                            startIcon={
-                              <Icon path={row.securityToken ? mdiLockOutline : mdiLockOpenVariantOutline} size={0.75} />
-                            }
-                            aria-label="toggle attachment security status"
-                            data-testid="toggle-attachment-security-status"
-                            onClick={() => showToggleSecurityStatusAttachmentDialog(row)}>
-                            <strong>{row.securityToken ? 'Secured' : 'Unsecured'}</strong>
-                          </Button>
-                        </Box>
-                      </TableCell>
-=======
                       <TableCell>{AttachmentStatusChip(row.status, row.securityRuleCount)}</TableCell>
->>>>>>> e04d0c94
                       <TableCell align="right">
                         <AttachmentItemMenuButton
                           attachment={row}
