import Box from '@material-ui/core/Box';
import Chip from '@material-ui/core/Chip';
import Checkbox from '@material-ui/core/Checkbox';
import Button from '@material-ui/core/Button';
<<<<<<< HEAD
import Drawer from '@material-ui/core/Drawer';
=======
import Checkbox from '@material-ui/core/Checkbox';
import Chip from '@material-ui/core/Chip';
import { grey } from '@material-ui/core/colors';
>>>>>>> e3a0b881
import IconButton from '@material-ui/core/IconButton';
import Link from '@material-ui/core/Link';
import ListItemIcon from '@material-ui/core/ListItemIcon';
import Menu from '@material-ui/core/Menu';
import MenuItem from '@material-ui/core/MenuItem';
import { Theme } from '@material-ui/core/styles/createMuiTheme';
import makeStyles from '@material-ui/core/styles/makeStyles';
import Table from '@material-ui/core/Table';
import TableBody from '@material-ui/core/TableBody';
import TableCell from '@material-ui/core/TableCell';
import TableContainer from '@material-ui/core/TableContainer';
import TableHead from '@material-ui/core/TableHead';
import TableRow from '@material-ui/core/TableRow';
import { grey } from '@material-ui/core/colors';
import {
  mdiAlertCircle,
  mdiCheckboxOutline,
  mdiDotsVertical,
  mdiInformationOutline,
  mdiLockOpenVariantOutline,
  mdiLockOutline,
  mdiTrashCanOutline,
  mdiTrayArrowDown
} from '@mdi/js';
import Icon from '@mdi/react';
import { IErrorDialogProps } from 'components/dialog/ErrorDialog';
import { AttachmentsI18N, EditReportMetaDataI18N } from 'constants/i18n';
import { DialogContext } from 'contexts/dialogContext';
import { APIError } from 'hooks/api/useAxios';
import { useBiohubApi } from 'hooks/useBioHubApi';
import { IGetProjectAttachment, IGetReportMetaData } from 'interfaces/useProjectApi.interface';
import { IGetSurveyAttachment } from 'interfaces/useSurveyApi.interface';
import React, { useContext, useEffect, useState } from 'react';
import { getFormattedFileSize } from 'utils/Utils';
import { AttachmentType } from '../../constants/attachments';
import { IEditReportMetaForm } from '../attachments/EditReportMetaForm';
import EditFileWithMetaDialog from '../dialog/EditFileWithMetaDialog';
import ViewFileWithMetaDialog from '../dialog/ViewFileWithMetaDialog';

const useStyles = makeStyles((theme: Theme) => ({
  attachmentsTable: {
<<<<<<< HEAD
    tableLayout: "fixed"
=======
    tableLayout: 'fixed'
>>>>>>> e3a0b881
  },
  attachmentsTableLockIcon: {
    marginTop: '3px',
    color: grey[600]
  }
}));

export interface IAttachmentsListProps {
  projectId: number;
  surveyId?: number;
  attachmentsList: (IGetProjectAttachment | IGetSurveyAttachment)[];
  getAttachments: (forceFetch: boolean) => void;
}

const AttachmentsList: React.FC<IAttachmentsListProps> = (props) => {
  const classes = useStyles();
  const biohubApi = useBiohubApi();

  const [rowsPerPage] = useState(10);
  const [page] = useState(0);

  const [reportMetaData, setReportMetaData] = useState<IGetReportMetaData | null>(null);
  const [showViewFileWithMetaDialog, setShowViewFileWithMetaDialog] = useState<boolean>(false);
  const [showEditFileWithMetaDialog, setShowEditFileWithMetaDialog] = useState<boolean>(false);

  const [currentAttachment, setCurrentAttachment] = useState<IGetProjectAttachment | IGetSurveyAttachment | null>(null);

  const handleDownloadFileClick = (attachment: IGetProjectAttachment | IGetSurveyAttachment) => {
    openAttachment(attachment);
  };

  const handleDeleteFileClick = (attachment: IGetProjectAttachment | IGetSurveyAttachment) => {
    showDeleteAttachmentDialog(attachment);
  };

  const handleViewDetailsClick = (attachment: IGetProjectAttachment | IGetSurveyAttachment) => {
    setCurrentAttachment(attachment);
    getReportMeta(attachment);
  };

  const dialogContext = useContext(DialogContext);

  const defaultErrorDialogProps = {
    dialogTitle: EditReportMetaDataI18N.editErrorTitle,
    dialogText: EditReportMetaDataI18N.editErrorText,
    open: false,
    onClose: () => {
      dialogContext.setErrorDialog({ open: false });
    },
    onOk: () => {
      dialogContext.setErrorDialog({ open: false });
    }
  };

  const showErrorDialog = (textDialogProps?: Partial<IErrorDialogProps>) => {
    dialogContext.setErrorDialog({ ...defaultErrorDialogProps, ...textDialogProps, open: true });
  };

  const defaultYesNoDialogProps = {
    dialogTitle: 'Delete Document',
    dialogText: 'Are you sure you want to delete the selected document? This action cannot be undone.',
    open: false,
    onClose: () => dialogContext.setYesNoDialog({ open: false }),
    onNo: () => dialogContext.setYesNoDialog({ open: false }),
    onYes: () => dialogContext.setYesNoDialog({ open: false })
  };

  useEffect(() => {
    if (reportMetaData && currentAttachment) {
      setShowViewFileWithMetaDialog(true);
    }
  }, [reportMetaData, currentAttachment]);

  const showDeleteAttachmentDialog = (attachment: IGetProjectAttachment | IGetSurveyAttachment) => {
    dialogContext.setYesNoDialog({
      ...defaultYesNoDialogProps,
      open: true,
      yesButtonProps: { color: 'secondary' },
      onYes: () => {
        deleteAttachment(attachment);
        dialogContext.setYesNoDialog({ open: false });
      }
    });
  };

  const showToggleSecurityStatusAttachmentDialog = (attachment: IGetProjectAttachment | IGetSurveyAttachment) => {
    dialogContext.setYesNoDialog({
      ...defaultYesNoDialogProps,
      dialogTitle: 'Change Security Status',
      dialogText: attachment.securityToken
        ? `Changing this attachment's security status to unsecured will make it accessible by all users. Are you sure you want to continue?`
        : `Changing this attachment's security status to secured will restrict it to yourself and other authorized users. Are you sure you want to continue?`,
      open: true,
      onYes: () => {
        if (attachment.securityToken) {
          makeAttachmentUnsecure(attachment);
        } else {
          makeAttachmentSecure(attachment);
        }
        dialogContext.setYesNoDialog({ open: false });
      }
    });
  };

  const deleteAttachment = async (attachment: IGetProjectAttachment | IGetSurveyAttachment) => {
    if (!attachment?.id) {
      return;
    }

    try {
      if (!props.surveyId) {
        await biohubApi.project.deleteProjectAttachment(
          props.projectId,
          attachment.id,
          attachment.fileType,
          attachment.securityToken
        );
      } else if (props.surveyId) {
        await biohubApi.survey.deleteSurveyAttachment(
          props.projectId,
          props.surveyId,
          attachment.id,
          attachment.fileType,
          attachment.securityToken
        );
      }

      props.getAttachments(true);
    } catch (error) {
      const apiError = error as APIError;
      showErrorDialog({
        dialogTitle: AttachmentsI18N.deleteErrorTitle,
        dialogText: AttachmentsI18N.deleteErrorText,
        dialogErrorDetails: apiError.errors,
        open: true
      });
      return;
    }
  };

  const getReportMeta = async (attachment: IGetProjectAttachment | IGetSurveyAttachment) => {
    try {
      let response;

      if (props.surveyId) {
        response = await biohubApi.survey.getSurveyReportMetadata(props.projectId, props.surveyId, attachment.id);
      } else {
        response = await biohubApi.project.getProjectReportMetadata(props.projectId, attachment.id);
      }

      if (!response) {
        return;
      }

      setReportMetaData(response);
    } catch (error) {
      return error;
    }
  };

  const openAttachment = async (attachment: IGetProjectAttachment | IGetSurveyAttachment) => {
    try {
      let response;

      if (props.surveyId) {
        response = await biohubApi.survey.getSurveyAttachmentSignedURL(
          props.projectId,
          props.surveyId,
          attachment.id,
          attachment.fileType
        );
      } else {
        response = await biohubApi.project.getAttachmentSignedURL(props.projectId, attachment.id, attachment.fileType);
      }

      if (!response) {
        return;
      }

      window.open(response);
    } catch (error) {
      const apiError = error as APIError;
      showErrorDialog({
        dialogTitle: AttachmentsI18N.downloadErrorTitle,
        dialogText: AttachmentsI18N.downloadErrorText,
        dialogErrorDetails: apiError.errors,
        open: true
      });
      return;
    }
  };

  const openAttachmentFromReportMetaDialog = async () => {
    if (currentAttachment) {
      openAttachment(currentAttachment);
    }
  };

  const openEditReportMetaDialog = async () => {
    setShowViewFileWithMetaDialog(false);
    setShowEditFileWithMetaDialog(true);
  };

  const makeAttachmentSecure = async (attachment: IGetProjectAttachment | IGetSurveyAttachment) => {
    if (!attachment || !attachment.id) {
      return;
    }

    try {
      let response;

      if (props.surveyId) {
        response = await biohubApi.survey.makeAttachmentSecure(
          props.projectId,
          props.surveyId,
          attachment.id,
          attachment.fileType
        );
      } else {
        response = await biohubApi.project.makeAttachmentSecure(props.projectId, attachment.id, attachment.fileType);
      }

      if (!response) {
        return;
      }

      props.getAttachments(true);
    } catch (error) {
      return error;
    }
  };

  const makeAttachmentUnsecure = async (attachment: IGetProjectAttachment | IGetSurveyAttachment) => {
    if (!attachment || !attachment.id) {
      return;
    }

    try {
      let response;

      if (props.surveyId) {
        response = await biohubApi.survey.makeAttachmentUnsecure(
          props.projectId,
          props.surveyId,
          attachment.id,
          attachment.securityToken,
          attachment.fileType
        );
      } else {
        response = await biohubApi.project.makeAttachmentUnsecure(
          props.projectId,
          attachment.id,
          attachment.securityToken,
          attachment.fileType
        );
      }

      if (!response) {
        return;
      }

      props.getAttachments(true);
    } catch (error) {
      return error;
    }
  };

  const handleDialogEditSave = async (values: IEditReportMetaForm) => {
    if (!reportMetaData) {
      return;
    }

    const fileMeta = values;

    try {
      if (props.surveyId) {
        await biohubApi.survey.updateSurveyReportMetadata(
          props.projectId,
          props.surveyId,
          reportMetaData.attachment_id,
          AttachmentType.REPORT,
          fileMeta,
          reportMetaData.revision_count
        );
      } else {
        await biohubApi.project.updateProjectReportMetadata(
          props.projectId,
          reportMetaData.attachment_id,
          AttachmentType.REPORT,
          fileMeta,
          reportMetaData.revision_count
        );
      }
    } catch (error) {
      const apiError = error as APIError;
      showErrorDialog({ dialogText: apiError.message, dialogErrorDetails: apiError.errors, open: true });
    } finally {
      setShowEditFileWithMetaDialog(false);
    }
  };

  const [open, setOpen] = React.useState(false);

  const openDrawer = () => {
    setOpen(true);
  };

  const closeDrawer = () => {
    setOpen(false);
  };

  return (
    <>
      <ViewFileWithMetaDialog
<<<<<<< HEAD
        dialogProps={{fullWidth: true, maxWidth: 'lg', open: showViewFileWithMetaDialog}}
=======
        dialogProps={{ fullWidth: true, maxWidth: 'lg', open: showViewFileWithMetaDialog }}
>>>>>>> e3a0b881
        open={showViewFileWithMetaDialog}
        onEdit={openEditReportMetaDialog}
        onClose={() => {
          setShowViewFileWithMetaDialog(false);
        }}
        onDownload={openAttachmentFromReportMetaDialog}
        reportMetaData={reportMetaData}
        attachmentSize={(currentAttachment && getFormattedFileSize(currentAttachment.size)) || '0 KB'}
      />
      <EditFileWithMetaDialog
        open={showEditFileWithMetaDialog}
        dialogTitle={'Edit Upload Report'}
        reportMetaData={reportMetaData}
        onClose={() => {
          setShowEditFileWithMetaDialog(false);
        }}
        onSave={handleDialogEditSave}
      />
      <Box>
        <TableContainer>
          <Table className={classes.attachmentsTable} aria-label="attachments-list-table">
            <TableHead>
              <TableRow>
                <TableCell width="60px" padding="checkbox">
<<<<<<< HEAD
                  <Checkbox color="primary"/>
=======
                  <Checkbox color="primary" />
>>>>>>> e3a0b881
                </TableCell>
                <TableCell>Name</TableCell>
                <TableCell>Type</TableCell>
                <TableCell width="140px">Status</TableCell>
                <TableCell width="80px"></TableCell>
              </TableRow>
            </TableHead>
            <TableBody>
              {props.attachmentsList.length > 0 &&
                props.attachmentsList.slice(page * rowsPerPage, page * rowsPerPage + rowsPerPage).map((row, index) => {
                  return (
                    <TableRow key={`${row.fileName}-${index}`}>
                      <TableCell padding="checkbox">
<<<<<<< HEAD
                        <Checkbox color="primary" checkedIcon={<Icon path={mdiCheckboxOutline } size={1} />} />
                      </TableCell>
                      <TableCell scope="row">
                        <Link style={{'fontWeight': 'bold'}} underline="always" component="button" onClick={() => openAttachment(row)}>
=======
                        <Checkbox color="primary" checkedIcon={<Icon path={mdiCheckboxOutline} size={1} />} />
                      </TableCell>
                      <TableCell scope="row">
                        <Link
                          style={{ fontWeight: 'bold' }}
                          underline="always"
                          component="button"
                          onClick={() => openAttachment(row)}>
>>>>>>> e3a0b881
                          {row.fileName}
                        </Link>
                      </TableCell>
                      <TableCell>{row.fileType}</TableCell>
                      <TableCell>
<<<<<<< HEAD

                        {/* Pending Review State */}
                        <Chip size="small" color="secondary" label="Pending Review" icon={<Icon path={mdiAlertCircle} size={0.8} />} onClick={openDrawer} /> 
=======
                        {/* Pending Review State */}
                        <Chip
                          size="small"
                          color="secondary"
                          label="Pending Review"
                          icon={<Icon path={mdiAlertCircle} size={0.8} />}
                        />
>>>>>>> e3a0b881

                        {/* Submitted State */}
                        {/* <Chip color="primary" label="Submitted"/> */}
                        {/* Secured State and Number of Security Reasons Applied */}
                        {/* <Chip color="default" label="Secured (7)"/> */}
<<<<<<< HEAD
                        
=======

>>>>>>> e3a0b881
                        <Box my={-1} hidden>
                          <Button
                            size="small"
                            color="primary"
                            variant="outlined"
                            startIcon={
                              <Icon path={row.securityToken ? mdiLockOutline : mdiLockOpenVariantOutline} size={0.75} />
                            }
                            aria-label="toggle attachment security status"
                            data-testid="toggle-attachment-security-status"
                            onClick={() => showToggleSecurityStatusAttachmentDialog(row)}>
                            <strong>{row.securityToken ? 'Secured' : 'Unsecured'}</strong>
                          </Button>
                        </Box>

                      </TableCell>

                      <TableCell align='right'>

                        <AttachmentItemMenuButton
                          attachment={row}
                          handleDownloadFileClick={handleDownloadFileClick}
                          handleDeleteFileClick={handleDeleteFileClick}
                          handleViewDetailsClick={handleViewDetailsClick}
                        />

                      </TableCell>
                    </TableRow>
                  );
                })}
              {!props.attachmentsList.length && (
                <TableRow>
                  <TableCell colSpan={6} align="center">
                    <strong>No Documents</strong>
                  </TableCell>
                </TableRow>
              )}
            </TableBody>
          </Table>
        </TableContainer>
<<<<<<< HEAD
        {/* {props.attachmentsList.length > 0 && (
          <TablePagination
            rowsPerPageOptions={[5, 10, 15, 20]}
            component="div"
            count={props.attachmentsList.length}
            rowsPerPage={rowsPerPage}
            page={page}
            onChangePage={(event: unknown, newPage: number) => handleChangePage(event, newPage, setPage)}
            onChangeRowsPerPage={(event: React.ChangeEvent<HTMLInputElement>) =>
              handleChangeRowsPerPage(event, setPage, setRowsPerPage)
            }
          />
        )} */}
=======
>>>>>>> e3a0b881
      </Box>

      <Drawer
        anchor="right"
        open={open}
        onClose={closeDrawer}>
        <Box width="500px">
          Content
        </Box>
      </Drawer>
    </>
  );
};

export default AttachmentsList;

interface IAttachmentItemMenuButtonProps {
  attachment: IGetProjectAttachment | IGetSurveyAttachment;
  handleDownloadFileClick: (attachment: IGetProjectAttachment | IGetSurveyAttachment) => void;
  handleDeleteFileClick: (attachment: IGetProjectAttachment | IGetSurveyAttachment) => void;
  handleViewDetailsClick: (attachment: IGetProjectAttachment | IGetSurveyAttachment) => void;
}

const AttachmentItemMenuButton: React.FC<IAttachmentItemMenuButtonProps> = (props) => {
  const [anchorEl, setAnchorEl] = useState(null);
  const open = Boolean(anchorEl);

  const handleClick = (event: any) => {
    setAnchorEl(event.currentTarget);
  };
  const handleClose = () => {
    setAnchorEl(null);
  };

  return (
    <>
      <Box my={-1}>
        <Box>
<<<<<<< HEAD
          <IconButton
            aria-label="Document actions"
            onClick={handleClick}
            data-testid="attachment-action-menu">
=======
          <IconButton aria-label="Document actions" onClick={handleClick} data-testid="attachment-action-menu">
>>>>>>> e3a0b881
            <Icon path={mdiDotsVertical} size={1} />
          </IconButton>
          <Menu
            getContentAnchorEl={null}
            anchorOrigin={{
              vertical: 'top',
              horizontal: 'right'
            }}
            transformOrigin={{
              vertical: 'top',
              horizontal: 'right'
            }}
            id="basic-menu"
            anchorEl={anchorEl}
            open={open}
            onClose={handleClose}
            MenuListProps={{
              'aria-labelledby': 'basic-button'
            }}>
            <MenuItem
              onClick={() => {
                props.handleDownloadFileClick(props.attachment);
                setAnchorEl(null);
              }}
              data-testid="attachment-action-menu-download">
              <ListItemIcon>
                <Icon path={mdiTrayArrowDown} size={0.875} />
              </ListItemIcon>
              Download Document
            </MenuItem>
            {props.attachment.fileType === AttachmentType.REPORT && (
              <MenuItem
                onClick={() => {
                  props.handleViewDetailsClick(props.attachment);
                  setAnchorEl(null);
                }}
                data-testid="attachment-action-menu-details">
                <ListItemIcon>
                  <Icon path={mdiInformationOutline} size={0.8} />
                </ListItemIcon>
                View Document Details
              </MenuItem>
            )}
            <MenuItem
              onClick={() => {
                props.handleDeleteFileClick(props.attachment);
                setAnchorEl(null);
              }}
              data-testid="attachment-action-menu-delete">
              <ListItemIcon>
                <Icon path={mdiTrashCanOutline} size={0.8} />
              </ListItemIcon>
              Delete Document
            </MenuItem>
          </Menu>
        </Box>
      </Box>
    </>
  );
};<|MERGE_RESOLUTION|>--- conflicted
+++ resolved
@@ -1,14 +1,8 @@
 import Box from '@material-ui/core/Box';
-import Chip from '@material-ui/core/Chip';
-import Checkbox from '@material-ui/core/Checkbox';
 import Button from '@material-ui/core/Button';
-<<<<<<< HEAD
-import Drawer from '@material-ui/core/Drawer';
-=======
 import Checkbox from '@material-ui/core/Checkbox';
 import Chip from '@material-ui/core/Chip';
 import { grey } from '@material-ui/core/colors';
->>>>>>> e3a0b881
 import IconButton from '@material-ui/core/IconButton';
 import Link from '@material-ui/core/Link';
 import ListItemIcon from '@material-ui/core/ListItemIcon';
@@ -22,7 +16,6 @@
 import TableContainer from '@material-ui/core/TableContainer';
 import TableHead from '@material-ui/core/TableHead';
 import TableRow from '@material-ui/core/TableRow';
-import { grey } from '@material-ui/core/colors';
 import {
   mdiAlertCircle,
   mdiCheckboxOutline,
@@ -50,11 +43,7 @@
 
 const useStyles = makeStyles((theme: Theme) => ({
   attachmentsTable: {
-<<<<<<< HEAD
-    tableLayout: "fixed"
-=======
     tableLayout: 'fixed'
->>>>>>> e3a0b881
   },
   attachmentsTableLockIcon: {
     marginTop: '3px',
@@ -356,24 +345,10 @@
     }
   };
 
-  const [open, setOpen] = React.useState(false);
-
-  const openDrawer = () => {
-    setOpen(true);
-  };
-
-  const closeDrawer = () => {
-    setOpen(false);
-  };
-
   return (
     <>
       <ViewFileWithMetaDialog
-<<<<<<< HEAD
-        dialogProps={{fullWidth: true, maxWidth: 'lg', open: showViewFileWithMetaDialog}}
-=======
         dialogProps={{ fullWidth: true, maxWidth: 'lg', open: showViewFileWithMetaDialog }}
->>>>>>> e3a0b881
         open={showViewFileWithMetaDialog}
         onEdit={openEditReportMetaDialog}
         onClose={() => {
@@ -398,11 +373,7 @@
             <TableHead>
               <TableRow>
                 <TableCell width="60px" padding="checkbox">
-<<<<<<< HEAD
-                  <Checkbox color="primary"/>
-=======
                   <Checkbox color="primary" />
->>>>>>> e3a0b881
                 </TableCell>
                 <TableCell>Name</TableCell>
                 <TableCell>Type</TableCell>
@@ -416,12 +387,6 @@
                   return (
                     <TableRow key={`${row.fileName}-${index}`}>
                       <TableCell padding="checkbox">
-<<<<<<< HEAD
-                        <Checkbox color="primary" checkedIcon={<Icon path={mdiCheckboxOutline } size={1} />} />
-                      </TableCell>
-                      <TableCell scope="row">
-                        <Link style={{'fontWeight': 'bold'}} underline="always" component="button" onClick={() => openAttachment(row)}>
-=======
                         <Checkbox color="primary" checkedIcon={<Icon path={mdiCheckboxOutline} size={1} />} />
                       </TableCell>
                       <TableCell scope="row">
@@ -430,17 +395,11 @@
                           underline="always"
                           component="button"
                           onClick={() => openAttachment(row)}>
->>>>>>> e3a0b881
                           {row.fileName}
                         </Link>
                       </TableCell>
                       <TableCell>{row.fileType}</TableCell>
                       <TableCell>
-<<<<<<< HEAD
-
-                        {/* Pending Review State */}
-                        <Chip size="small" color="secondary" label="Pending Review" icon={<Icon path={mdiAlertCircle} size={0.8} />} onClick={openDrawer} /> 
-=======
                         {/* Pending Review State */}
                         <Chip
                           size="small"
@@ -448,17 +407,12 @@
                           label="Pending Review"
                           icon={<Icon path={mdiAlertCircle} size={0.8} />}
                         />
->>>>>>> e3a0b881
 
                         {/* Submitted State */}
                         {/* <Chip color="primary" label="Submitted"/> */}
                         {/* Secured State and Number of Security Reasons Applied */}
                         {/* <Chip color="default" label="Secured (7)"/> */}
-<<<<<<< HEAD
-                        
-=======
-
->>>>>>> e3a0b881
+
                         <Box my={-1} hidden>
                           <Button
                             size="small"
@@ -473,18 +427,15 @@
                             <strong>{row.securityToken ? 'Secured' : 'Unsecured'}</strong>
                           </Button>
                         </Box>
-
                       </TableCell>
 
-                      <TableCell align='right'>
-
+                      <TableCell align="right">
                         <AttachmentItemMenuButton
                           attachment={row}
                           handleDownloadFileClick={handleDownloadFileClick}
                           handleDeleteFileClick={handleDeleteFileClick}
                           handleViewDetailsClick={handleViewDetailsClick}
                         />
-
                       </TableCell>
                     </TableRow>
                   );
@@ -499,32 +450,7 @@
             </TableBody>
           </Table>
         </TableContainer>
-<<<<<<< HEAD
-        {/* {props.attachmentsList.length > 0 && (
-          <TablePagination
-            rowsPerPageOptions={[5, 10, 15, 20]}
-            component="div"
-            count={props.attachmentsList.length}
-            rowsPerPage={rowsPerPage}
-            page={page}
-            onChangePage={(event: unknown, newPage: number) => handleChangePage(event, newPage, setPage)}
-            onChangeRowsPerPage={(event: React.ChangeEvent<HTMLInputElement>) =>
-              handleChangeRowsPerPage(event, setPage, setRowsPerPage)
-            }
-          />
-        )} */}
-=======
->>>>>>> e3a0b881
       </Box>
-
-      <Drawer
-        anchor="right"
-        open={open}
-        onClose={closeDrawer}>
-        <Box width="500px">
-          Content
-        </Box>
-      </Drawer>
     </>
   );
 };
@@ -553,14 +479,7 @@
     <>
       <Box my={-1}>
         <Box>
-<<<<<<< HEAD
-          <IconButton
-            aria-label="Document actions"
-            onClick={handleClick}
-            data-testid="attachment-action-menu">
-=======
           <IconButton aria-label="Document actions" onClick={handleClick} data-testid="attachment-action-menu">
->>>>>>> e3a0b881
             <Icon path={mdiDotsVertical} size={1} />
           </IconButton>
           <Menu
