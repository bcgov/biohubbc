import Box from '@material-ui/core/Box';
import Button from '@material-ui/core/Button';
import Checkbox from '@material-ui/core/Checkbox';
import Chip from '@material-ui/core/Chip';
import { grey } from '@material-ui/core/colors';
import Drawer from '@material-ui/core/Drawer';
import IconButton from '@material-ui/core/IconButton';
import Link from '@material-ui/core/Link';
import ListItemIcon from '@material-ui/core/ListItemIcon';
import Menu from '@material-ui/core/Menu';
import MenuItem from '@material-ui/core/MenuItem';
import { Theme } from '@material-ui/core/styles/createMuiTheme';
import makeStyles from '@material-ui/core/styles/makeStyles';
import Table from '@material-ui/core/Table';
import TableBody from '@material-ui/core/TableBody';
import TableCell from '@material-ui/core/TableCell';
import TableContainer from '@material-ui/core/TableContainer';
import TableHead from '@material-ui/core/TableHead';
import TableRow from '@material-ui/core/TableRow';
import {
  mdiAlertCircle,
  mdiCheckboxOutline,
  mdiDotsVertical,
  mdiInformationOutline,
  mdiLockOpenCheckOutline,
  mdiLockOpenVariantOutline,
  mdiLockOutline,
  mdiTrashCanOutline,
  mdiTrayArrowDown
} from '@mdi/js';
import Icon from '@mdi/react';
import { IErrorDialogProps } from 'components/dialog/ErrorDialog';
import ViewFileWithDetailsDialog from 'components/dialog/ViewFileWithDetailsDialog';
import { AttachmentType } from 'constants/attachments';
import { AttachmentsI18N, EditReportMetaDataI18N } from 'constants/i18n';
import { DialogContext } from 'contexts/dialogContext';
import { APIError } from 'hooks/api/useAxios';
import { useBiohubApi } from 'hooks/useBioHubApi';
import { IGetProjectAttachment, IGetReportMetaData } from 'interfaces/useProjectApi.interface';
import { IGetSurveyAttachment } from 'interfaces/useSurveyApi.interface';
import React, { useContext, useState } from 'react';
import { getFormattedFileSize } from 'utils/Utils';
import { IEditReportMetaForm } from '../attachments/EditReportMetaForm';

const useStyles = makeStyles((theme: Theme) => ({
  attachmentsTable: {
    tableLayout: 'fixed'
  },
  attachmentsTableLockIcon: {
    marginTop: '3px',
    color: grey[600]
  }
}));

export interface IAttachmentsListProps {
  projectId: number;
  surveyId?: number;
  attachmentsList: (IGetProjectAttachment | IGetSurveyAttachment)[];
  getAttachments: (forceFetch: boolean) => void;
}

const AttachmentsList: React.FC<IAttachmentsListProps> = (props) => {
  const classes = useStyles();
  const biohubApi = useBiohubApi();

  const [rowsPerPage] = useState(10);
  const [page] = useState(0);

  const [reportMetaData, setReportMetaData] = useState<IGetReportMetaData | null>(null);
  console.log('reportMetaData', reportMetaData);
  const [showViewFileWithDetailsDialog, setShowViewFileWithDetailsDialog] = useState<boolean>(false);

  const [currentAttachment, setCurrentAttachment] = useState<IGetProjectAttachment | IGetSurveyAttachment | null>(null);

  console.log('current attachment is : ');
  console.log(currentAttachment);

  const handleDownloadFileClick = (attachment: IGetProjectAttachment | IGetSurveyAttachment) => {
    openAttachment(attachment);
  };

  const handleDeleteFileClick = (attachment: IGetProjectAttachment | IGetSurveyAttachment) => {
    showDeleteAttachmentDialog(attachment);
  };

  const handleViewDetailsClick = (attachment: IGetProjectAttachment | IGetSurveyAttachment) => {
<<<<<<< HEAD
    console.log('trying to view');
    setCurrentAttachment(attachment);
    getReportMeta(attachment);
    //getAttachmentMeta(attachment);
=======
    console.log('attachment');

    console.log(attachment);
    setCurrentAttachment(attachment);
    getReportMeta(attachment);
    setShowViewFileWithDetailsDialog(true);
>>>>>>> 0c8a356c
  };

  const dialogContext = useContext(DialogContext);

  const defaultErrorDialogProps = {
    dialogTitle: EditReportMetaDataI18N.editErrorTitle,
    dialogText: EditReportMetaDataI18N.editErrorText,
    open: false,
    onClose: () => {
      dialogContext.setErrorDialog({ open: false });
    },
    onOk: () => {
      dialogContext.setErrorDialog({ open: false });
    }
  };

  const showErrorDialog = (textDialogProps?: Partial<IErrorDialogProps>) => {
    dialogContext.setErrorDialog({ ...defaultErrorDialogProps, ...textDialogProps, open: true });
  };

  const defaultYesNoDialogProps = {
    dialogTitle: 'Delete Document',
    dialogText: 'Are you sure you want to delete the selected document? This action cannot be undone.',
    open: false,
    onClose: () => dialogContext.setYesNoDialog({ open: false }),
    onNo: () => dialogContext.setYesNoDialog({ open: false }),
    onYes: () => dialogContext.setYesNoDialog({ open: false })
  };

<<<<<<< HEAD
  useEffect(() => {
    if (currentAttachment) {
      setShowViewFileWithMetaDialog(true);
    }
  }, [currentAttachment]);

=======
>>>>>>> 0c8a356c
  const showDeleteAttachmentDialog = (attachment: IGetProjectAttachment | IGetSurveyAttachment) => {
    dialogContext.setYesNoDialog({
      ...defaultYesNoDialogProps,
      open: true,
      yesButtonProps: { color: 'secondary' },
      onYes: () => {
        deleteAttachment(attachment);
        dialogContext.setYesNoDialog({ open: false });
      }
    });
  };

  const showToggleSecurityStatusAttachmentDialog = (attachment: IGetProjectAttachment | IGetSurveyAttachment) => {
    dialogContext.setYesNoDialog({
      ...defaultYesNoDialogProps,
      dialogTitle: 'Change Security Status',
      dialogText: attachment.securityToken
        ? `Changing this attachment's security status to unsecured will make it accessible by all users. Are you sure you want to continue?`
        : `Changing this attachment's security status to secured will restrict it to yourself and other authorized users. Are you sure you want to continue?`,
      open: true,
      onYes: () => {
        if (attachment.securityToken) {
          makeAttachmentUnsecure(attachment);
        } else {
          makeAttachmentSecure(attachment);
        }
        dialogContext.setYesNoDialog({ open: false });
      }
    });
  };

  const deleteAttachment = async (attachment: IGetProjectAttachment | IGetSurveyAttachment) => {
    if (!attachment?.id) {
      return;
    }

    try {
      if (!props.surveyId) {
        await biohubApi.project.deleteProjectAttachment(
          props.projectId,
          attachment.id,
          attachment.fileType,
          attachment.securityToken
        );
      } else if (props.surveyId) {
        await biohubApi.survey.deleteSurveyAttachment(
          props.projectId,
          props.surveyId,
          attachment.id,
          attachment.fileType,
          attachment.securityToken
        );
      }

      props.getAttachments(true);
    } catch (error) {
      const apiError = error as APIError;
      showErrorDialog({
        dialogTitle: AttachmentsI18N.deleteErrorTitle,
        dialogText: AttachmentsI18N.deleteErrorText,
        dialogErrorDetails: apiError.errors,
        open: true
      });
      return;
    }
  };

  const getReportMeta = async (attachment: IGetProjectAttachment | IGetSurveyAttachment) => {
    if (attachment.fileType === 'Other') {
      console.log('this is not a report');
    } else {
      console.log('this is a report');
    }
    try {
      let response;

      if (props.surveyId) {
        response = await biohubApi.survey.getSurveyReportMetadata(props.projectId, props.surveyId, attachment.id);
      } else {
        response = await biohubApi.project.getProjectReportMetadata(props.projectId, attachment.id);
      }

      if (!response) {
        return;
      }

      setReportMetaData(response);
    } catch (error) {
      return error;
    }
  };

  // const getAttachmentMeta = async (attachment: IGetProjectAttachment | IGetSurveyAttachment) => {
  //   setReportMetaData({
  //     attachment_id: 1,
  //     title: 'attachment title',
  //     year_published: 2000,
  //     description: 'some description',
  //     last_modified: '2022-02-02',
  //     revision_count: 1,
  //     authors: [
  //       {
  //         first_name: 'John',
  //         last_name: 'Smith'
  //       }
  //     ]
  //   });
  // };

  const openAttachment = async (attachment: IGetProjectAttachment | IGetSurveyAttachment) => {
    try {
      let response;

      if (props.surveyId) {
        response = await biohubApi.survey.getSurveyAttachmentSignedURL(
          props.projectId,
          props.surveyId,
          attachment.id,
          attachment.fileType
        );
      } else {
        response = await biohubApi.project.getAttachmentSignedURL(props.projectId, attachment.id, attachment.fileType);
      }

      if (!response) {
        return;
      }

      window.open(response);
    } catch (error) {
      const apiError = error as APIError;
      showErrorDialog({
        dialogTitle: AttachmentsI18N.downloadErrorTitle,
        dialogText: AttachmentsI18N.downloadErrorText,
        dialogErrorDetails: apiError.errors,
        open: true
      });
      return;
    }
  };

  const openAttachmentFromReportMetaDialog = async () => {
    if (currentAttachment) {
      openAttachment(currentAttachment);
    }
  };

  const makeAttachmentSecure = async (attachment: IGetProjectAttachment | IGetSurveyAttachment) => {
    if (!attachment || !attachment.id) {
      return;
    }

    try {
      let response;

      if (props.surveyId) {
        response = await biohubApi.survey.makeAttachmentSecure(
          props.projectId,
          props.surveyId,
          attachment.id,
          attachment.fileType
        );
      } else {
        response = await biohubApi.project.makeAttachmentSecure(props.projectId, attachment.id, attachment.fileType);
      }

      if (!response) {
        return;
      }

      props.getAttachments(true);
    } catch (error) {
      return error;
    }
  };

  const makeAttachmentUnsecure = async (attachment: IGetProjectAttachment | IGetSurveyAttachment) => {
    if (!attachment || !attachment.id) {
      return;
    }

    try {
      let response;

      if (props.surveyId) {
        response = await biohubApi.survey.makeAttachmentUnsecure(
          props.projectId,
          props.surveyId,
          attachment.id,
          attachment.securityToken,
          attachment.fileType
        );
      } else {
        response = await biohubApi.project.makeAttachmentUnsecure(
          props.projectId,
          attachment.id,
          attachment.securityToken,
          attachment.fileType
        );
      }

      if (!response) {
        return;
      }

      props.getAttachments(true);
    } catch (error) {
      return error;
    }
  };

  const handleDialogEditSave = async (values: IEditReportMetaForm) => {
    if (!reportMetaData) {
      return;
    }

    const fileMeta = values;

    try {
      if (props.surveyId) {
        await biohubApi.survey.updateSurveyReportMetadata(
          props.projectId,
          props.surveyId,
          reportMetaData.attachment_id,
          AttachmentType.REPORT,
          fileMeta,
          reportMetaData.revision_count
        );
      } else {
        await biohubApi.project.updateProjectReportMetadata(
          props.projectId,
          reportMetaData.attachment_id,
          AttachmentType.REPORT,
          fileMeta,
          reportMetaData.revision_count
        );
      }
    } catch (error) {
      const apiError = error as APIError;
      showErrorDialog({ dialogText: apiError.message, dialogErrorDetails: apiError.errors, open: true });
    }
  };

  const [open, setOpen] = React.useState(false);
  const openDrawer = () => {
    setOpen(true);
  };
  const closeDrawer = () => {
    setOpen(false);
  };

  return (
    <>
      <ViewFileWithDetailsDialog
        dialogProps={{ fullWidth: true, maxWidth: 'lg', open: showViewFileWithDetailsDialog }}
        open={showViewFileWithDetailsDialog}
        onClose={() => {
          setShowViewFileWithDetailsDialog(false);
        }}
        onSave={handleDialogEditSave}
        onFileDownload={openAttachmentFromReportMetaDialog}
        reportMetaData={reportMetaData}
        attachmentSize={(currentAttachment && getFormattedFileSize(currentAttachment.size)) || '0 KB'}
        fileType={currentAttachment && currentAttachment.fileType}
        refresh={() => {
          if (currentAttachment) {
            getReportMeta(currentAttachment);
          }
        }}
      />

      <Box>
        <TableContainer>
          <Table className={classes.attachmentsTable} aria-label="attachments-list-table">
            <TableHead>
              <TableRow>
                <TableCell width="60px" padding="checkbox">
                  <Checkbox color="primary" />
                </TableCell>
                <TableCell>Name</TableCell>
                <TableCell>Type</TableCell>
                <TableCell width="140px">Status</TableCell>
                <TableCell width="80px"></TableCell>
              </TableRow>
            </TableHead>
            <TableBody>
              {props.attachmentsList.length > 0 &&
                props.attachmentsList.slice(page * rowsPerPage, page * rowsPerPage + rowsPerPage).map((row, index) => {
                  return (
                    <TableRow key={`${row.fileName}-${index}`}>
                      <TableCell padding="checkbox">
                        <Checkbox color="primary" checkedIcon={<Icon path={mdiCheckboxOutline} size={1} />} />
                      </TableCell>
                      <TableCell scope="row">
                        <Link
                          style={{ fontWeight: 'bold' }}
                          underline="always"
                          component="button"
                          onClick={() => openAttachment(row)}>
                          {row.fileName}
                        </Link>
                      </TableCell>
                      <TableCell>{row.fileType}</TableCell>
                      <TableCell>
                        {/* Pending Review State */}

                        {row.securityToken && (
                          <Chip
                            size="small"
                            color="secondary"
                            label={!row.securityReviewTimestamp ? 'reason?' : 'Pending review'}
                            icon={<Icon path={mdiAlertCircle} size={0.8} />}
                            onClick={openDrawer}
                          />
                        )}

                        {!row.securityToken && (
                          <Chip
                            size="small"
                            color="primary"
                            label="Unsecured"
                            icon={<Icon path={mdiLockOpenCheckOutline} size={0.8} />}
                            onClick={openDrawer}
                          />
                        )}

                        <Box my={-1} hidden>
                          <Button
                            size="small"
                            color="primary"
                            variant="outlined"
                            startIcon={
                              <Icon path={row.securityToken ? mdiLockOutline : mdiLockOpenVariantOutline} size={0.75} />
                            }
                            aria-label="toggle attachment security status"
                            data-testid="toggle-attachment-security-status"
                            onClick={() => showToggleSecurityStatusAttachmentDialog(row)}>
                            <strong>{row.securityToken ? 'Secured' : 'Unsecured'}</strong>
                          </Button>
                        </Box>
                      </TableCell>

                      <TableCell align="right">
                        <AttachmentItemMenuButton
                          attachment={row}
                          handleDownloadFileClick={handleDownloadFileClick}
                          handleDeleteFileClick={handleDeleteFileClick}
                          handleViewDetailsClick={handleViewDetailsClick}
                        />
                      </TableCell>
                    </TableRow>
                  );
                })}
              {!props.attachmentsList.length && (
                <TableRow>
                  <TableCell colSpan={6} align="center">
                    <strong>No Documents</strong>
                  </TableCell>
                </TableRow>
              )}
            </TableBody>
          </Table>
        </TableContainer>
      </Box>

      <Drawer anchor="right" open={open} onClose={closeDrawer}>
        <Box width="500px">Content</Box>
      </Drawer>
    </>
  );
};

export default AttachmentsList;

interface IAttachmentItemMenuButtonProps {
  attachment: IGetProjectAttachment | IGetSurveyAttachment;
  handleDownloadFileClick: (attachment: IGetProjectAttachment | IGetSurveyAttachment) => void;
  handleDeleteFileClick: (attachment: IGetProjectAttachment | IGetSurveyAttachment) => void;
  handleViewDetailsClick: (attachment: IGetProjectAttachment | IGetSurveyAttachment) => void;
}

const AttachmentItemMenuButton: React.FC<IAttachmentItemMenuButtonProps> = (props) => {
  const [anchorEl, setAnchorEl] = useState(null);
  const open = Boolean(anchorEl);

  const handleClick = (event: any) => {
    setAnchorEl(event.currentTarget);
  };
  const handleClose = () => {
    setAnchorEl(null);
  };

  return (
    <>
      <Box my={-1}>
        <Box>
          <IconButton aria-label="Document actions" onClick={handleClick} data-testid="attachment-action-menu">
            <Icon path={mdiDotsVertical} size={1} />
          </IconButton>
          <Menu
            getContentAnchorEl={null}
            anchorOrigin={{
              vertical: 'top',
              horizontal: 'right'
            }}
            transformOrigin={{
              vertical: 'top',
              horizontal: 'right'
            }}
            id="basic-menu"
            anchorEl={anchorEl}
            open={open}
            onClose={handleClose}
            MenuListProps={{
              'aria-labelledby': 'basic-button'
            }}>
            <MenuItem
              onClick={() => {
                props.handleDownloadFileClick(props.attachment);
                setAnchorEl(null);
              }}
              data-testid="attachment-action-menu-download">
              <ListItemIcon>
                <Icon path={mdiTrayArrowDown} size={0.875} />
              </ListItemIcon>
              Download Document
            </MenuItem>
            <MenuItem
              onClick={() => {
                props.handleViewDetailsClick(props.attachment);
                setAnchorEl(null);
              }}
              data-testid="attachment-action-menu-details">
              <ListItemIcon>
                <Icon path={mdiInformationOutline} size={0.8} />
              </ListItemIcon>
              View Document Details
            </MenuItem>

            <MenuItem
              onClick={() => {
                props.handleDeleteFileClick(props.attachment);
                setAnchorEl(null);
              }}
              data-testid="attachment-action-menu-delete">
              <ListItemIcon>
                <Icon path={mdiTrashCanOutline} size={0.8} />
              </ListItemIcon>
              Delete Document
            </MenuItem>
          </Menu>
        </Box>
      </Box>
    </>
  );
};<|MERGE_RESOLUTION|>--- conflicted
+++ resolved
@@ -22,7 +22,6 @@
   mdiCheckboxOutline,
   mdiDotsVertical,
   mdiInformationOutline,
-  mdiLockOpenCheckOutline,
   mdiLockOpenVariantOutline,
   mdiLockOutline,
   mdiTrashCanOutline,
@@ -84,19 +83,12 @@
   };
 
   const handleViewDetailsClick = (attachment: IGetProjectAttachment | IGetSurveyAttachment) => {
-<<<<<<< HEAD
-    console.log('trying to view');
-    setCurrentAttachment(attachment);
-    getReportMeta(attachment);
-    //getAttachmentMeta(attachment);
-=======
     console.log('attachment');
 
     console.log(attachment);
     setCurrentAttachment(attachment);
     getReportMeta(attachment);
     setShowViewFileWithDetailsDialog(true);
->>>>>>> 0c8a356c
   };
 
   const dialogContext = useContext(DialogContext);
@@ -126,15 +118,6 @@
     onYes: () => dialogContext.setYesNoDialog({ open: false })
   };
 
-<<<<<<< HEAD
-  useEffect(() => {
-    if (currentAttachment) {
-      setShowViewFileWithMetaDialog(true);
-    }
-  }, [currentAttachment]);
-
-=======
->>>>>>> 0c8a356c
   const showDeleteAttachmentDialog = (attachment: IGetProjectAttachment | IGetSurveyAttachment) => {
     dialogContext.setYesNoDialog({
       ...defaultYesNoDialogProps,
@@ -226,23 +209,6 @@
       return error;
     }
   };
-
-  // const getAttachmentMeta = async (attachment: IGetProjectAttachment | IGetSurveyAttachment) => {
-  //   setReportMetaData({
-  //     attachment_id: 1,
-  //     title: 'attachment title',
-  //     year_published: 2000,
-  //     description: 'some description',
-  //     last_modified: '2022-02-02',
-  //     revision_count: 1,
-  //     authors: [
-  //       {
-  //         first_name: 'John',
-  //         last_name: 'Smith'
-  //       }
-  //     ]
-  //   });
-  // };
 
   const openAttachment = async (attachment: IGetProjectAttachment | IGetSurveyAttachment) => {
     try {
