import AppBar from '@material-ui/core/AppBar';
import Box from '@material-ui/core/Box';
import Button from '@material-ui/core/Button';
import Container from '@material-ui/core/Container';
import Dialog from '@material-ui/core/Dialog';
import DialogActions from '@material-ui/core/DialogActions';
import DialogContent from '@material-ui/core/DialogContent';
import DialogTitle from '@material-ui/core/DialogTitle';
import Divider from '@material-ui/core/Divider';
import IconButton from '@material-ui/core/IconButton';
import OtherLink from '@material-ui/core/Link';
import { Theme } from '@material-ui/core/styles/createMuiTheme';
import makeStyles from '@material-ui/core/styles/makeStyles';
import Toolbar from '@material-ui/core/Toolbar';
import Typography from '@material-ui/core/Typography';
import { mdiAccountCircle, mdiHelpCircle, mdiLoginVariant } from '@mdi/js';
import Icon from '@mdi/react';
import headerImageLarge from 'assets/images/gov-bc-logo-horiz.png';
import headerImageSmall from 'assets/images/gov-bc-logo-vert.png';
import { AuthGuard, SystemRoleGuard, UnAuthGuard } from 'components/security/Guards';
import { SYSTEM_ROLE } from 'constants/roles';
import { AuthStateContext } from 'contexts/authStateContext';
// import { ConfigContext } from 'contexts/configContext';
import { SYSTEM_IDENTITY_SOURCE } from 'hooks/useKeycloakWrapper';
import React, { useContext } from 'react';
import { Link } from 'react-router-dom';

const useStyles = makeStyles((theme: Theme) => ({
  govHeaderToolbar: {
    height: '70px'
  },
  brand: {
    display: 'flex',
    flex: '0 0 auto',
    alignItems: 'center',
    color: 'inherit',
    textDecoration: 'none',
    fontSize: '1.25rem',
    fontWeight: 700,
    '& img': {
      verticalAlign: 'middle'
    },
    '& picture': {
      marginRight: '1.25rem'
    },
    '&:hover': {
      textDecoration: 'none'
    },
    '&:focus': {
      outlineOffset: '6px'
    }
  },
  '@media (max-width: 1000px)': {
    brand: {
      fontSize: '1rem',
      '& picture': {
        marginRight: '1rem'
      }
    },
    wrapText: {
      display: 'block'
    }
  },
  appPhaseTag: {
    marginLeft: theme.spacing(0.75),
    color: '#fcba19',
    textTransform: 'uppercase',
    fontSize: '0.75rem',
    fontWeight: 400
  },
  userProfile: {
    color: theme.palette.primary.contrastText,
    fontSize: '0.9375rem',
    '& hr': {
      backgroundColor: '#4b5e7e',
      height: '1rem'
    },
    '& a': {
      color: 'inherit',
      textDecoration: 'none'
    },
    '& a:hover': {
      textDecoration: 'underline'
    }
  },
  govHeaderIconButton: {
    color: '#ffffff'
  },
  mainNav: {
    backgroundColor: '#38598a'
  },
  mainNavToolbar: {
    '& a': {
      display: 'block',
      padding: theme.spacing(2),
      color: 'inherit',
      fontSize: '1rem',
      textDecoration: 'none'
    },
    '& a:hover': {
      textDecoration: 'underline'
    },
    '& a:first-child': {
      marginLeft: theme.spacing(-2)
    }
  },
  '.MuiDialogContent-root': {
    '& p + p': {
      marginTop: theme.spacing(2)
    }
  }
}));

function getDisplayName(userName: string, identitySource: string) {
  return identitySource === SYSTEM_IDENTITY_SOURCE.BCEID ? `BCEID / ${userName}` : `IDIR / ${userName}`;
}

const Header: React.FC = () => {
  const classes = useStyles();
  // const config = useContext(ConfigContext);

  const { keycloakWrapper } = useContext(AuthStateContext);

  // Authenticated view
  const LoggedInUser = () => {
    const identitySource = keycloakWrapper?.getIdentitySource() || '';

    const userIdentifier = keycloakWrapper?.getUserIdentifier() || '';

    const loggedInUserDisplayName = getDisplayName(userIdentifier, identitySource);

    return (
      <Box display="flex" className={classes.userProfile} my="auto" alignItems="center">
        <Icon path={mdiAccountCircle} size={1.12} />
        <Box ml={1}>{loggedInUserDisplayName}</Box>
        <Box px={2}>
          <Divider orientation="vertical" />
        </Box>
        <Link to="/logout" data-testid="menu_log_out">
          Log Out
        </Link>
        <Box pl={2}>
          <Divider orientation="vertical" />
        </Box>
        <IconButton aria-label="need help" className={classes.govHeaderIconButton} onClick={showSupportDialog}>
          <Icon path={mdiHelpCircle} size={1.12} />
        </IconButton>
      </Box>
    );
  };

  // Unauthenticated public view
  const PublicViewUser = () => {
    return (
      <Box display="flex" className={classes.userProfile} alignItems="center" my="auto">
        <Button
          onClick={() => keycloakWrapper?.keycloak?.login()}
          type="submit"
          variant="contained"
          color="primary"
          disableElevation
          startIcon={<Icon path={mdiLoginVariant} size={1.12} />}
          data-testid="login">
          Log In
        </Button>
        <IconButton className={classes.govHeaderIconButton} onClick={showSupportDialog}>
          <Icon path={mdiHelpCircle} size={1.12} />
        </IconButton>
      </Box>
    );
  };

  const [open, setOpen] = React.useState(false);

  const showSupportDialog = () => {
    setOpen(true);
  };

  const hideSupportDialog = () => {
    setOpen(false);
  };

  const BetaLabel = () => {
    return <span aria-label="This application is currently in beta phase of development">Beta</span>;
  };

  // const EnvironmentLabel = () => {
  //   if (config?.REACT_APP_NODE_ENV === 'prod') {
  //     return <></>;
  //   }

  //   return (
  //     <span aria-label={`This application is currently being run in the ${config?.REACT_APP_NODE_ENV} environment`}>
  //       & {config?.REACT_APP_NODE_ENV}
  //     </span>
  //   );
  // };

  return (
    <>
      <AppBar position="sticky" elevation={0}>
        <Toolbar disableGutters className={classes.govHeaderToolbar}>
          <Container maxWidth="xl">
            <Box display="flex" justifyContent="space-between" width="100%">
              <Link to="/projects" className={classes.brand} aria-label="Go to SIMS Home">
                <picture>
                  <source srcSet={headerImageLarge} media="(min-width: 1200px)"></source>
                  <source srcSet={headerImageSmall} media="(min-width: 600px)"></source>
                  <img src={headerImageSmall} alt={'Government of British Columbia'} />
                </picture>
                <span>
                  Species Inventory Management System
                  <sup className={classes.appPhaseTag}>
                    <BetaLabel />
                  </sup>
                </span>
              </Link>
              <UnAuthGuard>
                <PublicViewUser />
              </UnAuthGuard>
              <AuthGuard>
                <LoggedInUser />
              </AuthGuard>
            </Box>
          </Container>
        </Toolbar>

        <AuthGuard>
          <Box className={classes.mainNav}>
            <Container maxWidth="xl">
<<<<<<< HEAD
              <Toolbar variant="dense" disableGutters className={classes.mainNavToolbar} role="navigation" aria-label="Main Navigation">
=======
              <Toolbar
                variant="dense"
                disableGutters
                className={classes.mainNavToolbar}
                role="navigation"
                aria-label="Main Navigation">
>>>>>>> e3a0b881
                <Link to="/admin/dashboard" id="menu_dashboard">
                  Dashboard
                </Link>
                <Link to="/admin/projects" id="menu_projects">
                  Projects
                </Link>
                <Link to="/admin/search" id="menu_search">
                  Map
                </Link>
                <Link to="/admin/resources" id="menu_resources">
                  Resources
                </Link>
                <SystemRoleGuard validSystemRoles={[SYSTEM_ROLE.SYSTEM_ADMIN]}>
                  <Link to="/admin/users" id="menu_admin_users">
                    Manage Users
                  </Link>
                </SystemRoleGuard>
              </Toolbar>
            </Container>
          </Box>
        </AuthGuard>
      </AppBar>

      <Dialog open={open}>
        <DialogTitle>Need Help?</DialogTitle>
        <DialogContent>
          <Typography variant="body1" component="div" color="textSecondary" gutterBottom>
            For technical support or questions about this application, please contact:&nbsp;
            <OtherLink
              href="mailto:biohub@gov.bc.ca?subject=BioHub - Secure Document Access Request"
              underline="always">
              biohub@gov.bc.ca
            </OtherLink>
            .
          </Typography>
          <Typography variant="body1" color="textSecondary">
            A support representative will respond to your request shortly.
          </Typography>
        </DialogContent>
        <DialogActions>
          <Button variant="contained" color="primary" onClick={hideSupportDialog}>
            OK
          </Button>
        </DialogActions>
      </Dialog>
    </>
  );
};

export default Header;<|MERGE_RESOLUTION|>--- conflicted
+++ resolved
@@ -228,16 +228,12 @@
         <AuthGuard>
           <Box className={classes.mainNav}>
             <Container maxWidth="xl">
-<<<<<<< HEAD
-              <Toolbar variant="dense" disableGutters className={classes.mainNavToolbar} role="navigation" aria-label="Main Navigation">
-=======
               <Toolbar
                 variant="dense"
                 disableGutters
                 className={classes.mainNavToolbar}
                 role="navigation"
                 aria-label="Main Navigation">
->>>>>>> e3a0b881
                 <Link to="/admin/dashboard" id="menu_dashboard">
                   Dashboard
                 </Link>
