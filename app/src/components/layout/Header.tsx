import AppBar from '@material-ui/core/AppBar';
import Box from '@material-ui/core/Box';
import Button from '@material-ui/core/Button';
<<<<<<< HEAD
import Container from '@material-ui/core/Container';
=======
>>>>>>> 00a88d36
import Dialog from '@material-ui/core/Dialog';
import DialogActions from '@material-ui/core/DialogActions';
import DialogContent from '@material-ui/core/DialogContent';
import DialogTitle from '@material-ui/core/DialogTitle';
import Divider from '@material-ui/core/Divider';
import IconButton from '@material-ui/core/IconButton';
<<<<<<< HEAD
import OtherLink from '@material-ui/core/Link';
=======
>>>>>>> 00a88d36
import { Theme } from '@material-ui/core/styles/createMuiTheme';
import makeStyles from '@material-ui/core/styles/makeStyles';
import Toolbar from '@material-ui/core/Toolbar';
import Typography from '@material-ui/core/Typography';
import { mdiAccountCircle, mdiHelpCircle, mdiLoginVariant } from '@mdi/js';
import Icon from '@mdi/react';
import headerImageLarge from 'assets/images/gov-bc-logo-horiz.png';
import headerImageSmall from 'assets/images/gov-bc-logo-vert.png';
import { AuthGuard, SystemRoleGuard, UnAuthGuard } from 'components/security/Guards';
import { SYSTEM_ROLE } from 'constants/roles';
import { AuthStateContext } from 'contexts/authStateContext';
import { ConfigContext } from 'contexts/configContext';
import React, { useContext } from 'react';
import { Link } from 'react-router-dom';
<<<<<<< HEAD
=======
import OtherLink from '@material-ui/core/Link';
import { isAuthenticated } from 'utils/authUtils';
>>>>>>> 00a88d36

const useStyles = makeStyles((theme: Theme) => ({
  govHeader: {
    borderBottom: '2px solid #fcba19'
  },
  govHeaderToolbar: {
    height: '70px'
  },
  brand: {
    display: 'flex',
    flex: '0 0 auto',
    alignItems: 'center',
    color: 'inherit',
    textDecoration: 'none',
    fontSize: '1.25rem',
    fontWeight: 700,
    '& img': {
      verticalAlign: 'middle'
    },
    '& picture': {
      marginRight: '1.25rem'
    },
    '&:hover': {
      textDecoration: 'none'
    },
    '&:focus': {
      outlineOffset: '6px'
    }
  },
  '@media (max-width: 1000px)': {
    brand: {
      fontSize: '1rem',
      '& picture': {
        marginRight: '1rem'
      }
    },
    wrapText: {
      display: 'block'
    }
  },
  appPhaseTag: {
    marginLeft: theme.spacing(0.5),
    color: '#fcba19',
    textTransform: 'uppercase',
    fontSize: '0.875rem',
    fontWeight: 700
  },
  userProfile: {
    color: theme.palette.primary.contrastText,
    fontSize: '0.9375rem',
    '& hr': {
      backgroundColor: '#4b5e7e',
      height: '1rem'
    },
    '& a': {
      color: 'inherit',
      textDecoration: 'none'
    },
    '& a:hover': {
      textDecoration: 'underline'
    }
  },
  govHeaderIconButton: {
    color: '#ffffff'
  },
  mainNav: {
    backgroundColor: '#38598a'
  },
  mainNavToolbar: {
    '& a': {
      display: 'block',
      padding: theme.spacing(2),
      color: 'inherit',
      fontSize: '1rem',
      textDecoration: 'none'
    },
    '& a:hover': {
      textDecoration: 'underline'
    },
    '& a:first-child': {
      marginLeft: theme.spacing(-2)
    }
  },
  '.MuiDialogContent-root': {
    '& p + p': {
      marginTop: theme.spacing(2)
    }
  }
}));

const Header: React.FC = () => {
  const classes = useStyles();
  const config = useContext(ConfigContext);

  const { keycloakWrapper } = useContext(AuthStateContext);

  // Authenticated view
  const LoggedInUser = () => {
    const loggedInUserDisplayName = `${keycloakWrapper?.getIdentitySource()} / ${keycloakWrapper?.getUserIdentifier()}`.toUpperCase();

    return (
      <Box display="flex" className={classes.userProfile} my="auto" alignItems="center">
        <Icon path={mdiAccountCircle} size={1.12} />
        <Box ml={1}>{loggedInUserDisplayName}</Box>
        <Box px={2}>
          <Divider orientation="vertical" />
        </Box>
        <Link to="/logout" data-testid="menu_log_out">
          Log Out
        </Link>
        <Box pl={2}>
          <Divider orientation="vertical" />
        </Box>
        <IconButton className={classes.govHeaderIconButton} onClick={showSupportDialog}>
          <Icon path={mdiHelpCircle} size={1.12} />
        </IconButton>
      </Box>
    );
  };

  // Unauthenticated public view
  const PublicViewUser = () => {
    return (
      <Box display="flex" alignItems="center" my="auto">
        <Button
          onClick={() => keycloakWrapper?.keycloak?.login()}
          size="large"
          type="submit"
          variant="contained"
          color="primary"
          disableElevation
          startIcon={<Icon path={mdiLoginVariant} size={1.12} />}
          data-testid="login">
          Log In
        </Button>
        <Box pl={2}>
          <Divider orientation="vertical" />
        </Box>
        <IconButton className={classes.govHeaderIconButton} onClick={showSupportDialog}>
          <Icon path={mdiHelpCircle} size={1.12} />
        </IconButton>
      </Box>
    );
  };

  const [open, setOpen] = React.useState(false);
  const preventDefault = (event: React.SyntheticEvent) => event.preventDefault();

  const showSupportDialog = () => {
    setOpen(true);
  };

  const hideSupportDialog = () => {
    setOpen(false);
  };

  const BetaLabel = () => {
    return (
      <sup className={classes.appPhaseTag} aria-label="This application is currently in beta phase of development">
        Beta
      </sup>
    );
  };

  const EnvironmentLabel = () => {
    if (config?.REACT_APP_NODE_ENV === 'prod') {
      return <></>;
    }

    return (
      <sup
        className={classes.appPhaseTag}
        aria-label={`This application is currently being run in the ${config?.REACT_APP_NODE_ENV} environment`}>
        & {config?.REACT_APP_NODE_ENV}
      </sup>
    );
  };

  const [open, setOpen] = React.useState(false);
  const preventDefault = (event: React.SyntheticEvent) => event.preventDefault();

  const showSupportDialog = () => {
    setOpen(true);
  };

  const hideSupportDialog = () => {
    setOpen(false);
  };

  return (
    <>
      <AppBar position="sticky" style={{ boxShadow: 'none' }}>
        <Box className={classes.govHeader}>
          <Toolbar className={classes.govHeaderToolbar}>
<<<<<<< HEAD
            <Container maxWidth="xl">
              <Box display="flex" justifyContent="space-between" width="100%">
                <Link to="/projects" className={classes.brand} aria-label="Go to SIMS Home">
                  <picture>
                    <source srcSet={headerImageLarge} media="(min-width: 1200px)"></source>
                    <source srcSet={headerImageSmall} media="(min-width: 600px)"></source>
                    <img src={headerImageSmall} alt={'Government of British Columbia'} />
                  </picture>
                  <span>
                    Species Inventory Management System
                    <BetaLabel />
                    <EnvironmentLabel />
                  </span>
                </Link>
                <UnAuthGuard>
                  <PublicViewUser />
                </UnAuthGuard>
                <AuthGuard>
                  <LoggedInUser />
                </AuthGuard>
              </Box>
            </Container>
          </Toolbar>
        </Box>
        <Box className={classes.mainNav}>
          <Container maxWidth="xl">
            <Toolbar
              variant="dense"
              className={classes.mainNavToolbar}
              role="navigation"
              aria-label="Main Navigation"
              disableGutters>
              <UnAuthGuard>
                <Link to="/" id="menu_projects">
                  Projects
                </Link>
                <Link to="/search" id="menu_search">
                  Map
                </Link>
              </UnAuthGuard>
              <AuthGuard>
                <Link to="/admin/projects" id="menu_projects">
                  Projects
                </Link>
                <Link to="/admin/permits" id="menu_permits">
                  Permits
                </Link>
                <Link to="/admin/search" id="menu_search">
                  Map
                </Link>
                <Link to="/admin/resources" id="menu_resources">
                  Resources
                </Link>
              </AuthGuard>
              <SystemRoleGuard validSystemRoles={[SYSTEM_ROLE.SYSTEM_ADMIN]}>
                <Link to="/admin/users" id="menu_admin_users">
                  Manage Users
                </Link>
              </SystemRoleGuard>
            </Toolbar>
          </Container>
=======
            <Box display="flex" justifyContent="space-between" width="100%">
              <Link to="/projects" className={classes.brand} aria-label="Go to SIMS Home">
                <picture>
                  <source srcSet={headerImageLarge} media="(min-width: 1200px)"></source>
                  <source srcSet={headerImageSmall} media="(min-width: 600px)"></source>
                  <img src={headerImageSmall} alt={'Government of British Columbia'} />
                </picture>
                <span>
                  Species Inventory Management System
                  <sup
                    className={classes.appPhaseTag}
                    aria-label="This application is currently in beta phase of development">
                    Beta
                  </sup>
                  {config?.REACT_APP_NODE_ENV !== 'prod' && (
                    <sup
                      className={classes.appPhaseTag}
                      aria-label={`This application is currently being run in the ${config?.REACT_APP_NODE_ENV} environment`}>
                      & {config?.REACT_APP_NODE_ENV}
                    </sup>
                  )}
                </span>
              </Link>
              {!isAuthenticated(keycloakWrapper) && <PublicViewUser />}
              {isAuthenticated(keycloakWrapper) && <LoggedInUser />}
            </Box>
          </Toolbar>
        </Box>
        <Box className={classes.mainNav}>
          <Toolbar variant="dense" className={classes.mainNavToolbar} role="navigation" aria-label="Main Navigation">
            {isAuthenticated(keycloakWrapper) && (
              <SecureLink
                to="/admin/projects"
                label="Projects"
                validRoles={[SYSTEM_ROLE.SYSTEM_ADMIN, SYSTEM_ROLE.PROJECT_ADMIN]}
                id="menu_projects"
              />
            )}
            {!isAuthenticated(keycloakWrapper) && (
              <>
                <SecureLink to="/" label="Projects" validRoles={[]} id="menu_projects" />
                <SecureLink to="/search" label="Map" validRoles={[]} id="menu_search" />
              </>
            )}
            <SecureLink
              to="/admin/permits"
              label="Permits"
              validRoles={[SYSTEM_ROLE.SYSTEM_ADMIN, SYSTEM_ROLE.PROJECT_ADMIN]}
              id="menu_permits"
            />
            <SecureLink
              to="/admin/users"
              label="Manage Users"
              validRoles={[SYSTEM_ROLE.SYSTEM_ADMIN]}
              id="menu_admin_users"
            />
            <SecureLink
              to="/admin/search"
              label="Map"
              validRoles={[SYSTEM_ROLE.SYSTEM_ADMIN, SYSTEM_ROLE.PROJECT_ADMIN]}
              id="menu_search"
            />
            <SecureLink
              to="/admin/resources"
              label="Resources"
              validRoles={[SYSTEM_ROLE.SYSTEM_ADMIN, SYSTEM_ROLE.PROJECT_ADMIN]}
              id="menu_resources"
            />
          </Toolbar>
>>>>>>> 00a88d36
        </Box>
      </AppBar>

      <Dialog open={open}>
        <DialogTitle>Need Help?</DialogTitle>
        <DialogContent>
          <Typography variant="body1" gutterBottom>
<<<<<<< HEAD
            For technical support or questions about this application, please contact:&nbsp;
=======
            For technical support or questions about this application, please contact:{' '}
>>>>>>> 00a88d36
            <OtherLink
              href="mailto:biohub@gov.bc.ca?subject=BioHub - Secure Document Access Request"
              underline="always"
              onClick={preventDefault}>
              biohub@gov.bc.ca
            </OtherLink>
<<<<<<< HEAD
            .
=======
            .<Box></Box>
>>>>>>> 00a88d36
          </Typography>
          <Typography variant="body1">A support representative will respond to your request shortly.</Typography>
        </DialogContent>
        <DialogActions>
          <Button variant="contained" color="primary" onClick={hideSupportDialog}>
            OK
          </Button>
        </DialogActions>
      </Dialog>
    </>
  );
};

export default Header;<|MERGE_RESOLUTION|>--- conflicted
+++ resolved
@@ -1,20 +1,14 @@
 import AppBar from '@material-ui/core/AppBar';
 import Box from '@material-ui/core/Box';
 import Button from '@material-ui/core/Button';
-<<<<<<< HEAD
 import Container from '@material-ui/core/Container';
-=======
->>>>>>> 00a88d36
 import Dialog from '@material-ui/core/Dialog';
 import DialogActions from '@material-ui/core/DialogActions';
 import DialogContent from '@material-ui/core/DialogContent';
 import DialogTitle from '@material-ui/core/DialogTitle';
 import Divider from '@material-ui/core/Divider';
 import IconButton from '@material-ui/core/IconButton';
-<<<<<<< HEAD
 import OtherLink from '@material-ui/core/Link';
-=======
->>>>>>> 00a88d36
 import { Theme } from '@material-ui/core/styles/createMuiTheme';
 import makeStyles from '@material-ui/core/styles/makeStyles';
 import Toolbar from '@material-ui/core/Toolbar';
@@ -29,11 +23,8 @@
 import { ConfigContext } from 'contexts/configContext';
 import React, { useContext } from 'react';
 import { Link } from 'react-router-dom';
-<<<<<<< HEAD
-=======
 import OtherLink from '@material-ui/core/Link';
 import { isAuthenticated } from 'utils/authUtils';
->>>>>>> 00a88d36
 
 const useStyles = makeStyles((theme: Theme) => ({
   govHeader: {
@@ -228,7 +219,6 @@
       <AppBar position="sticky" style={{ boxShadow: 'none' }}>
         <Box className={classes.govHeader}>
           <Toolbar className={classes.govHeaderToolbar}>
-<<<<<<< HEAD
             <Container maxWidth="xl">
               <Box display="flex" justifyContent="space-between" width="100%">
                 <Link to="/projects" className={classes.brand} aria-label="Go to SIMS Home">
@@ -290,77 +280,6 @@
               </SystemRoleGuard>
             </Toolbar>
           </Container>
-=======
-            <Box display="flex" justifyContent="space-between" width="100%">
-              <Link to="/projects" className={classes.brand} aria-label="Go to SIMS Home">
-                <picture>
-                  <source srcSet={headerImageLarge} media="(min-width: 1200px)"></source>
-                  <source srcSet={headerImageSmall} media="(min-width: 600px)"></source>
-                  <img src={headerImageSmall} alt={'Government of British Columbia'} />
-                </picture>
-                <span>
-                  Species Inventory Management System
-                  <sup
-                    className={classes.appPhaseTag}
-                    aria-label="This application is currently in beta phase of development">
-                    Beta
-                  </sup>
-                  {config?.REACT_APP_NODE_ENV !== 'prod' && (
-                    <sup
-                      className={classes.appPhaseTag}
-                      aria-label={`This application is currently being run in the ${config?.REACT_APP_NODE_ENV} environment`}>
-                      & {config?.REACT_APP_NODE_ENV}
-                    </sup>
-                  )}
-                </span>
-              </Link>
-              {!isAuthenticated(keycloakWrapper) && <PublicViewUser />}
-              {isAuthenticated(keycloakWrapper) && <LoggedInUser />}
-            </Box>
-          </Toolbar>
-        </Box>
-        <Box className={classes.mainNav}>
-          <Toolbar variant="dense" className={classes.mainNavToolbar} role="navigation" aria-label="Main Navigation">
-            {isAuthenticated(keycloakWrapper) && (
-              <SecureLink
-                to="/admin/projects"
-                label="Projects"
-                validRoles={[SYSTEM_ROLE.SYSTEM_ADMIN, SYSTEM_ROLE.PROJECT_ADMIN]}
-                id="menu_projects"
-              />
-            )}
-            {!isAuthenticated(keycloakWrapper) && (
-              <>
-                <SecureLink to="/" label="Projects" validRoles={[]} id="menu_projects" />
-                <SecureLink to="/search" label="Map" validRoles={[]} id="menu_search" />
-              </>
-            )}
-            <SecureLink
-              to="/admin/permits"
-              label="Permits"
-              validRoles={[SYSTEM_ROLE.SYSTEM_ADMIN, SYSTEM_ROLE.PROJECT_ADMIN]}
-              id="menu_permits"
-            />
-            <SecureLink
-              to="/admin/users"
-              label="Manage Users"
-              validRoles={[SYSTEM_ROLE.SYSTEM_ADMIN]}
-              id="menu_admin_users"
-            />
-            <SecureLink
-              to="/admin/search"
-              label="Map"
-              validRoles={[SYSTEM_ROLE.SYSTEM_ADMIN, SYSTEM_ROLE.PROJECT_ADMIN]}
-              id="menu_search"
-            />
-            <SecureLink
-              to="/admin/resources"
-              label="Resources"
-              validRoles={[SYSTEM_ROLE.SYSTEM_ADMIN, SYSTEM_ROLE.PROJECT_ADMIN]}
-              id="menu_resources"
-            />
-          </Toolbar>
->>>>>>> 00a88d36
         </Box>
       </AppBar>
 
@@ -368,22 +287,14 @@
         <DialogTitle>Need Help?</DialogTitle>
         <DialogContent>
           <Typography variant="body1" gutterBottom>
-<<<<<<< HEAD
             For technical support or questions about this application, please contact:&nbsp;
-=======
-            For technical support or questions about this application, please contact:{' '}
->>>>>>> 00a88d36
             <OtherLink
               href="mailto:biohub@gov.bc.ca?subject=BioHub - Secure Document Access Request"
               underline="always"
               onClick={preventDefault}>
               biohub@gov.bc.ca
             </OtherLink>
-<<<<<<< HEAD
             .
-=======
-            .<Box></Box>
->>>>>>> 00a88d36
           </Typography>
           <Typography variant="body1">A support representative will respond to your request shortly.</Typography>
         </DialogContent>
