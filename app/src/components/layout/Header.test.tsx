<<<<<<< HEAD
import { render } from 'test-helpers/test-utils';
import { SYSTEM_ROLE } from 'constants/roles';
import { AuthStateContext, IAuthState } from 'contexts/authStateContext';
=======
import { fireEvent, render, waitFor } from '@testing-library/react';
import { AuthStateContext } from 'contexts/authStateContext';
>>>>>>> 4d11ecbf
import { createMemoryHistory } from 'history';
import { SYSTEM_IDENTITY_SOURCE } from 'hooks/useKeycloakWrapper';
import React from 'react';
import { Router } from 'react-router-dom';
import { getMockAuthState, SystemAdminAuthState, SystemUserAuthState } from 'test-helpers/auth-helpers';
import Header from './Header';

const history = createMemoryHistory();

describe('Header', () => {
  it('renders correctly with system admin role (IDIR)', () => {
    const authState = getMockAuthState({ base: SystemAdminAuthState });

    const { getByText } = render(
      <AuthStateContext.Provider value={authState}>
        <Router history={history}>
          <Header />
        </Router>
      </AuthStateContext.Provider>
    );

    expect(getByText('Projects')).toBeVisible();
    expect(getByText('Map')).toBeVisible();
    expect(getByText('Manage Users')).toBeVisible();
    expect(getByText('Resources')).toBeVisible();
  });

  it('renders correctly with system admin role (BCeID Business)', () => {
    const authState = getMockAuthState({
      base: SystemAdminAuthState,
      overrides: { keycloakWrapper: { getIdentitySource: () => SYSTEM_IDENTITY_SOURCE.BCEID_BUSINESS } }
    });

    const { getByText } = render(
      <AuthStateContext.Provider value={authState}>
        <Router history={history}>
          <Header />
        </Router>
      </AuthStateContext.Provider>
    );

    expect(getByText('Projects')).toBeVisible();
    expect(getByText('Map')).toBeVisible();
    expect(getByText('Manage Users')).toBeVisible();
    expect(getByText('Resources')).toBeVisible();
  });

  it('renders correctly with system admin role (BCeID Basic)', () => {
    const authState = getMockAuthState({
      base: SystemAdminAuthState,
      overrides: { keycloakWrapper: { getIdentitySource: () => SYSTEM_IDENTITY_SOURCE.BCEID_BASIC } }
    });

    const { getByText } = render(
      <AuthStateContext.Provider value={authState}>
        <Router history={history}>
          <Header />
        </Router>
      </AuthStateContext.Provider>
    );

    expect(getByText('Projects')).toBeVisible();
    expect(getByText('Map')).toBeVisible();
    expect(getByText('Manage Users')).toBeVisible();
    expect(getByText('Resources')).toBeVisible();
  });

  it('renders the username and logout button', () => {
    const authState = getMockAuthState({
      base: SystemAdminAuthState,
      overrides: { keycloakWrapper: { getIdentitySource: () => SYSTEM_IDENTITY_SOURCE.BCEID_BASIC } }
    });

    const { getByTestId, getByText } = render(
      <AuthStateContext.Provider value={authState}>
        <Router history={history}>
          <Header />
        </Router>
      </AuthStateContext.Provider>
    );

    expect(getByTestId('menu_log_out')).toBeVisible();

    expect(getByText('BCeID Basic/admin-username')).toBeVisible();
  });

  describe('Log Out', () => {
    it('redirects to the `/logout` page', async () => {
      const authState = getMockAuthState({ base: SystemUserAuthState });

      const { getByTestId } = render(
        <AuthStateContext.Provider value={authState}>
          <Router history={history}>
            <Header />
          </Router>
        </AuthStateContext.Provider>
      );

      expect(getByTestId('menu_log_out')).toHaveAttribute('href', '/logout');
    });
  });
});<|MERGE_RESOLUTION|>--- conflicted
+++ resolved
@@ -1,11 +1,5 @@
-<<<<<<< HEAD
 import { render } from 'test-helpers/test-utils';
-import { SYSTEM_ROLE } from 'constants/roles';
-import { AuthStateContext, IAuthState } from 'contexts/authStateContext';
-=======
-import { fireEvent, render, waitFor } from '@testing-library/react';
 import { AuthStateContext } from 'contexts/authStateContext';
->>>>>>> 4d11ecbf
 import { createMemoryHistory } from 'history';
 import { SYSTEM_IDENTITY_SOURCE } from 'hooks/useKeycloakWrapper';
 import React from 'react';
