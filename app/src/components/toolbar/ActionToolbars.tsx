--- conflicted
+++ resolved
@@ -8,6 +8,7 @@
 import makeStyles from '@material-ui/core/styles/makeStyles';
 import Toolbar, { ToolbarProps } from '@material-ui/core/Toolbar';
 import Typography, { TypographyProps } from '@material-ui/core/Typography';
+import clsx from 'clsx';
 import React, { ReactNode, useState } from 'react';
 
 const useStyles = makeStyles((theme: Theme) => ({
@@ -47,32 +48,15 @@
   const buttonProps: Partial<ButtonProps> & { 'data-testid'?: string } = {
     id,
     'data-testid': id,
-    className: 'sectionHeaderButton',
     variant: 'text',
     ...defaultButtonProps(props),
-    ...props.buttonProps
+    ...props.buttonProps,
+    className: clsx(classes.actionBarButton, props.buttonProps?.className),
   };
 
   return (
     <ActionToolbar label={props.label} labelProps={{ variant: 'h3' }} toolbarProps={props.toolbarProps}>
-<<<<<<< HEAD
       {props.renderButton ? props.renderButton(buttonProps) : <Button {...buttonProps} />}
-=======
-      <Button
-        className={classes.actionBarButton}
-        id={id}
-        data-testid={id}
-        variant="text"
-        color="primary"
-        title={props.buttonTitle}
-        aria-label={props.buttonTitle}
-        startIcon={props.buttonStartIcon}
-        endIcon={props.buttonEndIcon}
-        onClick={() => props.buttonOnClick()}
-        {...props.buttonProps}>
-        {props.buttonLabel}
-      </Button>
->>>>>>> 03271004
     </ActionToolbar>
   );
 };
@@ -85,28 +69,13 @@
     id,
     'data-testid': id,
     ...defaultButtonProps(props),
-    ...props.buttonProps
+    ...props.buttonProps,
+    className: clsx(classes.actionBarButton, props.buttonProps?.className),
   };
 
   return (
     <ActionToolbar label={props.label} labelProps={{ variant: 'h2' }} toolbarProps={props.toolbarProps}>
-<<<<<<< HEAD
       {props.renderButton ? props.renderButton(buttonProps) : <Button {...buttonProps} />}
-=======
-      <Button
-        className={classes.actionBarButton}
-        id={id}
-        data-testid={id}
-        color="primary"
-        title={props.buttonTitle}
-        aria-label={props.buttonTitle}
-        startIcon={props.buttonStartIcon}
-        endIcon={props.buttonEndIcon}
-        onClick={() => props.buttonOnClick()}
-        {...props.buttonProps}>
-        {props.buttonLabel}
-      </Button>
->>>>>>> 03271004
     </ActionToolbar>
   );
 };
@@ -173,31 +142,13 @@
     endIcon: props.buttonEndIcon,
     onClick: handleClick,
     children: props.buttonLabel,
-    ...props.buttonProps
+    ...props.buttonProps,
+    className: clsx(classes.actionBarButton, props.buttonProps?.className)
   };
 
   return (
     <>
-<<<<<<< HEAD
       {props.renderButton ? props.renderButton(buttonProps) : <Button {...buttonProps} />}
-=======
-      <Button
-        className={classes.actionBarButton}
-        id={buttonId}
-        data-testid={buttonId}
-        title={props.buttonTitle}
-        color="primary"
-        variant="outlined"
-        aria-controls="basic-menu"
-        aria-haspopup="true"
-        aria-expanded={open ? 'true' : undefined}
-        startIcon={props.buttonStartIcon}
-        endIcon={props.buttonEndIcon}
-        onClick={handleClick}
-        {...props.buttonProps}>
-        {props.buttonLabel}
-      </Button>
->>>>>>> 03271004
       <Menu
         style={{ marginTop: '8px' }}
         open={open}
