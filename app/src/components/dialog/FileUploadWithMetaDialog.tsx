--- conflicted
+++ resolved
@@ -3,14 +3,13 @@
 import DialogActions from '@material-ui/core/DialogActions';
 import DialogContent from '@material-ui/core/DialogContent';
 import DialogTitle from '@material-ui/core/DialogTitle';
+import useTheme from '@material-ui/core/styles/useTheme';
 import useMediaQuery from '@material-ui/core/useMediaQuery';
-import useTheme from '@material-ui/core/styles/useTheme';
-import React, { useState, useRef } from 'react';
 import FileUploadWithMeta from 'components/attachments/FileUploadWithMeta';
+import { Formik, FormikProps } from 'formik';
+import React, { useRef, useState } from 'react';
 import { IUploadHandler } from '../attachments/FileUploadItem';
-import { Formik, FormikProps } from 'formik';
-import { ReportMetaFormInitialValues, ReportMetaFormYupSchema } from '../attachments/ReportMetaForm';
-import { IReportMetaForm } from '../attachments/ReportMetaForm';
+import { IReportMetaForm, ReportMetaFormInitialValues, ReportMetaFormYupSchema } from '../attachments/ReportMetaForm';
 
 /**
  *
@@ -94,7 +93,6 @@
       open={props.open}
       aria-labelledby="component-dialog-title"
       aria-describedby="component-dialog-description">
-<<<<<<< HEAD
       <Formik
         innerRef={formikRef}
         initialValues={ReportMetaFormInitialValues}
@@ -117,7 +115,7 @@
             <DialogActions>
               {props.attachmentType === 'Report' && (
                 <Button onClick={formikProps.submitForm} color="primary" variant="contained" autoFocus>
-                  Finish
+                  <strong>Finish</strong>
                 </Button>
               )}
               <Button onClick={props.onClose} color="primary" variant="contained" autoFocus>
@@ -127,35 +125,6 @@
           </>
         )}
       </Formik>
-=======
-      <DialogTitle id="component-dialog-title">{props.dialogTitle}</DialogTitle>
-      <DialogContent>
-        <Box>
-          <Formik
-            innerRef={formikRef}
-            initialValues={ReportMetaFormInitialValues}
-            validationSchema={ReportMetaFormYupSchema}
-            validateOnBlur={false}
-            validateOnChange={true}
-            onSubmit={() => {}}
-            onChange={() => {}}>
-            <>
-              <FileUploadWithMeta isUploadingReport={props.isUploadingReport} uploadHandler={props.uploadHandler} />
-            </>
-          </Formik>
-        </Box>
-      </DialogContent>
-      <DialogActions>
-        {props.isUploadingReport && (
-          <Button onClick={validateAndFinish} color="primary" variant="contained" autoFocus>
-            <strong>Finish</strong>
-          </Button>
-        )}
-        <Button onClick={props.onClose} color="primary" variant="outlined" autoFocus>
-          Cancel
-        </Button>
-      </DialogActions>
->>>>>>> d2f064dc
     </Dialog>
   );
 };
