--- conflicted
+++ resolved
@@ -43,16 +43,12 @@
    * @memberof IComponentDialogProps
    */
   dialogProps?: Partial<DialogProps>;
-<<<<<<< HEAD
 
   /**
-   *
+   * A boolean tracking if work is being done and a loading spinner needs to be displayed
    */
   isLoading?: boolean;
-}
-=======
 }>;
->>>>>>> e627df7e
 
 /**
  * A dialog to wrap any component(s) that need to be displayed as a modal.
