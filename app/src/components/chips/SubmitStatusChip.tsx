import { Theme } from '@mui/material';
import Chip, { ChipProps } from '@mui/material/Chip';
import { makeStyles } from '@mui/styles';
import clsx from 'clsx';
import { PublishStatus } from 'constants/attachments';
import React from 'react';

const useStyles = makeStyles((theme: Theme) => ({
<<<<<<< HEAD
  chip: {
    textTransform: 'uppercase'
  },
=======
>>>>>>> 2f48df03
  chipUnSubmitted: {
    color: '#fff',
    backgroundColor: theme.palette.error.main
  },
  chipSubmitted: {
    color: '#fff',
    backgroundColor: theme.palette.success.main
  },
  chipNoData: {}
}));

export const SubmitStatusChip: React.FC<{ status: PublishStatus; chipProps?: Partial<ChipProps> }> = (props) => {
  const classes = useStyles();

  let chipLabel;
  let chipTitle;
  let chipStatusClass;

  if (props.status === PublishStatus.NO_DATA) {
    chipLabel = 'No Data';
    chipTitle = 'No data to submit';
    chipStatusClass = classes.chipNoData;
  } else if (props.status === PublishStatus.SUBMITTED) {
    chipLabel = 'Submitted';
    chipTitle = 'All data has been submitted';
    chipStatusClass = classes.chipSubmitted;
  } else {
    chipLabel = 'Unsubmitted';
    chipTitle = 'Data has not been submitted';
    chipStatusClass = classes.chipUnSubmitted;
  }

  return (
<<<<<<< HEAD
    <Chip title={chipTitle} className={clsx(classes.chip, chipStatusClass)} label={chipLabel} {...props.chipProps} />
=======
    <Chip title={chipTitle} variant="filled" className={clsx(chipStatusClass)} label={chipLabel} {...props.chipProps} />
>>>>>>> 2f48df03
  );
};<|MERGE_RESOLUTION|>--- conflicted
+++ resolved
@@ -6,12 +6,6 @@
 import React from 'react';
 
 const useStyles = makeStyles((theme: Theme) => ({
-<<<<<<< HEAD
-  chip: {
-    textTransform: 'uppercase'
-  },
-=======
->>>>>>> 2f48df03
   chipUnSubmitted: {
     color: '#fff',
     backgroundColor: theme.palette.error.main
@@ -45,10 +39,6 @@
   }
 
   return (
-<<<<<<< HEAD
-    <Chip title={chipTitle} className={clsx(classes.chip, chipStatusClass)} label={chipLabel} {...props.chipProps} />
-=======
     <Chip title={chipTitle} variant="filled" className={clsx(chipStatusClass)} label={chipLabel} {...props.chipProps} />
->>>>>>> 2f48df03
   );
 };