import { layerContentHandlers } from 'components/map/wfs-utils';
import { Feature } from 'geojson';
import { useBiohubApi } from 'hooks/useBioHubApi';
import L, { LatLngBoundsExpression, LeafletEventHandlerFnMap } from 'leaflet';
import 'leaflet-draw/dist/leaflet.draw.css';
import 'leaflet-fullscreen/dist/leaflet.fullscreen.css';
import 'leaflet-fullscreen/dist/Leaflet.fullscreen.js';
import iconRetina from 'leaflet/dist/images/marker-icon-2x.png';
import icon from 'leaflet/dist/images/marker-icon.png';
import iconShadow from 'leaflet/dist/images/marker-shadow.png';
import 'leaflet/dist/leaflet.css';
import { throttle } from 'lodash-es';
import { useCallback, useEffect, useState } from 'react';
import { FeatureGroup, GeoJSON, LayersControl, MapContainer as LeafletMapContainer, Marker } from 'react-leaflet';
import MarkerClusterGroup from 'react-leaflet-cluster';
import { determineMapGeometries } from 'utils/mapLayersHelpers';
import { v4 as uuidv4 } from 'uuid';
import AdditionalLayers, { IAdditionalLayers } from './components/AdditionalLayers';
import BaseLayerControls from './components/BaseLayerControls';
import { GetMapBounds, IMapBoundsOnChange, SetMapBounds } from './components/Bounds';
import DrawControls, { IDrawControlsOnChange, IDrawControlsProps } from './components/DrawControls';
import EventHandler from './components/EventHandler';
import FullScreenScrollingEventHandler from './components/FullScreenScrollingEventHandler';
import MarkerCluster, { IMarkerLayer } from './components/MarkerCluster';
import StaticLayers, { IStaticLayer } from './components/StaticLayers';
import WFSFeatureGroup from './WFSFeatureGroup';

/*
  Get leaflet icons working
*/
//@ts-ignore
delete L.Icon.Default.prototype._getIconUrl;
L.Icon.Default.mergeOptions({
  iconRetinaUrl: iconRetina,
  iconUrl: icon,
  shadowUrl: iconShadow
});

export interface INonEditableGeometries {
  feature: Feature;
  popupComponent?: JSX.Element;
}

export interface IClusteredPointGeometries {
  coordinates: number[];
  popupComponent?: JSX.Element;
}

export interface IMapContainerProps {
  mapId: string;
  staticLayers?: IStaticLayer[];
  markerLayers?: IMarkerLayer[];
  drawControls?: IDrawControlsProps;
  scrollWheelZoom?: boolean;
  classes?: Record<string, any>;
  bounds?: LatLngBoundsExpression;
  zoom?: number;
  eventHandlers?: LeafletEventHandlerFnMap;
  selectedLayer?: string;
  nonEditableGeometries?: INonEditableGeometries[];
  additionalLayers?: IAdditionalLayers;
  clusteredPointGeometries?: IClusteredPointGeometries[];
  confirmDeletion?: boolean;
  setInferredLayersInfo?: (inferredLayersInfo: any) => void;
  onBoundsChange?: IMapBoundsOnChange;
  onDrawChange?: IDrawControlsOnChange;
}

/**
 * Renders a leaflet map.
 *
 * @param {IMapContainerProps} props
 * @return {*}
 */
const MapContainer = (props: IMapContainerProps) => {
  const {
    classes,
    mapId,
    staticLayers,
    markerLayers,
    drawControls,
    onDrawChange,
    nonEditableGeometries,
    clusteredPointGeometries,
    bounds,
    zoom,
    scrollWheelZoom,
    selectedLayer,
    eventHandlers,
    setInferredLayersInfo,
    additionalLayers,
    confirmDeletion
  } = props;

  const biohubApi = useBiohubApi();

  const [preDefinedGeometry, setPreDefinedGeometry] = useState<Feature>();

  // Add a geometry defined from an existing overlay feature (via its popup)
  useEffect(() => {
    if (!preDefinedGeometry || !drawControls || !onDrawChange) {
      return;
    }

    onDrawChange([...(drawControls.initialFeatures ?? []), preDefinedGeometry]);

    // eslint-disable-next-line react-hooks/exhaustive-deps
  }, [preDefinedGeometry]);

  useEffect(() => {
    if (!drawControls?.initialFeatures?.length || !nonEditableGeometries?.length) {
      if (setInferredLayersInfo) {
        setInferredLayersInfo({
          parks: [],
          nrm: [],
          env: [],
          wmu: []
        });
      }
    }

    throttledGetFeatureDetails();
    // eslint-disable-next-line react-hooks/exhaustive-deps
  }, [drawControls?.initialFeatures, nonEditableGeometries]);

  /*
    Function to get WFS feature details based on the existing map geometries
    and layer types/filter criteria
  */
  const throttledGetFeatureDetails = useCallback(
    throttle(async () => {
      // Get map geometries based on whether boundary is non editable or drawn/uploaded
      const mapGeometries: Feature[] = determineMapGeometries(drawControls?.initialFeatures, nonEditableGeometries);

<<<<<<< HEAD
      const getFeatureDetails = createGetFeatureDetails(biohubApi.external.post);
      const inferredLayers: IWFSFeatureDetails = await getFeatureDetails(typeNames, mapGeometries, wfsParams);
      console.log(inferredLayers);
=======
      const getFeatureDetails = await biohubApi.spatial.getRegions(mapGeometries);

>>>>>>> 6f7578fe
      if (setInferredLayersInfo) {
        setInferredLayersInfo({
          parks: getFeatureDetails.regions
            .filter((item) => item.sourceLayer === 'WHSE_TANTALIS.TA_PARK_ECORES_PA_SVW')
            .map((item) => item.regionName),
          nrm: getFeatureDetails.regions
            .filter((item) => item.sourceLayer === 'WHSE_ADMIN_BOUNDARIES.ADM_NR_REGIONS_SPG')
            .map((item) => item.regionName),
          env: getFeatureDetails.regions
            .filter((item) => item.sourceLayer === 'WHSE_ADMIN_BOUNDARIES.EADM_WLAP_REGION_BND_AREA_SVW')
            .map((item) => item.regionName),
          wmu: getFeatureDetails.regions
            .filter((item) => item.sourceLayer === 'WHSE_WILDLIFE_MANAGEMENT.WAA_WILDLIFE_MGMT_UNITS_SVW')
            .map((item) => item.regionName)
        });
      }
    }, 300),

    // eslint-disable-next-line react-hooks/exhaustive-deps
    [drawControls?.initialFeatures, nonEditableGeometries]
  );

  return (
    <LeafletMapContainer
      className={classes?.map}
      style={{ height: '100%' }}
      id={mapId}
      center={[55, -128]}
      zoom={zoom ?? 5}
      maxZoom={17}
      fullscreenControl={true}
      scrollWheelZoom={scrollWheelZoom ?? false}>
      <FullScreenScrollingEventHandler bounds={bounds} scrollWheelZoom={Boolean(scrollWheelZoom)} />

      <SetMapBounds bounds={bounds} />
      <GetMapBounds onChange={(newBounds, newZoom) => props.onBoundsChange?.(newBounds, newZoom)} />

      {drawControls && (
        <FeatureGroup data-id="draw-control-feature-group" key="draw-control-feature-group">
          <DrawControls
            {...props.drawControls}
            options={{
              ...props.drawControls?.options,
              // Always disable circle, circlemarker and line
              draw: { ...props.drawControls?.options?.draw, circle: false, circlemarker: false, polyline: false }
            }}
            onChange={onDrawChange}
            confirmDeletion={confirmDeletion ?? true}
          />
        </FeatureGroup>
      )}

      <EventHandler eventHandlers={eventHandlers} />

      {clusteredPointGeometries && clusteredPointGeometries.length > 0 && (
        <MarkerClusterGroup chunkedLoading>
          {clusteredPointGeometries.map((pointGeo: IClusteredPointGeometries, index: number) => (
            <Marker key={index} position={[pointGeo.coordinates[1], pointGeo.coordinates[0]]}>
              {pointGeo.popupComponent}
            </Marker>
          ))}
        </MarkerClusterGroup>
      )}

      {nonEditableGeometries?.map((nonEditableGeo: INonEditableGeometries) => (
        <GeoJSON key={uuidv4()} data={nonEditableGeo.feature}>
          {nonEditableGeo.popupComponent}
        </GeoJSON>
      ))}

      {selectedLayer && (
        <WFSFeatureGroup
          typeName={selectedLayer}
          minZoom={7}
          featureKeyHandler={layerContentHandlers[selectedLayer].featureKeyHandler}
          popupContentHandler={layerContentHandlers[selectedLayer].popupContentHandler}
          existingGeometry={drawControls?.initialFeatures}
          onSelectGeometry={setPreDefinedGeometry}
        />
      )}

      {additionalLayers && <AdditionalLayers layers={additionalLayers} />}

      <LayersControl position="bottomright">
        <StaticLayers layers={staticLayers} />

        <MarkerCluster layers={markerLayers} />

        <BaseLayerControls />
      </LayersControl>
    </LeafletMapContainer>
  );
};

export default MapContainer;<|MERGE_RESOLUTION|>--- conflicted
+++ resolved
@@ -132,14 +132,8 @@
       // Get map geometries based on whether boundary is non editable or drawn/uploaded
       const mapGeometries: Feature[] = determineMapGeometries(drawControls?.initialFeatures, nonEditableGeometries);
 
-<<<<<<< HEAD
-      const getFeatureDetails = createGetFeatureDetails(biohubApi.external.post);
-      const inferredLayers: IWFSFeatureDetails = await getFeatureDetails(typeNames, mapGeometries, wfsParams);
-      console.log(inferredLayers);
-=======
       const getFeatureDetails = await biohubApi.spatial.getRegions(mapGeometries);
 
->>>>>>> 6f7578fe
       if (setInferredLayersInfo) {
         setInferredLayersInfo({
           parks: getFeatureDetails.regions
