--- conflicted
+++ resolved
@@ -25,11 +25,7 @@
 import WFSFeatureGroup from './WFSFeatureGroup';
 
 const point = (feature: Feature, latlng: LatLng) => {
-<<<<<<< HEAD
-  return new L.CircleMarker(latlng, { radius: 5, fillOpacity: 1 });
-=======
   return new L.CircleMarker(latlng, { radius: 6, fillOpacity: 1, fillColor: '#006edc', color: '#ffffff', weight: 1 });
->>>>>>> 3b1400aa
 };
 
 /*
