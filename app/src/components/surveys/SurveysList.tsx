import Chip from '@material-ui/core/Chip';
import Link from '@material-ui/core/Link';
import Paper from '@material-ui/core/Paper';
import Table from '@material-ui/core/Table';
import TableBody from '@material-ui/core/TableBody';
import TableCell from '@material-ui/core/TableCell';
import TableContainer from '@material-ui/core/TableContainer';
import TableHead from '@material-ui/core/TableHead';
import TablePagination from '@material-ui/core/TablePagination';
import TableRow from '@material-ui/core/TableRow';
import makeStyles from '@material-ui/core/styles/makeStyles';
import { Theme } from '@material-ui/core/styles/createMuiTheme';
import { SurveyStatusType } from 'constants/misc';
import clsx from 'clsx';
import { IGetProjectSurvey } from 'interfaces/useProjectApi.interface';
import React, { useState } from 'react';
import { DATE_FORMAT } from 'constants/dateFormats';
import { getFormattedDateRangeString } from 'utils/Utils';
<<<<<<< HEAD
import { handleChangeRowsPerPage, handleChangePage } from 'utils/tablePaginationUtils';
=======
import { useHistory } from 'react-router';
>>>>>>> 0d945c1f

const useStyles = makeStyles((theme: Theme) => ({
  table: {
    minWidth: 650
  },
  heading: {
    fontWeight: 'bold'
  },
  tableCellBorderTop: {
    borderTop: '1px solid rgba(224, 224, 224, 1)'
  },
  chip: {
    padding: '0px 8px',
    borderRadius: '4px',
    color: 'white'
  },
  chipUnpublished: {
    backgroundColor: theme.palette.text.secondary
  },
  chipPublished: {
    backgroundColor: theme.palette.success.light
  }
}));

export interface ISurveysListProps {
  surveysList: IGetProjectSurvey[];
  projectId: number;
}

const SurveysList: React.FC<ISurveysListProps> = (props) => {
  const classes = useStyles();
  const history = useHistory();

  const [rowsPerPage, setRowsPerPage] = useState(5);
  const [page, setPage] = useState(0);

  const getChipIcon = (status_name: string) => {
    let chipLabel;
    let chipStatusClass;

    if (SurveyStatusType.UNPUBLISHED === status_name) {
      chipLabel = 'UNPUBLISHED';
      chipStatusClass = classes.chipUnpublished;
    } else if (SurveyStatusType.PUBLISHED === status_name) {
      chipLabel = 'PUBLISHED';
      chipStatusClass = classes.chipPublished;
    }

    return <Chip className={clsx(classes.chip, chipStatusClass)} label={chipLabel} />;
  };

  return (
    <Paper>
      <TableContainer>
        <Table className={classes.table} aria-label="surveys-list-table">
          <TableHead>
            <TableRow>
              <TableCell className={classes.heading}>Name</TableCell>
              <TableCell className={classes.heading}>Species</TableCell>
              <TableCell className={classes.heading}>Timeline</TableCell>
              <TableCell className={classes.heading}>Status</TableCell>
            </TableRow>
          </TableHead>
          <TableBody>
            {props.surveysList.length > 0 &&
              props.surveysList.slice(page * rowsPerPage, page * rowsPerPage + rowsPerPage).map((row, index) => (
                <TableRow key={row.id}>
                  <TableCell component="th" scope="row">
                    <Link
                      underline="always"
                      component="button"
                      variant="body2"
                      onClick={() => history.push(`/projects/${props.projectId}/surveys/${row.id}/details`)}>
                      {row.name}
                    </Link>
                  </TableCell>
                  <TableCell>{row.species}</TableCell>
                  <TableCell>
                    {getFormattedDateRangeString(DATE_FORMAT.ShortMediumDateFormat2, row.start_date, row.end_date)}
                  </TableCell>
                  <TableCell>{getChipIcon(row.status_name)}</TableCell>
                </TableRow>
              ))}
            {!props.surveysList.length && (
              <TableRow>
                <TableCell colSpan={4} align="center">
                  No Surveys
                </TableCell>
              </TableRow>
            )}
          </TableBody>
        </Table>
      </TableContainer>
      {props.surveysList.length > 0 && (
        <TablePagination
          rowsPerPageOptions={[5, 10, 15, 20]}
          component="div"
          count={props.surveysList.length}
          rowsPerPage={rowsPerPage}
          page={page}
          onChangePage={(event: unknown, newPage: number) => handleChangePage(event, newPage, setPage)}
          onChangeRowsPerPage={(event: React.ChangeEvent<HTMLInputElement>) =>
            handleChangeRowsPerPage(event, setPage, setRowsPerPage)
          }
        />
      )}
    </Paper>
  );
};

export default SurveysList;<|MERGE_RESOLUTION|>--- conflicted
+++ resolved
@@ -16,11 +16,8 @@
 import React, { useState } from 'react';
 import { DATE_FORMAT } from 'constants/dateFormats';
 import { getFormattedDateRangeString } from 'utils/Utils';
-<<<<<<< HEAD
 import { handleChangeRowsPerPage, handleChangePage } from 'utils/tablePaginationUtils';
-=======
 import { useHistory } from 'react-router';
->>>>>>> 0d945c1f
 
 const useStyles = makeStyles((theme: Theme) => ({
   table: {
