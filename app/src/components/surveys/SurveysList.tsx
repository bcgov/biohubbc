import Box from '@material-ui/core/Box';
import Chip from '@material-ui/core/Chip';
import Link from '@material-ui/core/Link';
import { Theme } from '@material-ui/core/styles/createMuiTheme';
import makeStyles from '@material-ui/core/styles/makeStyles';
import Table from '@material-ui/core/Table';
import TableBody from '@material-ui/core/TableBody';
import TableCell from '@material-ui/core/TableCell';
import TableContainer from '@material-ui/core/TableContainer';
import TableHead from '@material-ui/core/TableHead';
// import TablePagination from '@material-ui/core/TablePagination';
import TableRow from '@material-ui/core/TableRow';
// import { handleChangePage, handleChangeRowsPerPage } from 'utils/tablePaginationUtils';
// import { getFormattedDateRangeString } from 'utils/Utils';
import { mdiAlertCircle } from '@mdi/js';
import Icon from '@mdi/react';
import clsx from 'clsx';
// import { DATE_FORMAT } from 'constants/dateTimeFormats';
import { SurveyStatusType } from 'constants/misc';
import { SurveyViewObject } from 'interfaces/useSurveyApi.interface';
import moment from 'moment';
import React, { useState } from 'react';
<<<<<<< HEAD
// import { handleChangePage, handleChangeRowsPerPage } from 'utils/tablePaginationUtils';
// import { getFormattedDateRangeString } from 'utils/Utils';
import { mdiAlertCircle } from '@mdi/js';
import Icon from '@mdi/react';

const useStyles = makeStyles((theme: Theme) => ({
  surveyTable: {
    tableLayout: "fixed"
=======

const useStyles = makeStyles((theme: Theme) => ({
  surveyTable: {
    tableLayout: 'fixed'
>>>>>>> e3a0b881
  }
}));

export interface ISurveysListProps {
  surveysList: SurveyViewObject[];
  projectId: number;
}

const SurveysList: React.FC<ISurveysListProps> = (props) => {
  const classes = useStyles();

  const [rowsPerPage] = useState(5);
  const [page] = useState(0);

  const getSurveyCompletionStatusType = (surveyObject: SurveyViewObject): SurveyStatusType => {
    if (
      surveyObject.survey_details.end_date &&
      moment(surveyObject.survey_details.end_date).endOf('day').isBefore(moment())
    ) {
      return SurveyStatusType.COMPLETED;
    }

    return SurveyStatusType.ACTIVE;
  };

  const getChipIcon = (status_name: string) => {
    let chipLabel;
    let chipStatusClass;

    if (SurveyStatusType.ACTIVE === status_name) {
      chipLabel = 'Active';
    } else if (SurveyStatusType.COMPLETED === status_name) {
      chipLabel = 'Completed';
    }

<<<<<<< HEAD
    return <Chip color="secondary" style={{'minWidth': '100px'}} className={clsx(chipStatusClass)} label={chipLabel} />;
=======
    return <Chip color="secondary" style={{ minWidth: '100px' }} className={clsx(chipStatusClass)} label={chipLabel} />;
>>>>>>> e3a0b881
  };

  return (
    <>
      <TableContainer>
        <Table aria-label="surveys-list-table" className={classes.surveyTable}>
          <TableHead>
            <TableRow>
              <TableCell>Name</TableCell>
              <TableCell>Species</TableCell>
              <TableCell>Purpose</TableCell>
              <TableCell width="220px">Status</TableCell>
            </TableRow>
          </TableHead>
          <TableBody>
            {props.surveysList.length > 0 &&
              props.surveysList.slice(page * rowsPerPage, page * rowsPerPage + rowsPerPage).map((row, index) => (
                <TableRow key={index}>
                  <TableCell scope="row">
<<<<<<< HEAD
                    <Link style={{'fontWeight': 'bold'}}
=======
                    <Link
                      style={{ fontWeight: 'bold' }}
>>>>>>> e3a0b881
                      underline="always"
                      href={`/admin/projects/${props.projectId}/surveys/${row.survey_details.id}/details`}>
                      {row.survey_details.survey_name}
                    </Link>
                  </TableCell>
                  <TableCell>
                    {[...row.species?.focal_species_names, ...row.species?.ancillary_species_names].join(', ')}
                  </TableCell>
<<<<<<< HEAD
                  <TableCell>
                    Community Composition
                  </TableCell>
=======
                  <TableCell>Community Composition</TableCell>
>>>>>>> e3a0b881
                  {/* <TableCell>
                    Call Playback
                  </TableCell> */}
                  {/* <TableCell>
                    {getFormattedDateRangeString(
                      DATE_FORMAT.ShortMediumDateFormat,
                      row.survey_details.start_date,
                      row.survey_details.end_date
                    )}
                  </TableCell> */}
                  <TableCell>
<<<<<<< HEAD

                    <Chip size="small" color="secondary" label="Pending Review" icon={<Icon path={mdiAlertCircle} size={0.8} />} />

                    <Box hidden>
                      {getChipIcon(getSurveyCompletionStatusType(row))}
                    </Box>
=======
                    <Chip
                      size="small"
                      color="secondary"
                      label="Pending Review"
                      icon={<Icon path={mdiAlertCircle} size={0.8} />}
                    />

                    <Box hidden>{getChipIcon(getSurveyCompletionStatusType(row))}</Box>
>>>>>>> e3a0b881
                  </TableCell>
                </TableRow>
              ))}
            {!props.surveysList.length && (
              <TableRow>
                <TableCell colSpan={4} align="center">
<<<<<<< HEAD
                <strong>No Surveys</strong>
=======
                  <strong>No Surveys</strong>
>>>>>>> e3a0b881
                </TableCell>
              </TableRow>
            )}
          </TableBody>
        </Table>
      </TableContainer>
      {/* {props.surveysList.length > 0 && (
        <TablePagination
          rowsPerPageOptions={[5, 10, 15, 20]}
          component="div"
          count={props.surveysList.length}
          rowsPerPage={rowsPerPage}
          page={page}
          onChangePage={(event: unknown, newPage: number) => handleChangePage(event, newPage, setPage)}
          onChangeRowsPerPage={(event: React.ChangeEvent<HTMLInputElement>) =>
            handleChangeRowsPerPage(event, setPage, setRowsPerPage)
          }
        />
      )} */}
    </>
  );
};

export default SurveysList;<|MERGE_RESOLUTION|>--- conflicted
+++ resolved
@@ -20,21 +20,10 @@
 import { SurveyViewObject } from 'interfaces/useSurveyApi.interface';
 import moment from 'moment';
 import React, { useState } from 'react';
-<<<<<<< HEAD
-// import { handleChangePage, handleChangeRowsPerPage } from 'utils/tablePaginationUtils';
-// import { getFormattedDateRangeString } from 'utils/Utils';
-import { mdiAlertCircle } from '@mdi/js';
-import Icon from '@mdi/react';
-
-const useStyles = makeStyles((theme: Theme) => ({
-  surveyTable: {
-    tableLayout: "fixed"
-=======
 
 const useStyles = makeStyles((theme: Theme) => ({
   surveyTable: {
     tableLayout: 'fixed'
->>>>>>> e3a0b881
   }
 }));
 
@@ -70,11 +59,7 @@
       chipLabel = 'Completed';
     }
 
-<<<<<<< HEAD
-    return <Chip color="secondary" style={{'minWidth': '100px'}} className={clsx(chipStatusClass)} label={chipLabel} />;
-=======
     return <Chip color="secondary" style={{ minWidth: '100px' }} className={clsx(chipStatusClass)} label={chipLabel} />;
->>>>>>> e3a0b881
   };
 
   return (
@@ -94,12 +79,8 @@
               props.surveysList.slice(page * rowsPerPage, page * rowsPerPage + rowsPerPage).map((row, index) => (
                 <TableRow key={index}>
                   <TableCell scope="row">
-<<<<<<< HEAD
-                    <Link style={{'fontWeight': 'bold'}}
-=======
                     <Link
                       style={{ fontWeight: 'bold' }}
->>>>>>> e3a0b881
                       underline="always"
                       href={`/admin/projects/${props.projectId}/surveys/${row.survey_details.id}/details`}>
                       {row.survey_details.survey_name}
@@ -108,13 +89,7 @@
                   <TableCell>
                     {[...row.species?.focal_species_names, ...row.species?.ancillary_species_names].join(', ')}
                   </TableCell>
-<<<<<<< HEAD
-                  <TableCell>
-                    Community Composition
-                  </TableCell>
-=======
                   <TableCell>Community Composition</TableCell>
->>>>>>> e3a0b881
                   {/* <TableCell>
                     Call Playback
                   </TableCell> */}
@@ -126,14 +101,6 @@
                     )}
                   </TableCell> */}
                   <TableCell>
-<<<<<<< HEAD
-
-                    <Chip size="small" color="secondary" label="Pending Review" icon={<Icon path={mdiAlertCircle} size={0.8} />} />
-
-                    <Box hidden>
-                      {getChipIcon(getSurveyCompletionStatusType(row))}
-                    </Box>
-=======
                     <Chip
                       size="small"
                       color="secondary"
@@ -142,18 +109,13 @@
                     />
 
                     <Box hidden>{getChipIcon(getSurveyCompletionStatusType(row))}</Box>
->>>>>>> e3a0b881
                   </TableCell>
                 </TableRow>
               ))}
             {!props.surveysList.length && (
               <TableRow>
                 <TableCell colSpan={4} align="center">
-<<<<<<< HEAD
-                <strong>No Surveys</strong>
-=======
                   <strong>No Surveys</strong>
->>>>>>> e3a0b881
                 </TableCell>
               </TableRow>
             )}
