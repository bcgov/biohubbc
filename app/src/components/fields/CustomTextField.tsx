--- conflicted
+++ resolved
@@ -16,6 +16,12 @@
    * @memberof ICustomTextField
    */
   name: string;
+  /**
+   * Optional maxLength for the text field.
+   *
+   * @type {number}
+   * @memberof ICustomTextField
+   */
   maxLength?: number;
   /*
    * TODO: Needed fix: Add correct hardcoded type
@@ -23,16 +29,6 @@
    * https://github.com/mui/material-ui/issues/30038
    */
   other?: any;
-<<<<<<< HEAD
-  /**
-   * Optional maxLength for the text field.
-   *
-   * @type {number}
-   * @memberof ICustomTextField
-   */
-  maxLength?: number;
-=======
->>>>>>> e4a401e3
 }
 
 const CustomTextField: React.FC<React.PropsWithChildren<ICustomTextField>> = (props) => {
