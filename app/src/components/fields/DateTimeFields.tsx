import Icon from '@mdi/react';
import Grid from '@mui/material/Grid';
import { DatePicker, TimePicker } from '@mui/x-date-pickers';
import { AdapterDayjs } from '@mui/x-date-pickers/AdapterDayjs';
import { LocalizationProvider } from '@mui/x-date-pickers/LocalizationProvider';
import { DATE_FORMAT, DATE_LIMIT, TIME_FORMAT } from 'constants/dateTimeFormats';
import { default as dayjs } from 'dayjs';
<<<<<<< HEAD
import { ISurveySampleMethodPeriodData } from 'features/surveys/observations/sampling-sites/periods/create/form/SamplingPeriodForm';
=======
>>>>>>> e4a401e3
import { FormikContextType } from 'formik';
import get from 'lodash-es/get';

interface IDateTimeFieldsProps<FormikPropsType> {
  date: {
    dateLabel: string;
    dateName: string;
    dateId: string;
    dateRequired: boolean;
    dateIcon: string;
  };
  time: {
    timeLabel: string;
    timeName: string;
    timeId: string;
    timeRequired: boolean;
    timeIcon: string;
  };
<<<<<<< HEAD
  parentName: string;
  formikProps: FormikContextType<ISurveySampleMethodPeriodData>;
=======
  formikProps: FormikContextType<FormikPropsType>;
>>>>>>> e4a401e3
}

export const DateTimeFields = <FormikPropsType,>(props: IDateTimeFieldsProps<FormikPropsType>) => {
  const {
    formikProps: { values, errors, touched, setFieldValue },
    date: { dateLabel, dateName, dateId, dateRequired, dateIcon },
    time: { timeLabel, timeName, timeId, timeRequired, timeIcon }
  } = props;

  const DateIcon = () => {
    return <Icon path={dateIcon} size={1} />;
  };

  const TimeIcon = () => {
    return <Icon path={timeIcon} size={1} />;
  };

  const rawDateValue = get(values, dateName);
  const formattedDateValue =
    (rawDateValue &&
      dayjs(rawDateValue, DATE_FORMAT.ShortDateFormat).isValid() &&
      dayjs(rawDateValue, DATE_FORMAT.ShortDateFormat)) ||
    null;

  const rawTimeValue = get(values, timeName);
  const formattedTimeValue =
    (rawTimeValue &&
      dayjs(rawTimeValue, TIME_FORMAT.LongTimeFormat24Hour).isValid() &&
      dayjs(rawTimeValue, TIME_FORMAT.LongTimeFormat24Hour)) ||
    null;

  return (
    <LocalizationProvider dateAdapter={AdapterDayjs}>
      <Grid container>
        <Grid item xs={6}>
          <DatePicker
            sx={{
              '& .MuiOutlinedInput-root': {
                borderTopRightRadius: 0,
                borderBottomRightRadius: 0
              }
            }}
            slots={{
              openPickerIcon: DateIcon
            }}
            slotProps={{
              textField: {
                id: dateId,
                name: dateName,
                required: dateRequired,
                variant: 'outlined',
                error: get(touched, dateName) && Boolean(get(errors, dateName)),
                helperText: get(touched, dateName) && get(errors, dateName),
                inputProps: {
                  'data-testid': dateName
                },
                InputLabelProps: {
                  shrink: true
                },
                fullWidth: true
              }
            }}
            label={dateLabel}
            format={DATE_FORMAT.ShortDateFormat}
            minDate={dayjs(DATE_LIMIT.min)}
            maxDate={dayjs(DATE_LIMIT.max)}
            value={formattedDateValue}
            onChange={(value) => {
              if (!value || value === 'Invalid Date') {
                // The creation input value will be 'Invalid Date' when the date field is cleared (empty), and will
                // contain an actual date string value if the field is not empty but is invalid.
                setFieldValue(dateName, null);
                return;
              }

              setFieldValue(dateName, dayjs(value).format(DATE_FORMAT.ShortDateFormat));
            }}
          />
        </Grid>
        <Grid item xs={6}>
          <TimePicker
            sx={{
              '& .MuiOutlinedInput-root': {
                borderTopLeftRadius: 0,
                borderBottomLeftRadius: 0
              }
            }}
            slots={{
              openPickerIcon: TimeIcon
            }}
            slotProps={{
              textField: {
                id: timeId,
                name: timeName,
                required: timeRequired,
                variant: 'outlined',
                error: get(touched, timeName) && Boolean(get(errors, timeName)),
                helperText: get(touched, timeName) && get(errors, timeName),
                inputProps: {
                  'data-testid': timeId,
                  'aria-label': 'Time (optional)'
                },
                InputLabelProps: {
                  shrink: true
                },
                fullWidth: true
              }
            }}
            label={timeLabel}
            format={TIME_FORMAT.LongTimeFormat24Hour}
            value={formattedTimeValue}
            onChange={(value: dayjs.Dayjs | null) => {
              if (!value || !dayjs(value).isValid()) {
                // Check if the value is null or invalid, and if so, clear the field.
                setFieldValue(timeName, null);
                return;
              }

              setFieldValue(timeName, dayjs(value).format(TIME_FORMAT.LongTimeFormat24Hour));
            }}
            views={['hours', 'minutes', 'seconds']}
            timeSteps={{ hours: 1, minutes: 1, seconds: 1 }}
            ampm={false}
          />
        </Grid>
      </Grid>
    </LocalizationProvider>
  );
};<|MERGE_RESOLUTION|>--- conflicted
+++ resolved
@@ -5,10 +5,7 @@
 import { LocalizationProvider } from '@mui/x-date-pickers/LocalizationProvider';
 import { DATE_FORMAT, DATE_LIMIT, TIME_FORMAT } from 'constants/dateTimeFormats';
 import { default as dayjs } from 'dayjs';
-<<<<<<< HEAD
 import { ISurveySampleMethodPeriodData } from 'features/surveys/observations/sampling-sites/periods/create/form/SamplingPeriodForm';
-=======
->>>>>>> e4a401e3
 import { FormikContextType } from 'formik';
 import get from 'lodash-es/get';
 
@@ -27,12 +24,7 @@
     timeRequired: boolean;
     timeIcon: string;
   };
-<<<<<<< HEAD
-  parentName: string;
   formikProps: FormikContextType<ISurveySampleMethodPeriodData>;
-=======
-  formikProps: FormikContextType<FormikPropsType>;
->>>>>>> e4a401e3
 }
 
 export const DateTimeFields = <FormikPropsType,>(props: IDateTimeFieldsProps<FormikPropsType>) => {
