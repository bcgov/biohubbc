<<<<<<< HEAD
import { FeatureFlagGuard } from 'components/security/Guards';
import {
  AuthenticatedRouteGuard,
  SystemRoleRouteGuard,
  UnAuthenticatedRouteGuard
} from 'components/security/RouteGuards';
=======
import { AuthenticatedRouteGuard, SystemRoleRouteGuard } from 'components/security/RouteGuards';
>>>>>>> 712e0794
import { SYSTEM_ROLE } from 'constants/roles';
import { AuthStateContext } from 'contexts/authStateContext';
import { ConfigContext, IConfig } from 'contexts/configContext';
import { createMemoryHistory } from 'history';
import { AuthContextProps } from 'react-oidc-context';
import { Router } from 'react-router';
import { getMockAuthState } from 'test-helpers/auth-helpers';
import { cleanup, render, waitFor } from 'test-helpers/test-utils';

// Everything set to null, undefined, false, empty, etc
const nullAuthState = getMockAuthState({
  base: {
    auth: {
      isLoading: false,
      isAuthenticated: false,
      signinRedirect: () => {
        // do nothing
      }
    } as unknown as AuthContextProps,
    simsUserWrapper: {
      isLoading: false,
      systemUserId: undefined,
      userGuid: null,
      userIdentifier: undefined,
      displayName: undefined,
      email: undefined,
      agency: undefined,
      roleNames: [],
      identitySource: null,
      hasAccessRequest: false,
      hasOneOrMoreProjectRoles: false,
      refresh: () => {
        // do nothing
      }
    },
    critterbaseUserWrapper: {
      isLoading: false,
      critterbaseUserUuid: 'fakeguid'
    }
  }
});

const Fail = () => {
  throw new Error('Fail - This component should not have been rendered');
};

const Success = () => {
  return <div data-testid="success-component"></div>;
};

describe('RouteGuards', () => {
  describe('SystemRoleRouteGuard', () => {
    describe('loading', () => {
      afterAll(() => {
        cleanup();
      });

      it('renders a spinner if the auth context is still loading', async () => {
        const authState = getMockAuthState({
          base: nullAuthState,
          overrides: {
            auth: {
              isLoading: true,
              isAuthenticated: true
            },
            simsUserWrapper: {
              isLoading: false
            }
          }
        });

        const initialPath = '/';
        const history = createMemoryHistory({ initialEntries: [initialPath] });

        const validRoles = [SYSTEM_ROLE.PROJECT_CREATOR];

        const { getByTestId } = render(
          <AuthStateContext.Provider value={authState}>
            <Router history={history}>
              <SystemRoleRouteGuard validRoles={validRoles}>
                <Fail />
              </SystemRoleRouteGuard>
            </Router>
          </AuthStateContext.Provider>
        );

        await waitFor(() => {
          expect(getByTestId('system-role-guard-spinner')).toBeVisible();
        });
      });

      it('renders a spinner if the sims user is still loading', async () => {
        const authState = getMockAuthState({
          base: nullAuthState,
          overrides: {
            auth: {
              isLoading: false,
              isAuthenticated: true
            },
            simsUserWrapper: {
              isLoading: true
            }
          }
        });

        const initialPath = '/';
        const history = createMemoryHistory({ initialEntries: [initialPath] });

        const validRoles = [SYSTEM_ROLE.PROJECT_CREATOR];

        const { getByTestId } = render(
          <AuthStateContext.Provider value={authState}>
            <Router history={history}>
              <SystemRoleRouteGuard validRoles={validRoles}>
                <Fail />
              </SystemRoleRouteGuard>
            </Router>
          </AuthStateContext.Provider>
        );

        await waitFor(() => {
          expect(getByTestId('system-role-guard-spinner')).toBeVisible();
          expect(history.location.pathname).toEqual(initialPath);
        });
      });
    });

    describe('authenticated', () => {
      afterAll(() => {
        cleanup();
      });

      it('redirects to the forbidden page if the user has insufficient system roles', async () => {
        const authState = getMockAuthState({
          base: nullAuthState,
          overrides: {
            auth: {
              isLoading: false,
              isAuthenticated: true
            },
            simsUserWrapper: {
              isLoading: false,
              roleNames: [SYSTEM_ROLE.PROJECT_CREATOR]
            }
          }
        });

        const initialPath = '/';
        const history = createMemoryHistory({ initialEntries: [initialPath] });

        const validRoles = [SYSTEM_ROLE.DATA_ADMINISTRATOR];

        render(
          <AuthStateContext.Provider value={authState}>
            <Router history={history}>
              <SystemRoleRouteGuard validRoles={validRoles}>
                <Fail />
              </SystemRoleRouteGuard>
            </Router>
          </AuthStateContext.Provider>
        );

        const expectedPath = '/forbidden';

        await waitFor(() => {
          expect(history.location.pathname).toEqual(expectedPath);
        });
      });

      it('redirects to the forbidden page if the user has no system roles', async () => {
        const authState = getMockAuthState({
          base: nullAuthState,
          overrides: {
            auth: {
              isLoading: false,
              isAuthenticated: true
            },
            simsUserWrapper: {
              isLoading: false,
              roleNames: []
            }
          }
        });

        const initialPath = '/';
        const history = createMemoryHistory({ initialEntries: [initialPath] });

        const validRoles = [SYSTEM_ROLE.DATA_ADMINISTRATOR];

        render(
          <AuthStateContext.Provider value={authState}>
            <Router history={history}>
              <SystemRoleRouteGuard validRoles={validRoles}>
                <Fail />
              </SystemRoleRouteGuard>
            </Router>
          </AuthStateContext.Provider>
        );

        const expectedPath = '/forbidden';

        await waitFor(() => {
          expect(history.location.pathname).toEqual(expectedPath);
        });
      });

      it('renders the route if no valid system roles specified', async () => {
        const authState = getMockAuthState({
          base: nullAuthState,
          overrides: {
            auth: {
              isLoading: false,
              isAuthenticated: true
            },
            simsUserWrapper: {
              isLoading: false,
              roleNames: []
            }
          }
        });

        const initialPath = '/';
        const history = createMemoryHistory({ initialEntries: [initialPath] });

        const validRoles: SYSTEM_ROLE[] = [];

        const { getByTestId } = render(
          <AuthStateContext.Provider value={authState}>
            <Router history={history}>
              <SystemRoleRouteGuard validRoles={validRoles}>
                <Success />
              </SystemRoleRouteGuard>
            </Router>
          </AuthStateContext.Provider>
        );

        await waitFor(() => {
          expect(history.location.pathname).toEqual(initialPath);
          expect(getByTestId('success-component')).toBeVisible();
        });
      });

      it('renders the route if the user has sufficient system roles', async () => {
        const authState = getMockAuthState({
          base: nullAuthState,
          overrides: {
            auth: {
              isLoading: false,
              isAuthenticated: true
            },
            simsUserWrapper: {
              isLoading: false,
              roleNames: [SYSTEM_ROLE.DATA_ADMINISTRATOR]
            }
          }
        });

        const initialPath = '/';
        const history = createMemoryHistory({ initialEntries: [initialPath] });

        const validRoles = [SYSTEM_ROLE.DATA_ADMINISTRATOR];

        const { getByTestId } = render(
          <AuthStateContext.Provider value={authState}>
            <Router history={history}>
              <SystemRoleRouteGuard validRoles={validRoles}>
                <Success />
              </SystemRoleRouteGuard>
            </Router>
          </AuthStateContext.Provider>
        );

        await waitFor(() => {
          expect(history.location.pathname).toEqual(initialPath);
          expect(getByTestId('success-component')).toBeVisible();
        });
      });
    });
  });

  describe('AuthenticatedRouteGuard', () => {
    describe('loading', () => {
      afterAll(() => {
        cleanup();
      });

      it('renders a spinner if the auth context is still loading', async () => {
        const signinRedirectStub = jest.fn();

        const authState = getMockAuthState({
          base: nullAuthState,
          overrides: {
            auth: {
              isLoading: true,
              isAuthenticated: true,
              signinRedirect: signinRedirectStub
            },
            simsUserWrapper: {
              isLoading: false
            }
          }
        });

        const initialPath = '/';
        const history = createMemoryHistory({ initialEntries: [initialPath] });

        const { getByTestId } = render(
          <AuthStateContext.Provider value={authState}>
            <Router history={history}>
              <AuthenticatedRouteGuard>
                <Fail />
              </AuthenticatedRouteGuard>
            </Router>
          </AuthStateContext.Provider>
        );

        await waitFor(() => {
          expect(getByTestId('authenticated-route-guard-spinner')).toBeVisible();
          expect(signinRedirectStub).toHaveBeenCalledTimes(0);
        });
      });

      it('renders a spinner if the sims user is still loading', async () => {
        const signinRedirectStub = jest.fn();

        const authState = getMockAuthState({
          base: nullAuthState,
          overrides: {
            auth: {
              isLoading: false,
              isAuthenticated: true,
              signinRedirect: signinRedirectStub
            },
            simsUserWrapper: {
              isLoading: true
            }
          }
        });

        const initialPath = '/';
        const history = createMemoryHistory({ initialEntries: [initialPath] });

        const { getByTestId } = render(
          <AuthStateContext.Provider value={authState}>
            <Router history={history}>
              <AuthenticatedRouteGuard>
                <Fail />
              </AuthenticatedRouteGuard>
            </Router>
          </AuthStateContext.Provider>
        );

        await waitFor(() => {
          expect(getByTestId('authenticated-route-guard-spinner')).toBeVisible();
          expect(history.location.pathname).toEqual(initialPath);
          expect(signinRedirectStub).toHaveBeenCalledTimes(0);
        });
      });
    });

    describe('unauthenticated', () => {
      afterAll(() => {
        cleanup();
      });

      it('renders a spinner and calls `signinRedirect` if the user is not authenticated', async () => {
        const signinRedirectStub = jest.fn();

        const authState = getMockAuthState({
          base: nullAuthState,
          overrides: {
            auth: {
              isLoading: false,
              isAuthenticated: false,
              signinRedirect: signinRedirectStub
            },
            simsUserWrapper: {
              isLoading: false
            }
          }
        });

        const initialPath = '/';
        const history = createMemoryHistory({ initialEntries: [initialPath] });

        const { getByTestId } = render(
          <AuthStateContext.Provider value={authState}>
            <Router history={history}>
              <AuthenticatedRouteGuard>
                <Fail />
              </AuthenticatedRouteGuard>
            </Router>
          </AuthStateContext.Provider>
        );

        await waitFor(() => {
          expect(getByTestId('authenticated-route-guard-spinner')).toBeVisible();
          expect(history.location.pathname).toEqual(initialPath);
          expect(signinRedirectStub).toHaveBeenCalledTimes(1);
        });
      });
    });

    describe('authenticated', () => {
      afterAll(() => {
        cleanup();
      });

      it('redirects to the request submitted page if the user is not registered and has a pending access request', async () => {
        const signinRedirectStub = jest.fn();

        const authState = getMockAuthState({
          base: nullAuthState,
          overrides: {
            auth: {
              isLoading: false,
              isAuthenticated: true,
              signinRedirect: signinRedirectStub
            },
            simsUserWrapper: {
              isLoading: false,
              systemUserId: undefined, // not a registered user
              hasAccessRequest: true
            }
          }
        });

        const initialPath = '/';
        const history = createMemoryHistory({ initialEntries: [initialPath] });

        const { getByTestId } = render(
          <AuthStateContext.Provider value={authState}>
            <Router history={history}>
              <AuthenticatedRouteGuard>
                <Success />
              </AuthenticatedRouteGuard>
            </Router>
          </AuthStateContext.Provider>
        );

        const expectedPath = '/request-submitted';

        await waitFor(() => {
          expect(history.location.pathname).toEqual(expectedPath);
          expect(getByTestId('success-component')).toBeVisible();
          expect(signinRedirectStub).toHaveBeenCalledTimes(0);
        });
      });

      it('redirects to the forbidden page if the user is not registered, has no pending access request, and attempted to access a protected page', async () => {
        const signinRedirectStub = jest.fn();

        const authState = getMockAuthState({
          base: nullAuthState,
          overrides: {
            auth: {
              isLoading: false,
              isAuthenticated: true,
              signinRedirect: signinRedirectStub
            },
            simsUserWrapper: {
              isLoading: false,
              systemUserId: undefined, // not a registered user
              hasAccessRequest: false
            }
          }
        });

        const initialPath = '/admin/projects'; // protected route
        const history = createMemoryHistory({ initialEntries: [initialPath] });

        render(
          <AuthStateContext.Provider value={authState}>
            <Router history={history}>
              <AuthenticatedRouteGuard>
                <Fail />
              </AuthenticatedRouteGuard>
            </Router>
          </AuthStateContext.Provider>
        );

        const expectedPath = '/forbidden';

        await waitFor(() => {
          expect(history.location.pathname).toEqual(expectedPath);
          expect(signinRedirectStub).toHaveBeenCalledTimes(0);
        });
      });

      it('renders the route if the user is not registered, has no pending access request, and attempted to access the landing page', async () => {
        const signinRedirectStub = jest.fn();

        const authState = getMockAuthState({
          base: nullAuthState,
          overrides: {
            auth: {
              isLoading: false,
              isAuthenticated: true,
              signinRedirect: signinRedirectStub
            },
            simsUserWrapper: {
              isLoading: false,
              systemUserId: undefined, // not a registered user
              hasAccessRequest: false
            }
          }
        });

        const initialPath = '/';
        const history = createMemoryHistory({ initialEntries: [initialPath] });

        const { getByTestId } = render(
          <AuthStateContext.Provider value={authState}>
            <Router history={history}>
              <AuthenticatedRouteGuard>
                <Success />
              </AuthenticatedRouteGuard>
            </Router>
          </AuthStateContext.Provider>
        );

        await waitFor(() => {
          expect(history.location.pathname).toEqual(initialPath);
          expect(getByTestId('success-component')).toBeVisible();
          expect(signinRedirectStub).toHaveBeenCalledTimes(0);
        });
      });

      it('renders the route if the user is not registered, has no pending access request, and attempted to access the access request page', async () => {
        const signinRedirectStub = jest.fn();

        const authState = getMockAuthState({
          base: nullAuthState,
          overrides: {
            auth: {
              isLoading: false,
              isAuthenticated: true,
              signinRedirect: signinRedirectStub
            },
            simsUserWrapper: {
              isLoading: false,
              systemUserId: undefined, // not a registered user
              hasAccessRequest: false
            }
          }
        });

        const initialPath = '/access-request';
        const history = createMemoryHistory({ initialEntries: [initialPath] });

        const { getByTestId } = render(
          <AuthStateContext.Provider value={authState}>
            <Router history={history}>
              <AuthenticatedRouteGuard>
                <Success />
              </AuthenticatedRouteGuard>
            </Router>
          </AuthStateContext.Provider>
        );

        await waitFor(() => {
          expect(history.location.pathname).toEqual(initialPath);
          expect(getByTestId('success-component')).toBeVisible();
          expect(signinRedirectStub).toHaveBeenCalledTimes(0);
        });
      });

      it('renders the route if the user is a registered user', async () => {
        const signinRedirectStub = jest.fn();

        const authState = getMockAuthState({
          base: nullAuthState,
          overrides: {
            auth: {
              isLoading: false,
              isAuthenticated: true,
              signinRedirect: signinRedirectStub
            },
            simsUserWrapper: {
              isLoading: false,
              systemUserId: 1, // registered user
              hasAccessRequest: false
            }
          }
        });

        const initialPath = '/admin/projects'; // protected route
        const history = createMemoryHistory({ initialEntries: [initialPath] });

        const { getByTestId } = render(
          <AuthStateContext.Provider value={authState}>
            <Router history={history}>
              <AuthenticatedRouteGuard>
                <Success />
              </AuthenticatedRouteGuard>
            </Router>
          </AuthStateContext.Provider>
        );

        await waitFor(() => {
          expect(history.location.pathname).toEqual(initialPath);
          expect(getByTestId('success-component')).toBeVisible();
          expect(signinRedirectStub).toHaveBeenCalledTimes(0);
        });
      });
    });
  });
<<<<<<< HEAD

  describe('UnAuthenticatedRouteGuard', () => {
    describe('unauthenticated', () => {
      afterAll(() => {
        cleanup();
      });

      it('renders the route', async () => {
        const authState = getMockAuthState({
          base: nullAuthState,
          overrides: {
            auth: {
              isAuthenticated: false
            }
          }
        });

        const initialPath = '/unauth/route';
        const history = createMemoryHistory({ initialEntries: [initialPath] });

        const { getByTestId } = render(
          <AuthStateContext.Provider value={authState}>
            <Router history={history}>
              <UnAuthenticatedRouteGuard>
                <Success />
              </UnAuthenticatedRouteGuard>
            </Router>
          </AuthStateContext.Provider>
        );

        await waitFor(() => {
          expect(history.location.pathname).toEqual(initialPath);
          expect(getByTestId('success-component')).toBeVisible();
        });
      });
    });

    describe('authenticated', () => {
      afterAll(() => {
        cleanup();
      });

      it('redirects to the landing page', async () => {
        const authState = getMockAuthState({
          base: nullAuthState,
          overrides: {
            auth: {
              isAuthenticated: true
            }
          }
        });

        const initialPath = '/auth/route';
        const history = createMemoryHistory({ initialEntries: [initialPath] });

        render(
          <AuthStateContext.Provider value={authState}>
            <Router history={history}>
              <UnAuthenticatedRouteGuard>
                <Success />
              </UnAuthenticatedRouteGuard>
            </Router>
          </AuthStateContext.Provider>
        );

        const expectedPath = '/';

        await waitFor(() => {
          expect(history.location.pathname).toEqual(expectedPath);
        });
      });
    });
  });

  describe('FeatureFlagGuard', () => {
    describe('feature flag guard specifies no flags', () => {
      afterAll(() => {
        cleanup();
      });

      it('renders the child component', async () => {
        const { getByTestId } = render(
          <ConfigContext.Provider
            value={
              {
                FEATURE_FLAGS: [] as string[]
              } as IConfig
            }>
            <FeatureFlagGuard featureFlags={[]} fallback={<Fail />}>
              <Success />
            </FeatureFlagGuard>
          </ConfigContext.Provider>
        );

        await waitFor(() => {
          expect(getByTestId('success-component')).toBeVisible();
        });
      });
    });

    describe('feature flag guard specifies no matching flags', () => {
      afterAll(() => {
        cleanup();
      });

      it('renders the child component', async () => {
        const { getByTestId } = render(
          <ConfigContext.Provider
            value={
              {
                FEATURE_FLAGS: ['flag2', 'flag3']
              } as IConfig
            }>
            <FeatureFlagGuard featureFlags={['flag1']} fallback={<Fail />}>
              <Success />
            </FeatureFlagGuard>
          </ConfigContext.Provider>
        );

        await waitFor(() => {
          expect(getByTestId('success-component')).toBeVisible();
        });
      });
    });

    describe('feature flag guard specifies a matching flag', () => {
      afterAll(() => {
        cleanup();
      });

      it('renders the fallback component', async () => {
        const { getByTestId } = render(
          <ConfigContext.Provider
            value={
              {
                FEATURE_FLAGS: ['flag1']
              } as IConfig
            }>
            <FeatureFlagGuard featureFlags={['flag1']} fallback={<Success />}>
              <Fail />
            </FeatureFlagGuard>
          </ConfigContext.Provider>
        );

        await waitFor(() => {
          expect(getByTestId('success-component')).toBeVisible();
        });
      });
    });
  });
=======
>>>>>>> 712e0794
});<|MERGE_RESOLUTION|>--- conflicted
+++ resolved
@@ -1,13 +1,5 @@
-<<<<<<< HEAD
 import { FeatureFlagGuard } from 'components/security/Guards';
-import {
-  AuthenticatedRouteGuard,
-  SystemRoleRouteGuard,
-  UnAuthenticatedRouteGuard
-} from 'components/security/RouteGuards';
-=======
 import { AuthenticatedRouteGuard, SystemRoleRouteGuard } from 'components/security/RouteGuards';
->>>>>>> 712e0794
 import { SYSTEM_ROLE } from 'constants/roles';
 import { AuthStateContext } from 'contexts/authStateContext';
 import { ConfigContext, IConfig } from 'contexts/configContext';
@@ -615,80 +607,6 @@
       });
     });
   });
-<<<<<<< HEAD
-
-  describe('UnAuthenticatedRouteGuard', () => {
-    describe('unauthenticated', () => {
-      afterAll(() => {
-        cleanup();
-      });
-
-      it('renders the route', async () => {
-        const authState = getMockAuthState({
-          base: nullAuthState,
-          overrides: {
-            auth: {
-              isAuthenticated: false
-            }
-          }
-        });
-
-        const initialPath = '/unauth/route';
-        const history = createMemoryHistory({ initialEntries: [initialPath] });
-
-        const { getByTestId } = render(
-          <AuthStateContext.Provider value={authState}>
-            <Router history={history}>
-              <UnAuthenticatedRouteGuard>
-                <Success />
-              </UnAuthenticatedRouteGuard>
-            </Router>
-          </AuthStateContext.Provider>
-        );
-
-        await waitFor(() => {
-          expect(history.location.pathname).toEqual(initialPath);
-          expect(getByTestId('success-component')).toBeVisible();
-        });
-      });
-    });
-
-    describe('authenticated', () => {
-      afterAll(() => {
-        cleanup();
-      });
-
-      it('redirects to the landing page', async () => {
-        const authState = getMockAuthState({
-          base: nullAuthState,
-          overrides: {
-            auth: {
-              isAuthenticated: true
-            }
-          }
-        });
-
-        const initialPath = '/auth/route';
-        const history = createMemoryHistory({ initialEntries: [initialPath] });
-
-        render(
-          <AuthStateContext.Provider value={authState}>
-            <Router history={history}>
-              <UnAuthenticatedRouteGuard>
-                <Success />
-              </UnAuthenticatedRouteGuard>
-            </Router>
-          </AuthStateContext.Provider>
-        );
-
-        const expectedPath = '/';
-
-        await waitFor(() => {
-          expect(history.location.pathname).toEqual(expectedPath);
-        });
-      });
-    });
-  });
 
   describe('FeatureFlagGuard', () => {
     describe('feature flag guard specifies no flags', () => {
@@ -766,6 +684,4 @@
       });
     });
   });
-=======
->>>>>>> 712e0794
 });