--- conflicted
+++ resolved
@@ -10,17 +10,10 @@
   const { values, setFieldValue, setFieldError, errors, submitCount } = useFormikContext<ITaxonomy[]>();
 
   const selectedSpecies: ITaxonomy[] = get(values, 'species.focal_species') || [];
-<<<<<<< HEAD
+
   const handleAddSpecies = (species?: ITaxonomy) => {
-    if (species) {
-      setFieldValue(`species.focal_species[${selectedSpecies.length}]`, species);
-    }
-=======
-
-  const handleAddSpecies = (species: ITaxonomy) => {
     setFieldValue(`species.focal_species[${selectedSpecies.length}]`, species);
     setFieldError(`species.focal_species`, undefined);
->>>>>>> 92ff54ba
   };
 
   const handleRemoveSpecies = (species_id: number) => {
