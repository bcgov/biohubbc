--- conflicted
+++ resolved
@@ -11,17 +11,9 @@
 
   const selectedSpecies: ITaxonomy[] = get(values, 'species.ancillary_species') || [];
 
-<<<<<<< HEAD
   const handleAddSpecies = (species?: ITaxonomy) => {
-    if (species) {
-      setFieldValue(`species.ancillary_species[${selectedSpecies.length}]`, species);
-    }
-    setErrors([]);
-=======
-  const handleAddSpecies = (species: ITaxonomy) => {
     setFieldValue(`species.ancillary_species[${selectedSpecies.length}]`, species);
     setFieldError(`species.ancillary_species`, undefined);
->>>>>>> 92ff54ba
   };
 
   const handleRemoveSpecies = (species_id: number) => {
