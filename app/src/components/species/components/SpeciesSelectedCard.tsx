--- conflicted
+++ resolved
@@ -15,7 +15,6 @@
   const { index, species, handleRemove } = props;
 
   return (
-<<<<<<< HEAD
     <Box mt={1} className="speciesItemContainer">
       <Paper
         variant="outlined"
@@ -44,12 +43,6 @@
               <Icon path={mdiClose} size={1}></Icon>
             </IconButton>
           </Box>
-=======
-    <Paper variant="outlined" sx={{ mt: 1, background: grey[100] }}>
-      <Box display="flex" alignItems="center" px={2} py={1.5}>
-        <Box flex="1 1 auto">
-          <SpeciesCard commonName={species.commonName} scientificName={species.scientificName} tsn={species.tsn} />
->>>>>>> c96c8653
         </Box>
         <Box flex="0 0 auto">
           <IconButton
