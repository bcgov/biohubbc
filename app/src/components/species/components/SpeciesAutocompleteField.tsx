--- conflicted
+++ resolved
@@ -255,23 +255,10 @@
                 borderTop: '1px solid' + grey[300]
               }
             }}
-<<<<<<< HEAD
-            {...renderProps}
-            key={`${renderOption.tsn}-${renderOption.scientificName}`}>
-            <Box py={1} width="100%">
-              <SpeciesCard
-                commonNames={renderOption.commonNames}
-                scientificName={renderOption.scientificName}
-                tsn={renderOption.tsn}
-                rank={renderOption.rank}
-                kingdom={renderOption.kingdom}
-              />
-=======
             key={`${renderOption.tsn}-${renderOption.scientificName}`}
             {...renderProps}>
             <Box py={1} width={'100%'}>
               <SpeciesCard taxon={renderOption} />
->>>>>>> f5aba0f0
             </Box>
           </Box>
         );
