--- conflicted
+++ resolved
@@ -12,15 +12,9 @@
           {props.name}
         </Typography>
       </Box>
-<<<<<<< HEAD
       <Box>
         <Typography component="div" variant="subtitle2" color="textSecondary">
-          {subTitle}
-=======
-      <Box my={0.25}>
-        <Typography variant="subtitle2" color="textSecondary">
           {props.subtext}
->>>>>>> d306ce34
         </Typography>
       </Box>
     </Box>
