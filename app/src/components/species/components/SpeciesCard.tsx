--- conflicted
+++ resolved
@@ -1,15 +1,11 @@
-<<<<<<< HEAD
 import { mdiCircle } from '@mdi/js';
 import Icon from '@mdi/react';
-import { Chip, Stack, Typography } from '@mui/material';
+import Chip from '@mui/material/Chip';
 import { grey } from '@mui/material/colors';
+import Stack from '@mui/material/Stack';
+import Typography from '@mui/material/Typography';
 import { taxonRankColours } from 'constants/taxon';
 import React from 'react';
-=======
-import Chip from '@mui/material/Chip';
-import Stack from '@mui/material/Stack';
-import Typography from '@mui/material/Typography';
->>>>>>> a9b6e80b
 
 interface ISpeciesCard {
   commonNames: string[];
