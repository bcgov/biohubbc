--- conflicted
+++ resolved
@@ -8,20 +8,6 @@
 
 const SpeciesCard = (props: ISpeciesCard) => {
   return (
-<<<<<<< HEAD
-    <Box>
-      <Box>
-        <Typography component="div" variant="subtitle1" fontWeight="bold">
-          {props.name}
-        </Typography>
-      </Box>
-      <Box>
-        <Typography component="div" variant="subtitle2" color="textSecondary">
-          {props.subtext}
-        </Typography>
-      </Box>
-    </Box>
-=======
     <Stack flexDirection="row" justifyContent="space-between" width="100%">
       <Typography component="span" variant="body1">
         {props.commonName ? (
@@ -55,7 +41,6 @@
           }
         }}></Chip>
     </Stack>
->>>>>>> c96c8653
   );
 };
 
