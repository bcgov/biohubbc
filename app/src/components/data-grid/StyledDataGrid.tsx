--- conflicted
+++ resolved
@@ -52,7 +52,9 @@
         '&.MuiDataGrid-root--densityCompact .MuiDataGrid-cell': { py: '8px' },
         '&.MuiDataGrid-root--densityStandard .MuiDataGrid-cell': { py: '15px' },
         '&.MuiDataGrid-root--densityComfortable .MuiDataGrid-cell': { py: '22px' },
-<<<<<<< HEAD
+        '& .MuiTypography-root, .MuiDataGrid-cellContent': {
+          fontSize: '0.9rem'
+        },
         '& .MuiDataGrid-overlay': {
           minHeight: '250px',
           display: 'flex',
@@ -61,10 +63,6 @@
         },
         '& .MuiDataGrid-columnHeaderDraggableContainer': {
           minWidth: '50px'
-=======
-        '& .MuiTypography-root, .MuiDataGrid-cellContent': {
-          fontSize: '0.9rem'
->>>>>>> f6306e54
         },
         ...props.sx
       }}
