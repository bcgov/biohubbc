import Typography from '@mui/material/Typography';
import { GridRenderCellParams, GridValidRowModel } from '@mui/x-data-grid';
import { useTaxonomyContext } from 'hooks/useContext';
import { ITaxonomy } from 'interfaces/useTaxonomyApi.interface';
import { useEffect, useState } from 'react';

export interface ITaxonomyDataGridViewCellProps<DataGridType extends GridValidRowModel> {
  dataGridProps: GridRenderCellParams<DataGridType>;
  error?: boolean;
}

/**
 * Data grid taxonomy component for view.
 *
 * @template DataGridType
 * @param {ITaxonomyDataGridViewCellProps<DataGridType>} props
 * @return {*}
 */
const TaxonomyDataGridViewCell = <DataGridType extends GridValidRowModel>(
  props: ITaxonomyDataGridViewCellProps<DataGridType>
) => {
  const { dataGridProps } = props;

  const taxonomyContext = useTaxonomyContext();

  const [taxon, setTaxon] = useState<ITaxonomy | null>(null);

  useEffect(() => {
    const response = taxonomyContext.getCachedSpeciesTaxonomyById(dataGridProps.value);

    if (!response) {
      return;
    }

    setTaxon(response);
  }, [taxonomyContext, dataGridProps.value]);

  if (!dataGridProps.value) {
    return null;
  }

  if (!taxon) {
    return null;
  }

  return (
    <Typography
      variant="body2"
      component="div"
      sx={{
        overflow: 'hidden',
        whiteSpace: 'nowrap',
        textOverflow: 'ellipsis',
        color: props.error ? 'error' : undefined,
        '& .speciesCommonName': {
          display: 'inline-block',
          '&::first-letter': {
            textTransform: 'capitalize'
          }
        }
      }}>
<<<<<<< HEAD
      {response.commonName ? (
        <>
          <Typography
            component="span"
            variant="body2"
            className="speciesCommonName"
            sx={{
              display: 'inline-block',
              '&::first-letter': {
                textTransform: 'capitalize'
              }
            }}>
            {response.commonName}
          </Typography>
          &nbsp;(<em>{response.scientificName}</em>)
        </>
      ) : (
        <em>{response.scientificName}</em>
      )}
=======
      {[taxon.commonName ? `${taxon.commonName} (${taxon.scientificName})` : taxon.scientificName]}
>>>>>>> d2a1c85f
    </Typography>
  );
};

export default TaxonomyDataGridViewCell;<|MERGE_RESOLUTION|>--- conflicted
+++ resolved
@@ -59,8 +59,7 @@
           }
         }
       }}>
-<<<<<<< HEAD
-      {response.commonName ? (
+      {taxon.commonName ? (
         <>
           <Typography
             component="span"
@@ -72,16 +71,13 @@
                 textTransform: 'capitalize'
               }
             }}>
-            {response.commonName}
+            {taxon.commonName}
           </Typography>
-          &nbsp;(<em>{response.scientificName}</em>)
+          &nbsp;(<em>{taxon.scientificName}</em>)
         </>
       ) : (
-        <em>{response.scientificName}</em>
+        <em>{taxon.scientificName}</em>
       )}
-=======
-      {[taxon.commonName ? `${taxon.commonName} (${taxon.scientificName})` : taxon.scientificName]}
->>>>>>> d2a1c85f
     </Typography>
   );
 };
