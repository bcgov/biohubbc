--- conflicted
+++ resolved
@@ -59,9 +59,6 @@
           }
         }
       }}>
-<<<<<<< HEAD
-      {[taxon.commonName ? `${taxon.commonName} (${taxon.scientificName})` : taxon.scientificName]}
-=======
       {taxon.commonName ? (
         <>
           <Typography
@@ -81,7 +78,6 @@
       ) : (
         <em>{taxon.scientificName}</em>
       )}
->>>>>>> c96c8653
     </Typography>
   );
 };
