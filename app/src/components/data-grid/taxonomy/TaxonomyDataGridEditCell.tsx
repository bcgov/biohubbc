import { GridRenderEditCellParams, GridValidRowModel } from '@mui/x-data-grid';
import AsyncAutocompleteDataGridEditCell from 'components/data-grid/autocomplete/AsyncAutocompleteDataGridEditCell';
import { IAutocompleteDataGridOption } from 'components/data-grid/autocomplete/AutocompleteDataGrid.interface';
import SpeciesCard from 'components/species/components/SpeciesCard';
import { useBiohubApi } from 'hooks/useBioHubApi';
import { useTaxonomyContext } from 'hooks/useContext';
import debounce from 'lodash-es/debounce';
import { useMemo } from 'react';

export interface ITaxonomyDataGridCellProps<DataGridType extends GridValidRowModel> {
  dataGridProps: GridRenderEditCellParams<DataGridType>;
  error?: boolean;
}

/**
 * Data grid taxonomy component for edit.
 *
 * @template DataGridType
 * @template ValueType
 * @param {ITaxonomyDataGridCellProps<DataGridType>} props
 * @return {*}
 */
const TaxonomyDataGridEditCell = <DataGridType extends GridValidRowModel, ValueType extends string | number>(
  props: ITaxonomyDataGridCellProps<DataGridType>
) => {
  const { dataGridProps } = props;

  const taxonomyContext = useTaxonomyContext();
  const biohubApi = useBiohubApi();

  const getCurrentOption = async (
    speciesId: string | number
  ): Promise<IAutocompleteDataGridOption<ValueType> | null> => {
    if (!speciesId) {
      return null;
    }

    const id = Number(speciesId);

    if (isNaN(id)) {
      return null;
    }

    const response = taxonomyContext.getCachedSpeciesTaxonomyById(id);

    if (!response) {
      return null;
    }

    return {
      value: Number(response.tsn) as ValueType,
      label: [response.commonName, `(${response.scientificName})`].filter(Boolean).join(' ')
    };
  };

  const getOptions = useMemo(
    () =>
      debounce(
        async (
          searchTerm: string,
          onSearchResults: (searchedValues: IAutocompleteDataGridOption<ValueType>[]) => void
        ) => {
          if (!searchTerm) {
            onSearchResults([]);
            return;
          }

          const response = await biohubApi.taxonomy.searchSpeciesByTerms([searchTerm]);
          const options = response.map((item) => ({
            value: item.tsn as ValueType,
<<<<<<< HEAD
            label: item.commonName ? `${item.commonName} (${item.scientificName})` : item.scientificName
=======
            label: item.scientificName,
            subtext: item.commonName || undefined
>>>>>>> 305f64ee
          }));
          onSearchResults(options);
        },
        500
      ),
    [biohubApi.taxonomy]
  );

  return (
    <AsyncAutocompleteDataGridEditCell
      dataGridProps={dataGridProps}
      getCurrentOption={getCurrentOption}
      getOptions={getOptions}
      error={props.error}
      renderOption={(renderOption) => {
        return (
          <SpeciesCard
            tsn={renderOption.value as number}
            scientificName={renderOption.label}
            commonName={renderOption.subtext || null}
          />
        );
      }}
    />
  );
};

export default TaxonomyDataGridEditCell;<|MERGE_RESOLUTION|>--- conflicted
+++ resolved
@@ -68,12 +68,7 @@
           const response = await biohubApi.taxonomy.searchSpeciesByTerms([searchTerm]);
           const options = response.map((item) => ({
             value: item.tsn as ValueType,
-<<<<<<< HEAD
             label: item.commonName ? `${item.commonName} (${item.scientificName})` : item.scientificName
-=======
-            label: item.scientificName,
-            subtext: item.commonName || undefined
->>>>>>> 305f64ee
           }));
           onSearchResults(options);
         },
