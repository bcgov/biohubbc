import { Box } from '@mui/system';
import { GridRenderEditCellParams, GridValidRowModel } from '@mui/x-data-grid';
import AsyncAutocompleteDataGridEditCell from 'components/data-grid/autocomplete/AsyncAutocompleteDataGridEditCell';
import { IAutocompleteDataGridOption } from 'components/data-grid/autocomplete/AutocompleteDataGrid.interface';
<<<<<<< HEAD
import SpeciesCard from 'components/species/components/SpeciesCard';
import { TaxonomyContext } from 'contexts/taxonomyContext';
=======
>>>>>>> 56a8080c
import { useBiohubApi } from 'hooks/useBioHubApi';
import { useTaxonomyContext } from 'hooks/useContext';
import debounce from 'lodash-es/debounce';
import { useMemo } from 'react';

export interface ITaxonomyDataGridCellProps<DataGridType extends GridValidRowModel> {
  dataGridProps: GridRenderEditCellParams<DataGridType>;
  error?: boolean;
}

/**
 * Data grid taxonomy component for edit.
 *
 * @template DataGridType
 * @template ValueType
 * @param {ITaxonomyDataGridCellProps<DataGridType>} props
 * @return {*}
 */
const TaxonomyDataGridEditCell = <DataGridType extends GridValidRowModel, ValueType extends string | number>(
  props: ITaxonomyDataGridCellProps<DataGridType>
) => {
  const { dataGridProps } = props;

  const taxonomyContext = useTaxonomyContext();
  const biohubApi = useBiohubApi();

  const getCurrentOption = async (
    speciesId: string | number
  ): Promise<IAutocompleteDataGridOption<ValueType> | null> => {
    if (!speciesId) {
      return null;
    }

    const id = Number(speciesId);

    if (isNaN(id)) {
      return null;
    }

    const response = taxonomyContext.getCachedSpeciesTaxonomyById(id);

    if (!response) {
      return null;
    }

    return {
      value: Number(response.tsn) as ValueType,
      label: [response.commonName, `(${response.scientificName})`].filter(Boolean).join(' ')
    };
  };

  const getOptions = useMemo(
    () =>
      debounce(
        async (
          searchTerm: string,
          onSearchResults: (searchedValues: IAutocompleteDataGridOption<ValueType>[]) => void
        ) => {
          if (!searchTerm) {
            onSearchResults([]);
            return;
          }

          const response = await biohubApi.taxonomy.searchSpeciesByTerms([searchTerm]);
          const options = response.map((item) => ({
            value: item.tsn as ValueType,
<<<<<<< HEAD
            label: [item.commonName, `(${item.scientificName})`].filter(Boolean).join(' '),
            subtext: item.scientificName
=======
            label: item.commonName ? `${item.commonName} (${item.scientificName})` : item.scientificName
>>>>>>> 56a8080c
          }));
          onSearchResults(options);
        },
        500
      ),
    [biohubApi.taxonomy]
  );

  return (
    <AsyncAutocompleteDataGridEditCell
      dataGridProps={dataGridProps}
      getCurrentOption={getCurrentOption}
      getOptions={getOptions}
      error={props.error}
      renderOption={(renderProps, renderOption) => {
        return (
          <Box component="li" {...renderProps} key={renderOption.value}>
            <SpeciesCard name={renderOption.label} subtext={String(renderOption.subtext)} />
          </Box>
        );
      }}
    />
  );
};

export default TaxonomyDataGridEditCell;<|MERGE_RESOLUTION|>--- conflicted
+++ resolved
@@ -2,11 +2,7 @@
 import { GridRenderEditCellParams, GridValidRowModel } from '@mui/x-data-grid';
 import AsyncAutocompleteDataGridEditCell from 'components/data-grid/autocomplete/AsyncAutocompleteDataGridEditCell';
 import { IAutocompleteDataGridOption } from 'components/data-grid/autocomplete/AutocompleteDataGrid.interface';
-<<<<<<< HEAD
 import SpeciesCard from 'components/species/components/SpeciesCard';
-import { TaxonomyContext } from 'contexts/taxonomyContext';
-=======
->>>>>>> 56a8080c
 import { useBiohubApi } from 'hooks/useBioHubApi';
 import { useTaxonomyContext } from 'hooks/useContext';
 import debounce from 'lodash-es/debounce';
@@ -73,12 +69,8 @@
           const response = await biohubApi.taxonomy.searchSpeciesByTerms([searchTerm]);
           const options = response.map((item) => ({
             value: item.tsn as ValueType,
-<<<<<<< HEAD
-            label: [item.commonName, `(${item.scientificName})`].filter(Boolean).join(' '),
-            subtext: item.scientificName
-=======
-            label: item.commonName ? `${item.commonName} (${item.scientificName})` : item.scientificName
->>>>>>> 56a8080c
+            label: item.scientificName,
+            subtext: item.commonName || undefined
           }));
           onSearchResults(options);
         },
@@ -96,7 +88,11 @@
       renderOption={(renderProps, renderOption) => {
         return (
           <Box component="li" {...renderProps} key={renderOption.value}>
-            <SpeciesCard name={renderOption.label} subtext={String(renderOption.subtext)} />
+            <SpeciesCard
+              tsn={renderOption.value as number}
+              scientificName={renderOption.label}
+              commonName={renderOption.subtext || null}
+            />
           </Box>
         );
       }}
