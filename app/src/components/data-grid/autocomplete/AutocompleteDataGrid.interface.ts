--- conflicted
+++ resolved
@@ -8,7 +8,7 @@
 export interface IAutocompleteDataGridOption<ValueType extends string | number> {
   value: ValueType;
   label: string;
-<<<<<<< HEAD
+  subtext?: string;
 }
 
 /**
@@ -25,7 +25,4 @@
   tsn: number;
   rank: string;
   kingdom: string;
-=======
-  subtext?: string;
->>>>>>> a9b6e80b
 }