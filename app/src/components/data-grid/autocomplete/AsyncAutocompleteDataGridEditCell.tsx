--- conflicted
+++ resolved
@@ -199,7 +199,6 @@
       )}
       renderOption={(renderProps, renderOption) => {
         return (
-<<<<<<< HEAD
           <Box
             component="li"
             sx={{
@@ -218,10 +217,6 @@
                 kingdom={renderOption.kingdom}
               />
             </Box>
-=======
-          <Box component="li" {...renderProps}>
-            {props.renderOption ? props.renderOption(renderOption) : <span>{renderOption.label}</span>}
->>>>>>> a9b6e80b
           </Box>
         );
       }}
