import Box from '@mui/material/Box';
import Typography from '@mui/material/Typography';
<<<<<<< HEAD
import React from 'react';
=======
>>>>>>> 7186eaad

export interface IInferredLayers {
  parks: string[];
  nrm: string[];
  env: string[];
  wmu: string[];
}

export interface IInferredLocationDetailsProps {
  layers: IInferredLayers;
}

<<<<<<< HEAD
const InferredLocationDetails: React.FC<IInferredLocationDetailsProps> = (props) => {
  const displayInferredLayersInfo = (data: any[], type: string) => {
    if (!data.length) {
=======
const InferredLocationDetails = (props: IInferredLocationDetailsProps) => {
  const displayInferredLayersInfo = (layerNames: string[], type: string) => {
    if (!layerNames.length) {
>>>>>>> 7186eaad
      return;
    }

    return (
      <Box className="row">
        <Typography component="dt">
<<<<<<< HEAD
          {type} ({data.length})
        </Typography>
        <Box>
          {data.map((item: string, index: number) => (
            <Typography
              key={index}
=======
          {type} ({layerNames.length})
        </Typography>
        <Box>
          {layerNames.map((name: string, index: number) => (
            <Typography
              key={name}
>>>>>>> 7186eaad
              component="dd"
              sx={{
                display: 'inline-block',
                mr: '5px'
              }}>
<<<<<<< HEAD
              {item}
              {index < data.length - 1 && ', '}
=======
              {name}
              {index < layerNames.length - 1 && ', '}
>>>>>>> 7186eaad
            </Typography>
          ))}
        </Box>
      </Box>
    );
  };

  return (
    <>
      {displayInferredLayersInfo(props.layers.nrm, 'Natural Resource Ministries Regions')}
      {displayInferredLayersInfo(props.layers.env, 'Ministry of Environment Regions')}
      {displayInferredLayersInfo(props.layers.parks, 'Parks and EcoReserves')}
    </>
  );
};

export default InferredLocationDetails;<|MERGE_RESOLUTION|>--- conflicted
+++ resolved
@@ -1,9 +1,5 @@
 import Box from '@mui/material/Box';
 import Typography from '@mui/material/Typography';
-<<<<<<< HEAD
-import React from 'react';
-=======
->>>>>>> 7186eaad
 
 export interface IInferredLayers {
   parks: string[];
@@ -16,48 +12,28 @@
   layers: IInferredLayers;
 }
 
-<<<<<<< HEAD
-const InferredLocationDetails: React.FC<IInferredLocationDetailsProps> = (props) => {
-  const displayInferredLayersInfo = (data: any[], type: string) => {
-    if (!data.length) {
-=======
 const InferredLocationDetails = (props: IInferredLocationDetailsProps) => {
   const displayInferredLayersInfo = (layerNames: string[], type: string) => {
     if (!layerNames.length) {
->>>>>>> 7186eaad
       return;
     }
 
     return (
       <Box className="row">
         <Typography component="dt">
-<<<<<<< HEAD
-          {type} ({data.length})
-        </Typography>
-        <Box>
-          {data.map((item: string, index: number) => (
-            <Typography
-              key={index}
-=======
           {type} ({layerNames.length})
         </Typography>
         <Box>
           {layerNames.map((name: string, index: number) => (
             <Typography
               key={name}
->>>>>>> 7186eaad
               component="dd"
               sx={{
                 display: 'inline-block',
                 mr: '5px'
               }}>
-<<<<<<< HEAD
-              {item}
-              {index < data.length - 1 && ', '}
-=======
               {name}
               {index < layerNames.length - 1 && ', '}
->>>>>>> 7186eaad
             </Typography>
           ))}
         </Box>
