--- conflicted
+++ resolved
@@ -1,8 +1,5 @@
 import Box from '@material-ui/core/Box';
-<<<<<<< HEAD
-=======
 import { grey } from '@material-ui/core/colors';
->>>>>>> e3a0b881
 import Divider from '@material-ui/core/Divider';
 import { Theme } from '@material-ui/core/styles/createMuiTheme';
 import makeStyles from '@material-ui/core/styles/makeStyles';
@@ -13,15 +10,9 @@
   boundaryGroup: {
     clear: 'both',
     overflow: 'hidden',
-<<<<<<< HEAD
-    "&:first-child": {
-      '& hr': {
-        display: "none"
-=======
     '&:first-child': {
       '& hr': {
         display: 'none'
->>>>>>> e3a0b881
       }
     }
   },
@@ -38,13 +29,6 @@
     }
   },
   metaSectionHeader: {
-<<<<<<< HEAD
-    marginBottom: theme.spacing(1.5),
-    color: theme.palette.text.primary,
-    fontWeight: 700,
-    textTransform: 'uppercase'
-  },
-=======
     color: grey[600],
     fontWeight: 700,
     textTransform: 'uppercase',
@@ -53,7 +37,6 @@
       marginBottom: theme.spacing(0.75)
     }
   }
->>>>>>> e3a0b881
 }));
 
 export interface IInferredLayers {
@@ -76,22 +59,6 @@
 
     return (
       <>
-<<<<<<< HEAD
-      <Box className={classes.boundaryGroup}>
-        <Divider style={{marginTop: '20px', marginBottom: '20px'}}></Divider>
-        <Typography variant="body2" component="h3" className={classes.metaSectionHeader}>
-          {type} ({data.length})
-        </Typography>
-        <Box component="ul" className={classes.boundaryList}>
-          {data.map((item: string, index: number) => (
-            <Typography key={index} variant="body1" component="li" color="textSecondary">
-              {item}
-              {index < data.length - 1 && ', '}
-            </Typography>
-          ))}
-        </Box>
-      </Box>
-=======
         <Box className={classes.boundaryGroup} mt={3}>
           <Typography variant="body2" component="h3" className={classes.metaSectionHeader}>
             {type} ({data.length})
@@ -106,7 +73,6 @@
             ))}
           </Box>
         </Box>
->>>>>>> e3a0b881
       </>
     );
   };
