--- conflicted
+++ resolved
@@ -103,7 +103,13 @@
    * @memberof IFileUploadProps
    */
   dropZoneProps?: Partial<IDropZoneConfigProps>;
-<<<<<<< HEAD
+  /**
+   * If `true`, show advanced error details on a failed upload, for each upload item.
+   *
+   * @type {boolean}
+   * @memberof IFileUploadProps
+   */
+  enableErrorDetails?: boolean;
   /**
    * A component that renders a file Upload item.
    *
@@ -117,9 +123,6 @@
    * @memberof IFileUploadProps
    */
   FileUploadItemComponentProps?: Partial<IFileUploadItemProps>;
-=======
-  errorDetails?: boolean;
->>>>>>> f23144bb
 }
 
 export const FileUpload = (props: IFileUploadProps) => {
@@ -199,13 +202,10 @@
         onCancel={() => removeFile(file.name)}
         fileHandler={props.fileHandler}
         status={props.status}
-<<<<<<< HEAD
+        enableErrorDetails={props.enableErrorDetails}
         ActionButtonComponent={FileUploadItemActionButton}
         ProgressBarComponent={FileUploadItemProgressBar}
         {...props.FileUploadItemComponentProps}
-=======
-        enableErrorDetails={props.errorDetails}
->>>>>>> f23144bb
       />
     );
   };
