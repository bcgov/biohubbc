<<<<<<< HEAD
import { mdiFileOutline } from '@mdi/js';
import Icon from '@mdi/react';
=======
import { mdiCheck, mdiChevronDown, mdiChevronUp, mdiFileOutline, mdiTrashCanOutline } from '@mdi/js';
import Icon from '@mdi/react';
import { Collapse, List, SvgIcon, Theme } from '@mui/material';
>>>>>>> f23144bb
import Box from '@mui/material/Box';
import { grey } from '@mui/material/colors';
import ListItem from '@mui/material/ListItem';
import ListItemIcon from '@mui/material/ListItemIcon';
import ListItemText from '@mui/material/ListItemText';
import axios, { CancelTokenSource } from 'axios';
import FileUploadItemSubtext from 'components/file-upload/FileUploadItemSubtext';
import { APIError } from 'hooks/api/useAxios';
import useIsMounted from 'hooks/useIsMounted';
import React, { useCallback, useEffect, useState } from 'react';
<<<<<<< HEAD
import FileUploadItemActionButton from './FileUploadItemActionButton';
import FileUploadItemProgressBar from './FileUploadItemProgressBar';
=======
import { v4 } from 'uuid';

const useStyles = makeStyles((theme: Theme) => ({
  uploadProgress: {
    marginTop: theme.spacing(0.5)
  },
  uploadListItemBox: {
    width: '100%',
    borderWidth: '1px',
    borderStyle: 'solid',
    borderColor: theme.palette.action.disabled,
    borderRadius: '4px'
  },
  uploadingColor: {
    color: theme.palette.primary.main
  },
  completeColor: {
    color: theme.palette.success.main
  },
  completeBgColor: {
    background: theme.palette.success.main
  },
  errorColor: {
    color: theme.palette.error.main
  },
  errorBgColor: {
    background: theme.palette.error.main + '44'
  },
  fileIconColor: {
    color: theme.palette.action.disabled
  }
}));
>>>>>>> f23144bb

export enum UploadFileStatus {
  STAGED = 'Ready for upload',
  PENDING = 'Pending',
  UPLOADING = 'Uploading',
  FINISHING_UPLOAD = 'Finishing upload',
  FAILED = 'Failed',
  COMPLETE = 'Complete'
}

export interface IUploadFile {
  file: File;
  status: UploadFileStatus;
  progress: number;
  cancelTokenSource: CancelTokenSource;
  error?: string;
}

export type IUploadHandler<T = any> = (
  file: File,
  cancelToken: CancelTokenSource,
  handleFileUploadProgress: (progressEvent: ProgressEvent) => void
) => Promise<T>;

export type IFileHandler = (file: File | null) => void;

export type IOnUploadSuccess = (response: any) => void;

export interface IFileUploadItemProps {
  /**
   * A file upload callback fired for each file.
   *
   * @type {IUploadHandler}
   * @memberof IFileUploadItemProps
   */
  uploadHandler: IUploadHandler;
  /**
   * An optional callback fired if the file upload is successful.
   *
   * @type {IOnUploadSuccess}
   * @memberof IFileUploadItemProps
   */
  onSuccess?: IOnUploadSuccess;
  /**
   * The file being uploaded.
   *
   * @type {File}
   * @memberof IFileUploadItemProps
   */
  file: File;
  /**
   * An optional initial error to display for this file upload item.
   *
   * @type {string}
   * @memberof IFileUploadItemProps
   */
  error?: string;
  /**
   * A callback fired when the file upload is cancelled or removed.
   *
   * @memberof IFileUploadItemProps
   */
  onCancel: () => void;
  /**
   * An optional callback fired for each file.
   *
   * @type {IFileHandler}
   * @memberof IFileUploadItemProps
   */
  fileHandler?: IFileHandler;
  /**
   * The current status of the file upload item.
   *
   * @type {UploadFileStatus}
   * @memberof IFileUploadItemProps
   */
  status?: UploadFileStatus;
<<<<<<< HEAD
  /**
   * A component that renders a subtext string for each file upload item.
   * If not provided, a default will be used.
   *
   * @memberof IFileUploadItemProps
   */
  SubtextComponent?: (props: ISubtextProps) => JSX.Element;
  /**
   * A component that renders an action button for each file upload item.
   * If not provided, a default will be used.
   *
   * @memberof IFileUploadItemProps
   */
  ActionButtonComponent?: (props: IActionButtonProps) => JSX.Element;
  /**
   * A component that renders a progress bar for each file upload item.
   * If not provided, a default will be used.
   *
   * @memberof IFileUploadItemProps
   */
  ProgressBarComponent?: (props: IProgressBarProps) => JSX.Element;
}

export interface ISubtextProps {
  file: File;
  status: UploadFileStatus;
  progress: number;
  error?: string;
=======
  enableErrorDetails?: boolean;
>>>>>>> f23144bb
}

export interface IActionButtonProps {
  status: UploadFileStatus;
  onCancel: () => void;
}

export interface IProgressBarProps {
  status: UploadFileStatus;
  progress: number;
}

const FileUploadItem = (props: IFileUploadItemProps) => {
  const isMounted = useIsMounted();

  const { uploadHandler, fileHandler, onSuccess, SubtextComponent, ActionButtonComponent, ProgressBarComponent } =
    props;

  const [file] = useState<File>(props.file);
  const [error, setError] = useState<string | undefined>(props.error);
  const [errorDetails, setErrorDetails] = useState<{ _id: string; message: string }[] | undefined>(undefined);

  const [status, setStatus] = useState<UploadFileStatus>(props.status || UploadFileStatus.PENDING);
  const [progress, setProgress] = useState<number>(0);
  const [cancelToken] = useState<CancelTokenSource>(axios.CancelToken.source());

  // indicates that the active requests should cancel
  const [initiateCancel, setInitiateCancel] = useState<boolean>(false);
  // indicates that the active requests are in a state where they can be safely cancelled
  const [isSafeToCancel, setIsSafeToCancel] = useState<boolean>(false);

<<<<<<< HEAD
  const Subtext = SubtextComponent || FileUploadItemSubtext;

  const MemoizedActionButton = React.memo(
    ActionButtonComponent || FileUploadItemActionButton,
    (prevProps, nextProps) => {
      // Only re-render if the status changes
      return prevProps.status === nextProps.status;
    }
  );

  const MemoizedProgressBar = React.memo(ProgressBarComponent || FileUploadItemProgressBar, (prevProps, nextProps) => {
    // Only re-render if the status or progress changes
    return prevProps.status === nextProps.status && prevProps.progress === nextProps.progress;
  });
=======
  const [showErrorDetails, setShowErrorDetails] = useState<boolean>(false);
>>>>>>> f23144bb

  const handleFileUploadError = useCallback(() => {
    setStatus(UploadFileStatus.FAILED);
    setProgress(0);
  }, []);

  useEffect(() => {
    if (error) {
      handleFileUploadError();
      return;
    }

    fileHandler?.(file);

    if (status !== UploadFileStatus.PENDING) {
      return;
    }

    const handleFileUploadProgress = (progressEvent: ProgressEvent) => {
      if (!isMounted()) {
        // component is unmounted, don't perform any state changes when the upload request emits progress
        return;
      }

      setProgress(Math.round((progressEvent.loaded / progressEvent.total) * 100));

      if (progressEvent.loaded === progressEvent.total) {
        setStatus(UploadFileStatus.FINISHING_UPLOAD);
      }
    };

    const handleFileUploadSuccess = (response?: any) => {
      if (!isMounted()) {
        // component is unmounted, don't perform any state changes when the upload request resolves
        return;
      }

      setStatus(UploadFileStatus.COMPLETE);
      setProgress(100);

      // the upload request has finished and its safe to call the onCancel prop
      setIsSafeToCancel(true);

      onSuccess?.(response);
    };

    uploadHandler(file, cancelToken, handleFileUploadProgress)
      .then(handleFileUploadSuccess, (error: APIError) => {
        setError(error?.message);
        setErrorDetails(
          error?.errors?.map((e) => {
            return { _id: v4(), message: e?.toString() };
          })
        );
      })
      .catch();

    setStatus(UploadFileStatus.UPLOADING);
  }, [
    file,
    status,
    cancelToken,
    uploadHandler,
    fileHandler,
    onSuccess,
    isMounted,
    initiateCancel,
    error,
    handleFileUploadError
  ]);

  useEffect(() => {
    if (!isMounted()) {
      // component is unmounted, don't perform any state changes when the upload request rejects
      return;
    }

    if (error && !initiateCancel && !isSafeToCancel) {
      // the api request will reject if it is cancelled OR if it fails, so only conditionally treat the upload as a failure
      handleFileUploadError();
    }

    // the upload request has finished (either from failing or cancelling) and its safe to call the onCancel prop
    setIsSafeToCancel(true);
  }, [error, initiateCancel, isSafeToCancel, isMounted, handleFileUploadError]);

  useEffect(() => {
    if (!initiateCancel) {
      return;
    }

    // cancel the active request
    cancelToken.cancel();
  }, [initiateCancel, cancelToken]);

  useEffect(() => {
    if (!isSafeToCancel || !initiateCancel) {
      return;
    }

    // trigger the parents onCancel hook, as this component is in a state where it can be safely cancelled
    props.onCancel();
    props.fileHandler?.(null);
  }, [initiateCancel, isSafeToCancel, props]);

  return (
<<<<<<< HEAD
    <ListItem
      key={file.name}
      secondaryAction={<MemoizedActionButton status={status} onCancel={() => setInitiateCancel(true)} />}
      sx={{
        flexWrap: 'wrap',
        borderStyle: 'solid',
        borderWidth: '1px',
        borderRadius: '6px',
        background: grey[100],
        borderColor: grey[300],
        '& + li': {
          mt: 1
        },
        '& .MuiListItemSecondaryAction-root': {
          top: '36px'
        },
        '&:last-child': {
          borderBottomStyle: 'solid',
          borderBottomWidth: '1px',
          borderBottomColor: grey[300]
        }
      }}>
      <ListItemIcon
        sx={{
          '&.fileIconColor': {
            color: 'text.secondary'
          },
          '&.error': {
            color: 'error.main'
          }
        }}>
        <Icon path={mdiFileOutline} size={1.25} className={error ? 'errorColor' : 'fileIconColor'} />
      </ListItemIcon>
      <ListItemText
        primary={file.name}
        secondary={<Subtext file={file} status={status} progress={progress} error={error} />}
        sx={{
          '& .MuiListItemText-primary': {
            fontWeight: 700
          }
        }}></ListItemText>

      <Box
        sx={{
          ml: 5,
          width: '100%',
          '& .MuiLinearProgress-root': {
            mb: 1
          }
        }}>
        <MemoizedProgressBar status={status} progress={progress} />
=======
    <ListItem key={file.name} disableGutters>
      <Box className={classes.uploadListItemBox}>
        <Box display="flex" flexDirection="row" alignItems="center" p={2} width="100%">
          <Icon path={mdiFileOutline} size={1.5} className={error ? classes.errorColor : classes.fileIconColor} />
          <Box pl={1.5} flex="1 1 auto">
            <Box
              sx={{
                display: 'flex',
                flexDirection: 'row',
                flex: '1 1 auto',
                alignItems: 'center',
                minHeight: '48px'
              }}>
              <Box flex="1 1 auto">
                <Typography variant="body2" component="div">
                  <strong>{file.name}</strong>
                </Typography>
                <Typography variant="caption" component="div">
                  {error ? (
                    <>
                      {error}
                      {props.enableErrorDetails && errorDetails && errorDetails.length ? (
                        <IconButton size="small" onClick={() => setShowErrorDetails(!showErrorDetails)}>
                          {showErrorDetails ? (
                            <SvgIcon>
                              <path d={mdiChevronUp} />
                            </SvgIcon>
                          ) : (
                            <SvgIcon>
                              <path d={mdiChevronDown} />
                            </SvgIcon>
                          )}
                        </IconButton>
                      ) : null}
                      <Collapse in={showErrorDetails}>
                        <Typography variant="caption" component="div" color="error">
                          <List dense>
                            {errorDetails?.map((detail) => (
                              <ListItem key={detail._id}>{detail.message}</ListItem>
                            ))}
                          </List>
                        </Typography>
                      </Collapse>
                    </>
                  ) : (
                    status
                  )}
                </Typography>
              </Box>
              <Box display="flex" alignItems="center">
                <MemoizedActionButton status={status} onCancel={() => setInitiateCancel(true)} />
              </Box>
            </Box>
            <MemoizedProgressBar status={status} progress={progress} />
          </Box>
        </Box>
>>>>>>> f23144bb
      </Box>
    </ListItem>
  );
};

export default FileUploadItem;<|MERGE_RESOLUTION|>--- conflicted
+++ resolved
@@ -1,58 +1,19 @@
-<<<<<<< HEAD
 import { mdiFileOutline } from '@mdi/js';
 import Icon from '@mdi/react';
-=======
-import { mdiCheck, mdiChevronDown, mdiChevronUp, mdiFileOutline, mdiTrashCanOutline } from '@mdi/js';
-import Icon from '@mdi/react';
-import { Collapse, List, SvgIcon, Theme } from '@mui/material';
->>>>>>> f23144bb
 import Box from '@mui/material/Box';
 import { grey } from '@mui/material/colors';
 import ListItem from '@mui/material/ListItem';
 import ListItemIcon from '@mui/material/ListItemIcon';
 import ListItemText from '@mui/material/ListItemText';
 import axios, { CancelTokenSource } from 'axios';
+import FileUploadItemErrorDetails from 'components/file-upload/FileUploadItemErrorDetails';
 import FileUploadItemSubtext from 'components/file-upload/FileUploadItemSubtext';
 import { APIError } from 'hooks/api/useAxios';
 import useIsMounted from 'hooks/useIsMounted';
 import React, { useCallback, useEffect, useState } from 'react';
-<<<<<<< HEAD
+import { v4 } from 'uuid';
 import FileUploadItemActionButton from './FileUploadItemActionButton';
 import FileUploadItemProgressBar from './FileUploadItemProgressBar';
-=======
-import { v4 } from 'uuid';
-
-const useStyles = makeStyles((theme: Theme) => ({
-  uploadProgress: {
-    marginTop: theme.spacing(0.5)
-  },
-  uploadListItemBox: {
-    width: '100%',
-    borderWidth: '1px',
-    borderStyle: 'solid',
-    borderColor: theme.palette.action.disabled,
-    borderRadius: '4px'
-  },
-  uploadingColor: {
-    color: theme.palette.primary.main
-  },
-  completeColor: {
-    color: theme.palette.success.main
-  },
-  completeBgColor: {
-    background: theme.palette.success.main
-  },
-  errorColor: {
-    color: theme.palette.error.main
-  },
-  errorBgColor: {
-    background: theme.palette.error.main + '44'
-  },
-  fileIconColor: {
-    color: theme.palette.action.disabled
-  }
-}));
->>>>>>> f23144bb
 
 export enum UploadFileStatus {
   STAGED = 'Ready for upload',
@@ -130,7 +91,13 @@
    * @memberof IFileUploadItemProps
    */
   status?: UploadFileStatus;
-<<<<<<< HEAD
+  /**
+   * If `true`, show advanced error details on a failed upload, for each upload item.
+   *
+   * @type {boolean}
+   * @memberof IFileUploadItemProps
+   */
+  enableErrorDetails?: boolean;
   /**
    * A component that renders a subtext string for each file upload item.
    * If not provided, a default will be used.
@@ -159,9 +126,12 @@
   status: UploadFileStatus;
   progress: number;
   error?: string;
-=======
-  enableErrorDetails?: boolean;
->>>>>>> f23144bb
+  errorDetails?: { _id: string; message: string }[];
+}
+
+export interface IErrorDetailsProps {
+  error?: string;
+  errorDetails?: { _id: string; message: string }[];
 }
 
 export interface IActionButtonProps {
@@ -181,8 +151,9 @@
     props;
 
   const [file] = useState<File>(props.file);
+
   const [error, setError] = useState<string | undefined>(props.error);
-  const [errorDetails, setErrorDetails] = useState<{ _id: string; message: string }[] | undefined>(undefined);
+  const [errorDetails, setErrorDetails] = useState<{ _id: string; message: string }[] | undefined>();
 
   const [status, setStatus] = useState<UploadFileStatus>(props.status || UploadFileStatus.PENDING);
   const [progress, setProgress] = useState<number>(0);
@@ -193,7 +164,6 @@
   // indicates that the active requests are in a state where they can be safely cancelled
   const [isSafeToCancel, setIsSafeToCancel] = useState<boolean>(false);
 
-<<<<<<< HEAD
   const Subtext = SubtextComponent || FileUploadItemSubtext;
 
   const MemoizedActionButton = React.memo(
@@ -208,9 +178,6 @@
     // Only re-render if the status or progress changes
     return prevProps.status === nextProps.status && prevProps.progress === nextProps.progress;
   });
-=======
-  const [showErrorDetails, setShowErrorDetails] = useState<boolean>(false);
->>>>>>> f23144bb
 
   const handleFileUploadError = useCallback(() => {
     setStatus(UploadFileStatus.FAILED);
@@ -261,8 +228,8 @@
       .then(handleFileUploadSuccess, (error: APIError) => {
         setError(error?.message);
         setErrorDetails(
-          error?.errors?.map((e) => {
-            return { _id: v4(), message: e?.toString() };
+          error?.errors?.map((error) => {
+            return { _id: v4(), message: error?.toString() };
           })
         );
       })
@@ -317,7 +284,6 @@
   }, [initiateCancel, isSafeToCancel, props]);
 
   return (
-<<<<<<< HEAD
     <ListItem
       key={file.name}
       secondaryAction={<MemoizedActionButton status={status} onCancel={() => setInitiateCancel(true)} />}
@@ -353,7 +319,15 @@
       </ListItemIcon>
       <ListItemText
         primary={file.name}
-        secondary={<Subtext file={file} status={status} progress={progress} error={error} />}
+        secondary={
+          <Subtext
+            file={file}
+            status={status}
+            progress={progress}
+            error={error}
+            errorDetails={[{ _id: '123123', message: 'awdawdawdawdaw' }]}
+          />
+        }
         sx={{
           '& .MuiListItemText-primary': {
             fontWeight: 700
@@ -369,65 +343,8 @@
           }
         }}>
         <MemoizedProgressBar status={status} progress={progress} />
-=======
-    <ListItem key={file.name} disableGutters>
-      <Box className={classes.uploadListItemBox}>
-        <Box display="flex" flexDirection="row" alignItems="center" p={2} width="100%">
-          <Icon path={mdiFileOutline} size={1.5} className={error ? classes.errorColor : classes.fileIconColor} />
-          <Box pl={1.5} flex="1 1 auto">
-            <Box
-              sx={{
-                display: 'flex',
-                flexDirection: 'row',
-                flex: '1 1 auto',
-                alignItems: 'center',
-                minHeight: '48px'
-              }}>
-              <Box flex="1 1 auto">
-                <Typography variant="body2" component="div">
-                  <strong>{file.name}</strong>
-                </Typography>
-                <Typography variant="caption" component="div">
-                  {error ? (
-                    <>
-                      {error}
-                      {props.enableErrorDetails && errorDetails && errorDetails.length ? (
-                        <IconButton size="small" onClick={() => setShowErrorDetails(!showErrorDetails)}>
-                          {showErrorDetails ? (
-                            <SvgIcon>
-                              <path d={mdiChevronUp} />
-                            </SvgIcon>
-                          ) : (
-                            <SvgIcon>
-                              <path d={mdiChevronDown} />
-                            </SvgIcon>
-                          )}
-                        </IconButton>
-                      ) : null}
-                      <Collapse in={showErrorDetails}>
-                        <Typography variant="caption" component="div" color="error">
-                          <List dense>
-                            {errorDetails?.map((detail) => (
-                              <ListItem key={detail._id}>{detail.message}</ListItem>
-                            ))}
-                          </List>
-                        </Typography>
-                      </Collapse>
-                    </>
-                  ) : (
-                    status
-                  )}
-                </Typography>
-              </Box>
-              <Box display="flex" alignItems="center">
-                <MemoizedActionButton status={status} onCancel={() => setInitiateCancel(true)} />
-              </Box>
-            </Box>
-            <MemoizedProgressBar status={status} progress={progress} />
-          </Box>
-        </Box>
->>>>>>> f23144bb
       </Box>
+      {props.enableErrorDetails && <FileUploadItemErrorDetails error={error} errorDetails={errorDetails} />}
     </ListItem>
   );
 };
