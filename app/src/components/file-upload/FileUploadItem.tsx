import { mdiFileOutline } from '@mdi/js';
import Icon from '@mdi/react';
import Box from '@mui/material/Box';
import { grey } from '@mui/material/colors';
import ListItem from '@mui/material/ListItem';
import ListItemIcon from '@mui/material/ListItemIcon';
import ListItemText from '@mui/material/ListItemText';
import axios, { CancelTokenSource } from 'axios';
import FileUploadItemErrorDetails from 'components/file-upload/FileUploadItemErrorDetails';
import FileUploadItemSubtext from 'components/file-upload/FileUploadItemSubtext';
import { APIError } from 'hooks/api/useAxios';
import useIsMounted from 'hooks/useIsMounted';
import React, { useCallback, useEffect, useState } from 'react';
import { v4 } from 'uuid';
import FileUploadItemActionButton from './FileUploadItemActionButton';
import FileUploadItemProgressBar from './FileUploadItemProgressBar';

export enum UploadFileStatus {
  STAGED = 'Ready for upload',
  PENDING = 'Pending',
  UPLOADING = 'Uploading',
  FINISHING_UPLOAD = 'Finishing upload',
  FAILED = 'Failed',
  COMPLETE = 'Complete'
}

export interface IUploadFile {
  file: File;
  status: UploadFileStatus;
  progress: number;
  cancelTokenSource: CancelTokenSource;
  error?: string;
}

export type IUploadHandler<T = any> = (
  file: File,
  cancelToken: CancelTokenSource,
  handleFileUploadProgress: (progressEvent: ProgressEvent) => void
) => Promise<T>;

export type IFileHandler = (file: File | null) => void;

export type IOnUploadSuccess = (response: any) => void;

export interface IFileUploadItemProps {
<<<<<<< HEAD
  uploadHandler?: IUploadHandler;
=======
  /**
   * A file upload callback fired for each file.
   *
   * @type {IUploadHandler}
   * @memberof IFileUploadItemProps
   */
  uploadHandler: IUploadHandler;
  /**
   * An optional callback fired if the file upload is successful.
   *
   * @type {IOnUploadSuccess}
   * @memberof IFileUploadItemProps
   */
>>>>>>> 6d00b841
  onSuccess?: IOnUploadSuccess;
  /**
   * The file being uploaded.
   *
   * @type {File}
   * @memberof IFileUploadItemProps
   */
  file: File;
  /**
   * An optional initial error to display for this file upload item.
   *
   * @type {string}
   * @memberof IFileUploadItemProps
   */
  error?: string;
  /**
   * A callback fired when the file upload is cancelled or removed.
   *
   * @memberof IFileUploadItemProps
   */
  onCancel: () => void;
  /**
   * An optional callback fired for each file.
   *
   * @type {IFileHandler}
   * @memberof IFileUploadItemProps
   */
  fileHandler?: IFileHandler;
  /**
   * The current status of the file upload item.
   *
   * @type {UploadFileStatus}
   * @memberof IFileUploadItemProps
   */
  status?: UploadFileStatus;
  /**
   * If `true`, show advanced error details on a failed upload, for each upload item.
   *
   * @type {boolean}
   * @memberof IFileUploadItemProps
   */
  enableErrorDetails?: boolean;
  /**
   * A component that renders a subtext string for each file upload item.
   * If not provided, a default will be used.
   *
   * @memberof IFileUploadItemProps
   */
  SubtextComponent?: (props: ISubtextProps) => JSX.Element;
  /**
   * A component that renders an action button for each file upload item.
   * If not provided, a default will be used.
   *
   * @memberof IFileUploadItemProps
   */
  ActionButtonComponent?: (props: IActionButtonProps) => JSX.Element;
  /**
   * A component that renders a progress bar for each file upload item.
   * If not provided, a default will be used.
   *
   * @memberof IFileUploadItemProps
   */
  ProgressBarComponent?: (props: IProgressBarProps) => JSX.Element;
}

export interface ISubtextProps {
  file: File;
  status: UploadFileStatus;
  progress: number;
  error?: string;
}

export interface IErrorDetailsProps {
  error?: string;
  errorDetails?: { _id: string; message: string }[];
}

export interface IActionButtonProps {
  status: UploadFileStatus;
  onCancel: () => void;
}

export interface IProgressBarProps {
  status: UploadFileStatus;
  progress: number;
}

const FileUploadItem = (props: IFileUploadItemProps) => {
  const isMounted = useIsMounted();

  const { uploadHandler, fileHandler, onSuccess, SubtextComponent, ActionButtonComponent, ProgressBarComponent } =
    props;

  const [file] = useState<File>(props.file);

  const [error, setError] = useState<string | undefined>(props.error);
  const [errorDetails, setErrorDetails] = useState<{ _id: string; message: string }[] | undefined>();

  const [status, setStatus] = useState<UploadFileStatus>(props.status ?? UploadFileStatus.PENDING);
  const [progress, setProgress] = useState<number>(0);
  const [cancelToken] = useState<CancelTokenSource>(axios.CancelToken.source());

  // indicates that the active requests should cancel
  const [initiateCancel, setInitiateCancel] = useState<boolean>(false);
  // indicates that the active requests are in a state where they can be safely cancelled
  const [isSafeToCancel, setIsSafeToCancel] = useState<boolean>(false);

  const Subtext = SubtextComponent ?? FileUploadItemSubtext;

  const MemoizedActionButton = React.memo(
    ActionButtonComponent ?? FileUploadItemActionButton,
    (prevProps, nextProps) => {
      // Only re-render if the status changes
      return prevProps.status === nextProps.status;
    }
  );

  const MemoizedProgressBar = React.memo(ProgressBarComponent ?? FileUploadItemProgressBar, (prevProps, nextProps) => {
    // Only re-render if the status or progress changes
    return prevProps.status === nextProps.status && prevProps.progress === nextProps.progress;
  });

  const handleFileUploadError = useCallback(() => {
    setStatus(UploadFileStatus.FAILED);
    setProgress(0);
  }, []);

  useEffect(() => {
    if (error) {
      handleFileUploadError();
      return;
    }

    fileHandler?.(file);

    if (status !== UploadFileStatus.PENDING) {
      return;
    }

    const handleFileUploadProgress = (progressEvent: ProgressEvent) => {
      if (!isMounted()) {
        // component is unmounted, don't perform any state changes when the upload request emits progress
        return;
      }

      setProgress(Math.round((progressEvent.loaded / progressEvent.total) * 100));

      if (progressEvent.loaded === progressEvent.total) {
        setStatus(UploadFileStatus.FINISHING_UPLOAD);
      }
    };

    const handleFileUploadSuccess = (response?: any) => {
      if (!isMounted()) {
        // component is unmounted, don't perform any state changes when the upload request resolves
        return;
      }

      setStatus(UploadFileStatus.COMPLETE);
      setProgress(100);

      // the upload request has finished and its safe to call the onCancel prop
      setIsSafeToCancel(true);

      onSuccess?.(response);
    };

<<<<<<< HEAD
    if (uploadHandler) {
      uploadHandler(file, cancelToken, handleFileUploadProgress)
        .then(handleFileUploadSuccess, (error: APIError) => {
          setError(error?.message);
          setErrorDetails(
            error?.errors?.map((e) => {
              return { _id: v4(), message: e?.toString() };
            })
          );
        })
        .catch();
    }
=======
    uploadHandler(file, cancelToken, handleFileUploadProgress)
      .then(handleFileUploadSuccess, (error: APIError) => {
        setError(error?.message);
        setErrorDetails(
          error.errors?.map((error) => {
            return { _id: v4(), message: String(error) };
          })
        );
      })
      .catch();
>>>>>>> 6d00b841

    setStatus(UploadFileStatus.UPLOADING);
  }, [
    file,
    status,
    cancelToken,
    uploadHandler,
    fileHandler,
    onSuccess,
    isMounted,
    initiateCancel,
    error,
    handleFileUploadError
  ]);

  useEffect(() => {
    if (!isMounted()) {
      // component is unmounted, don't perform any state changes when the upload request rejects
      return;
    }

    if (error && !initiateCancel && !isSafeToCancel) {
      // the api request will reject if it is cancelled OR if it fails, so only conditionally treat the upload as a failure
      handleFileUploadError();
    }

    // the upload request has finished (either from failing or cancelling) and its safe to call the onCancel prop
    setIsSafeToCancel(true);
  }, [error, initiateCancel, isSafeToCancel, isMounted, handleFileUploadError]);

  useEffect(() => {
    if (!initiateCancel) {
      return;
    }

    // cancel the active request
    cancelToken.cancel();
  }, [initiateCancel, cancelToken]);

  useEffect(() => {
    if (!isSafeToCancel || !initiateCancel) {
      return;
    }

    // trigger the parents onCancel hook, as this component is in a state where it can be safely cancelled
    props.onCancel();
    props.fileHandler?.(null);
  }, [initiateCancel, isSafeToCancel, props]);

  return (
    <ListItem
      key={file.name}
      secondaryAction={<MemoizedActionButton status={status} onCancel={() => setInitiateCancel(true)} />}
      sx={{
        flexWrap: 'wrap',
        borderStyle: 'solid',
        borderWidth: '1px',
        borderRadius: '6px',
        background: grey[100],
        borderColor: grey[300],
        '& + li': {
          mt: 1
        },
        '& .MuiListItemSecondaryAction-root': {
          top: '36px'
        },
        '&:last-child': {
          borderBottomStyle: 'solid',
          borderBottomWidth: '1px',
          borderBottomColor: grey[300]
        }
      }}>
      <ListItemIcon
        sx={{
          '&.fileIconColor': {
            color: 'text.secondary'
          },
          '&.error': {
            color: 'error.main'
          }
        }}>
        <Icon path={mdiFileOutline} size={1.25} className={error ? 'errorColor' : 'fileIconColor'} />
      </ListItemIcon>
      <ListItemText
        primary={file.name}
        secondary={<Subtext file={file} status={status} progress={progress} error={error} />}
        sx={{
          '& .MuiListItemText-primary': {
            fontWeight: 700
          }
        }}></ListItemText>

      <Box
        sx={{
          ml: 5,
          width: '100%',
          '& .MuiLinearProgress-root': {
            mb: 1
          }
        }}>
        <MemoizedProgressBar status={status} progress={progress} />
      </Box>
      {props.enableErrorDetails && (
        <Box sx={{ mt: 1, ml: 5, width: '100%' }}>
          <FileUploadItemErrorDetails error={error} errorDetails={errorDetails} />
        </Box>
      )}
    </ListItem>
  );
};

export default FileUploadItem;<|MERGE_RESOLUTION|>--- conflicted
+++ resolved
@@ -43,23 +43,19 @@
 export type IOnUploadSuccess = (response: any) => void;
 
 export interface IFileUploadItemProps {
-<<<<<<< HEAD
+  /**
+   * An optional file upload callback fired for each file.
+   *
+   * @type {IUploadHandler}
+   * @memberof IFileUploadItemProps
+   */
   uploadHandler?: IUploadHandler;
-=======
-  /**
-   * A file upload callback fired for each file.
-   *
-   * @type {IUploadHandler}
-   * @memberof IFileUploadItemProps
-   */
-  uploadHandler: IUploadHandler;
   /**
    * An optional callback fired if the file upload is successful.
    *
    * @type {IOnUploadSuccess}
    * @memberof IFileUploadItemProps
    */
->>>>>>> 6d00b841
   onSuccess?: IOnUploadSuccess;
   /**
    * The file being uploaded.
@@ -227,7 +223,6 @@
       onSuccess?.(response);
     };
 
-<<<<<<< HEAD
     if (uploadHandler) {
       uploadHandler(file, cancelToken, handleFileUploadProgress)
         .then(handleFileUploadSuccess, (error: APIError) => {
@@ -240,18 +235,6 @@
         })
         .catch();
     }
-=======
-    uploadHandler(file, cancelToken, handleFileUploadProgress)
-      .then(handleFileUploadSuccess, (error: APIError) => {
-        setError(error?.message);
-        setErrorDetails(
-          error.errors?.map((error) => {
-            return { _id: v4(), message: String(error) };
-          })
-        );
-      })
-      .catch();
->>>>>>> 6d00b841
 
     setStatus(UploadFileStatus.UPLOADING);
   }, [
