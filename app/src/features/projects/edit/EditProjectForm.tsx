--- conflicted
+++ resolved
@@ -133,42 +133,10 @@
               <ProjectCoordinatorForm coordinator_agency={getCoordinatorAgencyOptions(codes)} />
             }></HorizontalSplitFormComponent>
 
-          <Divider className={classes.sectionDivider} />
-
-          <HorizontalSplitFormComponent
-<<<<<<< HEAD
-            title="Partnerships"
-            summary="Select partners supporting or participating in this project."
-            component={
-              <>
-                <Box component="fieldset">
-                  <Typography component="legend" variant="h5">
-                    Select Partnerships
-                  </Typography>
-                  <Box mt={1}>
-                    <ProjectPartnershipsForm
-                      first_nations={
-                        codes?.first_nations?.map((item) => {
-                          return { value: item.id, label: item.name };
-                        }) || []
-                      }
-                      stakeholder_partnerships={
-                        codes?.agency?.map((item) => {
-                          return { value: item.name, label: item.name };
-                        }) || []
-                      }
-                    />
-                  </Box>
-                </Box>
-              </>
-            }></HorizontalSplitFormComponent>
-
           {/* TODO: (https://apps.nrs.gov.bc.ca/int/jira/browse/SIMSBIOHUB-161) Commenting out location form temporarily, while its decided where exactly project/survey locations should be defined */}
           {/* <Divider className={classes.sectionDivider} />
 
           <HorizontalSplitFormComponent
-=======
->>>>>>> 7818fe65
             title="Location and Boundary"
             summary="Provide details about the project's location and define the project spatial boundary"
             component={<ProjectLocationForm />}></HorizontalSplitFormComponent> */}
