--- conflicted
+++ resolved
@@ -50,16 +50,12 @@
 
 export const validationProjectYupSchema = ProjectCoordinatorYupSchema.concat(ProjectDetailsFormYupSchema)
   .concat(ProjectObjectivesFormYupSchema)
-<<<<<<< HEAD
   // TODO: (https://apps.nrs.gov.bc.ca/int/jira/browse/SIMSBIOHUB-161) Commenting out location form (yup schema) temporarily, while its decided where exactly project/survey locations should be defined
   // .concat(ProjectLocationFormYupSchema)
   // TODO: (https://apps.nrs.gov.bc.ca/int/jira/browse/SIMSBIOHUB-162) Commenting out IUCN form (yup schema) temporarily, while its decided if IUCN information is desired
   // .concat(ProjectIUCNFormYupSchema)
-  .concat(ProjectPartnershipsFormYupSchema);
-=======
   .concat(ProjectLocationFormYupSchema)
   .concat(ProjectIUCNFormYupSchema);
->>>>>>> 7818fe65
 
 //Function to get the list of coordinator agencies from the code set
 export const getCoordinatorAgencyOptions = (codes: IGetAllCodeSetsResponse): string[] => {
@@ -154,42 +150,10 @@
             <ProjectCoordinatorForm coordinator_agency={getCoordinatorAgencyOptions(codes)} />
           }></HorizontalSplitFormComponent>
 
-        <Divider className={classes.sectionDivider} />
-
-        <HorizontalSplitFormComponent
-<<<<<<< HEAD
-          title="Partnerships"
-          summary="Select partners supporting or participating in this project."
-          component={
-            <>
-              <Box component="fieldset">
-                <Typography component="legend" variant="h5">
-                  Select Partnerships
-                </Typography>
-                <Box mt={1}>
-                  <ProjectPartnershipsForm
-                    first_nations={
-                      codes?.first_nations?.map((item) => {
-                        return { value: item.id, label: item.name };
-                      }) || []
-                    }
-                    stakeholder_partnerships={
-                      codes?.agency?.map((item) => {
-                        return { value: item.name, label: item.name };
-                      }) || []
-                    }
-                  />
-                </Box>
-              </Box>
-            </>
-          }></HorizontalSplitFormComponent>
-
         {/* TODO: (https://apps.nrs.gov.bc.ca/int/jira/browse/SIMSBIOHUB-161) Commenting out location form temporarily, while its decided where exactly project/survey locations should be defined */}
         {/* <Divider className={classes.sectionDivider} />
 
         <HorizontalSplitFormComponent
-=======
->>>>>>> 7818fe65
           title="Location and Boundary"
           summary="Provide details about the project's location and define the project spatial boundary"
           component={<ProjectLocationForm />}></HorizontalSplitFormComponent> */}
