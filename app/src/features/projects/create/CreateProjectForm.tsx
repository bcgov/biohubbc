import { Box, Divider, Typography } from '@material-ui/core';
import { Theme } from '@material-ui/core/styles/createMuiTheme';
import makeStyles from '@material-ui/core/styles/makeStyles';
import HorizontalSplitFormComponent from 'components/fields/HorizontalSplitFormComponent';
import { ScrollToFormikError } from 'components/formik/ScrollToFormikError';
import { Formik, FormikProps } from 'formik';
import { IGetAllCodeSetsResponse } from 'interfaces/useCodesApi.interface';
import { ICreateProjectRequest } from 'interfaces/useProjectApi.interface';
import React from 'react';
import ProjectCoordinatorForm, {
  ProjectCoordinatorInitialValues,
  ProjectCoordinatorYupSchema
} from '../components/ProjectCoordinatorForm';
import ProjectDetailsForm, {
  ProjectDetailsFormInitialValues,
  ProjectDetailsFormYupSchema
} from '../components/ProjectDetailsForm';
import ProjectFundingForm, {
  ProjectFundingFormInitialValues,
  ProjectFundingFormYupSchema
} from '../components/ProjectFundingForm';
import ProjectIUCNForm, { ProjectIUCNFormInitialValues, ProjectIUCNFormYupSchema } from '../components/ProjectIUCNForm';
import ProjectLocationForm, {
  ProjectLocationFormInitialValues,
  ProjectLocationFormYupSchema
} from '../components/ProjectLocationForm';
import ProjectObjectivesForm, {
  ProjectObjectivesFormInitialValues,
  ProjectObjectivesFormYupSchema
} from '../components/ProjectObjectivesForm';
import ProjectPartnershipsForm, {
  ProjectPartnershipsFormInitialValues,
  ProjectPartnershipsFormYupSchema
} from '../components/ProjectPartnershipsForm';

const useStyles = makeStyles((theme: Theme) => ({
  sectionDivider: {
    height: '1px',
    marginTop: theme.spacing(5),
    marginBottom: theme.spacing(5)
  }
}));

export interface ICreateProjectForm {
  codes: IGetAllCodeSetsResponse;
  handleSubmit: (formikData: ICreateProjectRequest) => void;
  formikRef: React.RefObject<FormikProps<ICreateProjectRequest>>;
  initialValues?: ICreateProjectRequest;
}

export const initialProjectFieldData: ICreateProjectRequest = {
  ...ProjectDetailsFormInitialValues,
  ...ProjectObjectivesFormInitialValues,
  ...ProjectCoordinatorInitialValues,
  ...ProjectLocationFormInitialValues,
  ...ProjectIUCNFormInitialValues,
  ...ProjectFundingFormInitialValues,
  ...ProjectPartnershipsFormInitialValues
};

export const validationProjectYupSchema = ProjectCoordinatorYupSchema.concat(ProjectDetailsFormYupSchema)
  .concat(ProjectObjectivesFormYupSchema)
  .concat(ProjectLocationFormYupSchema)
  .concat(ProjectIUCNFormYupSchema)
  .concat(ProjectFundingFormYupSchema)
  .concat(ProjectPartnershipsFormYupSchema);

/**
 * Form for creating a new project.
 *
 * @return {*}
 */
const CreateProjectForm: React.FC<ICreateProjectForm> = (props) => {
  const { codes, formikRef } = props;

  const classes = useStyles();

  const handleSubmit = async (formikData: ICreateProjectRequest) => {
    props.handleSubmit(formikData);
  };
  return (
    <Formik
      innerRef={formikRef}
<<<<<<< HEAD
      initialValues={initialProjectFieldData}
=======
      initialValues={props.initialValues || initialProjectFieldData}
>>>>>>> f54deb63
      validationSchema={validationProjectYupSchema}
      validateOnBlur={true}
      validateOnChange={false}
      enableReinitialize={true}
      onSubmit={handleSubmit}>
      <>
        <ScrollToFormikError fieldOrder={Object.keys(initialProjectFieldData)} />

        <HorizontalSplitFormComponent
          title="General Information"
          summary="Enter general information, objectives and timelines for the project."
          component={
            <>
              <ProjectDetailsForm
                project_type={
                  codes?.project_type?.map((item) => {
                    return { value: item.id, label: item.name };
                  }) || []
                }
                activity={
                  codes?.activity?.map((item) => {
                    return { value: item.id, label: item.name };
                  }) || []
                }
              />
              <Box mt={2}>
                <ProjectObjectivesForm />
              </Box>
              <Box component="fieldset" mt={5}>
                <Typography component="legend" variant="h5">
                  IUCN Conservation Actions Classification
                </Typography>
                <Typography variant="body1" color="textSecondary" style={{ maxWidth: '90ch' }}>
                  Conservation actions are specific actions or sets of tasks undertaken by project staff designed to
                  reach each of the project's objectives.
                </Typography>

                <Box mt={3}>
                  <ProjectIUCNForm
                    classifications={
                      codes?.iucn_conservation_action_level_1_classification?.map((item) => {
                        return { value: item.id, label: item.name };
                      }) || []
                    }
                    subClassifications1={
                      codes?.iucn_conservation_action_level_2_subclassification?.map((item) => {
                        return { value: item.id, iucn1_id: item.iucn1_id, label: item.name };
                      }) || []
                    }
                    subClassifications2={
                      codes?.iucn_conservation_action_level_3_subclassification?.map((item) => {
                        return { value: item.id, iucn2_id: item.iucn2_id, label: item.name };
                      }) || []
                    }
                  />
                </Box>
              </Box>
            </>
          }></HorizontalSplitFormComponent>

        <Divider className={classes.sectionDivider} />

        <HorizontalSplitFormComponent
          title="Project Coordinator"
          summary="Provide the Project Coordinator's contact and agency information."
          component={
            <ProjectCoordinatorForm
              coordinator_agency={
                codes?.coordinator_agency?.map((item) => {
                  return item.name;
                }) || []
              }
            />
          }></HorizontalSplitFormComponent>

        <Divider className={classes.sectionDivider} />

        <HorizontalSplitFormComponent
          title="Funding and Partnerships"
          summary="Specify project funding sources and additional partnerships."
          component={
            <>
              <Box component="fieldset">
                <Typography component="legend" variant="h5">
                  Funding Sources
                </Typography>
                <Typography variant="body1" color="textSecondary" style={{ maxWidth: '90ch' }}>
                  Specify funding sources for the project. <strong>Note:</strong> Dollar amounts are not intended to be
                  exact, please round to the nearest 100.
                </Typography>
                <Box mt={3}>
                  <ProjectFundingForm
                    funding_sources={
                      codes?.funding_source?.map((item) => {
                        return { value: item.id, label: item.name };
                      }) || []
                    }
                    investment_action_category={
                      codes?.investment_action_category?.map((item) => {
                        return { value: item.id, fs_id: item.fs_id, label: item.name };
                      }) || []
                    }
                  />
                </Box>
              </Box>
              <Box component="fieldset" mt={5}>
                <Typography component="legend" variant="h5">
                  Partnerships
                </Typography>
                <Typography variant="body1" color="textSecondary" style={{ maxWidth: '90ch' }}>
                  Additional partnerships that have not been previously identified as a funding sources.
                </Typography>
                <Box mt={4}>
                  <ProjectPartnershipsForm
                    first_nations={
                      codes?.first_nations?.map((item) => {
                        return { value: item.id, label: item.name };
                      }) || []
                    }
                    stakeholder_partnerships={
                      codes?.funding_source?.map((item) => {
                        return { value: item.name, label: item.name };
                      }) || []
                    }
                  />
                </Box>
              </Box>
            </>
          }></HorizontalSplitFormComponent>

        <Divider className={classes.sectionDivider} />

        <HorizontalSplitFormComponent
          title="Location and Boundary"
          summary="Provide details about the project's location and define the project spatial boundary"
          component={<ProjectLocationForm />}></HorizontalSplitFormComponent>

        <Divider className={classes.sectionDivider} />
      </>
    </Formik>
  );
};

export default CreateProjectForm;<|MERGE_RESOLUTION|>--- conflicted
+++ resolved
@@ -81,11 +81,7 @@
   return (
     <Formik
       innerRef={formikRef}
-<<<<<<< HEAD
-      initialValues={initialProjectFieldData}
-=======
       initialValues={props.initialValues || initialProjectFieldData}
->>>>>>> f54deb63
       validationSchema={validationProjectYupSchema}
       validateOnBlur={true}
       validateOnChange={false}
