import { LoadingButton } from '@mui/lab';
import Button from '@mui/material/Button';
import CircularProgress from '@mui/material/CircularProgress';
import Container from '@mui/material/Container';
import Paper from '@mui/material/Paper';
import Stack from '@mui/material/Stack';
import { IErrorDialogProps } from 'components/dialog/ErrorDialog';
import PageHeader from 'components/layout/PageHeader';
import { CreateProjectI18N } from 'constants/i18n';
import { PROJECT_ROLE } from 'constants/roles';
import { CodesContext } from 'contexts/codesContext';
import { DialogContext } from 'contexts/dialogContext';
import { FormikProps } from 'formik';
import { useAuthStateContext } from 'hooks/useAuthStateContext';
import { useBiohubApi } from 'hooks/useBioHubApi';
<<<<<<< HEAD
import { ICreateProjectRequest, IGetProjectParticipant } from 'interfaces/useProjectApi.interface';
=======
import { SKIP_CONFIRMATION_DIALOG, useUnsavedChangesDialog } from 'hooks/useUnsavedChangesDialog';
import {
  ICreateProjectRequest,
  IGetProjectParticipant,
  IUpdateProjectRequest
} from 'interfaces/useProjectApi.interface';
>>>>>>> 47917413
import { useContext, useEffect, useMemo, useRef, useState } from 'react';
import { Prompt, useHistory } from 'react-router';
import { ProjectDetailsFormInitialValues } from '../components/ProjectDetailsForm';
import { ProjectIUCNFormInitialValues } from '../components/ProjectIUCNForm';
import { ProjectObjectivesFormInitialValues } from '../components/ProjectObjectivesForm';
import { ProjectUserRoleFormInitialValues } from '../components/ProjectUserForm';
import EditProjectForm from '../edit/EditProjectForm';

export const defaultProjectDataFormValues: ICreateProjectRequest = {
  ...ProjectDetailsFormInitialValues,
  ...ProjectObjectivesFormInitialValues,
  ...ProjectIUCNFormInitialValues,
  ...ProjectUserRoleFormInitialValues
};

/**
 * Page for creating a new project.
 *
 * @return {*}
 */
const CreateProjectPage = () => {
  const history = useHistory();
  const biohubApi = useBiohubApi();
  const formikRef = useRef<FormikProps<ICreateProjectRequest>>(null);

  // Ability to bypass showing the 'Are you sure you want to cancel' dialog
  const [enableCancelCheck, setEnableCancelCheck] = useState(true);
  const [isSaving, setIsSaving] = useState(false);

  const { locationChangeInterceptor } = useUnsavedChangesDialog();

  const dialogContext = useContext(DialogContext);
  const codesContext = useContext(CodesContext);

  useEffect(() => {
    codesContext.codesDataLoader.load();
  }, [codesContext.codesDataLoader]);

  const authStateContext = useAuthStateContext();

  const initialParticipants: IGetProjectParticipant[] = useMemo(() => {
    return [
      {
        system_user_id: authStateContext.simsUserWrapper?.systemUserId,
        display_name: authStateContext.simsUserWrapper?.displayName,
        email: authStateContext.simsUserWrapper?.email,
        agency: authStateContext.simsUserWrapper?.agency,
        identity_source: authStateContext.simsUserWrapper?.identitySource,
        project_role_names: [PROJECT_ROLE.COORDINATOR]
      } as IGetProjectParticipant
    ];
  }, [authStateContext.simsUserWrapper]);

  const initialProjectData: ICreateProjectRequest = useMemo(() => {
    return {
      ...defaultProjectDataFormValues,
      participants: initialParticipants
    };
  }, [initialParticipants]);

  const defaultErrorDialogProps = {
    onClose: () => {
      dialogContext.setErrorDialog({ open: false });
    },
    onOk: () => {
      dialogContext.setErrorDialog({ open: false });
    }
  };

  const showCreateErrorDialog = (textDialogProps?: Partial<IErrorDialogProps>) => {
    dialogContext.setErrorDialog({
      dialogTitle: CreateProjectI18N.createErrorTitle,
      dialogText: CreateProjectI18N.createErrorText,
      ...defaultErrorDialogProps,
      ...textDialogProps,
      open: true
    });
  };

  const handleCancel = () => {
    history.push('/admin/projects');
  };

  /**
   * Creates a new project record
   *
   * @param {ICreateProjectRequest} projectPostObject
   * @return {*}
   */
  const createProject = async (projectPostObject: ICreateProjectRequest) => {
    setIsSaving(true);
    try {
      const response = await biohubApi.project.createProject(projectPostObject);

      if (!response?.id) {
        showCreateErrorDialog({
          dialogError: 'The response from the server was null, or did not contain a project ID.'
        });
        return;
      }

      setEnableCancelCheck(false);
      history.push(`/admin/projects/${response.id}`, SKIP_CONFIRMATION_DIALOG);
    } finally {
      setIsSaving(false);
    }
  };

  if (!codesContext.codesDataLoader.data) {
    return <CircularProgress className="pageProgress" size={40} />;
  }

  return (
    <>
      <Prompt when={enableCancelCheck} message={locationChangeInterceptor} />
      <PageHeader
        title="Create New Project"
        buttonJSX={
          <>
            <LoadingButton
              loading={isSaving}
              type="submit"
              color="primary"
              variant="contained"
              onClick={() => formikRef.current?.submitForm()}
              data-testid="submit-project-button">
              Save and Exit
            </LoadingButton>
            <Button disabled={isSaving} color="primary" variant="outlined" onClick={handleCancel}>
              Cancel
            </Button>
          </>
        }
      />

      <Container maxWidth="xl" sx={{ py: 3 }}>
        <Paper sx={{ p: 5 }}>
          <EditProjectForm
            initialProjectData={initialProjectData}
            handleSubmit={(formikData) => createProject(formikData)}
            formikRef={formikRef}
          />
          <Stack mt={4} flexDirection="row" justifyContent="flex-end" gap={1}>
            <LoadingButton
              loading={isSaving}
              type="submit"
              color="primary"
              variant="contained"
              onClick={() => formikRef.current?.submitForm()}
              data-testid="submit-project-button">
              Save and Exit
            </LoadingButton>
            <Button disabled={isSaving} color="primary" variant="outlined" onClick={handleCancel}>
              Cancel
            </Button>
          </Stack>
        </Paper>
      </Container>
    </>
  );
};

export default CreateProjectPage;<|MERGE_RESOLUTION|>--- conflicted
+++ resolved
@@ -13,16 +13,13 @@
 import { FormikProps } from 'formik';
 import { useAuthStateContext } from 'hooks/useAuthStateContext';
 import { useBiohubApi } from 'hooks/useBioHubApi';
-<<<<<<< HEAD
 import { ICreateProjectRequest, IGetProjectParticipant } from 'interfaces/useProjectApi.interface';
-=======
 import { SKIP_CONFIRMATION_DIALOG, useUnsavedChangesDialog } from 'hooks/useUnsavedChangesDialog';
 import {
   ICreateProjectRequest,
   IGetProjectParticipant,
   IUpdateProjectRequest
 } from 'interfaces/useProjectApi.interface';
->>>>>>> 47917413
 import { useContext, useEffect, useMemo, useRef, useState } from 'react';
 import { Prompt, useHistory } from 'react-router';
 import { ProjectDetailsFormInitialValues } from '../components/ProjectDetailsForm';
