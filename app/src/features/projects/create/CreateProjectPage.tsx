import Box from '@material-ui/core/Box';
import Button from '@material-ui/core/Button';
import CircularProgress from '@material-ui/core/CircularProgress';
import Container from '@material-ui/core/Container';
import Paper from '@material-ui/core/Paper';
import { Theme } from '@material-ui/core/styles/createMuiTheme';
import makeStyles from '@material-ui/core/styles/makeStyles';
import Typography from '@material-ui/core/Typography';
import EditDialog from 'components/dialog/EditDialog';
import { IErrorDialogProps } from 'components/dialog/ErrorDialog';
import { DATE_FORMAT } from 'constants/dateTimeFormats';
import { CreateProjectDraftI18N, CreateProjectI18N } from 'constants/i18n';
import { DialogContext } from 'contexts/dialogContext';
import ProjectDraftForm, {
  IProjectDraftForm,
  ProjectDraftFormYupSchema
} from 'features/projects/components/ProjectDraftForm';
<<<<<<< HEAD
import {
  ProjectFundingFormInitialValues,
  ProjectFundingFormYupSchema
} from 'features/projects/components/ProjectFundingForm';
import { ProjectIUCNFormInitialValues, ProjectIUCNFormYupSchema } from 'features/projects/components/ProjectIUCNForm';
import {
  ProjectLocationFormInitialValues,
  ProjectLocationFormYupSchema
} from 'features/projects/components/ProjectLocationForm';
import {
  ProjectObjectivesFormInitialValues,
  ProjectObjectivesFormYupSchema
} from 'features/projects/components/ProjectObjectivesForm';
import {
  ProjectPartnershipsFormInitialValues,
  ProjectPartnershipsFormYupSchema
} from 'features/projects/components/ProjectPartnershipsForm';
=======
>>>>>>> 268af385
import { FormikProps } from 'formik';
import * as History from 'history';
import { APIError } from 'hooks/api/useAxios';
import { useBiohubApi } from 'hooks/useBioHubApi';
import useDataLoader from 'hooks/useDataLoader';
import { useQuery } from 'hooks/useQuery';
<<<<<<< HEAD
import { IGetAllCodeSetsResponse } from 'interfaces/useCodesApi.interface';
=======
>>>>>>> 268af385
import { ICreateProjectRequest } from 'interfaces/useProjectApi.interface';
import React, { useContext, useEffect, useRef, useState } from 'react';
import { useHistory } from 'react-router';
import { Prompt } from 'react-router-dom';
import { getFormattedDate } from 'utils/Utils';
import CreateProjectForm from './CreateProjectForm';

const useStyles = makeStyles((theme: Theme) => ({
  actionButton: {
    minWidth: '6rem',
    '& + button': {
      marginLeft: '0.5rem'
    }
  },
  pageTitleContainer: {
    '& h1': {
      marginBottom: theme.spacing(1)
    }
  }
}));

/**
 * Page for creating a new project.
 *
 * @return {*}
 */
const CreateProjectPage: React.FC = () => {
  const classes = useStyles();

  const history = useHistory();

  const biohubApi = useBiohubApi();

  const queryParams = useQuery();

<<<<<<< HEAD
  const [codes, setCodes] = useState<IGetAllCodeSetsResponse>();
  const [isLoadingCodes, setIsLoadingCodes] = useState(false);
  const [hasLoadedDraftData, setHasLoadedDraftData] = useState(!queryParams.draftId);

  // Tracks the active step #
  const [activeStep, setActiveStep] = useState(0);

  // The number of steps listed in the project creation UI
  const numberOfSteps = NUM_ALL_PROJECT_STEPS;

  // All possible step forms, and their current state
  const [stepForms, setStepForms] = useState<IStepperWizardStep[]>([]);

=======
>>>>>>> 268af385
  // Reference to pass to the formik component in order to access its state at any time
  // Used by the draft logic to fetch the values of a step form that has not been validated/completed
  const formikRef = useRef<FormikProps<ICreateProjectRequest>>(null);

  // Ability to bypass showing the 'Are you sure you want to cancel' dialog
  const [enableCancelCheck, setEnableCancelCheck] = useState(true);

  const dialogContext = useContext(DialogContext);

  const codesDataLoader = useDataLoader(() => biohubApi.codes.getAllCodeSets());
  codesDataLoader.load();

  const draftDataLoader = useDataLoader((draftId: number) => biohubApi.draft.getDraft(draftId));

  if (queryParams.draftId) {
    draftDataLoader.load(queryParams.draftId);
  }

  useEffect(() => {
    const setFormikValues = (data: ICreateProjectRequest) => {
      formikRef.current?.setValues(data);
    };

    if (draftDataLoader.data?.data) {
      setFormikValues(draftDataLoader.data?.data);
    }
  }, [draftDataLoader]);

  // Whether or not to show the 'Save as draft' dialog
  const [openDraftDialog, setOpenDraftDialog] = useState(false);

  const [draft, setDraft] = useState({ id: 0, date: '' });

  const defaultCancelDialogProps = {
    dialogTitle: CreateProjectI18N.cancelTitle,
    dialogText: CreateProjectI18N.cancelText,
    open: false,
    onClose: () => {
      dialogContext.setYesNoDialog({ open: false });
    },
    onNo: () => {
      dialogContext.setYesNoDialog({ open: false });
    },
    onYes: () => {
      dialogContext.setYesNoDialog({ open: false });
      history.push('/admin/projects');
    }
  };

  const defaultErrorDialogProps = {
    onClose: () => {
      dialogContext.setErrorDialog({ open: false });
    },
    onOk: () => {
      dialogContext.setErrorDialog({ open: false });
    }
  };

<<<<<<< HEAD
  // Whether or not to show the 'Save as draft' dialog
  const [openDraftDialog, setOpenDraftDialog] = useState(false);

  const [draft, setDraft] = useState({ id: 0, date: '' });
  const [initialProjectFieldData, setInitialProjectFieldData] = useState<ICreateProjectRequest>({
    coordinator: ProjectCoordinatorInitialValues,
    project: ProjectDetailsFormInitialValues,
    objectives: ProjectObjectivesFormInitialValues,
    location: ProjectLocationFormInitialValues,
    iucn: ProjectIUCNFormInitialValues,
    funding: ProjectFundingFormInitialValues,
    partnerships: ProjectPartnershipsFormInitialValues
  });

  // Get draft project fields if draft id exists
  useEffect(() => {
    const getDraftProjectFields = async () => {
      const response = await biohubApi.draft.getDraft(queryParams.draftId);

      setHasLoadedDraftData(true);

      if (!response || !response.data) {
        return;
      }

      setInitialProjectFieldData(response.data);
    };

    if (hasLoadedDraftData) {
      return;
    }

    getDraftProjectFields();
  }, [biohubApi.draft, hasLoadedDraftData, queryParams.draftId]);

  // Get code sets
  // TODO refine this call to only fetch code sets this form cares about? Or introduce caching so multiple calls is still fast?
  useEffect(() => {
    const getAllCodeSets = async () => {
      const response = await biohubApi.codes.getAllCodeSets();

      // TODO error handling/user messaging - Cant create a project if required code sets fail to fetch

      setCodes(() => {
        setIsLoadingCodes(false);
        return response;
      });
    };

    if (!isLoadingCodes && !codes) {
      getAllCodeSets();
      setIsLoadingCodes(true);
    }
  }, [biohubApi, isLoadingCodes, codes]);

  // Initialize the forms for each step of the workflow
  useEffect(() => {
    if (!codes || !hasLoadedDraftData) {
      return;
    }

    if (stepForms.length) {
      return;
    }

    setStepForms([
      {
        stepTitle: 'Project Contact',
        stepSubTitle:
          'Enter the contact information for the person directly responsible for the project. This information will be used as the primary contact should questions arise about this project.',
        stepContent: <ProjectStepComponents component="ProjectCoordinator" codes={codes} />,
        stepInitialValues: initialProjectFieldData.coordinator,
        stepYupSchema: ProjectCoordinatorYupSchema,
        isValid: false,
        isTouched: false
      },
      {
        stepTitle: 'General Information',
        stepSubTitle: 'Enter general information and details about this project.',
        stepContent: <ProjectStepComponents component="ProjectDetails" codes={codes} />,
        stepInitialValues: initialProjectFieldData.project,
        stepYupSchema: ProjectDetailsFormYupSchema,
        isValid: false,
        isTouched: false
      },
      {
        stepTitle: 'Objectives',
        stepSubTitle:
          'Describe the objectives of the project and list any caveats, or cautionary detail to be considered when evaluating, or interpreting this project.',
        stepContent: <ProjectStepComponents component="ProjectObjectives" codes={codes} />,
        stepInitialValues: initialProjectFieldData.objectives,
        stepYupSchema: ProjectObjectivesFormYupSchema,
        isValid: false,
        isTouched: false
      },
      {
        stepTitle: 'Locations',
        stepSubTitle: 'Specify a location description and spatial boundary information for the overall project area.',
        stepContent: <ProjectStepComponents component="ProjectLocation" codes={codes} />,
        stepInitialValues: initialProjectFieldData.location,
        stepYupSchema: ProjectLocationFormYupSchema,
        isValid: false,
        isTouched: false
      },
      {
        stepTitle: 'IUCN Conservation Actions Classification',
        stepSubTitle: `Conservation actions are specific actions or sets of tasks undertaken by project staff designed to reach each of the project's objectives.`,
        stepContent: <ProjectStepComponents component="ProjectIUCN" codes={codes} />,
        stepInitialValues: initialProjectFieldData.iucn,
        stepYupSchema: ProjectIUCNFormYupSchema,
        isValid: true,
        isTouched: false
      },
      {
        stepTitle: 'Funding',
        stepSubTitle:
          'Specify funding sources for the project. Dollar amounts are not intended to be exact, please round to the nearest 100.',
        stepContent: <ProjectStepComponents component="ProjectFunding" codes={codes} />,
        stepInitialValues: initialProjectFieldData.funding,
        stepYupSchema: ProjectFundingFormYupSchema,
        isValid: true,
        isTouched: false
      },
      {
        stepTitle: 'Partnerships',
        stepSubTitle:
          'Specify any indigenous partnerships for the project and/or any other partnerships that have not been previously identified in the funding sources section above.',
        stepContent: <ProjectStepComponents component="ProjectPartnerships" codes={codes} />,
        stepInitialValues: initialProjectFieldData.partnerships,
        stepYupSchema: ProjectPartnershipsFormYupSchema,
        isValid: true,
        isTouched: false
      }
    ]);
  }, [codes, stepForms, initialProjectFieldData, hasLoadedDraftData]);

  /**
   * Return true if the step form fields are valid, false otherwise.
   *
   * @return {*} {Promise<boolean>}
   */
  const isStepFormValid = useCallback(async (): Promise<boolean> => {
    if (!formikRef.current) {
      return false;
    }

    return validateFormFieldsAndReportCompletion(formikRef.current?.values, formikRef.current?.validateForm);
  }, [formikRef]);

  const updateSteps = useCallback(async () => {
    if (!formikRef?.current) {
      return;
    }

    const isValid = await isStepFormValid();

    setStepForms((currentStepForms) => {
      const updatedStepForms = [...currentStepForms];
      updatedStepForms[activeStep].stepInitialValues = formikRef.current?.values;
      updatedStepForms[activeStep].isValid = isValid;
      updatedStepForms[activeStep].isTouched = true;
      return updatedStepForms;
=======
  const showDraftErrorDialog = (textDialogProps?: Partial<IErrorDialogProps>) => {
    dialogContext.setErrorDialog({
      dialogTitle: CreateProjectDraftI18N.draftErrorTitle,
      dialogText: CreateProjectDraftI18N.draftErrorText,
      ...defaultErrorDialogProps,
      ...textDialogProps,
      open: true
>>>>>>> 268af385
    });
  };

  const showCreateErrorDialog = (textDialogProps?: Partial<IErrorDialogProps>) => {
    dialogContext.setErrorDialog({
      dialogTitle: CreateProjectI18N.createErrorTitle,
      dialogText: CreateProjectI18N.createErrorText,
      ...defaultErrorDialogProps,
      ...textDialogProps,
      open: true
    });
  };

  const handleCancel = () => {
    dialogContext.setYesNoDialog(defaultCancelDialogProps);
    history.push('/admin/projects');
  };

  const handleSubmitDraft = async (values: IProjectDraftForm) => {
    try {
      let response;

      // Get the form data for all steps
      // Fetch the data from the formikRef for whichever step is the active step
      // Why? WIP changes to the active step will not yet be updated into its respective stepForms[n].stepInitialValues
<<<<<<< HEAD
      const draftFormData = {
        coordinator: (activeStep === 0 && formikRef?.current?.values) || stepForms[0].stepInitialValues,
        project: (activeStep === 2 && formikRef?.current?.values) || stepForms[1].stepInitialValues,
        objectives: (activeStep === 3 && formikRef?.current?.values) || stepForms[2].stepInitialValues,
        location: (activeStep === 4 && formikRef?.current?.values) || stepForms[3].stepInitialValues,
        iucn: (activeStep === 5 && formikRef?.current?.values) || stepForms[4].stepInitialValues,
        funding: (activeStep === 6 && formikRef?.current?.values) || stepForms[5].stepInitialValues,
        partnerships: (activeStep === 7 && formikRef?.current?.values) || stepForms[6].stepInitialValues
      };
=======
      const draftFormData = formikRef?.current?.values;
>>>>>>> 268af385

      const draftId = Number(queryParams.draftId) || draft?.id;

      if (draftId) {
        response = await biohubApi.draft.updateDraft(draftId, values.draft_name, draftFormData);
      } else {
        response = await biohubApi.draft.createDraft(values.draft_name, draftFormData);
      }

      setOpenDraftDialog(false);

      if (!response?.id) {
        showCreateErrorDialog({
          dialogError: 'The response from the server was null, or did not contain a draft project ID.'
        });

        return;
      }

      setDraft({ id: response.id, date: response.date });
      setEnableCancelCheck(false);

      history.push(`/admin/projects`);
    } catch (error) {
      setOpenDraftDialog(false);

      const apiError = error as APIError;
      showDraftErrorDialog({
        dialogError: apiError?.message,
        dialogErrorDetails: apiError?.errors
      });
    }
  };

  /**
<<<<<<< HEAD
   * Returns the step index for the first invalid form step, or `-1` if all steps are valid
   *
   * @return {*} {number}
   */
  const getFirstInvalidFormStep = (): number => {
    for (let i = 0; i < stepForms.length; i++) {
      if (!stepForms[i].isValid) {
        return i;
      }
    }

    // All steps are valid
    return -1;
  };

  /**
   * Handle project creation.
   */
  const handleProjectCreation = async () => {
    try {
      await createProject({
        coordinator: stepForms[0].stepInitialValues,
        project: stepForms[1].stepInitialValues,
        objectives: stepForms[2].stepInitialValues,
        location: stepForms[3].stepInitialValues,
        iucn: stepForms[4].stepInitialValues,
        funding: stepForms[5].stepInitialValues,
        partnerships: stepForms[6].stepInitialValues
      });
    } catch (error) {
      showCreateErrorDialog({
        dialogTitle: 'Error Creating Project',
        dialogError: (error as APIError)?.message,
        dialogErrorDetails: (error as APIError)?.errors
      });
    }
  };

  /**
=======
>>>>>>> 268af385
   * Deletes the draft record used when creating this project, if one exists.
   *
   * @param {number} draftId
   * @returns {*}
   */
  const deleteDraft = async () => {
    const draftId = Number(queryParams.draftId);

    if (!draftId) {
      return;
    }

    try {
      await biohubApi.draft.deleteDraft(draftId);
    } catch (error) {
      return error;
    }
  };

  /**
   * Creates a new project record
   *
   * @param {ICreateProjectRequest} projectPostObject
   * @return {*}
   */
  const createProject = async (projectPostObject: ICreateProjectRequest) => {
    const response = await biohubApi.project.createProject(projectPostObject);

    if (!response?.id) {
      showCreateErrorDialog({ dialogError: 'The response from the server was null, or did not contain a project ID.' });
      return;
    }

    await deleteDraft();

    setEnableCancelCheck(false);

    history.push(`/admin/projects/${response.id}`);
  };

  /**
   * Intercepts all navigation attempts (when used with a `Prompt`).
   *
   * Returning true allows the navigation, returning false prevents it.
   *
   * @param {History.Location} location
   * @return {*}
   */
  const handleLocationChange = (location: History.Location, action: History.Action) => {
    if (!dialogContext.yesNoDialogProps.open) {
      // If the cancel dialog is not open: open it
      dialogContext.setYesNoDialog({
        ...defaultCancelDialogProps,
        onYes: () => {
          dialogContext.setYesNoDialog({ open: false });
          history.push(location.pathname);
        },
        open: true
      });
      return false;
    }

    // If the cancel dialog is already open and another location change action is triggered: allow it
    return true;
  };

  if (!codesDataLoader.data) {
    return <CircularProgress className="pageProgress" size={40} />;
  }

  return (
    <>
      <Prompt when={enableCancelCheck} message={handleLocationChange} />
      <EditDialog
        dialogTitle="Save Draft"
        dialogSaveButtonLabel="Save"
        open={openDraftDialog}
        component={{
          element: <ProjectDraftForm />,
          initialValues: {
<<<<<<< HEAD
            draft_name:
              (activeStep === 2 && formikRef.current?.values.project_name) ||
              stepForms[1].stepInitialValues.project_name ||
              ProjectDraftFormInitialValues.draft_name
=======
            draft_name: formikRef.current?.values.project.project_name || ''
>>>>>>> 268af385
          },
          validationSchema: ProjectDraftFormYupSchema
        }}
        onCancel={() => setOpenDraftDialog(false)}
        onSave={(values) => handleSubmitDraft(values)}
      />

      <Container maxWidth="xl">
        <Box py={5}>
          <Box mb={3} display="flex" justifyContent="space-between" alignItems="flex-start">
            <Box className={classes.pageTitleContainer}>
              <Typography variant="h1">Create Project</Typography>
              <Typography variant="body1" color="textSecondary">
                Configure and submit a new species inventory project
              </Typography>
            </Box>
            <Box>
              <Button
                color="primary"
                size="large"
                variant="outlined"
                onClick={() => setOpenDraftDialog(true)}
                className={classes.actionButton}>
                Save Draft
              </Button>
              <Button
                color="primary"
                size="large"
                variant="outlined"
                onClick={handleCancel}
                className={classes.actionButton}>
                Cancel
              </Button>
            </Box>
          </Box>
          <Box display="flex" justifyContent="flex-end">
            <Box visibility={(draft?.date && 'visible') || 'hidden'}>
              <Typography component="span" variant="subtitle2" color="textSecondary">
                {`Draft saved on ${getFormattedDate(DATE_FORMAT.ShortMediumDateTimeFormat, draft.date)}`}
              </Typography>
            </Box>
          </Box>

          <Paper>
            <CreateProjectForm
              handleSubmit={createProject}
              handleCancel={handleCancel}
              handleDraft={setOpenDraftDialog}
              codes={codesDataLoader.data}
              formikRef={formikRef}
            />
          </Paper>
        </Box>
      </Container>
    </>
  );
};

export default CreateProjectPage;<|MERGE_RESOLUTION|>--- conflicted
+++ resolved
@@ -15,36 +15,12 @@
   IProjectDraftForm,
   ProjectDraftFormYupSchema
 } from 'features/projects/components/ProjectDraftForm';
-<<<<<<< HEAD
-import {
-  ProjectFundingFormInitialValues,
-  ProjectFundingFormYupSchema
-} from 'features/projects/components/ProjectFundingForm';
-import { ProjectIUCNFormInitialValues, ProjectIUCNFormYupSchema } from 'features/projects/components/ProjectIUCNForm';
-import {
-  ProjectLocationFormInitialValues,
-  ProjectLocationFormYupSchema
-} from 'features/projects/components/ProjectLocationForm';
-import {
-  ProjectObjectivesFormInitialValues,
-  ProjectObjectivesFormYupSchema
-} from 'features/projects/components/ProjectObjectivesForm';
-import {
-  ProjectPartnershipsFormInitialValues,
-  ProjectPartnershipsFormYupSchema
-} from 'features/projects/components/ProjectPartnershipsForm';
-=======
->>>>>>> 268af385
 import { FormikProps } from 'formik';
 import * as History from 'history';
 import { APIError } from 'hooks/api/useAxios';
 import { useBiohubApi } from 'hooks/useBioHubApi';
 import useDataLoader from 'hooks/useDataLoader';
 import { useQuery } from 'hooks/useQuery';
-<<<<<<< HEAD
-import { IGetAllCodeSetsResponse } from 'interfaces/useCodesApi.interface';
-=======
->>>>>>> 268af385
 import { ICreateProjectRequest } from 'interfaces/useProjectApi.interface';
 import React, { useContext, useEffect, useRef, useState } from 'react';
 import { useHistory } from 'react-router';
@@ -80,22 +56,6 @@
 
   const queryParams = useQuery();
 
-<<<<<<< HEAD
-  const [codes, setCodes] = useState<IGetAllCodeSetsResponse>();
-  const [isLoadingCodes, setIsLoadingCodes] = useState(false);
-  const [hasLoadedDraftData, setHasLoadedDraftData] = useState(!queryParams.draftId);
-
-  // Tracks the active step #
-  const [activeStep, setActiveStep] = useState(0);
-
-  // The number of steps listed in the project creation UI
-  const numberOfSteps = NUM_ALL_PROJECT_STEPS;
-
-  // All possible step forms, and their current state
-  const [stepForms, setStepForms] = useState<IStepperWizardStep[]>([]);
-
-=======
->>>>>>> 268af385
   // Reference to pass to the formik component in order to access its state at any time
   // Used by the draft logic to fetch the values of a step form that has not been validated/completed
   const formikRef = useRef<FormikProps<ICreateProjectRequest>>(null);
@@ -154,170 +114,6 @@
     }
   };
 
-<<<<<<< HEAD
-  // Whether or not to show the 'Save as draft' dialog
-  const [openDraftDialog, setOpenDraftDialog] = useState(false);
-
-  const [draft, setDraft] = useState({ id: 0, date: '' });
-  const [initialProjectFieldData, setInitialProjectFieldData] = useState<ICreateProjectRequest>({
-    coordinator: ProjectCoordinatorInitialValues,
-    project: ProjectDetailsFormInitialValues,
-    objectives: ProjectObjectivesFormInitialValues,
-    location: ProjectLocationFormInitialValues,
-    iucn: ProjectIUCNFormInitialValues,
-    funding: ProjectFundingFormInitialValues,
-    partnerships: ProjectPartnershipsFormInitialValues
-  });
-
-  // Get draft project fields if draft id exists
-  useEffect(() => {
-    const getDraftProjectFields = async () => {
-      const response = await biohubApi.draft.getDraft(queryParams.draftId);
-
-      setHasLoadedDraftData(true);
-
-      if (!response || !response.data) {
-        return;
-      }
-
-      setInitialProjectFieldData(response.data);
-    };
-
-    if (hasLoadedDraftData) {
-      return;
-    }
-
-    getDraftProjectFields();
-  }, [biohubApi.draft, hasLoadedDraftData, queryParams.draftId]);
-
-  // Get code sets
-  // TODO refine this call to only fetch code sets this form cares about? Or introduce caching so multiple calls is still fast?
-  useEffect(() => {
-    const getAllCodeSets = async () => {
-      const response = await biohubApi.codes.getAllCodeSets();
-
-      // TODO error handling/user messaging - Cant create a project if required code sets fail to fetch
-
-      setCodes(() => {
-        setIsLoadingCodes(false);
-        return response;
-      });
-    };
-
-    if (!isLoadingCodes && !codes) {
-      getAllCodeSets();
-      setIsLoadingCodes(true);
-    }
-  }, [biohubApi, isLoadingCodes, codes]);
-
-  // Initialize the forms for each step of the workflow
-  useEffect(() => {
-    if (!codes || !hasLoadedDraftData) {
-      return;
-    }
-
-    if (stepForms.length) {
-      return;
-    }
-
-    setStepForms([
-      {
-        stepTitle: 'Project Contact',
-        stepSubTitle:
-          'Enter the contact information for the person directly responsible for the project. This information will be used as the primary contact should questions arise about this project.',
-        stepContent: <ProjectStepComponents component="ProjectCoordinator" codes={codes} />,
-        stepInitialValues: initialProjectFieldData.coordinator,
-        stepYupSchema: ProjectCoordinatorYupSchema,
-        isValid: false,
-        isTouched: false
-      },
-      {
-        stepTitle: 'General Information',
-        stepSubTitle: 'Enter general information and details about this project.',
-        stepContent: <ProjectStepComponents component="ProjectDetails" codes={codes} />,
-        stepInitialValues: initialProjectFieldData.project,
-        stepYupSchema: ProjectDetailsFormYupSchema,
-        isValid: false,
-        isTouched: false
-      },
-      {
-        stepTitle: 'Objectives',
-        stepSubTitle:
-          'Describe the objectives of the project and list any caveats, or cautionary detail to be considered when evaluating, or interpreting this project.',
-        stepContent: <ProjectStepComponents component="ProjectObjectives" codes={codes} />,
-        stepInitialValues: initialProjectFieldData.objectives,
-        stepYupSchema: ProjectObjectivesFormYupSchema,
-        isValid: false,
-        isTouched: false
-      },
-      {
-        stepTitle: 'Locations',
-        stepSubTitle: 'Specify a location description and spatial boundary information for the overall project area.',
-        stepContent: <ProjectStepComponents component="ProjectLocation" codes={codes} />,
-        stepInitialValues: initialProjectFieldData.location,
-        stepYupSchema: ProjectLocationFormYupSchema,
-        isValid: false,
-        isTouched: false
-      },
-      {
-        stepTitle: 'IUCN Conservation Actions Classification',
-        stepSubTitle: `Conservation actions are specific actions or sets of tasks undertaken by project staff designed to reach each of the project's objectives.`,
-        stepContent: <ProjectStepComponents component="ProjectIUCN" codes={codes} />,
-        stepInitialValues: initialProjectFieldData.iucn,
-        stepYupSchema: ProjectIUCNFormYupSchema,
-        isValid: true,
-        isTouched: false
-      },
-      {
-        stepTitle: 'Funding',
-        stepSubTitle:
-          'Specify funding sources for the project. Dollar amounts are not intended to be exact, please round to the nearest 100.',
-        stepContent: <ProjectStepComponents component="ProjectFunding" codes={codes} />,
-        stepInitialValues: initialProjectFieldData.funding,
-        stepYupSchema: ProjectFundingFormYupSchema,
-        isValid: true,
-        isTouched: false
-      },
-      {
-        stepTitle: 'Partnerships',
-        stepSubTitle:
-          'Specify any indigenous partnerships for the project and/or any other partnerships that have not been previously identified in the funding sources section above.',
-        stepContent: <ProjectStepComponents component="ProjectPartnerships" codes={codes} />,
-        stepInitialValues: initialProjectFieldData.partnerships,
-        stepYupSchema: ProjectPartnershipsFormYupSchema,
-        isValid: true,
-        isTouched: false
-      }
-    ]);
-  }, [codes, stepForms, initialProjectFieldData, hasLoadedDraftData]);
-
-  /**
-   * Return true if the step form fields are valid, false otherwise.
-   *
-   * @return {*} {Promise<boolean>}
-   */
-  const isStepFormValid = useCallback(async (): Promise<boolean> => {
-    if (!formikRef.current) {
-      return false;
-    }
-
-    return validateFormFieldsAndReportCompletion(formikRef.current?.values, formikRef.current?.validateForm);
-  }, [formikRef]);
-
-  const updateSteps = useCallback(async () => {
-    if (!formikRef?.current) {
-      return;
-    }
-
-    const isValid = await isStepFormValid();
-
-    setStepForms((currentStepForms) => {
-      const updatedStepForms = [...currentStepForms];
-      updatedStepForms[activeStep].stepInitialValues = formikRef.current?.values;
-      updatedStepForms[activeStep].isValid = isValid;
-      updatedStepForms[activeStep].isTouched = true;
-      return updatedStepForms;
-=======
   const showDraftErrorDialog = (textDialogProps?: Partial<IErrorDialogProps>) => {
     dialogContext.setErrorDialog({
       dialogTitle: CreateProjectDraftI18N.draftErrorTitle,
@@ -325,7 +121,6 @@
       ...defaultErrorDialogProps,
       ...textDialogProps,
       open: true
->>>>>>> 268af385
     });
   };
 
@@ -351,19 +146,7 @@
       // Get the form data for all steps
       // Fetch the data from the formikRef for whichever step is the active step
       // Why? WIP changes to the active step will not yet be updated into its respective stepForms[n].stepInitialValues
-<<<<<<< HEAD
-      const draftFormData = {
-        coordinator: (activeStep === 0 && formikRef?.current?.values) || stepForms[0].stepInitialValues,
-        project: (activeStep === 2 && formikRef?.current?.values) || stepForms[1].stepInitialValues,
-        objectives: (activeStep === 3 && formikRef?.current?.values) || stepForms[2].stepInitialValues,
-        location: (activeStep === 4 && formikRef?.current?.values) || stepForms[3].stepInitialValues,
-        iucn: (activeStep === 5 && formikRef?.current?.values) || stepForms[4].stepInitialValues,
-        funding: (activeStep === 6 && formikRef?.current?.values) || stepForms[5].stepInitialValues,
-        partnerships: (activeStep === 7 && formikRef?.current?.values) || stepForms[6].stepInitialValues
-      };
-=======
       const draftFormData = formikRef?.current?.values;
->>>>>>> 268af385
 
       const draftId = Number(queryParams.draftId) || draft?.id;
 
@@ -399,48 +182,6 @@
   };
 
   /**
-<<<<<<< HEAD
-   * Returns the step index for the first invalid form step, or `-1` if all steps are valid
-   *
-   * @return {*} {number}
-   */
-  const getFirstInvalidFormStep = (): number => {
-    for (let i = 0; i < stepForms.length; i++) {
-      if (!stepForms[i].isValid) {
-        return i;
-      }
-    }
-
-    // All steps are valid
-    return -1;
-  };
-
-  /**
-   * Handle project creation.
-   */
-  const handleProjectCreation = async () => {
-    try {
-      await createProject({
-        coordinator: stepForms[0].stepInitialValues,
-        project: stepForms[1].stepInitialValues,
-        objectives: stepForms[2].stepInitialValues,
-        location: stepForms[3].stepInitialValues,
-        iucn: stepForms[4].stepInitialValues,
-        funding: stepForms[5].stepInitialValues,
-        partnerships: stepForms[6].stepInitialValues
-      });
-    } catch (error) {
-      showCreateErrorDialog({
-        dialogTitle: 'Error Creating Project',
-        dialogError: (error as APIError)?.message,
-        dialogErrorDetails: (error as APIError)?.errors
-      });
-    }
-  };
-
-  /**
-=======
->>>>>>> 268af385
    * Deletes the draft record used when creating this project, if one exists.
    *
    * @param {number} draftId
@@ -521,14 +262,7 @@
         component={{
           element: <ProjectDraftForm />,
           initialValues: {
-<<<<<<< HEAD
-            draft_name:
-              (activeStep === 2 && formikRef.current?.values.project_name) ||
-              stepForms[1].stepInitialValues.project_name ||
-              ProjectDraftFormInitialValues.draft_name
-=======
             draft_name: formikRef.current?.values.project.project_name || ''
->>>>>>> 268af385
           },
           validationSchema: ProjectDraftFormYupSchema
         }}
