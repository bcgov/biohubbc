import { CodesContext, ICodesContext } from 'contexts/codesContext';
import { DialogContextProvider } from 'contexts/dialogContext';
import { ProjectDetailsFormInitialValues } from 'features/projects/components/ProjectDetailsForm';
import { ProjectFundingFormInitialValues } from 'features/projects/components/ProjectFundingForm';
import { ProjectIUCNFormInitialValues } from 'features/projects/components/ProjectIUCNForm';
import { ProjectLocationFormInitialValues } from 'features/projects/components/ProjectLocationForm';
import { ProjectObjectivesFormInitialValues } from 'features/projects/components/ProjectObjectivesForm';
import { ProjectPartnershipsFormInitialValues } from 'features/projects/components/ProjectPartnershipsForm';
import CreateProjectPage from 'features/projects/create/CreateProjectPage';
import { Feature } from 'geojson';
import { createMemoryHistory } from 'history';
import { useBiohubApi } from 'hooks/useBioHubApi';
import { DataLoader } from 'hooks/useDataLoader';
import { MemoryRouter, Router } from 'react-router';
import { codes } from 'test-helpers/code-helpers';
import {
  cleanup,
  findByText as rawFindByText,
  fireEvent,
  getByText as rawGetByText,
  render,
  waitFor
} from 'test-helpers/test-utils';

const history = createMemoryHistory();

jest.mock('../../../hooks/useBioHubApi');
const mockBiohubApi = useBiohubApi as jest.Mock;

const mockUseApi = {
  draft: {
    createDraft: jest.fn<Promise<object>, []>(),
    updateDraft: jest.fn<Promise<object>, []>(),
    deleteDraft: jest.fn(),
    getDraft: jest.fn()
  },
  external: {
    post: jest.fn<Promise<{ features?: Feature[] }>, []>()
  }
};

const mockCodesContext: ICodesContext = {
  codesDataLoader: {
    data: codes,
    load: () => {}
  } as DataLoader<any, any, any>
};

const renderContainer = () => {
  return render(
    <CodesContext.Provider value={mockCodesContext}>
      <DialogContextProvider>
        <Router history={history}>
          <CreateProjectPage />,
        </Router>
      </DialogContextProvider>
    </CodesContext.Provider>
  );
};

describe('CreateProjectPage', () => {
  beforeEach(() => {
    mockBiohubApi.mockImplementation(() => mockUseApi);
    mockUseApi.draft.createDraft.mockClear();
    mockUseApi.draft.updateDraft.mockClear();
    mockUseApi.draft.getDraft.mockClear();

    jest.spyOn(console, 'debug').mockImplementation(() => {});
  });

  afterEach(() => {
    cleanup();
  });

  it('renders the initial default page correctly', async () => {
    mockUseApi.external.post.mockResolvedValue({
      features: [
        {
          type: 'Feature',
          geometry: { type: 'Point', coordinates: [0, 0] },
          properties: {}
        }
      ]
    });

    const { getByText } = renderContainer();

    await waitFor(() => {
      expect(getByText('Create Project')).toBeVisible();

      expect(getByText('General Information')).toBeVisible();

      expect(getByText('Project Coordinator')).toBeVisible();

      expect(getByText('Funding and Partnerships')).toBeVisible();

      expect(getByText('Location and Boundary')).toBeVisible();
    });
  });

  it('shows the page title', async () => {
    const { findByText } = renderContainer();
    const PageTitle = await findByText('Create Project');

    expect(PageTitle).toBeVisible();
  });

  describe('Are you sure? Dialog', () => {
    it('shows warning dialog if the user clicks the `Cancel and Exit` button', async () => {
      history.push('/home');
      history.push('/admin/projects/create');

      const { findByText, getByRole, findAllByText } = renderContainer();
      const BackToProjectsButton = await findAllByText('Cancel');

      fireEvent.click(BackToProjectsButton[0]);
      const AreYouSureTitle = await findByText('Cancel Project Creation');
      const AreYouSureText = await findByText('Are you sure you want to cancel?', { exact: false });
      const AreYouSureYesButton = await rawFindByText(getByRole('dialog'), 'Yes', { exact: false });

      expect(AreYouSureTitle).toBeVisible();
      expect(AreYouSureText).toBeVisible();
      expect(AreYouSureYesButton).toBeVisible();
    });

    it('calls history.push() if the user clicks `Yes`', async () => {
      history.push('/home');
      history.push('/admin/projects/create');

      const { findAllByText, getByRole } = renderContainer();
      const BackToProjectsButton = await findAllByText('Cancel');

      fireEvent.click(BackToProjectsButton[0]);
      const AreYouSureYesButton = await rawFindByText(getByRole('dialog'), 'Yes', { exact: false });

      expect(history.location.pathname).toEqual('/admin/projects/create');
      fireEvent.click(AreYouSureYesButton);
      expect(history.location.pathname).toEqual('/admin/projects');
    });

    it('does nothing if the user clicks `No`', async () => {
      history.push('/home');
      history.push('/admin/projects/create');

      const { findAllByText, getByRole } = renderContainer();
      const BackToProjectsButton = await findAllByText('Cancel');

      fireEvent.click(BackToProjectsButton[0]);
      const AreYouSureNoButton = await rawFindByText(getByRole('dialog'), 'No');

      expect(history.location.pathname).toEqual('/admin/projects/create');
      fireEvent.click(AreYouSureNoButton);
      expect(history.location.pathname).toEqual('/admin/projects/create');
    });
  });

  describe('draft project', () => {
    afterEach(() => {
      jest.restoreAllMocks();
    });

    describe('Delete Draft Button', () => {
      it('does display delete draft button if in draft', async () => {
        mockUseApi.draft.getDraft.mockResolvedValue({
          id: 1,
          name: 'My draft',
          data: {
            coordinator: {
              first_name: 'Draft first name',
              last_name: 'Draft last name',
              email_address: 'draftemail@example.com',
              coordinator_agency: '',
              share_contact_details: 'false'
            },
            project: ProjectDetailsFormInitialValues.project,
            objectives: ProjectObjectivesFormInitialValues.objectives,
            location: ProjectLocationFormInitialValues.location,
            iucn: ProjectIUCNFormInitialValues.iucn,
            funding: ProjectFundingFormInitialValues.funding,
            partnerships: ProjectPartnershipsFormInitialValues.partnerships
          }
        });

        const { queryAllByText } = render(
          <CodesContext.Provider value={mockCodesContext}>
            <MemoryRouter initialEntries={['?draftId=1']}>
              <CreateProjectPage />
            </MemoryRouter>
          </CodesContext.Provider>
        );

        await waitFor(() => {
          expect(queryAllByText('Delete Draft', { exact: false }).length).toEqual(2);
        });
      });

      it('displays a Delete draft Yes/No Dialog', async () => {
        mockUseApi.draft.getDraft.mockResolvedValue({
          id: 1,
          name: 'My draft',
          data: {
            coordinator: {
              first_name: 'Draft first name',
              last_name: 'Draft last name',
              email_address: 'draftemail@example.com',
              coordinator_agency: '',
              share_contact_details: 'false'
            },
            project: ProjectDetailsFormInitialValues.project,
            objectives: ProjectObjectivesFormInitialValues.objectives,
            location: ProjectLocationFormInitialValues.location,
            iucn: ProjectIUCNFormInitialValues.iucn,
            funding: ProjectFundingFormInitialValues.funding,
            partnerships: ProjectPartnershipsFormInitialValues.partnerships
          }
        });

        const { getByText, findAllByText } = render(
          <CodesContext.Provider value={mockCodesContext}>
            <MemoryRouter initialEntries={['?draftId=1']}>
              <CreateProjectPage />
            </MemoryRouter>
          </CodesContext.Provider>
        );

        const deleteButton = await findAllByText('Delete Draft', { exact: false });

        fireEvent.click(deleteButton[0]);

        await waitFor(() => {
          expect(getByText('Are you sure you want to delete this draft?', { exact: false })).toBeInTheDocument();
        });
      });

      it('closes dialog on No click', async () => {
        mockUseApi.draft.getDraft.mockResolvedValue({
          id: 1,
          name: 'My draft',
          data: {
            coordinator: {
              first_name: 'Draft first name',
              last_name: 'Draft last name',
              email_address: 'draftemail@example.com',
              coordinator_agency: '',
              share_contact_details: 'false'
            },
            project: ProjectDetailsFormInitialValues.project,
            objectives: ProjectObjectivesFormInitialValues.objectives,
            location: ProjectLocationFormInitialValues.location,
            iucn: ProjectIUCNFormInitialValues.iucn,
            funding: ProjectFundingFormInitialValues.funding,
            partnerships: ProjectPartnershipsFormInitialValues.partnerships
          }
        });

        const { getByText, findAllByText, getByTestId, queryByText } = render(
          <CodesContext.Provider value={mockCodesContext}>
            <MemoryRouter initialEntries={['?draftId=1']}>
              <CreateProjectPage />
            </MemoryRouter>
          </CodesContext.Provider>
        );

        const deleteButton = await findAllByText('Delete Draft', { exact: false });

        fireEvent.click(deleteButton[0]);

        await waitFor(() => {
          expect(getByText('Are you sure you want to delete this draft?')).toBeInTheDocument();
        });

        const NoButton = await getByTestId('no-button');
        fireEvent.click(NoButton);

        await waitFor(() => {
          expect(queryByText('Are you sure you want to delete this draft?')).not.toBeInTheDocument();
        });
      });

      it('deletes draft on Yes click', async () => {
        mockUseApi.draft.getDraft.mockResolvedValue({
          id: 1,
          name: 'My draft',
          data: {
            coordinator: {
              first_name: 'Draft first name',
              last_name: 'Draft last name',
              email_address: 'draftemail@example.com',
              coordinator_agency: '',
              share_contact_details: 'false'
            },
            project: ProjectDetailsFormInitialValues.project,
            objectives: ProjectObjectivesFormInitialValues.objectives,
            location: ProjectLocationFormInitialValues.location,
            iucn: ProjectIUCNFormInitialValues.iucn,
            funding: ProjectFundingFormInitialValues.funding,
            partnerships: ProjectPartnershipsFormInitialValues.partnerships
          }
        });

        const { getByText, findAllByText, getByTestId } = render(
          <CodesContext.Provider value={mockCodesContext}>
            <MemoryRouter initialEntries={['?draftId=1']}>
              <CreateProjectPage />
            </MemoryRouter>
          </CodesContext.Provider>
        );

        const deleteButton = await findAllByText('Delete Draft', { exact: false });

        fireEvent.click(deleteButton[0]);

        await waitFor(() => {
          expect(getByText('Are you sure you want to delete this draft?')).toBeInTheDocument();
        });

        const YesButton = await getByTestId('yes-button');
        fireEvent.click(YesButton);

        await waitFor(() => {
          expect(mockUseApi.draft.deleteDraft).toBeCalled();
        });
      });
    });

    it('preloads draft data and populates on form fields', async () => {
      mockUseApi.draft.getDraft.mockResolvedValue({
        id: 1,
        name: 'My draft',
        data: {
          coordinator: {
            first_name: 'Draft first name',
            last_name: 'Draft last name',
            email_address: 'draftemail@example.com',
            coordinator_agency: '',
            share_contact_details: 'false'
          },
          project: ProjectDetailsFormInitialValues.project,
          objectives: ProjectObjectivesFormInitialValues.objectives,
          location: ProjectLocationFormInitialValues.location,
          iucn: ProjectIUCNFormInitialValues.iucn,
          funding: ProjectFundingFormInitialValues.funding,
          partnerships: ProjectPartnershipsFormInitialValues.partnerships
        }
      });

      const { getByDisplayValue } = render(
        <CodesContext.Provider value={mockCodesContext}>
          <MemoryRouter initialEntries={['?draftId=1']}>
            <CreateProjectPage />
          </MemoryRouter>
        </CodesContext.Provider>
      );

      await waitFor(() => {
        expect(getByDisplayValue('Draft first name', { exact: false })).toBeInTheDocument();
        expect(getByDisplayValue('Draft last name', { exact: false })).toBeInTheDocument();
        expect(getByDisplayValue('draftemail@example.com', { exact: false })).toBeInTheDocument();
      });
    });

    it('opens the save as draft and exit dialog', async () => {
      const { getByTestId, findAllByText } = renderContainer();

      const saveAsDraftButton = await findAllByText('Save Draft');

      fireEvent.click(saveAsDraftButton[0]);

      await waitFor(() => {
        expect(getByTestId('draft_name')).toBeVisible();
      });
    });

    it('closes the dialog on cancel button click', async () => {
      const { getByTestId, findAllByText, getByRole, queryByLabelText } = renderContainer();

      const saveAsDraftButton = await findAllByText('Save Draft');

      fireEvent.click(saveAsDraftButton[1]);

      await waitFor(() => {
        expect(getByTestId('draft_name')).toBeVisible();
      });

      const cancelButton = rawGetByText(getByRole('dialog'), 'Cancel');

      fireEvent.click(cancelButton);

      await waitFor(() => {
        expect(queryByLabelText('Draft Name *')).not.toBeInTheDocument();
      });
    });

    it('calls the createDraft function and navigates to the projects list page', async () => {
      history.push('/admin/projects/create');

      mockUseApi.draft.createDraft.mockResolvedValue({
        id: 1,
        date: '2021-01-20'
      });

      const { getByTestId } = renderContainer();

      const saveDraftButton = await getByTestId('save-draft-button');

      fireEvent.click(saveDraftButton);

      await waitFor(() => {
        expect(getByTestId('draft_name')).toBeVisible();
      });

      fireEvent.change(getByTestId('draft_name'), { target: { value: 'draft name' } });

      fireEvent.click(getByTestId('edit-dialog-save'));

      await waitFor(() => {
        expect(mockUseApi.draft.createDraft).toHaveBeenCalledWith('draft name', expect.any(Object));

        expect(history.location.pathname).toEqual('/admin/projects');
      });
    });

    it('calls the updateDraft function and navigates to the projects list page', async () => {
      history.push('/admin/projects/create?draftId=1');

      mockUseApi.draft.getDraft.mockResolvedValue({
        id: 1,
        name: 'My draft',
        data: {
          coordinator: {
            first_name: 'Draft first name',
            last_name: 'Draft last name',
            email_address: 'draftemail@example.com',
            coordinator_agency: '',
            share_contact_details: 'false'
          },
          project: ProjectDetailsFormInitialValues.project,
          objectives: ProjectObjectivesFormInitialValues.objectives,
          location: ProjectLocationFormInitialValues.location,
          iucn: ProjectIUCNFormInitialValues.iucn,
          funding: ProjectFundingFormInitialValues.funding,
          partnerships: ProjectPartnershipsFormInitialValues.partnerships
        }
      });

      mockUseApi.draft.updateDraft.mockResolvedValue({
        id: 1,
        date: '2021-01-20'
      });

      const { getByText, getByTestId } = renderContainer();

      //wait for initial page to load
      await waitFor(() => {
        expect(getByText('General Information')).toBeVisible();
      });

      const saveDraftButton = await getByTestId('save-draft-button');

      fireEvent.click(saveDraftButton);

      await waitFor(() => {
        expect(getByTestId('draft_name')).toBeVisible();
      });

      fireEvent.change(getByTestId('draft_name'), { target: { value: 'my new draft name' } });

      fireEvent.click(getByTestId('edit-dialog-save'));

      await waitFor(() => {
        expect(mockUseApi.draft.updateDraft).toHaveBeenCalledWith(1, 'my new draft name', expect.any(Object));

        expect(history.location.pathname).toEqual('/admin/projects');
      });
    });

    it('calls the createDraft functions with WIP form data and navigates to the projects list page', async () => {
      history.push('/admin/projects/create');

      mockUseApi.draft.createDraft.mockResolvedValue({
        id: 1,
        date: '2021-01-20'
      });

      const { getByText, getByTestId, getByLabelText } = renderContainer();

      //wait for initial page to load
      await waitFor(() => {
        expect(getByText('General Information')).toBeVisible();
      });

      // update first name field
      fireEvent.change(getByLabelText('First Name *'), { target: { value: 'draft first name' } });

      const saveDraftButton = await getByTestId('save-draft-button');

      fireEvent.click(saveDraftButton);

      await waitFor(() => {
        expect(getByTestId('draft_name')).toBeVisible();
      });

      fireEvent.change(getByTestId('draft_name'), { target: { value: 'draft name' } });

      fireEvent.click(getByTestId('edit-dialog-save'));

      await waitFor(() => {
        expect(mockUseApi.draft.createDraft).toHaveBeenCalledWith('draft name', {
          coordinator: {
            first_name: 'draft first name',
            last_name: 'Draft last name',
            email_address: 'draftemail@example.com',
            coordinator_agency: '',
            share_contact_details: 'false'
          },
          project: {
            project_name: '',
            project_type: '' as unknown as number,
            project_activities: [],
            start_date: '',
            end_date: ''
          },
          objectives: { objectives: '' },
          location: { location_description: '', geometry: [] },
          iucn: { classificationDetails: [] },
          funding: { fundingSources: [] },
          partnerships: { indigenous_partnerships: [], stakeholder_partnerships: [] }
        });

        expect(history.location.pathname).toEqual('/admin/projects');
      });
    });

    it('calls the updateDraft functions with WIP form data and navigates to the projects list page', async () => {
      history.push('/admin/projects/create?draftId=1');

      mockUseApi.draft.getDraft.mockResolvedValue({
        id: 1,
        name: 'My draft',
        data: {
          coordinator: {
            first_name: 'Draft first name',
            last_name: 'Draft last name',
            email_address: 'draftemail@example.com',
            coordinator_agency: '',
            share_contact_details: 'false'
          },
          project: ProjectDetailsFormInitialValues.project,
          objectives: ProjectObjectivesFormInitialValues.objectives,
          location: ProjectLocationFormInitialValues.location,
          iucn: ProjectIUCNFormInitialValues.iucn,
          funding: ProjectFundingFormInitialValues.funding,
          partnerships: ProjectPartnershipsFormInitialValues.partnerships
        }
      });

      mockUseApi.draft.updateDraft.mockResolvedValue({
        id: 1,
        date: '2021-01-20'
      });

      const { getByTestId, getByText, getByLabelText } = renderContainer();

      // wait for initial page to load
      await waitFor(() => {
        expect(getByText('General Information')).toBeVisible();
      });

      // update project name field
      fireEvent.change(getByLabelText('First Name *'), { target: { value: 'my new draft first name' } });

      const saveDraftButton = await getByTestId('save-draft-button');

      fireEvent.click(saveDraftButton);

      await waitFor(() => {
        expect(getByTestId('draft_name')).toBeVisible();
      });

      fireEvent.change(getByTestId('draft_name'), { target: { value: 'my new draft project name' } });

      fireEvent.click(getByTestId('edit-dialog-save'));

      await waitFor(() => {
        expect(mockUseApi.draft.updateDraft).toHaveBeenCalledWith(1, 'my new draft project name', {
          coordinator: {
<<<<<<< HEAD
            first_name: 'Draft first name',
            last_name: 'draft last name',
=======
            first_name: 'my new draft first name',
            last_name: 'Draft last name',
>>>>>>> a754dbc9
            email_address: 'draftemail@example.com',
            coordinator_agency: '',
            share_contact_details: 'false'
          },
          project: {
            project_name: '',
            project_type: '' as unknown as number,
            project_activities: [],
            start_date: '',
            end_date: ''
          },
          objectives: { objectives: '' },
          location: { location_description: '', geometry: [] },
          iucn: { classificationDetails: [] },
          funding: { fundingSources: [] },
          partnerships: { indigenous_partnerships: [], stakeholder_partnerships: [] }
        });

<<<<<<< HEAD
        expect(queryByLabelText('draft Name *')).not.toBeInTheDocument();
=======
        expect(history.location.pathname).toEqual('/admin/projects');
>>>>>>> a754dbc9
      });
    });

    it('renders an error dialog if the draft submit request fails', async () => {
      mockUseApi.draft.createDraft.mockImplementation(() => {
        throw new Error('Draft failed exception!');
      });

      const { getByTestId, queryByLabelText } = renderContainer();

      const saveDraftButton = await getByTestId('save-draft-button');

      fireEvent.click(saveDraftButton);

      await waitFor(() => {
        expect(getByTestId('draft_name')).toBeVisible();
      });

      fireEvent.change(getByTestId('draft_name'), { target: { value: 'draft name' } });

      fireEvent.click(getByTestId('edit-dialog-save'));

      await waitFor(() => {
        expect(queryByLabelText('Draft Name *')).not.toBeInTheDocument();
      });
    });
  });
});<|MERGE_RESOLUTION|>--- conflicted
+++ resolved
@@ -584,13 +584,8 @@
       await waitFor(() => {
         expect(mockUseApi.draft.updateDraft).toHaveBeenCalledWith(1, 'my new draft project name', {
           coordinator: {
-<<<<<<< HEAD
-            first_name: 'Draft first name',
-            last_name: 'draft last name',
-=======
             first_name: 'my new draft first name',
             last_name: 'Draft last name',
->>>>>>> a754dbc9
             email_address: 'draftemail@example.com',
             coordinator_agency: '',
             share_contact_details: 'false'
@@ -609,11 +604,7 @@
           partnerships: { indigenous_partnerships: [], stakeholder_partnerships: [] }
         });
 
-<<<<<<< HEAD
-        expect(queryByLabelText('draft Name *')).not.toBeInTheDocument();
-=======
         expect(history.location.pathname).toEqual('/admin/projects');
->>>>>>> a754dbc9
       });
     });
 
