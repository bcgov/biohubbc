import {
  cleanup,
  findByText as rawFindByText,
  fireEvent,
  getByText as rawGetByText,
  render,
  waitFor
} from '@testing-library/react';
import { DialogContextProvider } from 'contexts/dialogContext';
import { ProjectDetailsFormInitialValues } from 'features/projects/components/ProjectDetailsForm';
import { ProjectFundingFormInitialValues } from 'features/projects/components/ProjectFundingForm';
import { ProjectIUCNFormInitialValues } from 'features/projects/components/ProjectIUCNForm';
import { ProjectLocationFormInitialValues } from 'features/projects/components/ProjectLocationForm';
import { ProjectObjectivesFormInitialValues } from 'features/projects/components/ProjectObjectivesForm';
import { ProjectPartnershipsFormInitialValues } from 'features/projects/components/ProjectPartnershipsForm';
import CreateProjectPage from 'features/projects/create/CreateProjectPage';
import { createMemoryHistory } from 'history';
import { useBiohubApi } from 'hooks/useBioHubApi';
import { IGetAllCodeSetsResponse } from 'interfaces/useCodesApi.interface';
import React from 'react';
import { MemoryRouter, Router } from 'react-router';

const history = createMemoryHistory();

jest.mock('../../../hooks/useBioHubApi');
const mockUseBiohubApi = {
  codes: {
    getAllCodeSets: jest.fn<Promise<IGetAllCodeSetsResponse>, []>()
  },
  draft: {
    createDraft: jest.fn<Promise<object>, []>(),
    updateDraft: jest.fn<Promise<object>, []>(),
    getDraft: jest.fn()
  }
};

const mockBiohubApi = ((useBiohubApi as unknown) as jest.Mock<typeof mockUseBiohubApi>).mockReturnValue(
  mockUseBiohubApi
);

const renderContainer = () => {
  return render(
    <DialogContextProvider>
      <Router history={history}>
        <CreateProjectPage />,
      </Router>
    </DialogContextProvider>
  );
};

describe('CreateProjectPage', () => {
  beforeEach(() => {
    // clear mocks before each test
    mockBiohubApi().codes.getAllCodeSets.mockClear();
    mockBiohubApi().draft.createDraft.mockClear();
    mockBiohubApi().draft.updateDraft.mockClear();
    mockBiohubApi().draft.getDraft.mockClear();

    jest.spyOn(console, 'debug').mockImplementation(() => {});
  });

  afterEach(() => {
    cleanup();
  });

  it('renders the initial default page correctly', async () => {
    mockBiohubApi().codes.getAllCodeSets.mockResolvedValue(({
      coordinator_agency: [{ id: 1, name: 'A Rocha Canada' }]
    } as unknown) as IGetAllCodeSetsResponse);

    const { getByText } = renderContainer();

    await waitFor(() => {
<<<<<<< HEAD
      expect(getAllByText('Project Contact').length).toEqual(2);
=======
      expect(getByText('Create Project')).toBeVisible();
>>>>>>> 268af385

      expect(getByText('General Information')).toBeVisible();

      expect(getByText('Project Coordinator')).toBeVisible();

      expect(getByText('Funding and Partnerships')).toBeVisible();

      expect(getByText('Location and Boundary')).toBeVisible();
    });
  });

  it('shows the page title', async () => {
    mockBiohubApi().codes.getAllCodeSets.mockResolvedValue(({
      coordinator_agency: [{ id: 1, name: 'A Rocha Canada' }]
    } as unknown) as IGetAllCodeSetsResponse);

    const { findByText } = renderContainer();
    const PageTitle = await findByText('Create Project');

    expect(PageTitle).toBeVisible();
  });

<<<<<<< HEAD
  it('navigates to a different section on click of that section label', async () => {
    mockBiohubApi().codes.getAllCodeSets.mockResolvedValue({
      coordinator_agency: [{ id: 1, name: 'A Rocha Canada' }]
    });
    mockBiohubApi().permit.getNonSamplingPermits.mockResolvedValue([{ permit_id: 1, number: 1, type: 'Wildlife' }]);

    const { getByText, getAllByText, queryByLabelText } = renderContainer();

    // wait for initial page to load
    await waitFor(() => {
      expect(getAllByText('Project Contact').length).toEqual(2);

      expect(getByText('General Information')).toBeVisible();

      expect(queryByLabelText('Project Type')).toBeNull();
    });

    fireEvent.click(getByText('General Information'));

    await waitFor(() => {
      expect(getAllByText('General Information').length).toEqual(2);

      expect(queryByLabelText('Project Type')).toBeVisible();
    });
  });

=======
>>>>>>> 268af385
  describe('Are you sure? Dialog', () => {
    it('shows warning dialog if the user clicks the `Cancel and Exit` button', async () => {
      mockBiohubApi().codes.getAllCodeSets.mockResolvedValue(({
        coordinator_agency: [{ id: 1, name: 'A Rocha Canada' }]
      } as unknown) as IGetAllCodeSetsResponse);

      history.push('/home');
      history.push('/admin/projects/create');

      const { findByText, getByRole, findAllByText } = renderContainer();
      const BackToProjectsButton = await findAllByText('Cancel');

      fireEvent.click(BackToProjectsButton[0]);
      const AreYouSureTitle = await findByText('Cancel Project Creation');
      const AreYouSureText = await findByText('Are you sure you want to cancel?', { exact: false });
      const AreYouSureYesButton = await rawFindByText(getByRole('dialog'), 'Yes', { exact: false });

      expect(AreYouSureTitle).toBeVisible();
      expect(AreYouSureText).toBeVisible();
      expect(AreYouSureYesButton).toBeVisible();
    });

    it('calls history.push() if the user clicks `Yes`', async () => {
      mockBiohubApi().codes.getAllCodeSets.mockResolvedValue(({
        coordinator_agency: [{ id: 1, name: 'A Rocha Canada' }]
      } as unknown) as IGetAllCodeSetsResponse);

      history.push('/home');
      history.push('/admin/projects/create');

      const { findAllByText, getByRole } = renderContainer();
      const BackToProjectsButton = await findAllByText('Cancel');

      fireEvent.click(BackToProjectsButton[0]);
      const AreYouSureYesButton = await rawFindByText(getByRole('dialog'), 'Yes', { exact: false });

      expect(history.location.pathname).toEqual('/admin/projects/create');
      fireEvent.click(AreYouSureYesButton);
      expect(history.location.pathname).toEqual('/admin/projects');
    });

    it('does nothing if the user clicks `No`', async () => {
      mockBiohubApi().codes.getAllCodeSets.mockResolvedValue(({
        coordinator_agency: [{ id: 1, name: 'A Rocha Canada' }]
      } as unknown) as IGetAllCodeSetsResponse);

      history.push('/home');
      history.push('/admin/projects/create');

      const { findAllByText, getByRole } = renderContainer();
      const BackToProjectsButton = await findAllByText('Cancel');

      fireEvent.click(BackToProjectsButton[0]);
      const AreYouSureNoButton = await rawFindByText(getByRole('dialog'), 'No');

      expect(history.location.pathname).toEqual('/admin/projects/create');
      fireEvent.click(AreYouSureNoButton);
      expect(history.location.pathname).toEqual('/admin/projects/create');
    });
  });

  describe('draft project', () => {
    afterEach(() => {
      jest.restoreAllMocks();
    });

    it('preloads draft data and populates on form fields', async () => {
      mockBiohubApi().codes.getAllCodeSets.mockResolvedValue(({
        coordinator_agency: [{ id: 1, name: 'A Rocha Canada' }]
      } as unknown) as IGetAllCodeSetsResponse);

      mockBiohubApi().draft.getDraft.mockResolvedValue({
        id: 1,
        name: 'My draft',
        data: {
          coordinator: {
            first_name: 'Draft first name',
            last_name: 'Draft last name',
            email_address: 'draftemail@example.com',
            coordinator_agency: '',
            share_contact_details: 'false'
          },
<<<<<<< HEAD
          project: ProjectDetailsFormInitialValues,
          objectives: ProjectObjectivesFormInitialValues,
          location: ProjectLocationFormInitialValues,
          iucn: ProjectIUCNFormInitialValues,
          funding: ProjectFundingFormInitialValues,
          partnerships: ProjectPartnershipsFormInitialValues
=======
          project: ProjectDetailsFormInitialValues.project,
          objectives: ProjectObjectivesFormInitialValues.objectives,
          location: ProjectLocationFormInitialValues.location,
          iucn: ProjectIUCNFormInitialValues.iucn,
          funding: ProjectFundingFormInitialValues.funding,
          partnerships: ProjectPartnershipsFormInitialValues.partnerships
>>>>>>> 268af385
        }
      });

      const { getByDisplayValue } = render(
        <MemoryRouter initialEntries={['?draftId=1']}>
          <CreateProjectPage />
        </MemoryRouter>
      );

      await waitFor(() => {
        expect(getByDisplayValue('Draft first name', { exact: false })).toBeInTheDocument();
        expect(getByDisplayValue('Draft last name', { exact: false })).toBeInTheDocument();
        expect(getByDisplayValue('draftemail@example.com', { exact: false })).toBeInTheDocument();
      });
    });

    it('opens the save as draft and exit dialog', async () => {
      const { getByLabelText, findAllByText } = renderContainer();

      const saveAsDraftButton = await findAllByText('Save Draft');

      fireEvent.click(saveAsDraftButton[0]);

      await waitFor(() => {
        expect(getByLabelText('Draft Name *')).toBeVisible();
      });
    });

    it('closes the dialog on cancel button click', async () => {
      const { getByLabelText, findAllByText, getByRole, queryByLabelText } = renderContainer();

      const saveAsDraftButton = await findAllByText('Save Draft');

      fireEvent.click(saveAsDraftButton[1]);

      await waitFor(() => {
        expect(getByLabelText('Draft Name *')).toBeVisible();
      });

      const cancelButton = rawGetByText(getByRole('dialog'), 'Cancel');

      fireEvent.click(cancelButton);

      await waitFor(() => {
        expect(queryByLabelText('Draft Name *')).not.toBeInTheDocument();
      });
    });

    it('calls the createDraft/updateDraft functions and closes the dialog on save button click', async () => {
      mockBiohubApi().draft.createDraft.mockResolvedValue({
        id: 1,
        date: '2021-01-20'
      });

      const { getByText, findAllByText, queryByLabelText, getByLabelText } = renderContainer();

      const saveAsDraftButton = await findAllByText('Save Draft');

      fireEvent.click(saveAsDraftButton[0]);

      await waitFor(() => {
        expect(getByLabelText('Draft Name *')).toBeVisible();
      });

      fireEvent.change(getByLabelText('Draft Name *'), { target: { value: 'draft name' } });

      fireEvent.click(getByText('Save'));

      await waitFor(() => {
        expect(mockBiohubApi().draft.createDraft).toHaveBeenCalledWith('draft name', expect.any(Object));

        expect(queryByLabelText('Draft Name *')).not.toBeInTheDocument();
      });

      fireEvent.click(saveAsDraftButton[0]);

      await waitFor(() => {
        expect(getByLabelText('Draft Name *')).toBeVisible();
      });

      fireEvent.change(getByLabelText('Draft Name *'), { target: { value: 'draft name' } });

      fireEvent.click(getByText('Save'));

      await waitFor(() => {
        expect(mockBiohubApi().draft.updateDraft).toHaveBeenCalledWith(1, 'draft name', expect.any(Object));

        expect(queryByLabelText('Draft Name *')).not.toBeInTheDocument();
      });
    });

    it('calls the createDraft/updateDraft functions with WIP form data', async () => {
      mockBiohubApi().draft.createDraft.mockResolvedValue({
        id: 1,
        date: '2021-01-20'
      });

      const { getByText, findAllByText, getByLabelText, queryByLabelText } = renderContainer();

      // wait for initial page to load
      await waitFor(() => {
        expect(getByText('General Information')).toBeVisible();
      });

      // update first name field
      fireEvent.change(getByLabelText('First Name *'), { target: { value: 'draft first name' } });

      const saveAsDraftButton = await findAllByText('Save Draft');

      fireEvent.click(saveAsDraftButton[0]);

      await waitFor(() => {
        expect(getByLabelText('Draft Name *')).toBeVisible();
      });

      fireEvent.change(getByLabelText('Draft Name *'), { target: { value: 'draft name' } });

      fireEvent.click(getByText('Save'));

      await waitFor(() => {
        expect(mockBiohubApi().draft.createDraft).toHaveBeenCalledWith('draft name', {
          coordinator: {
            first_name: 'draft first name',
            last_name: '',
            email_address: '',
            coordinator_agency: '',
            share_contact_details: 'false'
          },
<<<<<<< HEAD
          project: expect.any(Object),
          objectives: expect.any(Object),
          location: expect.any(Object),
          iucn: expect.any(Object),
          funding: expect.any(Object),
          partnerships: expect.any(Object)
=======
          project: {
            project_name: '',
            project_type: ('' as unknown) as number,
            project_activities: [],
            start_date: '',
            end_date: ''
          },
          objectives: { objectives: '' },
          location: { location_description: '', geometry: [] },
          iucn: { classificationDetails: [] },
          funding: { funding_sources: [] },
          partnerships: { indigenous_partnerships: [], stakeholder_partnerships: [] }
>>>>>>> 268af385
        });

        expect(queryByLabelText('Draft Name *')).not.toBeInTheDocument();
      });

      // update last name field
      fireEvent.change(getByLabelText('Last Name *'), { target: { value: 'draft last name' } });

      fireEvent.click(saveAsDraftButton[0]);

      await waitFor(() => {
        expect(getByLabelText('Draft Name *')).toBeVisible();
      });

      fireEvent.change(getByLabelText('Draft Name *'), { target: { value: 'draft name' } });

      fireEvent.click(getByText('Save'));

      await waitFor(() => {
        expect(mockBiohubApi().draft.updateDraft).toHaveBeenCalledWith(1, 'draft name', {
          coordinator: {
            first_name: 'draft first name',
            last_name: 'draft last name',
            email_address: '',
            coordinator_agency: '',
            share_contact_details: 'false'
          },
<<<<<<< HEAD

          project: expect.any(Object),
          objectives: expect.any(Object),
          location: expect.any(Object),
          iucn: expect.any(Object),
          funding: expect.any(Object),
          partnerships: expect.any(Object)
=======
          project: {
            project_name: '',
            project_type: ('' as unknown) as number,
            project_activities: [],
            start_date: '',
            end_date: ''
          },
          objectives: { objectives: '' },
          location: { location_description: '', geometry: [] },
          iucn: { classificationDetails: [] },
          funding: { funding_sources: [] },
          partnerships: { indigenous_partnerships: [], stakeholder_partnerships: [] }
>>>>>>> 268af385
        });

        expect(queryByLabelText('Draft Name *')).not.toBeInTheDocument();
      });
    });

    it('renders an error dialog if the draft submit request fails', async () => {
      mockBiohubApi().draft.createDraft.mockImplementation(() => {
        throw new Error('Draft failed exception!');
      });

      const { getByText, findAllByText, getByLabelText, queryByLabelText } = renderContainer();

      const saveAsDraftButton = await findAllByText('Save Draft');

      fireEvent.click(saveAsDraftButton[0]);

      await waitFor(() => {
        expect(getByLabelText('Draft Name *')).toBeVisible();
      });

      fireEvent.change(getByLabelText('Draft Name *'), { target: { value: 'draft name' } });

      fireEvent.click(getByText('Save'));

      await waitFor(() => {
        expect(queryByLabelText('Draft Name *')).not.toBeInTheDocument();
      });
    });
  });
});<|MERGE_RESOLUTION|>--- conflicted
+++ resolved
@@ -71,11 +71,7 @@
     const { getByText } = renderContainer();
 
     await waitFor(() => {
-<<<<<<< HEAD
-      expect(getAllByText('Project Contact').length).toEqual(2);
-=======
       expect(getByText('Create Project')).toBeVisible();
->>>>>>> 268af385
 
       expect(getByText('General Information')).toBeVisible();
 
@@ -98,35 +94,6 @@
     expect(PageTitle).toBeVisible();
   });
 
-<<<<<<< HEAD
-  it('navigates to a different section on click of that section label', async () => {
-    mockBiohubApi().codes.getAllCodeSets.mockResolvedValue({
-      coordinator_agency: [{ id: 1, name: 'A Rocha Canada' }]
-    });
-    mockBiohubApi().permit.getNonSamplingPermits.mockResolvedValue([{ permit_id: 1, number: 1, type: 'Wildlife' }]);
-
-    const { getByText, getAllByText, queryByLabelText } = renderContainer();
-
-    // wait for initial page to load
-    await waitFor(() => {
-      expect(getAllByText('Project Contact').length).toEqual(2);
-
-      expect(getByText('General Information')).toBeVisible();
-
-      expect(queryByLabelText('Project Type')).toBeNull();
-    });
-
-    fireEvent.click(getByText('General Information'));
-
-    await waitFor(() => {
-      expect(getAllByText('General Information').length).toEqual(2);
-
-      expect(queryByLabelText('Project Type')).toBeVisible();
-    });
-  });
-
-=======
->>>>>>> 268af385
   describe('Are you sure? Dialog', () => {
     it('shows warning dialog if the user clicks the `Cancel and Exit` button', async () => {
       mockBiohubApi().codes.getAllCodeSets.mockResolvedValue(({
@@ -209,21 +176,12 @@
             coordinator_agency: '',
             share_contact_details: 'false'
           },
-<<<<<<< HEAD
-          project: ProjectDetailsFormInitialValues,
-          objectives: ProjectObjectivesFormInitialValues,
-          location: ProjectLocationFormInitialValues,
-          iucn: ProjectIUCNFormInitialValues,
-          funding: ProjectFundingFormInitialValues,
-          partnerships: ProjectPartnershipsFormInitialValues
-=======
           project: ProjectDetailsFormInitialValues.project,
           objectives: ProjectObjectivesFormInitialValues.objectives,
           location: ProjectLocationFormInitialValues.location,
           iucn: ProjectIUCNFormInitialValues.iucn,
           funding: ProjectFundingFormInitialValues.funding,
           partnerships: ProjectPartnershipsFormInitialValues.partnerships
->>>>>>> 268af385
         }
       });
 
@@ -352,14 +310,6 @@
             coordinator_agency: '',
             share_contact_details: 'false'
           },
-<<<<<<< HEAD
-          project: expect.any(Object),
-          objectives: expect.any(Object),
-          location: expect.any(Object),
-          iucn: expect.any(Object),
-          funding: expect.any(Object),
-          partnerships: expect.any(Object)
-=======
           project: {
             project_name: '',
             project_type: ('' as unknown) as number,
@@ -372,7 +322,6 @@
           iucn: { classificationDetails: [] },
           funding: { funding_sources: [] },
           partnerships: { indigenous_partnerships: [], stakeholder_partnerships: [] }
->>>>>>> 268af385
         });
 
         expect(queryByLabelText('Draft Name *')).not.toBeInTheDocument();
@@ -400,15 +349,6 @@
             coordinator_agency: '',
             share_contact_details: 'false'
           },
-<<<<<<< HEAD
-
-          project: expect.any(Object),
-          objectives: expect.any(Object),
-          location: expect.any(Object),
-          iucn: expect.any(Object),
-          funding: expect.any(Object),
-          partnerships: expect.any(Object)
-=======
           project: {
             project_name: '',
             project_type: ('' as unknown) as number,
@@ -421,7 +361,6 @@
           iucn: { classificationDetails: [] },
           funding: { funding_sources: [] },
           partnerships: { indigenous_partnerships: [], stakeholder_partnerships: [] }
->>>>>>> 268af385
         });
 
         expect(queryByLabelText('Draft Name *')).not.toBeInTheDocument();
