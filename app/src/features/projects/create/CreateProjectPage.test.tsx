--- conflicted
+++ resolved
@@ -440,13 +440,8 @@
           project: ProjectDetailsFormInitialValues.project,
           objectives: ProjectObjectivesFormInitialValues.objectives,
           location: ProjectLocationFormInitialValues.location,
-<<<<<<< HEAD
-          iucn: ProjectIUCNFormInitialValues.iucn
-=======
           iucn: ProjectIUCNFormInitialValues.iucn,
-          partnerships: ProjectPartnershipsFormInitialValues.partnerships,
           participants: AddProjectParticipantsFormInitialValues.participants
->>>>>>> 2496f041
         }
       });
 
@@ -532,17 +527,12 @@
           },
           objectives: { objectives: '' },
           location: { location_description: '', geometry: [] },
-<<<<<<< HEAD
-          iucn: { classificationDetails: [] }
-=======
           iucn: { classificationDetails: [] },
           participants: [
             {
               project_role_names: ['Coordinator']
             }
-          ],
-          partnerships: { indigenous_partnerships: [], stakeholder_partnerships: [] }
->>>>>>> 2496f041
+          ]
         });
 
         expect(history.location.pathname).toEqual('/admin/projects');
@@ -566,13 +556,8 @@
           project: ProjectDetailsFormInitialValues.project,
           objectives: ProjectObjectivesFormInitialValues.objectives,
           location: ProjectLocationFormInitialValues.location,
-<<<<<<< HEAD
-          iucn: ProjectIUCNFormInitialValues.iucn
-=======
           iucn: ProjectIUCNFormInitialValues.iucn,
-          partnerships: ProjectPartnershipsFormInitialValues.partnerships,
           participants: AddProjectParticipantsFormInitialValues.participants
->>>>>>> 2496f041
         }
       });
 
@@ -621,11 +606,7 @@
           },
           objectives: { objectives: '' },
           location: { location_description: '', geometry: [] },
-<<<<<<< HEAD
-          iucn: { classificationDetails: [] }
-=======
           iucn: { classificationDetails: [] },
-          partnerships: { indigenous_partnerships: [], stakeholder_partnerships: [] },
           participants: [
             {
               displayName: '',
@@ -635,7 +616,6 @@
               userIdentifier: ''
             }
           ]
->>>>>>> 2496f041
         });
 
         expect(history.location.pathname).toEqual('/admin/projects');
