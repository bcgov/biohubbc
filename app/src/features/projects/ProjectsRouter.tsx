--- conflicted
+++ resolved
@@ -66,7 +66,13 @@
       <PrivateRoute
         exact
         layout={ProjectsLayout}
-<<<<<<< HEAD
+        path="/projects/:id?/surveys/:survey_id?/attachments"
+        component={SurveyPage}
+        componentProps={props}
+      />
+      <PrivateRoute
+        exact
+        layout={ProjectsLayout}
         path="/projects/:id?/surveys/:survey_id?/prototype/1"
         component={NewBlock}
         componentProps={props}
@@ -92,16 +98,11 @@
         component={BlockListPage}
         componentProps={props}
       />
-
       <PrivateRoute
         exact
         layout={ProjectsLayout}
         path="/projects/:id?/surveys/:survey_id?/prototype/1/observation"
         component={FormikTestWrapper}
-=======
-        path="/projects/:id?/surveys/:survey_id?/attachments"
-        component={SurveyPage}
->>>>>>> 9e7fb63f
         componentProps={props}
       />
       <PrivateRoute
