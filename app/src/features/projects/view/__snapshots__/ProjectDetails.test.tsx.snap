--- conflicted
+++ resolved
@@ -744,11 +744,7 @@
                     </div>
                   </div>
                   <div
-<<<<<<< HEAD
-                    class="MuiBox-root MuiBox-root-72"
-=======
-                    class="MuiBox-root MuiBox-root-71"
->>>>>>> db5aa9ef
+                    class="MuiBox-root MuiBox-root-73"
                   />
                 </div>
               </div>
@@ -768,10 +764,10 @@
         class="MuiBox-root MuiBox-root-41"
       >
         <div
-          class="MuiBox-root MuiBox-root-43"
+          class="MuiBox-root MuiBox-root-44"
         />
         <div
-          class="MuiBox-root MuiBox-root-44"
+          class="MuiBox-root MuiBox-root-45"
         />
         <div
           class="MuiGrid-root MuiGrid-container MuiGrid-spacing-xs-3"
@@ -930,21 +926,13 @@
     </div>
   </div>
   <div
-<<<<<<< HEAD
-    class="MuiBox-root MuiBox-root-45"
-=======
-    class="MuiBox-root MuiBox-root-44"
->>>>>>> db5aa9ef
+    class="MuiBox-root MuiBox-root-46"
   >
     <div
       class="MuiPaper-root MuiPaper-elevation1 MuiPaper-rounded"
     >
       <div
-<<<<<<< HEAD
-        class="MuiBox-root MuiBox-root-46"
-=======
-        class="MuiBox-root MuiBox-root-45"
->>>>>>> db5aa9ef
+        class="MuiBox-root MuiBox-root-47"
       >
         <div
           class="MuiGrid-root MuiGrid-container MuiGrid-spacing-xs-3"
@@ -966,11 +954,7 @@
             >
               <label
                 aria-disabled="false"
-<<<<<<< HEAD
-                class="MuiButtonBase-root MuiButton-root MuiButton-outlined makeStyles-heading-50 MuiButton-outlinedPrimary"
-=======
-                class="MuiButtonBase-root MuiButton-root MuiButton-outlined makeStyles-heading-49 MuiButton-outlinedPrimary"
->>>>>>> db5aa9ef
+                class="MuiButtonBase-root MuiButton-root MuiButton-outlined makeStyles-heading-51 MuiButton-outlinedPrimary"
                 role="button"
                 tabindex="0"
               >
@@ -993,11 +977,7 @@
             >
               <table
                 aria-label="iucn-classification-table"
-<<<<<<< HEAD
-                class="MuiTable-root makeStyles-table-47"
-=======
-                class="MuiTable-root makeStyles-table-46"
->>>>>>> db5aa9ef
+                class="MuiTable-root makeStyles-table-48"
               >
                 <thead
                   class="MuiTableHead-root"
@@ -1006,31 +986,19 @@
                     class="MuiTableRow-root MuiTableRow-head"
                   >
                     <th
-<<<<<<< HEAD
-                      class="MuiTableCell-root MuiTableCell-head makeStyles-heading-50"
-=======
-                      class="MuiTableCell-root MuiTableCell-head makeStyles-heading-49"
->>>>>>> db5aa9ef
+                      class="MuiTableCell-root MuiTableCell-head makeStyles-heading-51"
                       scope="col"
                     >
                       Classification
                     </th>
                     <th
-<<<<<<< HEAD
-                      class="MuiTableCell-root MuiTableCell-head makeStyles-heading-50"
-=======
-                      class="MuiTableCell-root MuiTableCell-head makeStyles-heading-49"
->>>>>>> db5aa9ef
+                      class="MuiTableCell-root MuiTableCell-head makeStyles-heading-51"
                       scope="col"
                     >
                       Sub-classification
                     </th>
                     <th
-<<<<<<< HEAD
-                      class="MuiTableCell-root MuiTableCell-head makeStyles-heading-50"
-=======
-                      class="MuiTableCell-root MuiTableCell-head makeStyles-heading-49"
->>>>>>> db5aa9ef
+                      class="MuiTableCell-root MuiTableCell-head makeStyles-heading-51"
                       scope="col"
                     >
                       Sub-classification
@@ -1044,38 +1012,22 @@
                     class="MuiTableRow-root"
                   >
                     <td
-<<<<<<< HEAD
-                      class="MuiTableCell-root MuiTableCell-body makeStyles-tableCellBorderBottom-49"
-=======
-                      class="MuiTableCell-root MuiTableCell-body makeStyles-tableCellBorderBottom-48"
->>>>>>> db5aa9ef
+                      class="MuiTableCell-root MuiTableCell-body makeStyles-tableCellBorderBottom-50"
                     >
                       classification
                     </td>
                     <td
-<<<<<<< HEAD
-                      class="MuiTableCell-root MuiTableCell-body makeStyles-tableCellBorderBottom-49"
-=======
-                      class="MuiTableCell-root MuiTableCell-body makeStyles-tableCellBorderBottom-48"
->>>>>>> db5aa9ef
+                      class="MuiTableCell-root MuiTableCell-body makeStyles-tableCellBorderBottom-50"
                     >
                       sub classification 1
                     </td>
                     <td
-<<<<<<< HEAD
-                      class="MuiTableCell-root MuiTableCell-body makeStyles-tableCellBorderBottom-49"
-=======
-                      class="MuiTableCell-root MuiTableCell-body makeStyles-tableCellBorderBottom-48"
->>>>>>> db5aa9ef
+                      class="MuiTableCell-root MuiTableCell-body makeStyles-tableCellBorderBottom-50"
                     >
                       sub classification 2
                     </td>
                     <td
-<<<<<<< HEAD
-                      class="MuiTableCell-root MuiTableCell-body makeStyles-tableCellBorderBottom-49"
-=======
-                      class="MuiTableCell-root MuiTableCell-body makeStyles-tableCellBorderBottom-48"
->>>>>>> db5aa9ef
+                      class="MuiTableCell-root MuiTableCell-body makeStyles-tableCellBorderBottom-50"
                     >
                       <button
                         aria-label="delete"
@@ -1112,21 +1064,13 @@
     </div>
   </div>
   <div
-<<<<<<< HEAD
-    class="MuiBox-root MuiBox-root-52"
-=======
-    class="MuiBox-root MuiBox-root-51"
->>>>>>> db5aa9ef
+    class="MuiBox-root MuiBox-root-53"
   >
     <div
       class="MuiPaper-root MuiPaper-elevation1 MuiPaper-rounded"
     >
       <div
-<<<<<<< HEAD
-        class="MuiBox-root MuiBox-root-53"
-=======
-        class="MuiBox-root MuiBox-root-52"
->>>>>>> db5aa9ef
+        class="MuiBox-root MuiBox-root-54"
       >
         <div
           class="MuiGrid-root MuiGrid-container MuiGrid-spacing-xs-3"
@@ -1148,11 +1092,7 @@
             >
               <label
                 aria-disabled="false"
-<<<<<<< HEAD
-                class="MuiButtonBase-root MuiButton-root MuiButton-outlined makeStyles-heading-54 MuiButton-outlinedPrimary"
-=======
-                class="MuiButtonBase-root MuiButton-root MuiButton-outlined makeStyles-heading-53 MuiButton-outlinedPrimary"
->>>>>>> db5aa9ef
+                class="MuiButtonBase-root MuiButton-root MuiButton-outlined makeStyles-heading-55 MuiButton-outlinedPrimary"
                 role="button"
                 tabindex="0"
               >
@@ -1171,11 +1111,7 @@
             class="MuiGrid-root MuiGrid-container MuiGrid-item"
           >
             <hr
-<<<<<<< HEAD
-              class="MuiDivider-root makeStyles-topBorder-56"
-=======
-              class="MuiDivider-root makeStyles-topBorder-55"
->>>>>>> db5aa9ef
+              class="MuiDivider-root makeStyles-topBorder-57"
             />
           </div>
           <div
@@ -1185,17 +1121,10 @@
               class="MuiGrid-root MuiGrid-item MuiGrid-grid-xs-12 MuiGrid-grid-sm-6 MuiGrid-grid-md-4"
             >
               <div
-<<<<<<< HEAD
-                class="MuiBox-root MuiBox-root-57"
+                class="MuiBox-root MuiBox-root-58"
               >
                 <p
-                  class="MuiTypography-root makeStyles-heading-54 MuiTypography-body1"
-=======
-                class="MuiBox-root MuiBox-root-56"
-              >
-                <p
-                  class="MuiTypography-root makeStyles-heading-53 MuiTypography-body1"
->>>>>>> db5aa9ef
+                  class="MuiTypography-root makeStyles-heading-55 MuiTypography-body1"
                 >
                   agency name
                 </p>
@@ -1243,11 +1172,7 @@
               class="MuiGrid-root MuiGrid-item MuiGrid-grid-xs-12 MuiGrid-grid-sm-6 MuiGrid-grid-md-4"
             >
               <div
-<<<<<<< HEAD
-                class="MuiBox-root MuiBox-root-58"
-=======
-                class="MuiBox-root MuiBox-root-57"
->>>>>>> db5aa9ef
+                class="MuiBox-root MuiBox-root-59"
               >
                 <span
                   class="MuiTypography-root MuiTypography-caption"
@@ -1256,11 +1181,7 @@
                 </span>
               </div>
               <div
-<<<<<<< HEAD
-                class="MuiBox-root MuiBox-root-59"
-=======
-                class="MuiBox-root MuiBox-root-58"
->>>>>>> db5aa9ef
+                class="MuiBox-root MuiBox-root-60"
               >
                 <h6
                   class="MuiTypography-root MuiTypography-subtitle1"
@@ -1274,11 +1195,7 @@
               class="MuiGrid-root MuiGrid-item MuiGrid-grid-xs-12 MuiGrid-grid-sm-6 MuiGrid-grid-md-4"
             >
               <div
-<<<<<<< HEAD
-                class="MuiBox-root MuiBox-root-60"
-=======
-                class="MuiBox-root MuiBox-root-59"
->>>>>>> db5aa9ef
+                class="MuiBox-root MuiBox-root-61"
               >
                 <span
                   class="MuiTypography-root MuiTypography-caption"
@@ -1287,11 +1204,7 @@
                 </span>
               </div>
               <div
-<<<<<<< HEAD
-                class="MuiBox-root MuiBox-root-61"
-=======
-                class="MuiBox-root MuiBox-root-60"
->>>>>>> db5aa9ef
+                class="MuiBox-root MuiBox-root-62"
               >
                 <h6
                   class="MuiTypography-root MuiTypography-subtitle1"
@@ -1305,11 +1218,7 @@
               class="MuiGrid-root MuiGrid-item MuiGrid-grid-xs-12 MuiGrid-grid-sm-6 MuiGrid-grid-md-4"
             >
               <div
-<<<<<<< HEAD
-                class="MuiBox-root MuiBox-root-62"
-=======
-                class="MuiBox-root MuiBox-root-61"
->>>>>>> db5aa9ef
+                class="MuiBox-root MuiBox-root-63"
               >
                 <span
                   class="MuiTypography-root MuiTypography-caption"
@@ -1318,11 +1227,7 @@
                 </span>
               </div>
               <div
-<<<<<<< HEAD
-                class="MuiBox-root MuiBox-root-63"
-=======
-                class="MuiBox-root MuiBox-root-62"
->>>>>>> db5aa9ef
+                class="MuiBox-root MuiBox-root-64"
               >
                 <h6
                   class="MuiTypography-root MuiTypography-subtitle1"
@@ -1336,11 +1241,7 @@
               class="MuiGrid-root MuiGrid-item MuiGrid-grid-xs-12 MuiGrid-grid-sm-6 MuiGrid-grid-md-4"
             >
               <div
-<<<<<<< HEAD
-                class="MuiBox-root MuiBox-root-64"
-=======
-                class="MuiBox-root MuiBox-root-63"
->>>>>>> db5aa9ef
+                class="MuiBox-root MuiBox-root-65"
               >
                 <span
                   class="MuiTypography-root MuiTypography-caption"
@@ -1349,11 +1250,7 @@
                 </span>
               </div>
               <div
-<<<<<<< HEAD
-                class="MuiBox-root MuiBox-root-65"
-=======
-                class="MuiBox-root MuiBox-root-64"
->>>>>>> db5aa9ef
+                class="MuiBox-root MuiBox-root-66"
               >
                 <h6
                   class="MuiTypography-root MuiTypography-subtitle1"
@@ -1369,33 +1266,19 @@
     </div>
   </div>
   <div
-<<<<<<< HEAD
-    class="MuiBox-root MuiBox-root-66"
-=======
-    class="MuiBox-root MuiBox-root-65"
->>>>>>> db5aa9ef
+    class="MuiBox-root MuiBox-root-67"
   >
     <div
       class="MuiPaper-root MuiPaper-elevation1 MuiPaper-rounded"
     >
       <div
-<<<<<<< HEAD
-        class="MuiBox-root MuiBox-root-67"
+        class="MuiBox-root MuiBox-root-68"
       >
         <div
-          class="MuiBox-root MuiBox-root-70"
+          class="MuiBox-root MuiBox-root-71"
         />
         <div
-          class="MuiBox-root MuiBox-root-71"
-=======
-        class="MuiBox-root MuiBox-root-66"
-      >
-        <div
-          class="MuiBox-root MuiBox-root-69"
-        />
-        <div
-          class="MuiBox-root MuiBox-root-70"
->>>>>>> db5aa9ef
+          class="MuiBox-root MuiBox-root-72"
         />
         <div
           class="MuiGrid-root MuiGrid-container MuiGrid-spacing-xs-3"
@@ -1467,11 +1350,7 @@
                       class="MuiTableRow-root MuiTableRow-head"
                     >
                       <th
-<<<<<<< HEAD
-                        class="MuiTableCell-root MuiTableCell-head makeStyles-tableHeading-69"
-=======
-                        class="MuiTableCell-root MuiTableCell-head makeStyles-tableHeading-68"
->>>>>>> db5aa9ef
+                        class="MuiTableCell-root MuiTableCell-head makeStyles-tableHeading-70"
                         scope="col"
                       >
                         Indigenous Partnerships
@@ -1494,11 +1373,7 @@
                       class="MuiTableRow-root"
                     >
                       <td
-<<<<<<< HEAD
-                        class="MuiTableCell-root MuiTableCell-body makeStyles-tableCellBorderBottom-68"
-=======
-                        class="MuiTableCell-root MuiTableCell-body makeStyles-tableCellBorderBottom-67"
->>>>>>> db5aa9ef
+                        class="MuiTableCell-root MuiTableCell-body makeStyles-tableCellBorderBottom-69"
                       >
                         partner 2
                       </td>
@@ -1524,11 +1399,7 @@
                       class="MuiTableRow-root MuiTableRow-head"
                     >
                       <th
-<<<<<<< HEAD
-                        class="MuiTableCell-root MuiTableCell-head makeStyles-tableHeading-69"
-=======
-                        class="MuiTableCell-root MuiTableCell-head makeStyles-tableHeading-68"
->>>>>>> db5aa9ef
+                        class="MuiTableCell-root MuiTableCell-head makeStyles-tableHeading-70"
                         scope="col"
                       >
                         Stakeholder Partnerships
@@ -1551,11 +1422,7 @@
                       class="MuiTableRow-root"
                     >
                       <td
-<<<<<<< HEAD
-                        class="MuiTableCell-root MuiTableCell-body makeStyles-tableCellBorderBottom-68"
-=======
-                        class="MuiTableCell-root MuiTableCell-body makeStyles-tableCellBorderBottom-67"
->>>>>>> db5aa9ef
+                        class="MuiTableCell-root MuiTableCell-body makeStyles-tableCellBorderBottom-69"
                       >
                         partner 4
                       </td>
