// Jest Snapshot v1, https://goo.gl/fbAQLP

exports[`ProjectDetails renders correctly 1`] = `
<DocumentFragment>
  <div
    class="MuiBox-root MuiBox-root-3"
  >
    <h2
      class="MuiTypography-root MuiTypography-h2"
    >
      Project Details
    </h2>
  </div>
  <div
    class="MuiPaper-root MuiBox-root MuiBox-root-4 MuiPaper-elevation1 MuiPaper-rounded"
  >
    <section
      class="MuiBox-root MuiBox-root-5 makeStyles-projectDetailsSection-1"
    >
      <div
        class="MuiBox-root MuiBox-root-6"
      >
        <div
          class="MuiBox-root MuiBox-root-7"
        >
          <h3
            class="MuiTypography-root MuiTypography-h3"
          >
            Objectives
          </h3>
          <button
            aria-label="Edit Project Objectives"
            class="MuiButtonBase-root MuiButton-root MuiButton-text editButtonSmall"
            tabindex="0"
            title="Edit Project Objectives"
            type="button"
          >
            <span
              class="MuiButton-label"
            >
              <span
                class="MuiButton-startIcon MuiButton-iconSizeMedium"
              >
                <svg
                  role="presentation"
                  style="width: 1.3125rem; height: 1.3125rem;"
                  viewBox="0 0 24 24"
                >
                  <path
                    d="M14.06,9L15,9.94L5.92,19H5V18.08L14.06,9M17.66,3C17.41,3 17.15,3.1 16.96,3.29L15.13,5.12L18.88,8.87L20.71,7.04C21.1,6.65 21.1,6 20.71,5.63L18.37,3.29C18.17,3.09 17.92,3 17.66,3M14.06,6.19L3,17.25V21H6.75L17.81,9.94L14.06,6.19Z"
                    style="fill: currentColor;"
                  />
                </svg>
              </span>
              EDIT
            </span>
            <span
              class="MuiTouchRipple-root"
            />
          </button>
        </div>
        <div
          class="MuiBox-root MuiBox-root-8"
        >
          <p
            class="MuiTypography-root MuiTypography-body1"
          >
            Et ad et in culpa si
          </p>
        </div>
      </div>
      <hr
        class="MuiDivider-root"
      />
      <div
        class="MuiBox-root MuiBox-root-9"
      >
        <div
          class="MuiBox-root MuiBox-root-10"
        >
          <h3
            class="MuiTypography-root MuiTypography-h3"
          >
            Caveats
          </h3>
        </div>
        <div
          class="MuiBox-root MuiBox-root-11"
        >
          <p
            class="MuiTypography-root MuiTypography-body1"
          >
            sjwer bds
          </p>
        </div>
      </div>
    </section>
    <hr
      class="MuiDivider-root makeStyles-sectionDivider-2"
    />
    <section
      class="MuiBox-root MuiBox-root-12 makeStyles-projectDetailsSection-1"
    >
      <div
        class="MuiBox-root MuiBox-root-13"
      >
        <div
          class="MuiBox-root MuiBox-root-14"
        >
          <h3
            class="MuiTypography-root MuiTypography-h3"
          >
            General Information
          </h3>
          <button
            aria-label="Edit General Information"
            class="MuiButtonBase-root MuiButton-root MuiButton-text editButtonSmall"
            tabindex="0"
            title="Edit General Information"
            type="button"
          >
            <span
              class="MuiButton-label"
            >
              <span
                class="MuiButton-startIcon MuiButton-iconSizeMedium"
              >
                <svg
                  role="presentation"
                  style="width: 1.3125rem; height: 1.3125rem;"
                  viewBox="0 0 24 24"
                >
                  <path
                    d="M14.06,9L15,9.94L5.92,19H5V18.08L14.06,9M17.66,3C17.41,3 17.15,3.1 16.96,3.29L15.13,5.12L18.88,8.87L20.71,7.04C21.1,6.65 21.1,6 20.71,5.63L18.37,3.29C18.17,3.09 17.92,3 17.66,3M14.06,6.19L3,17.25V21H6.75L17.81,9.94L14.06,6.19Z"
                    style="fill: currentColor;"
                  />
                </svg>
              </span>
              EDIT
            </span>
            <span
              class="MuiTouchRipple-root"
            />
          </button>
        </div>
        <dl>
          <div
            class="MuiGrid-root MuiGrid-container MuiGrid-spacing-xs-2"
          >
            <div
              class="MuiGrid-root MuiGrid-item MuiGrid-grid-xs-12 MuiGrid-grid-sm-6 MuiGrid-grid-md-4"
            >
              <dt
                class="MuiTypography-root MuiTypography-subtitle2 MuiTypography-colorTextSecondary"
              >
                Project Name
              </dt>
              <dd
                class="MuiTypography-root MuiTypography-body1"
              >
                Test Project Name
              </dd>
            </div>
            <div
              class="MuiGrid-root MuiGrid-item MuiGrid-grid-xs-12 MuiGrid-grid-sm-6 MuiGrid-grid-md-4"
            >
              <dt
                class="MuiTypography-root MuiTypography-subtitle2 MuiTypography-colorTextSecondary"
              >
                Project Type
              </dt>
              <dd
                class="MuiTypography-root MuiTypography-body1"
              >
                1
              </dd>
            </div>
            <div
              class="MuiGrid-root MuiGrid-item MuiGrid-grid-xs-12 MuiGrid-grid-sm-6 MuiGrid-grid-md-4"
            >
              <dt
                class="MuiTypography-root MuiTypography-subtitle2 MuiTypography-colorTextSecondary"
              >
                Timeline
              </dt>
              <dd
                class="MuiTypography-root MuiTypography-body1"
              >
                Oct 10, 1998 - Feb 26, 2021
              </dd>
            </div>
            <div
              class="MuiGrid-root MuiGrid-item MuiGrid-grid-xs-12 MuiGrid-grid-sm-6 MuiGrid-grid-md-4"
            >
              <dt
                class="MuiTypography-root MuiTypography-subtitle2 MuiTypography-colorTextSecondary"
              >
                Activities
              </dt>
              <dd
                class="MuiTypography-root MuiTypography-body1"
              >
                Activity code
              </dd>
            </div>
            <div
              class="MuiGrid-root MuiGrid-item MuiGrid-grid-xs-12 MuiGrid-grid-sm-6 MuiGrid-grid-md-4"
            >
              <dt
                class="MuiTypography-root MuiTypography-subtitle2 MuiTypography-colorTextSecondary"
              >
                Climate Change Initiatives
              </dt>
              <dd
                class="MuiTypography-root MuiTypography-body1"
              >
                Climate code
              </dd>
            </div>
          </div>
        </dl>
      </div>
    </section>
    <hr
      class="MuiDivider-root makeStyles-sectionDivider-2"
    />
    <section
      class="MuiBox-root MuiBox-root-15 makeStyles-projectDetailsSection-1"
    >
      <div
        class="MuiBox-root MuiBox-root-16"
      >
        <div
          class="MuiBox-root MuiBox-root-17"
        >
          <h3
            class="MuiTypography-root MuiTypography-h3"
          >
            Project Coordinator
          </h3>
          <button
            aria-label="Edit Project Coordinator Information"
            class="MuiButtonBase-root MuiButton-root MuiButton-text editButtonSmall"
            tabindex="0"
            title="Edit Project Coordinator Information"
            type="button"
          >
            <span
              class="MuiButton-label"
            >
              <span
                class="MuiButton-startIcon MuiButton-iconSizeMedium"
              >
                <svg
                  role="presentation"
                  style="width: 1.3125rem; height: 1.3125rem;"
                  viewBox="0 0 24 24"
                >
                  <path
                    d="M14.06,9L15,9.94L5.92,19H5V18.08L14.06,9M17.66,3C17.41,3 17.15,3.1 16.96,3.29L15.13,5.12L18.88,8.87L20.71,7.04C21.1,6.65 21.1,6 20.71,5.63L18.37,3.29C18.17,3.09 17.92,3 17.66,3M14.06,6.19L3,17.25V21H6.75L17.81,9.94L14.06,6.19Z"
                    style="fill: currentColor;"
                  />
                </svg>
              </span>
              EDIT
            </span>
            <span
              class="MuiTouchRipple-root"
            />
          </button>
        </div>
        <dl>
          <div
            class="MuiGrid-root MuiGrid-container MuiGrid-spacing-xs-2"
          >
            <div
              class="MuiGrid-root MuiGrid-item MuiGrid-grid-xs-12 MuiGrid-grid-sm-6 MuiGrid-grid-md-4"
            >
              <dt
                class="MuiTypography-root MuiTypography-subtitle2 MuiTypography-colorTextSecondary"
              >
                Name
              </dt>
              <dd
                class="MuiTypography-root MuiTypography-body1"
              >
                Amanda Christensen
              </dd>
            </div>
            <div
              class="MuiGrid-root MuiGrid-item MuiGrid-grid-xs-12 MuiGrid-grid-sm-6 MuiGrid-grid-md-4"
            >
              <dt
                class="MuiTypography-root MuiTypography-subtitle2 MuiTypography-colorTextSecondary"
              >
                Email Address
              </dt>
              <dd
                class="MuiTypography-root MuiTypography-body1"
              >
                amanda@christensen.com
              </dd>
            </div>
            <div
              class="MuiGrid-root MuiGrid-item MuiGrid-grid-xs-12 MuiGrid-grid-sm-6 MuiGrid-grid-md-4"
            >
              <dt
                class="MuiTypography-root MuiTypography-subtitle2 MuiTypography-colorTextSecondary"
              >
                Agency
              </dt>
              <dd
                class="MuiTypography-root MuiTypography-body1"
              >
                Amanda and associates
              </dd>
            </div>
          </div>
        </dl>
      </div>
    </section>
    <hr
      class="MuiDivider-root makeStyles-sectionDivider-2"
    />
    <section
      class="MuiBox-root MuiBox-root-18 makeStyles-projectDetailsSection-1"
    >
      <div
        class="MuiBox-root MuiBox-root-19"
      >
        <div
          class="MuiBox-root MuiBox-root-20"
        >
          <h3
            class="MuiTypography-root MuiTypography-h3"
          >
            Location / Project Boundary
          </h3>
          <button
            aria-label="Edit Location / Project Boundary"
            class="MuiButtonBase-root MuiButton-root MuiButton-text editButtonSmall"
            tabindex="0"
            title="Edit Location / Project Boundary"
            type="button"
          >
            <span
              class="MuiButton-label"
            >
              <span
                class="MuiButton-startIcon MuiButton-iconSizeMedium"
              >
                <svg
                  role="presentation"
                  style="width: 1.3125rem; height: 1.3125rem;"
                  viewBox="0 0 24 24"
                >
                  <path
                    d="M14.06,9L15,9.94L5.92,19H5V18.08L14.06,9M17.66,3C17.41,3 17.15,3.1 16.96,3.29L15.13,5.12L18.88,8.87L20.71,7.04C21.1,6.65 21.1,6 20.71,5.63L18.37,3.29C18.17,3.09 17.92,3 17.66,3M14.06,6.19L3,17.25V21H6.75L17.81,9.94L14.06,6.19Z"
                    style="fill: currentColor;"
                  />
                </svg>
              </span>
              EDIT
            </span>
            <span
              class="MuiTouchRipple-root"
            />
          </button>
        </div>
        <dl>
          <div
            class="MuiGrid-root MuiGrid-container MuiGrid-spacing-xs-2"
          >
            <div
              class="MuiGrid-root MuiGrid-item MuiGrid-grid-xs-12"
            >
              <dt
                class="MuiTypography-root MuiTypography-subtitle2 MuiTypography-colorTextSecondary"
              >
                Region(s)
              </dt>
              <dd
                class="MuiTypography-root MuiTypography-body1"
              >
                Region 1, Region 2
              </dd>
            </div>
            <div
              class="MuiGrid-root MuiGrid-item MuiGrid-grid-xs-12"
            >
              <dt
                class="MuiTypography-root MuiTypography-subtitle2 MuiTypography-colorTextSecondary"
              >
                Location Description
              </dt>
              <dd
                class="MuiTypography-root MuiTypography-body1"
              >
                Location description
              </dd>
            </div>
          </div>
        </dl>
        <div
          class="MuiBox-root MuiBox-root-21"
        >
          <div
            class="leaflet-container leaflet-grab leaflet-touch-drag"
            id="project_location_form_map"
            style="height: 100%; position: relative;"
            tabindex="0"
          >
            <div
              class="leaflet-pane leaflet-map-pane"
              style="left: 0px; top: 0px;"
            >
              <div
                class="leaflet-pane leaflet-tile-pane"
              >
                <div
                  class="leaflet-layer "
                  style="z-index: 1;"
                >
                  <div
                    class="leaflet-tile-container leaflet-zoom-animated"
                    style="z-index: 18; left: 0px; top: 0px;"
                  >
                    <img
                      alt=""
                      class="leaflet-tile"
                      role="presentation"
                      src="https://server.arcgisonline.com/ArcGIS/rest/services/World_Imagery/MapServer/tile/18/123679/222531"
                      style="width: 256px; height: 256px; left: -33px; top: -4px;"
                    />
                  </div>
                </div>
              </div>
              <div
                class="leaflet-pane leaflet-shadow-pane"
              >
                <img
                  alt=""
                  class="leaflet-marker-shadow leaflet-zoom-hide"
                  src="marker-shadow.png"
                  style="margin-left: -12px; margin-top: -41px; width: 41px; height: 41px; left: 0px; top: 0px;"
                />
              </div>
              <div
                class="leaflet-pane leaflet-overlay-pane"
              />
              <div
                class="leaflet-pane leaflet-marker-pane"
              >
                <img
                  alt=""
                  class="leaflet-marker-icon leaflet-zoom-hide leaflet-interactive"
                  src="marker-icon.png"
                  style="margin-left: -12px; margin-top: -41px; width: 25px; height: 41px; z-index: 0; left: 0px; top: 0px; z-index: 0; z-index: 0;"
                  tabindex="0"
                />
              </div>
              <div
                class="leaflet-pane leaflet-tooltip-pane"
              />
              <div
                class="leaflet-pane leaflet-popup-pane"
              />
            </div>
            <div
              class="leaflet-control-container"
            >
              <div
                class="leaflet-top leaflet-left"
              >
                <div
                  class="leaflet-control-zoom leaflet-bar leaflet-control"
                >
                  <a
                    aria-label="Zoom in"
                    class="leaflet-control-zoom-in leaflet-disabled"
                    href="#"
                    role="button"
                    title="Zoom in"
                  >
                    +
                  </a>
                  <a
                    aria-label="Zoom out"
                    class="leaflet-control-zoom-out"
                    href="#"
                    role="button"
                    title="Zoom out"
                  >
                    −
                  </a>
                </div>
              </div>
              <div
                class="leaflet-top leaflet-right"
              >
                <div
                  class="leaflet-draw leaflet-control"
                />
              </div>
              <div
                class="leaflet-bottom leaflet-left"
              />
              <div
                class="leaflet-bottom leaflet-right"
              >
                <div
                  aria-haspopup="true"
                  class="leaflet-control-layers leaflet-control"
                >
                  <a
                    class="leaflet-control-layers-toggle"
                    href="#"
                    title="Layers"
                  />
                  <section
                    class="leaflet-control-layers-list"
                  >
                    <div
                      class="leaflet-control-layers-base"
                    >
                      <label>
                        <div>
                          <input
                            checked="checked"
                            class="leaflet-control-layers-selector"
                            name="leaflet-base-layers_37"
                            type="radio"
                          />
                          <span>
                             Esri Imagery
                          </span>
                        </div>
                      </label>
                      <label>
                        <div>
                          <input
                            class="leaflet-control-layers-selector"
                            name="leaflet-base-layers_37"
                            type="radio"
                          />
                          <span>
                             BC Government
                          </span>
                        </div>
                      </label>
                    </div>
                    <div
                      class="leaflet-control-layers-separator"
                      style="display: none;"
                    />
                    <div
                      class="leaflet-control-layers-overlays"
                    />
                  </section>
                </div>
                <div
                  class="leaflet-control-attribution leaflet-control"
                >
                  <a
                    href="https://leafletjs.com"
                    title="A JS library for interactive maps"
                  >
                    Leaflet
                  </a>
                   | © 
                  <a
                    href="https://www.esri.com/en-us/arcgis/products/location-services/services/basemaps"
                  >
                    ESRI Basemap
                  </a>
                </div>
              </div>
            </div>
          </div>
        </div>
      </div>
    </section>
    <hr
      class="MuiDivider-root makeStyles-sectionDivider-2"
    />
    <section
      class="MuiBox-root MuiBox-root-22 makeStyles-projectDetailsSection-1"
    >
      <div
        class="MuiBox-root MuiBox-root-23"
      >
        <div
          class="MuiBox-root MuiBox-root-24"
        >
          <h3
            class="MuiTypography-root MuiTypography-h3"
          >
            Species
          </h3>
          <button
            aria-label="Edit Species"
            class="MuiButtonBase-root MuiButton-root MuiButton-text editButtonSmall"
            tabindex="0"
            title="Edit Species"
            type="button"
          >
            <span
              class="MuiButton-label"
            >
              <span
                class="MuiButton-startIcon MuiButton-iconSizeMedium"
              >
                <svg
                  role="presentation"
                  style="width: 1.3125rem; height: 1.3125rem;"
                  viewBox="0 0 24 24"
                >
                  <path
                    d="M14.06,9L15,9.94L5.92,19H5V18.08L14.06,9M17.66,3C17.41,3 17.15,3.1 16.96,3.29L15.13,5.12L18.88,8.87L20.71,7.04C21.1,6.65 21.1,6 20.71,5.63L18.37,3.29C18.17,3.09 17.92,3 17.66,3M14.06,6.19L3,17.25V21H6.75L17.81,9.94L14.06,6.19Z"
                    style="fill: currentColor;"
                  />
                </svg>
              </span>
              EDIT
            </span>
            <span
              class="MuiTouchRipple-root"
            />
          </button>
        </div>
        <dl
          class="ddInline"
        >
          <div
            class="MuiGrid-root MuiGrid-container MuiGrid-spacing-xs-2"
          >
            <div
              class="MuiGrid-root MuiGrid-item MuiGrid-grid-xs-12"
            >
              <dt
                class="MuiTypography-root MuiTypography-subtitle2 MuiTypography-colorTextSecondary"
              >
                Focal Species
              </dt>
              <dd
                class="MuiTypography-root MuiTypography-body1"
              >
                species 1
              </dd>
              <dd
                class="MuiTypography-root MuiTypography-body1"
              >
                species 2
              </dd>
            </div>
            <div
              class="MuiGrid-root MuiGrid-item MuiGrid-grid-xs-12"
            >
              <dt
                class="MuiTypography-root MuiTypography-subtitle2 MuiTypography-colorTextSecondary"
              >
                Anciliary Species
              </dt>
              <dd
                class="MuiTypography-root MuiTypography-body1"
              >
                species 3
              </dd>
              <dd
                class="MuiTypography-root MuiTypography-body1"
              >
                species 4
              </dd>
            </div>
          </div>
        </dl>
      </div>
    </section>
    <hr
      class="MuiDivider-root makeStyles-sectionDivider-2"
    />
    <section
      class="MuiBox-root MuiBox-root-25 makeStyles-projectDetailsSection-1"
    >
      <div
        class="MuiBox-root MuiBox-root-27"
      >
        <h3
          class="MuiTypography-root MuiTypography-h3"
        >
          IUCN Classifications
        </h3>
        <button
          aria-label="Edit General Information"
          class="MuiButtonBase-root MuiButton-root MuiButton-text editButtonSmall"
          tabindex="0"
          title="Edit IUCN Classifications"
          type="button"
        >
          <span
            class="MuiButton-label"
          >
            <span
              class="MuiButton-startIcon MuiButton-iconSizeMedium"
            >
              <svg
                role="presentation"
                style="width: 1.3125rem; height: 1.3125rem;"
                viewBox="0 0 24 24"
              >
                <path
                  d="M14.06,9L15,9.94L5.92,19H5V18.08L14.06,9M17.66,3C17.41,3 17.15,3.1 16.96,3.29L15.13,5.12L18.88,8.87L20.71,7.04C21.1,6.65 21.1,6 20.71,5.63L18.37,3.29C18.17,3.09 17.92,3 17.66,3M14.06,6.19L3,17.25V21H6.75L17.81,9.94L14.06,6.19Z"
                  style="fill: currentColor;"
                />
              </svg>
            </span>
            EDIT
          </span>
          <span
            class="MuiTouchRipple-root"
          />
        </button>
      </div>
      <ul
        class="MuiBox-root MuiBox-root-28 listNoBullets"
      >
        <li
          class="MuiBox-root MuiBox-root-29 makeStyles-iucnListItem-26"
        >
          <hr
            class="MuiDivider-root"
          />
          <div
            class="MuiBox-root MuiBox-root-30"
          >
            <span
              class="MuiTypography-root MuiTypography-body1"
            >
              classification 
              <span>
                &gt;
              </span>
               sub classification 1 
              <span>
                &gt;
              </span>
               sub classification 2
            </span>
          </div>
        </li>
        <li
          class="MuiBox-root MuiBox-root-31 makeStyles-iucnListItem-26"
        >
          <hr
            class="MuiDivider-root"
          />
          <div
            class="MuiBox-root MuiBox-root-32"
          >
            <span
              class="MuiTypography-root MuiTypography-body1"
            >
              classification again 
              <span>
                &gt;
              </span>
               sub classification 1 again 
              <span>
                &gt;
              </span>
               sub classification 2 again
            </span>
          </div>
        </li>
      </ul>
    </section>
    <hr
      class="MuiDivider-root makeStyles-sectionDivider-2"
    />
    <section
      class="MuiBox-root MuiBox-root-33 makeStyles-projectDetailsSection-1"
    >
      <div
        class="MuiBox-root MuiBox-root-34"
      >
        <div
          class="MuiBox-root MuiBox-root-35"
        >
          <h3
            class="MuiTypography-root MuiTypography-h3"
          >
            Partnerships
          </h3>
          <button
            aria-label="Edit Partnerships"
            class="MuiButtonBase-root MuiButton-root MuiButton-text editButtonSmall"
            tabindex="0"
            title="Edit Partnerships"
            type="button"
          >
            <span
              class="MuiButton-label"
            >
              <span
                class="MuiButton-startIcon MuiButton-iconSizeMedium"
              >
                <svg
                  role="presentation"
                  style="width: 1.3125rem; height: 1.3125rem;"
                  viewBox="0 0 24 24"
                >
                  <path
                    d="M14.06,9L15,9.94L5.92,19H5V18.08L14.06,9M17.66,3C17.41,3 17.15,3.1 16.96,3.29L15.13,5.12L18.88,8.87L20.71,7.04C21.1,6.65 21.1,6 20.71,5.63L18.37,3.29C18.17,3.09 17.92,3 17.66,3M14.06,6.19L3,17.25V21H6.75L17.81,9.94L14.06,6.19Z"
                    style="fill: currentColor;"
                  />
                </svg>
              </span>
              EDIT
            </span>
            <span
              class="MuiTouchRipple-root"
            />
          </button>
        </div>
      </div>
      <dl
        class="ddInline"
      >
        <div
          class="MuiGrid-root MuiGrid-container MuiGrid-spacing-xs-2"
        >
          <div
            class="MuiGrid-root MuiGrid-item MuiGrid-grid-xs-12"
          >
            <dt
              class="MuiTypography-root MuiTypography-subtitle2 MuiTypography-colorTextSecondary"
            >
              Indigenous Partnerships
            </dt>
            <dd
              class="MuiTypography-root MuiTypography-body1"
            >
              partner 1
            </dd>
            <dd
              class="MuiTypography-root MuiTypography-body1"
            >
              partner 2
            </dd>
          </div>
          <div
            class="MuiGrid-root MuiGrid-item MuiGrid-grid-xs-12"
          >
            <dt
              class="MuiTypography-root MuiTypography-subtitle2 MuiTypography-colorTextSecondary"
            >
              Stakeholder Partnerships
            </dt>
            <dd
              class="MuiTypography-root MuiTypography-body1"
            >
              partner 3
            </dd>
            <dd
              class="MuiTypography-root MuiTypography-body1"
            >
              partner 4
            </dd>
          </div>
        </div>
      </dl>
    </section>
    <hr
      class="MuiDivider-root makeStyles-sectionDivider-2"
    />
    <section
      class="MuiBox-root MuiBox-root-36 makeStyles-projectDetailsSection-1"
    >
      <div
        class="MuiBox-root MuiBox-root-37"
      >
        <h3
          class="MuiTypography-root MuiTypography-h3"
        >
<<<<<<< HEAD
          <div
            class="MuiGrid-root MuiGrid-item"
          >
            <h3
              class="MuiTypography-root MuiTypography-h3"
            >
              Funding Sources
            </h3>
          </div>
          <div
            class="MuiGrid-root MuiGrid-item"
          >
            <button
              aria-label="Add Funding Source"
              class="MuiButtonBase-root MuiButton-root MuiButton-outlined MuiButton-outlinedPrimary"
              tabindex="0"
              title="Add Funding Source"
              type="button"
            >
              <span
                class="MuiButton-label"
              >
                <span
                  class="MuiButton-startIcon MuiButton-iconSizeMedium"
                >
                  <svg
                    role="presentation"
                    style="width: 1.5rem; height: 1.5rem;"
                    viewBox="0 0 24 24"
                  >
                    <path
                      d="M19,13H13V19H11V13H5V11H11V5H13V11H19V13Z"
                      style="fill: currentColor;"
                    />
                  </svg>
                </span>
                Add Funding Source
              </span>
              <span
                class="MuiTouchRipple-root"
              />
            </button>
          </div>
        </div>
        <div
          class="MuiGrid-root MuiGrid-container MuiGrid-item"
=======
          Funding Sources
        </h3>
        <button
          class="MuiButtonBase-root MuiButton-root MuiButton-outlined MuiButton-outlinedPrimary"
          tabindex="0"
          type="button"
>>>>>>> a0774a79
        >
          <span
            class="MuiButton-label"
          >
            Add Funding Source
          </span>
          <span
            class="MuiTouchRipple-root"
          />
        </button>
      </div>
      <div
        class="MuiBox-root MuiBox-root-38"
      >
        <hr
          class="MuiDivider-root"
        />
        <div
          class="MuiBox-root MuiBox-root-39"
        >
          <h4
            class="MuiTypography-root MuiTypography-h4"
          >
            agency name
          </h4>
          <button
            aria-label="Edit Funding Source Information"
            class="MuiButtonBase-root MuiButton-root MuiButton-text editButtonSmall"
            tabindex="0"
            title="Edit Funding Source Information"
            type="button"
          >
            <span
              class="MuiButton-label"
            >
              <span
                class="MuiButton-startIcon MuiButton-iconSizeMedium"
              >
                <svg
                  role="presentation"
                  style="width: 1.3125rem; height: 1.3125rem;"
                  viewBox="0 0 24 24"
                >
                  <path
                    d="M14.06,9L15,9.94L5.92,19H5V18.08L14.06,9M17.66,3C17.41,3 17.15,3.1 16.96,3.29L15.13,5.12L18.88,8.87L20.71,7.04C21.1,6.65 21.1,6 20.71,5.63L18.37,3.29C18.17,3.09 17.92,3 17.66,3M14.06,6.19L3,17.25V21H6.75L17.81,9.94L14.06,6.19Z"
                    style="fill: currentColor;"
                  />
                </svg>
              </span>
<<<<<<< HEAD
              <span
                class="MuiTouchRipple-root"
              />
            </button>
            <button
              aria-label="Delete Funding Source"
              class="MuiButtonBase-root MuiButton-root MuiButton-text trashButtonSmall"
              tabindex="0"
              title="Delete Funding Source"
              type="button"
            >
              <span
                class="MuiButton-label"
              >
                <span
                  class="MuiButton-startIcon MuiButton-iconSizeMedium"
                >
                  <svg
                    role="presentation"
                    style="width: 1.3125rem; height: 1.3125rem;"
                    viewBox="0 0 24 24"
                  >
                    <path
                      d="M9,3V4H4V6H5V19A2,2 0 0,0 7,21H17A2,2 0 0,0 19,19V6H20V4H15V3H9M7,6H17V19H7V6M9,8V17H11V8H9M13,8V17H15V8H13Z"
                      style="fill: currentColor;"
                    />
                  </svg>
                </span>
              </span>
              <span
                class="MuiTouchRipple-root"
              />
            </button>
          </div>
=======
              EDIT
            </span>
            <span
              class="MuiTouchRipple-root"
            />
          </button>
>>>>>>> a0774a79
        </div>
        <dl>
          <div
            class="MuiGrid-root MuiGrid-container MuiGrid-spacing-xs-2"
          >
            <div
              class="MuiGrid-root MuiGrid-item MuiGrid-grid-xs-12 MuiGrid-grid-sm-6 MuiGrid-grid-md-4"
            >
              <dt
                class="MuiTypography-root MuiTypography-subtitle2 MuiTypography-colorTextSecondary"
              >
                Agency Project ID
              </dt>
              <dd
                class="MuiTypography-root MuiTypography-body1"
              >
                ABC123
              </dd>
            </div>
            <div
              class="MuiGrid-root MuiGrid-item MuiGrid-grid-xs-12 MuiGrid-grid-sm-6 MuiGrid-grid-md-4"
            >
              <dt
                class="MuiTypography-root MuiTypography-subtitle2 MuiTypography-colorTextSecondary"
              >
                Funding Amount
              </dt>
              <dd
                class="MuiTypography-root MuiTypography-body1"
              >
                $ 333
              </dd>
            </div>
            <div
              class="MuiGrid-root MuiGrid-item MuiGrid-grid-xs-12 MuiGrid-grid-sm-6 MuiGrid-grid-md-4"
            >
              <dt
                class="MuiTypography-root MuiTypography-subtitle2 MuiTypography-colorTextSecondary"
              >
                Funding Dates
              </dt>
              <dd
                class="MuiTypography-root MuiTypography-body1"
              >
                04/14/2000 - 04/13/2021
              </dd>
            </div>
            <div
              class="MuiGrid-root MuiGrid-item MuiGrid-grid-xs-12 MuiGrid-grid-sm-6 MuiGrid-grid-md-4"
            >
              <dt
                class="MuiTypography-root MuiTypography-subtitle2 MuiTypography-colorTextSecondary"
              >
                Investment Category
              </dt>
              <dd
                class="MuiTypography-root MuiTypography-body1"
              >
                investment action
              </dd>
            </div>
          </div>
        </dl>
      </div>
    </section>
  </div>
</DocumentFragment>
`;<|MERGE_RESOLUTION|>--- conflicted
+++ resolved
@@ -567,7 +567,7 @@
                   >
                     Leaflet
                   </a>
-                   | © 
+                   | ©
                   <a
                     href="https://www.esri.com/en-us/arcgis/products/location-services/services/basemaps"
                   >
@@ -736,11 +736,11 @@
             <span
               class="MuiTypography-root MuiTypography-body1"
             >
-              classification 
+              classification
               <span>
                 &gt;
               </span>
-               sub classification 1 
+               sub classification 1
               <span>
                 &gt;
               </span>
@@ -760,11 +760,11 @@
             <span
               class="MuiTypography-root MuiTypography-body1"
             >
-              classification again 
+              classification again
               <span>
                 &gt;
               </span>
-               sub classification 1 again 
+               sub classification 1 again
               <span>
                 &gt;
               </span>
@@ -882,7 +882,6 @@
         <h3
           class="MuiTypography-root MuiTypography-h3"
         >
-<<<<<<< HEAD
           <div
             class="MuiGrid-root MuiGrid-item"
           >
@@ -929,14 +928,6 @@
         </div>
         <div
           class="MuiGrid-root MuiGrid-container MuiGrid-item"
-=======
-          Funding Sources
-        </h3>
-        <button
-          class="MuiButtonBase-root MuiButton-root MuiButton-outlined MuiButton-outlinedPrimary"
-          tabindex="0"
-          type="button"
->>>>>>> a0774a79
         >
           <span
             class="MuiButton-label"
@@ -986,7 +977,6 @@
                   />
                 </svg>
               </span>
-<<<<<<< HEAD
               <span
                 class="MuiTouchRipple-root"
               />
@@ -1021,14 +1011,6 @@
               />
             </button>
           </div>
-=======
-              EDIT
-            </span>
-            <span
-              class="MuiTouchRipple-root"
-            />
-          </button>
->>>>>>> a0774a79
         </div>
         <dl>
           <div
