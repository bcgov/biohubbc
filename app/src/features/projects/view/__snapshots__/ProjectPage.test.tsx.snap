// Jest Snapshot v1, https://goo.gl/fbAQLP

exports[`ProjectPage renders a spinner if no project is loaded 1`] = `
<DocumentFragment>
  <div
    class="MuiCircularProgress-root pageProgress MuiCircularProgress-colorPrimary MuiCircularProgress-indeterminate"
    role="progressbar"
    style="width: 40px; height: 40px;"
  >
    <svg
      class="MuiCircularProgress-svg"
      viewBox="22 22 44 44"
    >
      <circle
        class="MuiCircularProgress-circle MuiCircularProgress-circleIndeterminate"
        cx="44"
        cy="44"
        fill="none"
        r="20.2"
        stroke-width="3.6"
      />
    </svg>
  </div>
</DocumentFragment>
`;

exports[`ProjectPage renders correctly with no end date 1`] = `
<DocumentFragment>
  <div
    class="MuiPaper-root MuiPaper-elevation2"
  >
    <div
      class="MuiContainer-root MuiContainer-maxWidthXl"
    >
      <div
<<<<<<< HEAD
        class="MuiBox-root MuiBox-root-38"
      >
        <div
          class="MuiBox-root MuiBox-root-39"
        >
          <div
            class="MuiBox-root MuiBox-root-40"
=======
        class="MuiBox-root MuiBox-root-26"
      >
        <div
          class="MuiBox-root MuiBox-root-27"
        >
          <div
            class="MuiBox-root MuiBox-root-28"
>>>>>>> 64d344e8
          >
            <h1
              class="MuiTypography-root makeStyles-spacingRight-37 MuiTypography-h1"
            >
              Test Project Name
            </h1>
            <div
              class="MuiChip-root makeStyles-chip-34 makeStyles-chipActive-35"
            >
              <span
                class="MuiChip-label"
              >
                ACTIVE
              </span>
            </div>
          </div>
          <div
<<<<<<< HEAD
            class="MuiBox-root MuiBox-root-41"
=======
            class="MuiBox-root MuiBox-root-29"
>>>>>>> 64d344e8
          >
            <h6
              class="MuiTypography-root MuiTypography-subtitle1 MuiTypography-colorTextSecondary"
            >
              <span>
                <span>
                  Start Date:
                </span>
                 Oct 10, 1998
              </span>
            </h6>
          </div>
        </div>
        <div
<<<<<<< HEAD
          class="MuiBox-root MuiBox-root-42"
=======
          class="MuiBox-root MuiBox-root-30"
>>>>>>> 64d344e8
        >
          <div
            class="MuiBox-root MuiBox-root-31"
          >
            <button
              class="MuiButtonBase-root MuiButton-root MuiButton-outlined MuiButton-outlinedPrimary"
              data-testid="publish-project-button"
              tabindex="0"
              type="button"
            >
              <span
                class="MuiButton-label"
              >
                <span
                  class="MuiButton-startIcon MuiButton-iconSizeMedium"
                >
                  <svg
                    role="presentation"
                    style="width: 1.5rem; height: 1.5rem;"
                    viewBox="0 0 24 24"
                  >
                    <path
                      d="M17,7H7A5,5 0 0,0 2,12A5,5 0 0,0 7,17H17A5,5 0 0,0 22,12A5,5 0 0,0 17,7M17,15A3,3 0 0,1 14,12A3,3 0 0,1 17,9A3,3 0 0,1 20,12A3,3 0 0,1 17,15Z"
                      style="fill: currentColor;"
                    />
                  </svg>
                </span>
                Unpublish Project
              </span>
              <span
                class="MuiTouchRipple-root"
              />
            </button>
          </div>
          <div
            class="MuiBox-root MuiBox-root-32"
          >
            <button
              class="MuiButtonBase-root MuiButton-root MuiButton-outlined MuiButton-outlinedPrimary"
              data-testid="delete-project-button"
              tabindex="0"
              type="button"
            >
              <span
                class="MuiButton-label"
              >
                <span
                  class="MuiButton-startIcon MuiButton-iconSizeMedium"
                >
                  <svg
                    role="presentation"
                    style="width: 1.5rem; height: 1.5rem;"
                    viewBox="0 0 24 24"
                  >
                    <path
                      d="M9,3V4H4V6H5V19A2,2 0 0,0 7,21H17A2,2 0 0,0 19,19V6H20V4H15V3H9M7,6H17V19H7V6M9,8V17H11V8H9M13,8V17H15V8H13Z"
                      style="fill: currentColor;"
                    />
                  </svg>
                </span>
                Delete Project
              </span>
              <span
                class="MuiTouchRipple-root"
              />
            </button>
          </div>
        </div>
      </div>
    </div>
  </div>
  <div
    class="MuiContainer-root MuiContainer-maxWidthXl"
  >
    <div
<<<<<<< HEAD
      class="MuiBox-root MuiBox-root-43"
    >
      <aside
        class="MuiBox-root MuiBox-root-44"
=======
      class="MuiBox-root MuiBox-root-33"
    >
      <aside
        class="MuiBox-root MuiBox-root-34"
>>>>>>> 64d344e8
      >
        <div
          class="MuiPaper-root MuiPaper-elevation1 MuiPaper-rounded"
        >
          <nav
            aria-label="Project Navigation"
<<<<<<< HEAD
            class="MuiList-root makeStyles-projectNav-33 MuiList-padding"
=======
            class="MuiList-root makeStyles-projectNav-25 MuiList-padding"
>>>>>>> 64d344e8
            role="navigation"
          >
            <a
              class="MuiListItem-root MuiListItem-gutters"
              href="/details"
            >
              <div
                class="MuiListItemIcon-root"
              >
                <svg
                  role="presentation"
                  style="width: 1.5rem; height: 1.5rem;"
                  viewBox="0 0 24 24"
                >
                  <path
                    d="M11,9H13V7H11M12,20C7.59,20 4,16.41 4,12C4,7.59 7.59,4 12,4C16.41,4 20,7.59 20,12C20,16.41 16.41,20 12,20M12,2A10,10 0 0,0 2,12A10,10 0 0,0 12,22A10,10 0 0,0 22,12A10,10 0 0,0 12,2M11,17H13V11H11V17Z"
                    style="fill: currentColor;"
                  />
                </svg>
              </div>
              <div
                class="MuiListItemText-root"
              >
                <span
                  class="MuiTypography-root MuiListItemText-primary MuiTypography-body1 MuiTypography-displayBlock"
                >
                  Project Details
                </span>
              </div>
            </a>
            <a
              class="MuiListItem-root MuiListItem-gutters"
              href="/surveys"
            >
              <div
                class="MuiListItemIcon-root"
              >
                <svg
                  role="presentation"
                  style="width: 1.5rem; height: 1.5rem;"
                  viewBox="0 0 24 24"
                >
                  <path
                    d="M4 7V21H18V23H4C2.9 23 2 22.1 2 21V7H4M12.8 15.35L9.5 12.05L10.9 10.65L12.8 12.55L17.1 8.25L18.5 9.65L12.8 15.35M20 3C21.1 3 22 3.9 22 5V17C22 18.1 21.1 19 20 19H8C6.9 19 6 18.1 6 17V5C6 3.9 6.9 3 8 3H11.18C11.6 1.84 12.7 1 14 1C15.3 1 16.4 1.84 16.82 3H20M14 3C13.45 3 13 3.45 13 4C13 4.55 13.45 5 14 5C14.55 5 15 4.55 15 4C15 3.45 14.55 3 14 3M10 7V5H8V17H20V5H18V7H10Z"
                    style="fill: currentColor;"
                  />
                </svg>
              </div>
              <div
                class="MuiListItemText-root"
              >
                <span
                  class="MuiTypography-root MuiListItemText-primary MuiTypography-body1 MuiTypography-displayBlock"
                >
                  Surveys
                </span>
              </div>
            </a>
            <a
              class="MuiListItem-root MuiListItem-gutters"
              href="/attachments"
            >
              <div
                class="MuiListItemIcon-root"
              >
                <svg
                  role="presentation"
                  style="width: 1.5rem; height: 1.5rem;"
                  viewBox="0 0 24 24"
                >
                  <path
                    d="M16.5,6V17.5A4,4 0 0,1 12.5,21.5A4,4 0 0,1 8.5,17.5V5A2.5,2.5 0 0,1 11,2.5A2.5,2.5 0 0,1 13.5,5V15.5A1,1 0 0,1 12.5,16.5A1,1 0 0,1 11.5,15.5V6H10V15.5A2.5,2.5 0 0,0 12.5,18A2.5,2.5 0 0,0 15,15.5V5A4,4 0 0,0 11,1A4,4 0 0,0 7,5V17.5A5.5,5.5 0 0,0 12.5,23A5.5,5.5 0 0,0 18,17.5V6H16.5Z"
                    style="fill: currentColor;"
                  />
                </svg>
              </div>
              <div
                class="MuiListItemText-root"
              >
                <span
                  class="MuiTypography-root MuiListItemText-primary MuiTypography-body1 MuiTypography-displayBlock"
                >
                  Attachments
                </span>
              </div>
            </a>
          </nav>
        </div>
      </aside>
      <article
<<<<<<< HEAD
        class="MuiBox-root MuiBox-root-45"
=======
        class="MuiBox-root MuiBox-root-35"
>>>>>>> 64d344e8
      />
    </div>
  </div>
</DocumentFragment>
`;

exports[`ProjectPage renders project page when project is loaded 1`] = `
<DocumentFragment>
  <div
    class="MuiPaper-root MuiPaper-elevation2"
  >
    <div
      class="MuiContainer-root MuiContainer-maxWidthXl"
    >
      <div
        class="MuiBox-root MuiBox-root-11"
      >
        <div
          class="MuiBox-root MuiBox-root-12"
        >
          <div
            class="MuiBox-root MuiBox-root-13"
          >
            <h1
              class="MuiTypography-root makeStyles-spacingRight-10 MuiTypography-h1"
            >
              Test Project Name
            </h1>
            <div
              class="MuiChip-root makeStyles-chip-7 makeStyles-chipActive-8"
            >
              <span
                class="MuiChip-label"
              >
                ACTIVE
              </span>
            </div>
          </div>
          <div
            class="MuiBox-root MuiBox-root-14"
          >
            <h6
              class="MuiTypography-root MuiTypography-subtitle1 MuiTypography-colorTextSecondary"
            >
              <span>
                Oct 10, 1998 - Feb 26, 2021
              </span>
            </h6>
          </div>
        </div>
        <div
          class="MuiBox-root MuiBox-root-15"
        >
          <div
            class="MuiBox-root MuiBox-root-8"
          >
            <button
              class="MuiButtonBase-root MuiButton-root MuiButton-outlined MuiButton-outlinedPrimary"
              data-testid="publish-project-button"
              tabindex="0"
              type="button"
            >
              <span
                class="MuiButton-label"
              >
                <span
                  class="MuiButton-startIcon MuiButton-iconSizeMedium"
                >
                  <svg
                    role="presentation"
                    style="width: 1.5rem; height: 1.5rem;"
                    viewBox="0 0 24 24"
                  >
                    <path
                      d="M17,7H7A5,5 0 0,0 2,12A5,5 0 0,0 7,17H17A5,5 0 0,0 22,12A5,5 0 0,0 17,7M17,15A3,3 0 0,1 14,12A3,3 0 0,1 17,9A3,3 0 0,1 20,12A3,3 0 0,1 17,15Z"
                      style="fill: currentColor;"
                    />
                  </svg>
                </span>
                Unpublish Project
              </span>
              <span
                class="MuiTouchRipple-root"
              />
            </button>
          </div>
          <div
            class="MuiBox-root MuiBox-root-9"
          >
            <button
              class="MuiButtonBase-root MuiButton-root MuiButton-outlined MuiButton-outlinedPrimary"
              data-testid="delete-project-button"
              tabindex="0"
              type="button"
            >
              <span
                class="MuiButton-label"
              >
                <span
                  class="MuiButton-startIcon MuiButton-iconSizeMedium"
                >
                  <svg
                    role="presentation"
                    style="width: 1.5rem; height: 1.5rem;"
                    viewBox="0 0 24 24"
                  >
                    <path
                      d="M9,3V4H4V6H5V19A2,2 0 0,0 7,21H17A2,2 0 0,0 19,19V6H20V4H15V3H9M7,6H17V19H7V6M9,8V17H11V8H9M13,8V17H15V8H13Z"
                      style="fill: currentColor;"
                    />
                  </svg>
                </span>
                Delete Project
              </span>
              <span
                class="MuiTouchRipple-root"
              />
            </button>
          </div>
        </div>
      </div>
    </div>
  </div>
  <div
    class="MuiContainer-root MuiContainer-maxWidthXl"
  >
    <div
<<<<<<< HEAD
      class="MuiBox-root MuiBox-root-16"
    >
      <aside
        class="MuiBox-root MuiBox-root-17"
=======
      class="MuiBox-root MuiBox-root-10"
    >
      <aside
        class="MuiBox-root MuiBox-root-11"
>>>>>>> 64d344e8
      >
        <div
          class="MuiPaper-root MuiPaper-elevation1 MuiPaper-rounded"
        >
          <nav
            aria-label="Project Navigation"
            class="MuiList-root makeStyles-projectNav-6 MuiList-padding"
            role="navigation"
          >
            <a
              class="MuiListItem-root MuiListItem-gutters"
              href="/projects/details"
            >
              <div
                class="MuiListItemIcon-root"
              >
                <svg
                  role="presentation"
                  style="width: 1.5rem; height: 1.5rem;"
                  viewBox="0 0 24 24"
                >
                  <path
                    d="M11,9H13V7H11M12,20C7.59,20 4,16.41 4,12C4,7.59 7.59,4 12,4C16.41,4 20,7.59 20,12C20,16.41 16.41,20 12,20M12,2A10,10 0 0,0 2,12A10,10 0 0,0 12,22A10,10 0 0,0 22,12A10,10 0 0,0 12,2M11,17H13V11H11V17Z"
                    style="fill: currentColor;"
                  />
                </svg>
              </div>
              <div
                class="MuiListItemText-root"
              >
                <span
                  class="MuiTypography-root MuiListItemText-primary MuiTypography-body1 MuiTypography-displayBlock"
                >
                  Project Details
                </span>
              </div>
            </a>
            <a
              class="MuiListItem-root MuiListItem-gutters"
              href="/projects/surveys"
            >
              <div
                class="MuiListItemIcon-root"
              >
                <svg
                  role="presentation"
                  style="width: 1.5rem; height: 1.5rem;"
                  viewBox="0 0 24 24"
                >
                  <path
                    d="M4 7V21H18V23H4C2.9 23 2 22.1 2 21V7H4M12.8 15.35L9.5 12.05L10.9 10.65L12.8 12.55L17.1 8.25L18.5 9.65L12.8 15.35M20 3C21.1 3 22 3.9 22 5V17C22 18.1 21.1 19 20 19H8C6.9 19 6 18.1 6 17V5C6 3.9 6.9 3 8 3H11.18C11.6 1.84 12.7 1 14 1C15.3 1 16.4 1.84 16.82 3H20M14 3C13.45 3 13 3.45 13 4C13 4.55 13.45 5 14 5C14.55 5 15 4.55 15 4C15 3.45 14.55 3 14 3M10 7V5H8V17H20V5H18V7H10Z"
                    style="fill: currentColor;"
                  />
                </svg>
              </div>
              <div
                class="MuiListItemText-root"
              >
                <span
                  class="MuiTypography-root MuiListItemText-primary MuiTypography-body1 MuiTypography-displayBlock"
                >
                  Surveys
                </span>
              </div>
            </a>
            <a
              class="MuiListItem-root MuiListItem-gutters"
              href="/projects/attachments"
            >
              <div
                class="MuiListItemIcon-root"
              >
                <svg
                  role="presentation"
                  style="width: 1.5rem; height: 1.5rem;"
                  viewBox="0 0 24 24"
                >
                  <path
                    d="M16.5,6V17.5A4,4 0 0,1 12.5,21.5A4,4 0 0,1 8.5,17.5V5A2.5,2.5 0 0,1 11,2.5A2.5,2.5 0 0,1 13.5,5V15.5A1,1 0 0,1 12.5,16.5A1,1 0 0,1 11.5,15.5V6H10V15.5A2.5,2.5 0 0,0 12.5,18A2.5,2.5 0 0,0 15,15.5V5A4,4 0 0,0 11,1A4,4 0 0,0 7,5V17.5A5.5,5.5 0 0,0 12.5,23A5.5,5.5 0 0,0 18,17.5V6H16.5Z"
                    style="fill: currentColor;"
                  />
                </svg>
              </div>
              <div
                class="MuiListItemText-root"
              >
                <span
                  class="MuiTypography-root MuiListItemText-primary MuiTypography-body1 MuiTypography-displayBlock"
                >
                  Attachments
                </span>
              </div>
            </a>
          </nav>
        </div>
      </aside>
      <article
<<<<<<< HEAD
        class="MuiBox-root MuiBox-root-18"
=======
        class="MuiBox-root MuiBox-root-12"
>>>>>>> 64d344e8
      />
    </div>
  </div>
</DocumentFragment>
`;<|MERGE_RESOLUTION|>--- conflicted
+++ resolved
@@ -33,31 +33,21 @@
       class="MuiContainer-root MuiContainer-maxWidthXl"
     >
       <div
-<<<<<<< HEAD
-        class="MuiBox-root MuiBox-root-38"
+        class="MuiBox-root MuiBox-root-42"
       >
         <div
-          class="MuiBox-root MuiBox-root-39"
-        >
-          <div
-            class="MuiBox-root MuiBox-root-40"
-=======
-        class="MuiBox-root MuiBox-root-26"
-      >
-        <div
-          class="MuiBox-root MuiBox-root-27"
-        >
-          <div
-            class="MuiBox-root MuiBox-root-28"
->>>>>>> 64d344e8
+          class="MuiBox-root MuiBox-root-43"
+        >
+          <div
+            class="MuiBox-root MuiBox-root-44"
           >
             <h1
-              class="MuiTypography-root makeStyles-spacingRight-37 MuiTypography-h1"
+              class="MuiTypography-root makeStyles-spacingRight-41 MuiTypography-h1"
             >
               Test Project Name
             </h1>
             <div
-              class="MuiChip-root makeStyles-chip-34 makeStyles-chipActive-35"
+              class="MuiChip-root makeStyles-chip-38 makeStyles-chipActive-39"
             >
               <span
                 class="MuiChip-label"
@@ -67,11 +57,7 @@
             </div>
           </div>
           <div
-<<<<<<< HEAD
-            class="MuiBox-root MuiBox-root-41"
-=======
-            class="MuiBox-root MuiBox-root-29"
->>>>>>> 64d344e8
+            class="MuiBox-root MuiBox-root-45"
           >
             <h6
               class="MuiTypography-root MuiTypography-subtitle1 MuiTypography-colorTextSecondary"
@@ -86,14 +72,10 @@
           </div>
         </div>
         <div
-<<<<<<< HEAD
-          class="MuiBox-root MuiBox-root-42"
-=======
-          class="MuiBox-root MuiBox-root-30"
->>>>>>> 64d344e8
-        >
-          <div
-            class="MuiBox-root MuiBox-root-31"
+          class="MuiBox-root MuiBox-root-46"
+        >
+          <div
+            class="MuiBox-root MuiBox-root-47"
           >
             <button
               class="MuiButtonBase-root MuiButton-root MuiButton-outlined MuiButton-outlinedPrimary"
@@ -126,7 +108,7 @@
             </button>
           </div>
           <div
-            class="MuiBox-root MuiBox-root-32"
+            class="MuiBox-root MuiBox-root-48"
           >
             <button
               class="MuiButtonBase-root MuiButton-root MuiButton-outlined MuiButton-outlinedPrimary"
@@ -166,28 +148,17 @@
     class="MuiContainer-root MuiContainer-maxWidthXl"
   >
     <div
-<<<<<<< HEAD
-      class="MuiBox-root MuiBox-root-43"
+      class="MuiBox-root MuiBox-root-49"
     >
       <aside
-        class="MuiBox-root MuiBox-root-44"
-=======
-      class="MuiBox-root MuiBox-root-33"
-    >
-      <aside
-        class="MuiBox-root MuiBox-root-34"
->>>>>>> 64d344e8
+        class="MuiBox-root MuiBox-root-50"
       >
         <div
           class="MuiPaper-root MuiPaper-elevation1 MuiPaper-rounded"
         >
           <nav
             aria-label="Project Navigation"
-<<<<<<< HEAD
-            class="MuiList-root makeStyles-projectNav-33 MuiList-padding"
-=======
-            class="MuiList-root makeStyles-projectNav-25 MuiList-padding"
->>>>>>> 64d344e8
+            class="MuiList-root makeStyles-projectNav-37 MuiList-padding"
             role="navigation"
           >
             <a
@@ -278,11 +249,7 @@
         </div>
       </aside>
       <article
-<<<<<<< HEAD
-        class="MuiBox-root MuiBox-root-45"
-=======
-        class="MuiBox-root MuiBox-root-35"
->>>>>>> 64d344e8
+        class="MuiBox-root MuiBox-root-51"
       />
     </div>
   </div>
@@ -337,7 +304,7 @@
           class="MuiBox-root MuiBox-root-15"
         >
           <div
-            class="MuiBox-root MuiBox-root-8"
+            class="MuiBox-root MuiBox-root-16"
           >
             <button
               class="MuiButtonBase-root MuiButton-root MuiButton-outlined MuiButton-outlinedPrimary"
@@ -370,7 +337,7 @@
             </button>
           </div>
           <div
-            class="MuiBox-root MuiBox-root-9"
+            class="MuiBox-root MuiBox-root-17"
           >
             <button
               class="MuiButtonBase-root MuiButton-root MuiButton-outlined MuiButton-outlinedPrimary"
@@ -410,17 +377,10 @@
     class="MuiContainer-root MuiContainer-maxWidthXl"
   >
     <div
-<<<<<<< HEAD
-      class="MuiBox-root MuiBox-root-16"
+      class="MuiBox-root MuiBox-root-18"
     >
       <aside
-        class="MuiBox-root MuiBox-root-17"
-=======
-      class="MuiBox-root MuiBox-root-10"
-    >
-      <aside
-        class="MuiBox-root MuiBox-root-11"
->>>>>>> 64d344e8
+        class="MuiBox-root MuiBox-root-19"
       >
         <div
           class="MuiPaper-root MuiPaper-elevation1 MuiPaper-rounded"
@@ -518,11 +478,7 @@
         </div>
       </aside>
       <article
-<<<<<<< HEAD
-        class="MuiBox-root MuiBox-root-18"
-=======
-        class="MuiBox-root MuiBox-root-12"
->>>>>>> 64d344e8
+        class="MuiBox-root MuiBox-root-20"
       />
     </div>
   </div>
