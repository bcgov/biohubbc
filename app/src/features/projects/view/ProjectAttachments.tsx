import { Menu, MenuItem } from '@material-ui/core';
import Box from '@material-ui/core/Box';
import Button from '@material-ui/core/Button';
import makeStyles from '@material-ui/core/styles/makeStyles';
import Typography from '@material-ui/core/Typography';
import { mdiMenuDown, mdiUpload } from '@mdi/js';
import { Theme } from '@material-ui/core/styles/createMuiTheme';
import Icon from '@mdi/react';
import AttachmentsList from 'components/attachments/AttachmentsList';
import { IUploadHandler } from 'components/attachments/FileUploadItem';
import FileUploadWithMetaDialog from 'components/dialog/FileUploadWithMetaDialog';
import { useBiohubApi } from 'hooks/useBioHubApi';
import {
  IGetProjectAttachment,
  IGetProjectForViewResponse,
  IUploadAttachmentResponse
} from 'interfaces/useProjectApi.interface';
import React, { useCallback, useEffect, useState } from 'react';
import { useParams } from 'react-router';
import { IReportMetaForm } from 'components/attachments/ReportMetaForm';

export enum ATTACHMENT_TYPE {
  REPORT = 'Report',
  OTHER = 'Other'
}

const useStyles = makeStyles((theme: Theme) => ({
  uploadMenu: {
    marginTop: theme.spacing(1)
  }
}));

export interface IProjectAttachmentsProps {
  projectForViewData: IGetProjectForViewResponse;
}

/**
 * Project attachments content for a project.
 *
 * @return {*}
 */
const ProjectAttachments: React.FC<IProjectAttachmentsProps> = () => {
  const classes = useStyles();
  const urlParams = useParams();
  const projectId = urlParams['id'];
  const biohubApi = useBiohubApi();

  const [openUploadAttachments, setOpenUploadAttachments] = useState(false);
  const [attachmentType, setAttachmentType] = useState<'Report' | 'Other'>('Other');
  const [attachmentsList, setAttachmentsList] = useState<IGetProjectAttachment[]>([]);

  const [anchorEl, setAnchorEl] = useState(null);
  const open = Boolean(anchorEl);
  const handleClick = (event: any) => {
    setAnchorEl(event.currentTarget);
  };
  const handleClose = () => {
    setAnchorEl(null);
  };
  const handleUploadReportClick = (event: any) => {
    setAnchorEl(null);
    setAttachmentType('Report');
    setOpenUploadAttachments(true);
  };
  const handleUploadAttachmentClick = (event: any) => {
    setAnchorEl(null);
    setAttachmentType('Other');
    setOpenUploadAttachments(true);
  };

  const getAttachments = useCallback(
    async (forceFetch: boolean) => {
      if (attachmentsList.length && !forceFetch) {
        return;
      }

      try {
        const response = await biohubApi.project.getProjectAttachments(projectId);

        if (!response?.attachmentsList) {
          return;
        }

        setAttachmentsList([...response.attachmentsList]);
      } catch (error) {
        return error;
      }
    },
    [biohubApi.project, projectId, attachmentsList.length]
  );

  const getUploadHandler = (): IUploadHandler<IUploadAttachmentResponse> => {
    return (file, cancelToken, handleFileUploadProgress) => {
      return biohubApi.project.uploadProjectAttachments(
        projectId,
        file,
        'Report',
        cancelToken,
        handleFileUploadProgress
      );
    };
  };

  useEffect(() => {
    getAttachments(false);
    // eslint-disable-next-line
  }, []);

  const handleReportMeta = (fileMeta: IReportMetaForm, revisionCount: number) => {
    return biohubApi.project.updateProjectAttachmentMetadata(
      projectId,
      fileMeta.attachmentId,
<<<<<<< HEAD
      attachmentType,
=======
      ATTACHMENT_TYPE.REPORT,
>>>>>>> d2f064dc
      fileMeta,
      revisionCount
    );
  };

  return (
    <>
      <FileUploadWithMetaDialog
        open={openUploadAttachments}
        dialogTitle={attachmentType === 'Report' ? 'Upload Report' : 'Upload Attachment'}
        attachmentType={attachmentType}
        onFinish={handleReportMeta}
        onClose={() => {
          getAttachments(true);
          setOpenUploadAttachments(false);
        }}
        uploadHandler={getUploadHandler()}
      />
      <Box mb={5} display="flex" alignItems="center" justifyContent="space-between">
        <Typography variant="h2">Project Attachments</Typography>
        <Box my={-1}>
          <Button
            color="primary"
            variant="outlined"
            aria-controls="basic-menu"
            aria-haspopup="true"
            aria-expanded={open ? 'true' : undefined}
            startIcon={<Icon path={mdiUpload} size={1} />}
            endIcon={<Icon path={mdiMenuDown} size={1} />}
            onClick={handleClick}>
            Upload
          </Button>
          <Menu
            className={classes.uploadMenu}
            getContentAnchorEl={null}
            anchorOrigin={{
              vertical: 'bottom',
              horizontal: 'right'
            }}
            transformOrigin={{
              vertical: 'top',
              horizontal: 'right'
            }}
            id="basic-menu"
            anchorEl={anchorEl}
            open={open}
            onClose={handleClose}
            MenuListProps={{
              'aria-labelledby': 'basic-button'
            }}>
            <MenuItem onClick={handleUploadReportClick}>Upload Report</MenuItem>
            <MenuItem onClick={handleUploadAttachmentClick}>Upload Attachments</MenuItem>
          </Menu>
        </Box>
      </Box>
      <Box mb={3}>
        <AttachmentsList projectId={projectId} attachmentsList={attachmentsList} getAttachments={getAttachments} />
      </Box>
    </>
  );
};

export default ProjectAttachments;<|MERGE_RESOLUTION|>--- conflicted
+++ resolved
@@ -110,11 +110,7 @@
     return biohubApi.project.updateProjectAttachmentMetadata(
       projectId,
       fileMeta.attachmentId,
-<<<<<<< HEAD
       attachmentType,
-=======
-      ATTACHMENT_TYPE.REPORT,
->>>>>>> d2f064dc
       fileMeta,
       revisionCount
     );
