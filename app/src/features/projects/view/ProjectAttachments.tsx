import Box from '@material-ui/core/Box';
import Button from '@material-ui/core/Button';
// import DialogContentText from '@material-ui/core/DialogContentText';
import Divider from '@material-ui/core/Divider';
import ListItemIcon from '@material-ui/core/ListItemIcon';
import Menu from '@material-ui/core/Menu';
import MenuItem from '@material-ui/core/MenuItem';
import Toolbar from '@material-ui/core/Toolbar';
import Typography from '@material-ui/core/Typography';
import { mdiAttachment, mdiChevronDown, mdiFilePdfBox, mdiLockOutline } from '@mdi/js';
import Icon from '@mdi/react';
import AttachmentsList from 'components/attachments/AttachmentsList';
import { IUploadHandler } from 'components/attachments/FileUploadItem';
import { IReportMetaForm } from 'components/attachments/ReportMetaForm';
import FileUploadWithMetaDialog from 'components/dialog/FileUploadWithMetaDialog';
import SecurityDialog from 'components/dialog/SecurityDialog';
// import { H2MenuToolbar } from 'components/toolbar/ActionToolbars';
import { useBiohubApi } from 'hooks/useBioHubApi';
import {
  IGetProjectAttachment,
  IGetProjectForViewResponse,
  IUploadAttachmentResponse
} from 'interfaces/useProjectApi.interface';
import React, { useCallback, useEffect, useState } from 'react';
import { useParams } from 'react-router';
import { AttachmentType } from '../../../constants/attachments';

export interface IProjectAttachmentsProps {
  projectForViewData: IGetProjectForViewResponse;
}

export interface IAttachmentType {
  id: number,
  type: "Report" | "Other"
}

/**
 * Project attachments content for a project.
 *
 * @return {*}
 */
const ProjectAttachments: React.FC<IProjectAttachmentsProps> = () => {
  const urlParams = useParams();
  const projectId = urlParams['id'];
  const biohubApi = useBiohubApi();

  const [openUploadAttachments, setOpenUploadAttachments] = useState(false);
  const [attachmentType, setAttachmentType] = useState<AttachmentType.REPORT | AttachmentType.OTHER>(
    AttachmentType.OTHER
  );
  const [attachmentsList, setAttachmentsList] = useState<IGetProjectAttachment[]>([]);

  // Tracks which attachment rows have been selected, via the table checkboxes.
  const [selectedAttachmentRows, setSelectedAttachmentRows] = useState<IAttachmentType[]>([]);

  const handleUploadReportClick = () => {
    setAttachmentType(AttachmentType.REPORT);
    setOpenUploadAttachments(true);
  };
  const handleUploadAttachmentClick = () => {
    setAttachmentType(AttachmentType.OTHER);
    setOpenUploadAttachments(true);
  };

  const getAttachments = useCallback(
    async (forceFetch: boolean) => {
      if (attachmentsList.length && !forceFetch) {
        return;
      }

      try {
        const response = await biohubApi.project.getProjectAttachments(projectId);

        if (!response?.attachmentsList) {
          return;
        }

        setAttachmentsList([...response.attachmentsList]);
      } catch (error) {
        return error;
      }
    },
    [biohubApi.project, projectId, attachmentsList.length]
  );

  const getUploadHandler = (): IUploadHandler<IUploadAttachmentResponse> => {
    return (file, cancelToken, handleFileUploadProgress) => {
      return biohubApi.project.uploadProjectAttachments(projectId, file, cancelToken, handleFileUploadProgress);
    };
  };

  const getFinishHandler = () => {
    return (fileMeta: IReportMetaForm) => {
      return biohubApi.project.uploadProjectReports(projectId, fileMeta.attachmentFile, fileMeta).finally(() => {
        setOpenUploadAttachments(false);
      });
    };
  };

  const addSecurityReasons = (securityReasons: number[]) => {
<<<<<<< HEAD
=======
    console.log(securityReasons);
>>>>>>> e9b4b30b
    biohubApi.security.addSecurityReasons(projectId, securityReasons, selectedAttachmentRows).finally(() => {
      setSecurityDialogOpen(false);
    });
  };

  useEffect(() => {
    getAttachments(false);
    // eslint-disable-next-line
  }, []);

  const [securityDialogOpen, setSecurityDialogOpen] = useState(false);

  // Show/Hide Project Settings Menu
  const [anchorEl, setAnchorEl] = useState<null | HTMLElement>(null);

  const handleClick = (event: React.MouseEvent<HTMLButtonElement>) => {
    setAnchorEl(event.currentTarget);
  };

  const handleClose = () => {
    setAnchorEl(null);
  };

  return (
    <>
      <FileUploadWithMetaDialog
        open={openUploadAttachments}
        dialogTitle={attachmentType === 'Report' ? 'Upload Report' : 'Upload Attachment'}
        attachmentType={attachmentType}
        onFinish={getFinishHandler()}
        onClose={() => {
          setOpenUploadAttachments(false);
          getAttachments(true);
        }}
        uploadHandler={getUploadHandler()}
      />

      <SecurityDialog
        open={securityDialogOpen}
        onAccept={(securityReasons) => {
          if (selectedAttachmentRows.length > 0) {
            // formik form is retuning array of strings not numbers if printed out in console
            // linter wrongly believes formik to be number[] so wrapped map in string to force values into number[]
            addSecurityReasons(securityReasons.security_reasons.map((item) => parseInt(`${item.security_reason_id}`)));
          } else {
            setSecurityDialogOpen(false);
          }
        }}
        onClose={() => setSecurityDialogOpen(false)}
      />

      {/* Need to use the regular toolbar in lieu of these action toolbars given it doesn't support multiple buttons */}
      <Toolbar style={{ display: 'flex', justifyContent: 'space-between' }}>
        <Typography variant="h4" component="h2">
          Documents
        </Typography>
        <Box>
          <Button
            color="primary"
            variant="contained"
            endIcon={<Icon path={mdiChevronDown} size={0.8} />}
            aria-controls="simple-menu"
            aria-haspopup="true"
            onClick={handleClick}>
            Submit Documents
          </Button>
          <Menu
            style={{ marginTop: '8px' }}
            id="attachmentsMenu"
            anchorEl={anchorEl}
            getContentAnchorEl={null}
            anchorOrigin={{
              vertical: 'bottom',
              horizontal: 'right'
            }}
            transformOrigin={{
              vertical: 'top',
              horizontal: 'right'
            }}
            keepMounted
            open={Boolean(anchorEl)}
            onClose={handleClose}>
            <MenuItem onClick={handleUploadReportClick}>
              <ListItemIcon>
                <Icon path={mdiFilePdfBox} size={1} />
              </ListItemIcon>
              <Typography variant="inherit">Submit Report</Typography>
            </MenuItem>
            <MenuItem onClick={handleUploadAttachmentClick}>
              <ListItemIcon>
                <Icon path={mdiAttachment} size={1} />
              </ListItemIcon>
              <Typography variant="inherit">Submit Attachments</Typography>
            </MenuItem>
          </Menu>
          <Button
            style={{ marginLeft: '8px' }}
            variant="contained"
            color="primary"
            startIcon={<Icon path={mdiLockOutline} size={0.8} />}
            onClick={() => setSecurityDialogOpen(true)}>
            Apply Security
          </Button>
        </Box>
      </Toolbar>
      <Divider></Divider>
      <Box px={1}>
        <AttachmentsList
          projectId={projectId}
          attachmentsList={attachmentsList}
          getAttachments={getAttachments}
          onCheckboxChange={(value) => {
            console.log(value);
            setSelectedAttachmentRows([value]);
          }}
        />
      </Box>
    </>
  );
};

export default ProjectAttachments;<|MERGE_RESOLUTION|>--- conflicted
+++ resolved
@@ -98,10 +98,7 @@
   };
 
   const addSecurityReasons = (securityReasons: number[]) => {
-<<<<<<< HEAD
-=======
     console.log(securityReasons);
->>>>>>> e9b4b30b
     biohubApi.security.addSecurityReasons(projectId, securityReasons, selectedAttachmentRows).finally(() => {
       setSecurityDialogOpen(false);
     });
