import Box from '@material-ui/core/Box';
import Button from '@material-ui/core/Button';
// import DialogContentText from '@material-ui/core/DialogContentText';
import Divider from '@material-ui/core/Divider';
import ListItemIcon from '@material-ui/core/ListItemIcon';
import Menu from '@material-ui/core/Menu';
import MenuItem from '@material-ui/core/MenuItem';
import Toolbar from '@material-ui/core/Toolbar';
import Typography from '@material-ui/core/Typography';
import { mdiAttachment, mdiChevronDown, mdiFilePdfBox, mdiLockOutline } from '@mdi/js';
import Icon from '@mdi/react';
import AttachmentsList from 'components/attachments/AttachmentsList';
import { IUploadHandler } from 'components/attachments/FileUploadItem';
import { IReportMetaForm } from 'components/attachments/ReportMetaForm';
import FileUploadWithMetaDialog from 'components/dialog/FileUploadWithMetaDialog';
import SecurityDialog from 'components/dialog/SecurityDialog';
// import { H2MenuToolbar } from 'components/toolbar/ActionToolbars';
import { useBiohubApi } from 'hooks/useBioHubApi';
import {
  IGetProjectAttachment,
  IGetProjectForViewResponse,
  IGetProjectReportAttachment,
  IUploadAttachmentResponse
} from 'interfaces/useProjectApi.interface';
import React, { useCallback, useEffect, useState } from 'react';
import { useParams } from 'react-router';
import { AttachmentType } from '../../../constants/attachments';

export interface IProjectAttachmentsProps {
  projectForViewData: IGetProjectForViewResponse;
}

export interface IAttachmentType {
  id: number;
  type: 'Report' | 'Other';
}

/**
 * Project attachments content for a project.
 *
 * @return {*}
 */
const ProjectAttachments: React.FC<IProjectAttachmentsProps> = () => {
  const urlParams = useParams();
  const projectId = urlParams['id'];
  const biohubApi = useBiohubApi();

  const [openUploadAttachments, setOpenUploadAttachments] = useState(false);
  const [attachmentType, setAttachmentType] = useState<AttachmentType.REPORT | AttachmentType.OTHER>(
    AttachmentType.OTHER
  );
  const [attachmentsList, setAttachmentsList] = useState<IGetProjectAttachment[]>([]);
  const [reportAttachmentsList, setReportAttachmentsList] = useState<IGetProjectReportAttachment[]>([]);

  // Tracks which attachment rows have been selected, via the table checkboxes.
  const [selectedAttachmentRows, setSelectedAttachmentRows] = useState<IAttachmentType[]>([]);

  const handleUploadReportClick = () => {
    setAttachmentType(AttachmentType.REPORT);
    setOpenUploadAttachments(true);
  };
  const handleUploadAttachmentClick = () => {
    setAttachmentType(AttachmentType.OTHER);
    setOpenUploadAttachments(true);
  };

  const getAttachments = useCallback(
    async (forceFetch: boolean) => {
      if (attachmentsList.length && !forceFetch) {
        return;
      }

      try {
        const response = await biohubApi.project.getProjectAttachments(projectId);

        if (!response?.attachmentsList && !response?.reportAttachmentsList) {
          return;
        }

        setReportAttachmentsList([...response.reportAttachmentsList]);
        setAttachmentsList([...response.attachmentsList]);
      } catch (error) {
        return error;
      }
    },
    [biohubApi.project, projectId, attachmentsList.length, reportAttachmentsList.length]
  );

  const getUploadHandler = (): IUploadHandler<IUploadAttachmentResponse> => {
    return (file, cancelToken, handleFileUploadProgress) => {
      return biohubApi.project.uploadProjectAttachments(projectId, file, cancelToken, handleFileUploadProgress);
    };
  };

  const getFinishHandler = () => {
    return (fileMeta: IReportMetaForm) => {
      return biohubApi.project.uploadProjectReports(projectId, fileMeta.attachmentFile, fileMeta).finally(() => {
        setOpenUploadAttachments(false);
      });
    };
  };

  const addSecurityReasons = (securityReasons: number[]) => {
<<<<<<< HEAD
    console.log(securityReasons);
    biohubApi.security.addProjectSecurityReasons(projectId, securityReasons, selectedAttachmentRows).finally(() => {
=======
    biohubApi.security.addSecurityReasons(projectId, securityReasons, selectedAttachmentRows).finally(() => {
>>>>>>> d39a08d1
      setSecurityDialogOpen(false);
    });
  };

  useEffect(() => {
    getAttachments(false);
    // eslint-disable-next-line
  }, []);

  const [securityDialogOpen, setSecurityDialogOpen] = useState(false);

  // Show/Hide Project Settings Menu
  const [anchorEl, setAnchorEl] = useState<null | HTMLElement>(null);

  const handleClick = (event: React.MouseEvent<HTMLButtonElement>) => {
    setAnchorEl(event.currentTarget);
  };

  const handleClose = () => {
    setAnchorEl(null);
  };

  return (
    <>
      <FileUploadWithMetaDialog
        open={openUploadAttachments}
        dialogTitle={attachmentType === 'Report' ? 'Upload Report' : 'Upload Attachment'}
        attachmentType={attachmentType}
        onFinish={getFinishHandler()}
        onClose={() => {
          setOpenUploadAttachments(false);
          getAttachments(true);
        }}
        uploadHandler={getUploadHandler()}
      />

      <SecurityDialog
        open={securityDialogOpen}
        onAccept={(securityReasons) => {
          if (selectedAttachmentRows.length > 0) {
            // formik form is retuning array of strings not numbers if printed out in console
            // linter wrongly believes formik to be number[] so wrapped map in string to force values into number[]
            addSecurityReasons(securityReasons.security_reasons.map((item) => parseInt(`${item.security_reason_id}`)));
          } else {
            setSecurityDialogOpen(false);
          }
        }}
        onClose={() => setSecurityDialogOpen(false)}
      />

      {/* Need to use the regular toolbar in lieu of these action toolbars given it doesn't support multiple buttons */}
      <Toolbar style={{ display: 'flex', justifyContent: 'space-between' }}>
        <Typography variant="h4" component="h2">
          Documents
        </Typography>
        <Box>
          <Button
            color="primary"
            variant="contained"
            endIcon={<Icon path={mdiChevronDown} size={0.8} />}
            aria-controls="simple-menu"
            aria-haspopup="true"
            onClick={handleClick}>
            Submit Documents
          </Button>
          <Menu
            style={{ marginTop: '8px' }}
            id="attachmentsMenu"
            anchorEl={anchorEl}
            getContentAnchorEl={null}
            anchorOrigin={{
              vertical: 'bottom',
              horizontal: 'right'
            }}
            transformOrigin={{
              vertical: 'top',
              horizontal: 'right'
            }}
            keepMounted
            open={Boolean(anchorEl)}
            onClose={handleClose}>
            <MenuItem onClick={handleUploadReportClick}>
              <ListItemIcon>
                <Icon path={mdiFilePdfBox} size={1} />
              </ListItemIcon>
              <Typography variant="inherit">Submit Report</Typography>
            </MenuItem>
            <MenuItem onClick={handleUploadAttachmentClick}>
              <ListItemIcon>
                <Icon path={mdiAttachment} size={1} />
              </ListItemIcon>
              <Typography variant="inherit">Submit Attachments</Typography>
            </MenuItem>
          </Menu>
          <Button
            style={{ marginLeft: '8px' }}
            variant="contained"
            color="primary"
            startIcon={<Icon path={mdiLockOutline} size={0.8} />}
            onClick={() => setSecurityDialogOpen(true)}>
            Apply Security
          </Button>
        </Box>
      </Toolbar>
      <Divider></Divider>
      <Box px={1}>
        <AttachmentsList
          projectId={projectId}
          attachmentsList={[...attachmentsList, ...reportAttachmentsList]}
          getAttachments={getAttachments}
          onCheckboxChange={(value) => {
            setSelectedAttachmentRows((currentRows) => {
              const hasMatchingValue = currentRows.find((item) => item.id === value.id && item.type === value.type);

              if (hasMatchingValue) {
                return currentRows;
              }

              return [...currentRows, value];
            });
          }}
        />
      </Box>
    </>
  );
};

export default ProjectAttachments;<|MERGE_RESOLUTION|>--- conflicted
+++ resolved
@@ -101,12 +101,8 @@
   };
 
   const addSecurityReasons = (securityReasons: number[]) => {
-<<<<<<< HEAD
     console.log(securityReasons);
     biohubApi.security.addProjectSecurityReasons(projectId, securityReasons, selectedAttachmentRows).finally(() => {
-=======
-    biohubApi.security.addSecurityReasons(projectId, securityReasons, selectedAttachmentRows).finally(() => {
->>>>>>> d39a08d1
       setSecurityDialogOpen(false);
     });
   };
