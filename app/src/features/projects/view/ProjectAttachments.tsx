import Box from '@material-ui/core/Box';
import Button from '@material-ui/core/Button';
// import DialogContentText from '@material-ui/core/DialogContentText';
import Divider from '@material-ui/core/Divider';
import ListItemIcon from '@material-ui/core/ListItemIcon';
import Menu from '@material-ui/core/Menu';
import MenuItem from '@material-ui/core/MenuItem';
import Toolbar from '@material-ui/core/Toolbar';
import Typography from '@material-ui/core/Typography';
import { mdiAttachment, mdiChevronDown, mdiFilePdfBox, mdiLockOutline } from '@mdi/js';
import Icon from '@mdi/react';
import AttachmentsList from 'components/attachments/AttachmentsList';
import { IUploadHandler } from 'components/attachments/FileUploadItem';
import { IReportMetaForm } from 'components/attachments/ReportMetaForm';
import FileUploadWithMetaDialog from 'components/dialog/FileUploadWithMetaDialog';
import SecurityDialog from 'components/dialog/SecurityDialog';
// import { H2MenuToolbar } from 'components/toolbar/ActionToolbars';
import { useBiohubApi } from 'hooks/useBioHubApi';
import {
  IGetProjectAttachment,
  IGetProjectForViewResponse,
  IUploadAttachmentResponse
} from 'interfaces/useProjectApi.interface';
import React, { useCallback, useEffect, useState } from 'react';
import { useParams } from 'react-router';
import { AttachmentType } from '../../../constants/attachments';

export interface IProjectAttachmentsProps {
  projectForViewData: IGetProjectForViewResponse;
}

/**
 * Project attachments content for a project.
 *
 * @return {*}
 */
const ProjectAttachments: React.FC<IProjectAttachmentsProps> = () => {
  const urlParams = useParams();
  const projectId = urlParams['id'];
  const biohubApi = useBiohubApi();

  const [openUploadAttachments, setOpenUploadAttachments] = useState(false);
  const [attachmentType, setAttachmentType] = useState<AttachmentType.REPORT | AttachmentType.OTHER>(
    AttachmentType.OTHER
  );
  const [attachmentsList, setAttachmentsList] = useState<IGetProjectAttachment[]>([]);

  const handleUploadReportClick = () => {
    setAttachmentType(AttachmentType.REPORT);
    setOpenUploadAttachments(true);
  };
  const handleUploadAttachmentClick = () => {
    setAttachmentType(AttachmentType.OTHER);
    setOpenUploadAttachments(true);
  };

  const getAttachments = useCallback(
    async (forceFetch: boolean) => {
      if (attachmentsList.length && !forceFetch) {
        return;
      }

      try {
        const response = await biohubApi.project.getProjectAttachments(projectId);

        if (!response?.attachmentsList) {
          return;
        }

        setAttachmentsList([...response.attachmentsList]);
      } catch (error) {
        return error;
      }
    },
    [biohubApi.project, projectId, attachmentsList.length]
  );

  const getUploadHandler = (): IUploadHandler<IUploadAttachmentResponse> => {
    return (file, cancelToken, handleFileUploadProgress) => {
      return biohubApi.project.uploadProjectAttachments(projectId, file, cancelToken, handleFileUploadProgress);
    };
  };

  const getFinishHandler = () => {
    return (fileMeta: IReportMetaForm) => {
      return biohubApi.project.uploadProjectReports(projectId, fileMeta.attachmentFile, fileMeta).finally(() => {
        setOpenUploadAttachments(false);
      });
    };
  };

  useEffect(() => {
    getAttachments(false);
    // eslint-disable-next-line
  }, []);

  const [securityDialogOpen, setSecurityDialogOpen] = useState(false);

  // Show/Hide Project Settings Menu
  const [anchorEl, setAnchorEl] = useState<null | HTMLElement>(null);

  const handleClick = (event: React.MouseEvent<HTMLButtonElement>) => {
    setAnchorEl(event.currentTarget);
  };

  const handleClose = () => {
    setAnchorEl(null);
  };

  return (
    <>
      <FileUploadWithMetaDialog
        open={openUploadAttachments}
        dialogTitle={attachmentType === 'Report' ? 'Upload Report' : 'Upload Attachment'}
        attachmentType={attachmentType}
        onFinish={getFinishHandler()}
        onClose={() => {
          setOpenUploadAttachments(false);
          getAttachments(true);
        }}
        uploadHandler={getUploadHandler()}
      />

      <SecurityDialog
        open={securityDialogOpen}
<<<<<<< HEAD
        onAccept={() => alert('accepted')}
=======
        onAccept={() => {
          setSecurityDialogOpen(false);
        }}
>>>>>>> e3a0b881
        onClose={() => setSecurityDialogOpen(false)}
      />

      {/* Need to use the regular toolbar in lieu of these action toolbars given it doesn't support multiple buttons */}
      <Toolbar style={{ display: 'flex', justifyContent: 'space-between' }}>
        <Typography variant="h4" component="h2">
          Documents
        </Typography>
        <Box>
          <Button
            color="primary"
            variant="contained"
            endIcon={<Icon path={mdiChevronDown} size={0.8} />}
            aria-controls="simple-menu"
            aria-haspopup="true"
            onClick={handleClick}>
            Submit Documents
          </Button>
<<<<<<< HEAD
          <Menu style={{marginTop: '8px'}}
=======
          <Menu
            style={{ marginTop: '8px' }}
>>>>>>> e3a0b881
            id="attachmentsMenu"
            anchorEl={anchorEl}
            getContentAnchorEl={null}
            anchorOrigin={{
              vertical: 'bottom',
              horizontal: 'right'
            }}
            transformOrigin={{
              vertical: 'top',
              horizontal: 'right'
            }}
            keepMounted
            open={Boolean(anchorEl)}
            onClose={handleClose}>
            <MenuItem onClick={handleUploadReportClick}>
              <ListItemIcon>
                <Icon path={mdiFilePdfBox} size={1} />
              </ListItemIcon>
              <Typography variant="inherit">Submit Report</Typography>
            </MenuItem>
            <MenuItem onClick={handleUploadAttachmentClick}>
              <ListItemIcon>
                <Icon path={mdiAttachment} size={1} />
              </ListItemIcon>
              <Typography variant="inherit">Submit Attachments</Typography>
            </MenuItem>
          </Menu>
          <Button
            style={{ marginLeft: '8px' }}
            variant="contained"
            color="primary"
            startIcon={<Icon path={mdiLockOutline} size={0.8} />}
            onClick={() => setSecurityDialogOpen(true)}>
            Apply Security
          </Button>
        </Box>
      </Toolbar>
      <Divider></Divider>
      <Box px={1}>
        <AttachmentsList projectId={projectId} attachmentsList={attachmentsList} getAttachments={getAttachments} />
      </Box>
    </>
  );
};

export default ProjectAttachments;<|MERGE_RESOLUTION|>--- conflicted
+++ resolved
@@ -123,13 +123,9 @@
 
       <SecurityDialog
         open={securityDialogOpen}
-<<<<<<< HEAD
-        onAccept={() => alert('accepted')}
-=======
         onAccept={() => {
           setSecurityDialogOpen(false);
         }}
->>>>>>> e3a0b881
         onClose={() => setSecurityDialogOpen(false)}
       />
 
@@ -148,12 +144,8 @@
             onClick={handleClick}>
             Submit Documents
           </Button>
-<<<<<<< HEAD
-          <Menu style={{marginTop: '8px'}}
-=======
           <Menu
             style={{ marginTop: '8px' }}
->>>>>>> e3a0b881
             id="attachmentsMenu"
             anchorEl={anchorEl}
             getContentAnchorEl={null}
