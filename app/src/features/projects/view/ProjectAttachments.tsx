--- conflicted
+++ resolved
@@ -1,10 +1,5 @@
-<<<<<<< HEAD
 import { Box, Button, Typography } from '@material-ui/core';
-import { mdiTrayPlus } from '@mdi/js';
-=======
-import { Box, Button, Paper, Typography } from '@material-ui/core';
 import { mdiUploadOutline } from '@mdi/js';
->>>>>>> 083788c2
 import Icon from '@mdi/react';
 import FileUpload from 'components/attachments/FileUpload';
 import ComponentDialog from 'components/dialog/ComponentDialog';
