--- conflicted
+++ resolved
@@ -30,15 +30,8 @@
   }
 };
 
-<<<<<<< HEAD
-=======
-const mockBiohubApi = ((useBiohubApi as unknown) as jest.Mock<typeof mockUseBiohubApi>).mockReturnValue(
-  mockUseBiohubApi
-);
-
 const history = createMemoryHistory({ initialEntries: ['/admin/projects/1'] });
 
->>>>>>> f3ca89fc
 describe('ProjectAttachments', () => {
   beforeEach(() => {
     mockBiohubApi.mockImplementation(() => mockUseApi);
@@ -55,19 +48,13 @@
       artifactDataLoader: {
         data: null,
         load: jest.fn()
-<<<<<<< HEAD
-      } as unknown as DataLoader<any, any, any>,
-      projectId: 1
-    } as unknown as IProjectContext;
-=======
-      } as unknown) as DataLoader<any, any, any>,
-      projectId: 1,
-      projectDataLoader: ({
-        data: { projectData: { project: { project_name: 'name' } } },
-        load: jest.fn()
-      } as unknown) as DataLoader<any, any, any>
-    } as unknown) as IProjectContext;
->>>>>>> f3ca89fc
+      } as unknown as DataLoader<any, any, any>,
+      projectId: 1,
+      projectDataLoader: ({
+        data: { projectData: { project: { project_name: 'name' } } },
+        load: jest.fn()
+      } as unknown) as DataLoader<any, any, any>
+    } as unknown as IProjectContext;
 
     const mockProjectAuthStateContext: IProjectAuthStateContext = {
       getProjectParticipant: () => null,
@@ -108,19 +95,13 @@
       artifactDataLoader: {
         data: null,
         load: jest.fn()
-<<<<<<< HEAD
-      } as unknown as DataLoader<any, any, any>,
-      projectId: 1
-    } as unknown as IProjectContext;
-=======
-      } as unknown) as DataLoader<any, any, any>,
-      projectId: 1,
-      projectDataLoader: ({
-        data: { projectData: { project: { project_name: 'name' } } },
-        load: jest.fn()
-      } as unknown) as DataLoader<any, any, any>
-    } as unknown) as IProjectContext;
->>>>>>> f3ca89fc
+      } as unknown as DataLoader<any, any, any>,
+      projectId: 1,
+      projectDataLoader: ({
+        data: { projectData: { project: { project_name: 'name' } } },
+        load: jest.fn()
+      } as unknown) as DataLoader<any, any, any>
+    } as unknown as IProjectContext;
 
     const mockProjectAuthStateContext: IProjectAuthStateContext = {
       getProjectParticipant: () => null,
@@ -158,19 +139,13 @@
           ]
         },
         load: jest.fn()
-<<<<<<< HEAD
-      } as unknown as DataLoader<any, any, any>,
-      projectId: 1
-    } as unknown as IProjectContext;
-=======
-      } as unknown) as DataLoader<any, any, any>,
-      projectId: 1,
-      projectDataLoader: ({
-        data: { projectData: { project: { project_name: 'name' } } },
-        load: jest.fn()
-      } as unknown) as DataLoader<any, any, any>
-    } as unknown) as IProjectContext;
->>>>>>> f3ca89fc
+      } as unknown as DataLoader<any, any, any>,
+      projectId: 1,
+      projectDataLoader: ({
+        data: { projectData: { project: { project_name: 'name' } } },
+        load: jest.fn()
+      } as unknown) as DataLoader<any, any, any>
+    } as unknown as IProjectContext;
 
     const mockProjectAuthStateContext: IProjectAuthStateContext = {
       getProjectParticipant: () => null,
@@ -219,19 +194,13 @@
         },
         load: jest.fn(),
         refresh: jest.fn()
-<<<<<<< HEAD
-      } as unknown as DataLoader<any, any, any>,
-      projectId: 1
-    } as unknown as IProjectContext;
-=======
-      } as unknown) as DataLoader<any, any, any>,
-      projectId: 1,
-      projectDataLoader: ({
-        data: { projectData: { project: { project_name: 'name' } } },
-        load: jest.fn()
-      } as unknown) as DataLoader<any, any, any>
-    } as unknown) as IProjectContext;
->>>>>>> f3ca89fc
+      } as unknown as DataLoader<any, any, any>,
+      projectId: 1,
+      projectDataLoader: ({
+        data: { projectData: { project: { project_name: 'name' } } },
+        load: jest.fn()
+      } as unknown) as DataLoader<any, any, any>
+    } as unknown as IProjectContext;
 
     const mockProjectAuthStateContext: IProjectAuthStateContext = {
       getProjectParticipant: () => null,
@@ -297,19 +266,13 @@
           ]
         },
         load: jest.fn()
-<<<<<<< HEAD
-      } as unknown as DataLoader<any, any, any>,
-      projectId: 1
-    } as unknown as IProjectContext;
-=======
-      } as unknown) as DataLoader<any, any, any>,
-      projectId: 1,
-      projectDataLoader: ({
-        data: { projectData: { project: { project_name: 'name' } } },
-        load: jest.fn()
-      } as unknown) as DataLoader<any, any, any>
-    } as unknown) as IProjectContext;
->>>>>>> f3ca89fc
+      } as unknown as DataLoader<any, any, any>,
+      projectId: 1,
+      projectDataLoader: ({
+        data: { projectData: { project: { project_name: 'name' } } },
+        load: jest.fn()
+      } as unknown) as DataLoader<any, any, any>
+    } as unknown as IProjectContext;
 
     const mockProjectAuthStateContext: IProjectAuthStateContext = {
       getProjectParticipant: () => null,
@@ -377,19 +340,13 @@
           ]
         },
         load: jest.fn()
-<<<<<<< HEAD
-      } as unknown as DataLoader<any, any, any>,
-      projectId: 1
-    } as unknown as IProjectContext;
-=======
-      } as unknown) as DataLoader<any, any, any>,
-      projectId: 1,
-      projectDataLoader: ({
-        data: { projectData: { project: { project_name: 'name' } } },
-        load: jest.fn()
-      } as unknown) as DataLoader<any, any, any>
-    } as unknown) as IProjectContext;
->>>>>>> f3ca89fc
+      } as unknown as DataLoader<any, any, any>,
+      projectId: 1,
+      projectDataLoader: ({
+        data: { projectData: { project: { project_name: 'name' } } },
+        load: jest.fn()
+      } as unknown) as DataLoader<any, any, any>
+    } as unknown as IProjectContext;
 
     const mockProjectAuthStateContext: IProjectAuthStateContext = {
       getProjectParticipant: () => null,
