import Box from '@material-ui/core/Box';
import CircularProgress from '@material-ui/core/CircularProgress';
import Container from '@material-ui/core/Container';
import List from '@material-ui/core/List';
import ListItem from '@material-ui/core/ListItem';
import ListItemIcon from '@material-ui/core/ListItemIcon';
import ListItemText from '@material-ui/core/ListItemText';
import Paper from '@material-ui/core/Paper';
import { Theme } from '@material-ui/core/styles/createMuiTheme';
import Typography from '@material-ui/core/Typography';
import makeStyles from '@material-ui/core/styles/makeStyles';
import {
  mdiClipboardCheckMultipleOutline,
  mdiTrashCanOutline,
  mdiInformationOutline,
  mdiPaperclip,
  mdiToggleSwitch,
  mdiToggleSwitchOffOutline
} from '@mdi/js';
import Icon from '@mdi/react';
import { DATE_FORMAT } from 'constants/dateTimeFormats';
import ProjectAttachments from 'features/projects/view/ProjectAttachments';
import ProjectDetails from 'features/projects/view/ProjectDetails';
import SurveysListPage from 'features/surveys/list/SurveysListPage';
import { useBiohubApi } from 'hooks/useBioHubApi';
import { IGetAllCodeSetsResponse } from 'interfaces/useCodesApi.interface';
import { IGetProjectForViewResponse } from 'interfaces/useProjectApi.interface';
import React, { useCallback, useEffect, useState, useContext } from 'react';
import { useLocation, useParams } from 'react-router';
import { NavLink } from 'react-router-dom';
import { getFormattedDateRangeString } from 'utils/Utils';
import Button from '@material-ui/core/Button';
import { DialogContext } from 'contexts/dialogContext';
import { useHistory } from 'react-router';
<<<<<<< HEAD
import { AuthStateContext } from 'contexts/authStateContext';
import { DeleteProjectI18N } from 'constants/i18n';
import { IErrorDialogProps } from 'components/dialog/ErrorDialog';
import { APIError } from 'hooks/api/useAxios';
import { SYSTEM_ROLE } from 'constants/roles';
import { Tooltip } from '@material-ui/core';
=======
import { ProjectStatusType } from 'constants/misc';
import Chip from '@material-ui/core/Chip';
import clsx from 'clsx';
>>>>>>> f4fc5935

const useStyles = makeStyles((theme: Theme) => ({
  projectNav: {
    minWidth: '15rem',
    '& a': {
      color: theme.palette.text.secondary,
      '&:hover': {
        background: 'rgba(0, 51, 102, 0.05)'
      }
    },
    '& a.active': {
      color: theme.palette.primary.main,
      background: 'rgba(0, 51, 102, 0.05)',
      '& svg': {
        color: theme.palette.primary.main
      }
    }
  },
  chip: {
    padding: '0px 8px',
    borderRadius: '4px',
    color: 'white'
  },
  chipActive: {
    backgroundColor: theme.palette.warning.main
  },
  chipCompleted: {
    backgroundColor: theme.palette.success.main
  },
  spacingRight: {
    paddingRight: '1rem'
  }
}));

/**
 * Page to display a single Project.
 *
 * @return {*}
 */
const ProjectPage: React.FC = () => {
  const urlParams = useParams();
  const location = useLocation();
  const biohubApi = useBiohubApi();
  const history = useHistory();

  const dialogContext = useContext(DialogContext);

  const classes = useStyles();

  const [isLoadingProject, setIsLoadingProject] = useState(false);
  const [projectWithDetails, setProjectWithDetails] = useState<IGetProjectForViewResponse | null>(null);

  const [isLoadingCodes, setIsLoadingCodes] = useState(false);
  const [codes, setCodes] = useState<IGetAllCodeSetsResponse>();

  const { keycloakWrapper } = useContext(AuthStateContext);

  useEffect(() => {
    const getCodes = async () => {
      const codesResponse = await biohubApi.codes.getAllCodeSets();

      if (!codesResponse) {
        // TODO error handling/messaging
        return;
      }

      setCodes(codesResponse);
    };

    if (!isLoadingCodes && !codes) {
      getCodes();
      setIsLoadingCodes(true);
    }
  }, [urlParams, biohubApi.codes, isLoadingCodes, codes]);

  const getProject = useCallback(async () => {
    const projectWithDetailsResponse = await biohubApi.project.getProjectForView(urlParams['id']);

    if (!projectWithDetailsResponse) {
      // TODO error handling/messaging
      return;
    }

    setProjectWithDetails(projectWithDetailsResponse);
  }, [biohubApi.project, urlParams]);

  useEffect(() => {
    if (!isLoadingProject && !projectWithDetails) {
      getProject();
      setIsLoadingProject(true);
    }
  }, [isLoadingProject, projectWithDetails, getProject]);

  const defaultYesNoDialogProps = {
    dialogTitle: DeleteProjectI18N.deleteTitle,
    dialogText: DeleteProjectI18N.deleteText,
    open: false,
    onClose: () => dialogContext.setYesNoDialog({ open: false }),
    onNo: () => dialogContext.setYesNoDialog({ open: false }),
    onYes: () => dialogContext.setYesNoDialog({ open: false })
  };

  const defaultErrorDialogProps = {
    dialogTitle: DeleteProjectI18N.deleteErrorTitle,
    dialogText: DeleteProjectI18N.deleteErrorText,
    open: false,
    onClose: () => {
      dialogContext.setErrorDialog({ open: false });
    },
    onOk: () => {
      dialogContext.setErrorDialog({ open: false });
    }
  };

  const publishProject = async (publish: boolean) => {
    if (!projectWithDetails) {
      return;
    }

    try {
      const response = await biohubApi.project.publishProject(projectWithDetails.id, publish);

      if (!response) {
        return;
      }

      await getProject();
    } catch (error) {
      return error;
    }
  };

  const showDeleteProjectDialog = () => {
    dialogContext.setYesNoDialog({
      ...defaultYesNoDialogProps,
      open: true,
      onYes: () => {
        deleteProject();
        dialogContext.setYesNoDialog({ open: false });
      }
    });
  };

  const showErrorDialog = (textDialogProps?: Partial<IErrorDialogProps>) => {
    dialogContext.setErrorDialog({ ...defaultErrorDialogProps, ...textDialogProps, open: true });
  };

  const deleteProject = async () => {
    if (!projectWithDetails) {
      return;
    }

    try {
      const response = await biohubApi.project.deleteProject(projectWithDetails.id);

      if (!response) {
        showErrorDialog({ open: true });
        return;
      }

      history.push(`/projects`);
    } catch (error) {
      const apiError = error as APIError;
      showErrorDialog({ dialogText: apiError.message, open: true });
      return error;
    }
  };

  const getChipIcon = (status_name: string) => {
    let chipLabel;
    let chipStatusClass;

    if (ProjectStatusType.ACTIVE === status_name) {
      chipLabel = 'ACTIVE';
      chipStatusClass = classes.chipActive;
    } else if (ProjectStatusType.COMPLETED === status_name) {
      chipLabel = 'COMPLETED';
      chipStatusClass = classes.chipCompleted;
    }

    return <Chip className={clsx(classes.chip, chipStatusClass)} label={chipLabel} />;
  };

  if (!codes || !projectWithDetails) {
    return <CircularProgress className="pageProgress" size={40} />;
  }

  const showDeleteProjectButton = keycloakWrapper?.hasSystemRole([SYSTEM_ROLE.SYSTEM_ADMIN, SYSTEM_ROLE.PROJECT_ADMIN]);
  const disableDeleteProjectButton =
    keycloakWrapper?.hasSystemRole([SYSTEM_ROLE.PROJECT_ADMIN]) && !!projectWithDetails.project.publish_date;

  return (
    <>
      <Paper elevation={2} square={true}>
        <Container maxWidth="xl">
          <Box display="flex" justifyContent="space-between">
            <Box py={4}>
              <Box mb={1} display="flex">
                <Typography className={classes.spacingRight} variant="h1">
                  {projectWithDetails.project.project_name}
                </Typography>
                {getChipIcon(projectWithDetails.project.completion_status)}
              </Box>
              <Box>
                <Typography variant="subtitle1" color="textSecondary">
                  <span>
                    {projectWithDetails.project.end_date ? (
                      <>
                        {getFormattedDateRangeString(
                          DATE_FORMAT.ShortMediumDateFormat,
                          projectWithDetails.project.start_date,
                          projectWithDetails.project.end_date
                        )}
                      </>
                    ) : (
                      <>
                        <span>Start Date:</span>{' '}
                        {getFormattedDateRangeString(
                          DATE_FORMAT.ShortMediumDateFormat,
                          projectWithDetails.project.start_date
                        )}
                      </>
                    )}
                  </span>
                </Typography>
              </Box>
            </Box>
            <Box>
              <Box ml={4} mt={4} mb={4}>
                <Button
                  variant="outlined"
                  color="primary"
                  data-testid="publish-project-button"
                  startIcon={
                    <Icon
                      path={projectWithDetails.project.publish_date ? mdiToggleSwitch : mdiToggleSwitchOffOutline}
                      size={1}
                    />
                  }
                  onClick={async () => {
                    if (projectWithDetails.project.publish_date) {
                      await publishProject(false);
                    } else {
                      await publishProject(true);
                    }
                  }}>
                  {projectWithDetails.project.publish_date ? 'Unpublish Project' : 'Publish Project'}
                </Button>
              </Box>
              {showDeleteProjectButton && (
                <>
                  <Tooltip
                    arrow
                    color="secondary"
                    title={disableDeleteProjectButton ? 'Cannot delete a published project' : ''}>
                    <Box ml={4} mt={4} mb={4}>
                      <Button
                        variant="outlined"
                        color="primary"
                        data-testid="delete-project-button"
                        startIcon={<Icon path={mdiTrashCanOutline} size={1} />}
                        onClick={showDeleteProjectDialog}
                        disabled={disableDeleteProjectButton}>
                        Delete Project
                      </Button>
                    </Box>
                  </Tooltip>
                </>
              )}
            </Box>
          </Box>
        </Container>
      </Paper>

      <Container maxWidth="xl">
        <Box display="flex" flexDirection="row" py={6}>
          <Box component="aside" mr={6} mt={-2}>
            <Paper>
              <List component="nav" role="navigation" className={classes.projectNav} aria-label="Project Navigation">
                <ListItem component={NavLink} to="details">
                  <ListItemIcon>
                    <Icon path={mdiInformationOutline} size={1} />
                  </ListItemIcon>
                  <ListItemText>Project Details</ListItemText>
                </ListItem>
                <ListItem component={NavLink} to="surveys">
                  <ListItemIcon>
                    <Icon path={mdiClipboardCheckMultipleOutline} size={1} />
                  </ListItemIcon>
                  <ListItemText>Surveys</ListItemText>
                </ListItem>
                <ListItem component={NavLink} to="attachments">
                  <ListItemIcon>
                    <Icon path={mdiPaperclip} size={1} />
                  </ListItemIcon>
                  <ListItemText>Attachments</ListItemText>
                </ListItem>
              </List>
            </Paper>
          </Box>
          <Box component="article" flex="1 1 auto">
            {location.pathname.includes('/details') && (
              <ProjectDetails projectForViewData={projectWithDetails} codes={codes} refresh={getProject} />
            )}
            {location.pathname.includes('/surveys') && <SurveysListPage projectForViewData={projectWithDetails} />}
            {location.pathname.includes('/attachments') && (
              <ProjectAttachments projectForViewData={projectWithDetails} />
            )}
          </Box>
        </Box>
      </Container>
    </>
  );
};

export default ProjectPage;<|MERGE_RESOLUTION|>--- conflicted
+++ resolved
@@ -32,18 +32,15 @@
 import Button from '@material-ui/core/Button';
 import { DialogContext } from 'contexts/dialogContext';
 import { useHistory } from 'react-router';
-<<<<<<< HEAD
 import { AuthStateContext } from 'contexts/authStateContext';
 import { DeleteProjectI18N } from 'constants/i18n';
 import { IErrorDialogProps } from 'components/dialog/ErrorDialog';
 import { APIError } from 'hooks/api/useAxios';
 import { SYSTEM_ROLE } from 'constants/roles';
 import { Tooltip } from '@material-ui/core';
-=======
 import { ProjectStatusType } from 'constants/misc';
 import Chip from '@material-ui/core/Chip';
 import clsx from 'clsx';
->>>>>>> f4fc5935
 
 const useStyles = makeStyles((theme: Theme) => ({
   projectNav: {
