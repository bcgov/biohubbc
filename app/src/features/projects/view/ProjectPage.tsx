import Box from '@material-ui/core/Box';
import CircularProgress from '@material-ui/core/CircularProgress';
import Container from '@material-ui/core/Container';
import Grid from '@material-ui/core/Grid';
import Paper from '@material-ui/core/Paper';
<<<<<<< HEAD
import { ProjectParticipantGuardContext } from 'contexts/projectParticipantGuardContext';
import LocationBoundary from 'features/projects/view/components/LocationBoundary';
import ProjectAttachments from 'features/projects/view/ProjectAttachments';
import SurveysListPage from 'features/surveys/list/SurveysListPage';
import { useBiohubApi } from 'hooks/useBioHubApi';
import { IGetAllCodeSetsResponse } from 'interfaces/useCodesApi.interface';
import { IGetProjectForViewResponse } from 'interfaces/useProjectApi.interface';
import React, { useCallback, useContext, useEffect, useState } from 'react';
import { useParams } from 'react-router';
=======
import { CodesContext } from 'contexts/codesContext';
import { ProjectContext } from 'contexts/projectContext';
import ProjectAttachments from 'features/projects/view/ProjectAttachments';
import SurveysListPage from 'features/surveys/list/SurveysListPage';
import React, { useContext, useEffect } from 'react';
import LocationBoundary from './components/LocationBoundary';
>>>>>>> 34a68e4b
import ProjectDetails from './ProjectDetails';
import ProjectHeader from './ProjectHeader';

/**
 * Page to display a single Project.
 *
 * @return {*}
 */
const ProjectPage = () => {
  const codesContext = useContext(CodesContext);
  const projectContext = useContext(ProjectContext);

<<<<<<< HEAD
  const biohubApi = useBiohubApi();
  const participantGuardContext = useContext(ProjectParticipantGuardContext);
=======
  useEffect(() => codesContext.codesDataLoader.load(), [codesContext.codesDataLoader]);
>>>>>>> 34a68e4b

  useEffect(() => projectContext.projectDataLoader.load(projectContext.projectId), [
    projectContext.projectDataLoader,
    projectContext.projectId
  ]);

<<<<<<< HEAD
  const [isLoadingCodes, setIsLoadingCodes] = useState(false);
  const [codes, setCodes] = useState<IGetAllCodeSetsResponse>();

  useEffect(() => {
    const getCodes = async () => {
      const codesResponse = await biohubApi.codes.getAllCodeSets();

      if (!codesResponse) {
        // TODO error handling/messaging
        return;
      }

      setCodes(codesResponse);
    };

    if (!isLoadingCodes && !codes) {
      getCodes();
      setIsLoadingCodes(true);
    }
  }, [urlParams, biohubApi.codes, isLoadingCodes, codes]);

  const getProject = useCallback(async () => {
    const projectWithDetailsResponse = await biohubApi.project.getProjectForView(urlParams['id']);

    if (!projectWithDetailsResponse) {
      // TODO error handling/messaging
      return;
    }

    setProjectWithDetails(projectWithDetailsResponse);
  }, [biohubApi.project, urlParams]);

  useEffect(() => {
    if (!isLoadingProject && !projectWithDetails) {
      getProject();
      setIsLoadingProject(true);
    }
  }, [isLoadingProject, projectWithDetails, getProject]);

  if (!codes || !projectWithDetails || !participantGuardContext.isReady) {
=======
  if (!codesContext.codesDataLoader.data || !projectContext.projectDataLoader.data) {
>>>>>>> 34a68e4b
    return <CircularProgress className="pageProgress" size={40} />;
  }

  return (
    <>
      <ProjectHeader />

      <Container maxWidth="xl">
        <Box py={3}>
          <Grid container spacing={3}>
            <Grid item md={12} lg={4}>
              <Paper elevation={0}>
                <ProjectDetails />
              </Paper>
            </Grid>
            <Grid item md={12} lg={8}>
              <Box mb={3}>
                <Paper elevation={0}>
                  <SurveysListPage />
                </Paper>
              </Box>
              <Box mb={3}>
                <Paper elevation={0}>
                  <ProjectAttachments />
                </Paper>
              </Box>
              <Box>
                <Paper elevation={0}>
                  <LocationBoundary />
                </Paper>
              </Box>
            </Grid>
          </Grid>
        </Box>
      </Container>
    </>
  );
};

export default ProjectPage;<|MERGE_RESOLUTION|>--- conflicted
+++ resolved
@@ -3,24 +3,12 @@
 import Container from '@material-ui/core/Container';
 import Grid from '@material-ui/core/Grid';
 import Paper from '@material-ui/core/Paper';
-<<<<<<< HEAD
-import { ProjectParticipantGuardContext } from 'contexts/projectParticipantGuardContext';
-import LocationBoundary from 'features/projects/view/components/LocationBoundary';
-import ProjectAttachments from 'features/projects/view/ProjectAttachments';
-import SurveysListPage from 'features/surveys/list/SurveysListPage';
-import { useBiohubApi } from 'hooks/useBioHubApi';
-import { IGetAllCodeSetsResponse } from 'interfaces/useCodesApi.interface';
-import { IGetProjectForViewResponse } from 'interfaces/useProjectApi.interface';
-import React, { useCallback, useContext, useEffect, useState } from 'react';
-import { useParams } from 'react-router';
-=======
 import { CodesContext } from 'contexts/codesContext';
 import { ProjectContext } from 'contexts/projectContext';
 import ProjectAttachments from 'features/projects/view/ProjectAttachments';
 import SurveysListPage from 'features/surveys/list/SurveysListPage';
 import React, { useContext, useEffect } from 'react';
 import LocationBoundary from './components/LocationBoundary';
->>>>>>> 34a68e4b
 import ProjectDetails from './ProjectDetails';
 import ProjectHeader from './ProjectHeader';
 
@@ -32,63 +20,18 @@
 const ProjectPage = () => {
   const codesContext = useContext(CodesContext);
   const projectContext = useContext(ProjectContext);
+  // const participantGuardContext = useContext(ProjectParticipantGuardContext);
 
-<<<<<<< HEAD
-  const biohubApi = useBiohubApi();
-  const participantGuardContext = useContext(ProjectParticipantGuardContext);
-=======
+  // const biohubApi = useBiohubApi();
+  
   useEffect(() => codesContext.codesDataLoader.load(), [codesContext.codesDataLoader]);
->>>>>>> 34a68e4b
 
   useEffect(() => projectContext.projectDataLoader.load(projectContext.projectId), [
     projectContext.projectDataLoader,
     projectContext.projectId
   ]);
 
-<<<<<<< HEAD
-  const [isLoadingCodes, setIsLoadingCodes] = useState(false);
-  const [codes, setCodes] = useState<IGetAllCodeSetsResponse>();
-
-  useEffect(() => {
-    const getCodes = async () => {
-      const codesResponse = await biohubApi.codes.getAllCodeSets();
-
-      if (!codesResponse) {
-        // TODO error handling/messaging
-        return;
-      }
-
-      setCodes(codesResponse);
-    };
-
-    if (!isLoadingCodes && !codes) {
-      getCodes();
-      setIsLoadingCodes(true);
-    }
-  }, [urlParams, biohubApi.codes, isLoadingCodes, codes]);
-
-  const getProject = useCallback(async () => {
-    const projectWithDetailsResponse = await biohubApi.project.getProjectForView(urlParams['id']);
-
-    if (!projectWithDetailsResponse) {
-      // TODO error handling/messaging
-      return;
-    }
-
-    setProjectWithDetails(projectWithDetailsResponse);
-  }, [biohubApi.project, urlParams]);
-
-  useEffect(() => {
-    if (!isLoadingProject && !projectWithDetails) {
-      getProject();
-      setIsLoadingProject(true);
-    }
-  }, [isLoadingProject, projectWithDetails, getProject]);
-
-  if (!codes || !projectWithDetails || !participantGuardContext.isReady) {
-=======
   if (!codesContext.codesDataLoader.data || !projectContext.projectDataLoader.data) {
->>>>>>> 34a68e4b
     return <CircularProgress className="pageProgress" size={40} />;
   }
 
