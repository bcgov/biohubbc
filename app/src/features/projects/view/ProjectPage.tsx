--- conflicted
+++ resolved
@@ -78,98 +78,30 @@
 
       <Container maxWidth="xl">
         <Box py={3}>
+          
           {/* <Alert variant="filled" severity="error" elevation={1} style={{marginBottom: '24px'}}>
             <AlertTitle style={{'fontWeight': 700}}>Security Review Required</AlertTitle>
           </Alert> */}
 
           <Grid container spacing={3}>
             <Grid item md={12} lg={4} xl={3}>
-<<<<<<< HEAD
-              <Paper elevation={1}>
-                <Box className={classes.projectOverview}>
-                  <Toolbar>
-                    <Typography variant="h4" component="h3">Project Details</Typography>
-                  </Toolbar>
-                  <Divider></Divider>
-                  <Box p={3}>
-                    <Box component="section">
-                      <Typography component="h4" className={classes.projectMetaSectionHeader}>Project Objectives</Typography>
-                      <Typography color="textSecondary" className={classes.projectMetaObjectives}>Snow depths were recorded along with observations of animal tracks on the areas at irregular intervals throughout each winter. Fecal pellet group counts were carried out over a period of several years to determine relative moose use of the This paper reports on some aspects of the ecology of a winter range used by a migratory moose population.</Typography>
-                      <Button className={classes.readMoreButton} variant="text" color="primary" size="small">READ MORE...</Button>
-                    </Box>
-                    <Divider style={{marginTop: '20px', marginBottom: '20px'}}></Divider>
-                    <Box component="section">
-                      <Typography component="h4" className={classes.projectMetaSectionHeader}>General Information</Typography>
-                      <Box component="dl">
-                        <Box className={classes.projectMetaRow}>
-                          <Typography component="dt">Type</Typography>
-                          <Typography component="dd">Wildlife</Typography>
-                        </Box>
-                        <Box className={classes.projectMetaRow}>
-                          <Typography component="dt">Location</Typography>
-                          <Typography component="dd">Skeena Natural Resource Region</Typography>
-                        </Box>
-                        <Box className={classes.projectMetaRow}>
-                          <Typography component="dt">Activities</Typography>
-                          <Typography component="dd">Inventory, Monitoring</Typography>
-                        </Box>
-                        <Box className={classes.projectMetaRow}>
-                          <Typography component="dt">Timeline</Typography>
-                          <Typography component="dd">YYYY-MM-DD to YYYY-MM-DD</Typography>
-                        </Box>
-                      </Box>
-                    </Box> 
-                    <Divider style={{marginTop: '20px', marginBottom: '20px'}}></Divider>
-                    <Box component="section">
-                      <Typography component="h4" className={classes.projectMetaSectionHeader}>Project Coordinator</Typography>
-                      <Box mt={1}>
-                        <Typography component="div">John Smith</Typography>
-                        <Typography component="div" color="textSecondary">Consulting Agency Name</Typography>
-                        <Typography component="div" color="textSecondary">email@email.com</Typography>
-                      </Box>
-                    </Box> 
-                    <Divider style={{marginTop: '20px', marginBottom: '20px'}}></Divider>
-                    <Box component="section">
-                      <Typography component="h4" className={classes.projectMetaSectionHeader}>Funding Sources</Typography>
-                      <Box mt={1}>
-                        <Typography component="div">Together for Wildlife - Action 1</Typography>
-                        <Typography component="div" color="textSecondary">$1,000,000</Typography>
-                        <Typography component="div" color="textSecondary">YYYY-MM-DD to YYYY-MM-DD</Typography>
-                      </Box>
-                    </Box> 
-                    <Divider style={{marginTop: '20px', marginBottom: '20px'}}></Divider>
-                    <Box component="section">
-                      <Typography component="h4" className={classes.projectMetaSectionHeader}>Partnerships</Typography>
-                      <Box mt={1}>
-                        <Typography component="div">Indigenous Partnerships</Typography>
-                        <Typography component="div" color="textSecondary">Ahousaht First Nation, Adams Lake Indian Band, Acho Dene Koe First Nation</Typography>
-                      </Box>
-                      <Box mt={1}>
-                        <Typography component="div">Other Partnerships</Typography>
-                        <Typography component="div" color="textSecondary">BC Hydro</Typography>
-                      </Box>
-                    </Box>
-                  </Box> 
-                </Box>
-=======
               <Paper elevation={0}>
                 <ProjectDetails projectForViewData={projectWithDetails} codes={codes} refresh={getProject} />
->>>>>>> 2209d380
               </Paper>
             </Grid>
             <Grid item md={12} lg={8} xl={9}>
               <Box mb={3}>
-                <Paper elevation={1}>
+                <Paper elevation={0}>
                   <SurveysListPage projectForViewData={projectWithDetails} />
                 </Paper>
               </Box>
               <Box mb={3}>
-                <Paper elevation={1}>
+                <Paper elevation={0}>
                   <ProjectAttachments projectForViewData={projectWithDetails} />
                 </Paper>
               </Box>
               <Box>
-                <Paper elevation={1}>
+                <Paper elevation={0}>
                   <Box pb={3} px={3}>
                     <LocationBoundary projectForViewData={projectWithDetails} codes={codes} refresh={getProject} />
                   </Box>
