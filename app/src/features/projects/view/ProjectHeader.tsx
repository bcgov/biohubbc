--- conflicted
+++ resolved
@@ -11,21 +11,9 @@
 import Menu from '@material-ui/core/Menu';
 import MenuItem from '@material-ui/core/MenuItem';
 import Paper from '@material-ui/core/Paper';
-import ListItemIcon from '@material-ui/core/ListItemIcon';
-import Menu from '@material-ui/core/Menu';
-import MenuItem from '@material-ui/core/MenuItem';
 import { Theme } from '@material-ui/core/styles/createMuiTheme';
 import makeStyles from '@material-ui/core/styles/makeStyles';
 import Typography from '@material-ui/core/Typography';
-<<<<<<< HEAD
-import { mdiAccountMultipleOutline, mdiCalendarRangeOutline, mdiChevronDown, mdiCogOutline, mdiPencilOutline, mdiTrashCanOutline } from '@mdi/js';
-import Icon from '@mdi/react';
-// import clsx from 'clsx';
-import { IErrorDialogProps } from 'components/dialog/ErrorDialog';
-import { DATE_FORMAT } from 'constants/dateTimeFormats';
-import { DeleteProjectI18N } from 'constants/i18n';
-// import { ProjectStatusType } from 'constants/misc';
-=======
 import {
   mdiAccountMultipleOutline,
   mdiCalendarRangeOutline,
@@ -39,7 +27,6 @@
 import { IErrorDialogProps } from 'components/dialog/ErrorDialog';
 import { DATE_FORMAT } from 'constants/dateTimeFormats';
 import { DeleteProjectI18N } from 'constants/i18n';
->>>>>>> e3a0b881
 import { SYSTEM_ROLE } from 'constants/roles';
 import { AuthStateContext } from 'contexts/authStateContext';
 import { DialogContext } from 'contexts/dialogContext';
@@ -80,11 +67,7 @@
   projectTitle: {
     display: '-webkit-box',
     '-webkit-line-clamp': 2,
-<<<<<<< HEAD
-    '-webkit-box-orient': 'vertical', 
-=======
     '-webkit-box-orient': 'vertical',
->>>>>>> e3a0b881
     paddingTop: theme.spacing(0.5),
     paddingBottom: theme.spacing(0.5),
     overflow: 'hidden'
@@ -200,24 +183,6 @@
     dialogContext.setErrorDialog({ ...deleteErrorDialogProps, ...textDialogProps, open: true });
   };
 
-<<<<<<< HEAD
-  // const getChipIcon = (status_name: string) => {
-  //   let chipLabel;
-  //   let chipStatusClass;
-
-  //   if (ProjectStatusType.ACTIVE === status_name) {
-  //     chipLabel = 'Active';
-  //     chipStatusClass = classes.chipActive;
-  //   } else if (ProjectStatusType.COMPLETED === status_name) {
-  //     chipLabel = 'Complete';
-  //     chipStatusClass = classes.chipCompleted;
-  //   }
-
-  //   return <Chip size="small" className={clsx(classes.chip, chipStatusClass)} label={chipLabel} />;
-  // };
-
-=======
->>>>>>> e3a0b881
   // Show delete button if you are a system admin or a project admin
   const showDeleteProjectButton = keycloakWrapper?.hasSystemRole([
     SYSTEM_ROLE.SYSTEM_ADMIN,
@@ -236,32 +201,14 @@
     setAnchorEl(null);
   };
 
-<<<<<<< HEAD
-=======
   if (!codesDataLoader.data) {
     return <CircularProgress className="pageProgress" size={40} />;
   }
 
->>>>>>> e3a0b881
   return (
     <Paper square={true} elevation={0}>
       <Container maxWidth="xl">
         <Box py={4}>
-<<<<<<< HEAD
-
-          <Box mb={3}>
-            <Breadcrumbs>
-              <Link
-                color="primary"
-                onClick={() => history.push('/admin/projects')}
-                aria-current="page">
-                <Typography variant="body1" component="span">Projects</Typography>
-              </Link>
-              <Typography variant="body1" component="span">{projectWithDetails.project.project_name}</Typography>
-            </Breadcrumbs>
-          </Box>
-
-=======
           <Box mb={2}>
             <Breadcrumbs separator={<Icon path={mdiChevronRight} size={0.8} />}>
               <Link color="primary" onClick={() => history.push('/admin/projects')} aria-current="page">
@@ -275,20 +222,11 @@
             </Breadcrumbs>
           </Box>
 
->>>>>>> e3a0b881
           <Box display="flex" justifyContent="space-between">
             <Box className={classes.projectTitleContainer}>
               <Typography variant="h1" className={classes.projectTitle}>
                 Project: <span>{projectWithDetails.project.project_name}</span>
               </Typography>
-<<<<<<< HEAD
-              <Box mt={1} display="flex" alignItems="center">
-                {/* {getChipIcon(projectWithDetails.project.completion_status)} */}
-                <Typography component="span" variant="subtitle1" color="textSecondary" style={{display: 'flex', alignItems: 'center'}}>
-                  {projectWithDetails.project.end_date ? (
-                    <>
-                      <Icon path={mdiCalendarRangeOutline} size={0.8} style={{marginRight: '0.5rem'}}/>
-=======
               <Box mt={0.75} mb={0.5} display="flex" alignItems="center">
                 {/* {getChipIcon(projectWithDetails.project.completion_status)} */}
                 <Typography
@@ -299,7 +237,6 @@
                   {projectWithDetails.project.end_date ? (
                     <>
                       <Icon path={mdiCalendarRangeOutline} size={0.8} style={{ marginRight: '0.5rem' }} />
->>>>>>> e3a0b881
                       <strong>Project Timeline:&nbsp;&nbsp;</strong>
                       {getFormattedDateRangeString(
                         DATE_FORMAT.ShortMediumDateFormat,
@@ -329,12 +266,8 @@
                 onClick={handleClick}>
                 Project Settings
               </Button>
-<<<<<<< HEAD
-              <Menu style={{marginTop: '8px'}}
-=======
               <Menu
                 style={{ marginTop: '8px' }}
->>>>>>> e3a0b881
                 id="projectSettingsMenu"
                 anchorEl={anchorEl}
                 getContentAnchorEl={null}
@@ -348,34 +281,21 @@
                 }}
                 keepMounted
                 open={Boolean(anchorEl)}
-<<<<<<< HEAD
-                onClose={handleClose}
-              >
-=======
                 onClose={handleClose}>
->>>>>>> e3a0b881
                 <MenuItem onClick={() => history.push('users')}>
                   <ListItemIcon>
                     <Icon path={mdiAccountMultipleOutline} size={0.8} />
                   </ListItemIcon>
                   <Typography variant="inherit">Manage Project Team</Typography>
                 </MenuItem>
-<<<<<<< HEAD
-                <MenuItem>
-=======
                 <MenuItem onClick={() => history.push(`/admin/projects/edit?projectId=${projectWithDetails.id}`)}>
->>>>>>> e3a0b881
                   <ListItemIcon>
                     <Icon path={mdiPencilOutline} size={0.8} />
                   </ListItemIcon>
                   <Typography variant="inherit">Edit Project Details</Typography>
                 </MenuItem>
                 {showDeleteProjectButton && (
-<<<<<<< HEAD
-                  <MenuItem onClick={showDeleteProjectDialog}>
-=======
                   <MenuItem onClick={showDeleteProjectDialog} data-testid={'delete-project-button'}>
->>>>>>> e3a0b881
                     <ListItemIcon>
                       <Icon path={mdiTrashCanOutline} size={0.8} />
                     </ListItemIcon>
@@ -385,10 +305,6 @@
               </Menu>
             </Box>
           </Box>
-<<<<<<< HEAD
-
-=======
->>>>>>> e3a0b881
         </Box>
       </Container>
     </Paper>
