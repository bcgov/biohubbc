--- conflicted
+++ resolved
@@ -18,10 +18,7 @@
   mdiAccountMultipleOutline,
   mdiCalendarRangeOutline,
   mdiChevronDown,
-<<<<<<< HEAD
-=======
   mdiChevronRight,
->>>>>>> e3a0b881
   mdiCogOutline,
   mdiPencilOutline,
   mdiTrashCanOutline
@@ -212,13 +209,8 @@
     <Paper square={true} elevation={0}>
       <Container maxWidth="xl">
         <Box py={4}>
-<<<<<<< HEAD
-          <Box mb={3}>
-            <Breadcrumbs>
-=======
           <Box mb={2}>
             <Breadcrumbs separator={<Icon path={mdiChevronRight} size={0.8} />}>
->>>>>>> e3a0b881
               <Link color="primary" onClick={() => history.push('/admin/projects')} aria-current="page">
                 <Typography variant="body1" component="span">
                   Projects
