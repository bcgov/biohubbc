--- conflicted
+++ resolved
@@ -223,8 +223,7 @@
         buttonTitle="Edit Project Location"
         buttonStartIcon={<Icon path={mdiPencilOutline} size={1} />}
         buttonOnClick={() => handleDialogEditOpen()}
-<<<<<<< HEAD
-        buttonProps={{ variant: 'text' }}
+        buttonProps={{ variant: 'outlined' }}
         renderButton={(buttonProps) => (
           <ProjectRoleGuard
             validProjectRoles={[PROJECT_ROLE.PROJECT_LEAD, PROJECT_ROLE.PROJECT_EDITOR]}
@@ -232,9 +231,6 @@
             <Button {...buttonProps} />
           </ProjectRoleGuard>
         )}
-=======
-        buttonProps={{ variant: 'outlined' }}
->>>>>>> 03271004
       />
 
       <Box px={3} pb={3}>
