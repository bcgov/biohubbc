--- conflicted
+++ resolved
@@ -232,7 +232,6 @@
         toolbarProps={{ disableGutters: true }}
       />
 
-<<<<<<< HEAD
       <Box mt={4} mb={4} height={500}>
         <MapContainer
           mapId="project_location_form_map"
@@ -241,35 +240,6 @@
           bounds={bounds}
           setInferredLayersInfo={setInferredLayersInfo}
         />
-=======
-          <dl>
-            <Grid container spacing={2}>
-              <Grid item xs={12}>
-                <Typography component="dt" variant="subtitle2" color="textSecondary">
-                  Location Description
-                </Typography>
-                <Typography component="dd" variant="body1">
-                  {location.location_description ? <>{location.location_description}</> : 'No Description'}
-                </Typography>
-              </Grid>
-            </Grid>
-          </dl>
-          <InferredLocationDetails layers={inferredLayersInfo} />
-          <Button
-            variant="text"
-            color="primary"
-            className="sectionHeaderButton"
-            onClick={() => handleDialogViewOpen()}
-            title="Expand Location"
-            aria-label="Show Expanded Location"
-            endIcon={<Icon path={mdiChevronRight} size={0.875} />}>
-            Show More
-          </Button>
-          <Button variant="text" color="primary" onClick={handleClickOpen}>
-            TEST FULL SCREEN DIALOG
-          </Button>
-        </Box>
->>>>>>> 78de5563
       </Box>
 
       <dl>
