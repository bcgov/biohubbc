--- conflicted
+++ resolved
@@ -3,10 +3,6 @@
 import { grey } from '@material-ui/core/colors';
 import Divider from '@material-ui/core/Divider';
 import IconButton from '@material-ui/core/IconButton';
-<<<<<<< HEAD
-import { Theme } from '@material-ui/core/styles/createMuiTheme';
-=======
->>>>>>> e3a0b881
 import { createStyles, makeStyles } from '@material-ui/core/styles';
 import { Theme } from '@material-ui/core/styles/createMuiTheme';
 import Typography from '@material-ui/core/Typography';
@@ -59,13 +55,6 @@
       }
     },
     metaSectionHeader: {
-<<<<<<< HEAD
-      marginBottom: theme.spacing(1.5),
-      color: theme.palette.text.primary,
-      fontWeight: 700,
-      textTransform: 'uppercase'
-    },
-=======
       color: grey[600],
       fontWeight: 700,
       textTransform: 'uppercase',
@@ -75,7 +64,6 @@
         marginBottom: theme.spacing(0.75)
       }
     }
->>>>>>> e3a0b881
   })
 );
 
@@ -262,10 +250,7 @@
         <Typography variant="body2" className={classes.metaSectionHeader}>
           Location Description
         </Typography>
-<<<<<<< HEAD
-=======
         <Divider></Divider>
->>>>>>> e3a0b881
         <Typography variant="body1" color="textSecondary">
           {location.location_description ? <>{location.location_description}</> : 'No description provided'}
         </Typography>
@@ -275,11 +260,7 @@
 
       <Button
         variant="text"
-<<<<<<< HEAD
-        style={{display: 'none'}}
-=======
         style={{ display: 'none' }}
->>>>>>> e3a0b881
         color="primary"
         className="sectionHeaderButton"
         onClick={() => handleDialogViewOpen()}
@@ -288,10 +269,6 @@
         endIcon={<Icon path={mdiChevronRight} size={0.875} />}>
         Show More
       </Button>
-<<<<<<< HEAD
-
-=======
->>>>>>> e3a0b881
     </>
   );
 };
