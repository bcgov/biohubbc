import AppBar from '@material-ui/core/AppBar';
import Box from '@material-ui/core/Box';
import Button from '@material-ui/core/Button';
import Dialog from '@material-ui/core/Dialog';
import Grid from '@material-ui/core/Grid';
import Toolbar from '@material-ui/core/Toolbar';
import Typography from '@material-ui/core/Typography';
import { mdiChevronRight, mdiPencilOutline, mdiArrowLeft } from '@mdi/js';
import Icon from '@mdi/react';
import EditDialog from 'components/dialog/EditDialog';
import { IErrorDialogProps } from 'components/dialog/ErrorDialog';
import MapContainer from 'components/map/MapContainer';
import { H2ButtonToolbar } from 'components/toolbar/ActionToolbars';
import { EditLocationBoundaryI18N } from 'constants/i18n';
import { DialogContext } from 'contexts/dialogContext';
import {
  IProjectLocationForm,
  ProjectLocationFormInitialValues,
  ProjectLocationFormYupSchema
} from 'features/projects/components/ProjectLocationForm';
import { Feature } from 'geojson';
import { APIError } from 'hooks/api/useAxios';
import { useBiohubApi } from 'hooks/useBioHubApi';
import { IGetAllCodeSetsResponse } from 'interfaces/useCodesApi.interface';
import {
  IGetProjectForUpdateResponseLocation,
  IGetProjectForViewResponse,
  UPDATE_GET_ENTITIES
} from 'interfaces/useProjectApi.interface';
import React, { useContext, useEffect, useState } from 'react';
import { calculateUpdatedMapBounds } from 'utils/mapBoundaryUploadHelpers';
import ProjectStepComponents from 'utils/ProjectStepComponents';
import InferredLocationDetails from 'components/boundary/InferredLocationDetails';
import { IInferredLayers } from 'components/boundary/InferredLocationDetails';

export interface ILocationBoundaryProps {
  projectForViewData: IGetProjectForViewResponse;
  codes: IGetAllCodeSetsResponse;
  refresh: () => void;
}

/**
 * Location boundary content for a project.
 *
 * @return {*}
 */
const LocationBoundary: React.FC<ILocationBoundaryProps> = (props) => {
  const {
    projectForViewData: { location, id },
    codes
  } = props;

  const biohubApi = useBiohubApi();

  const dialogContext = useContext(DialogContext);

  const defaultErrorDialogProps = {
    dialogTitle: EditLocationBoundaryI18N.editErrorTitle,
    dialogText: EditLocationBoundaryI18N.editErrorText,
    open: false,
    onClose: () => {
      dialogContext.setErrorDialog({ open: false });
    },
    onOk: () => {
      dialogContext.setErrorDialog({ open: false });
    }
  };

  const showErrorDialog = (textDialogProps?: Partial<IErrorDialogProps>) => {
    dialogContext.setErrorDialog({ ...defaultErrorDialogProps, ...textDialogProps, open: true });
  };

  const [openEditDialog, setOpenEditDialog] = useState(false);
  const [locationDataForUpdate, setLocationDataForUpdate] = useState<IGetProjectForUpdateResponseLocation>(null as any);
  const [locationFormData, setLocationFormData] = useState<IProjectLocationForm>(ProjectLocationFormInitialValues);
  const [inferredLayersInfo, setInferredLayersInfo] = useState<IInferredLayers>({
    parks: [],
    nrm: [],
    env: [],
    wmu: []
  });
  const [bounds, setBounds] = useState<any[] | undefined>([]);
  const [nonEditableGeometries, setNonEditableGeometries] = useState<any[]>([]);

  const handleDialogEditOpen = async () => {
    let locationResponseData;

    try {
      const response = await biohubApi.project.getProjectForUpdate(id, [UPDATE_GET_ENTITIES.location]);

      if (!response?.location) {
        showErrorDialog({ open: true });
        return;
      }

      locationResponseData = response.location;
    } catch (error) {
      const apiError = error as APIError;
      showErrorDialog({ dialogText: apiError.message, open: true });
      return;
    }

    setLocationDataForUpdate(locationResponseData);

    setLocationFormData({
      location_description: locationResponseData.location_description,
      geometry: locationResponseData.geometry
    });

    setOpenEditDialog(true);
  };



  const handleDialogEditSave = async (values: IProjectLocationForm) => {
    const projectData = {
      location: { ...values, revision_count: locationDataForUpdate.revision_count }
    };

    try {
      await biohubApi.project.updateProject(id, projectData);
    } catch (error) {
      const apiError = error as APIError;
      showErrorDialog({ dialogText: apiError.message, open: true });
      return;
    } finally {
      setOpenEditDialog(false);
    }

    props.refresh();
  };

  useEffect(() => {
    const nonEditableGeometriesResult = location.geometry.map((geom: Feature) => {
      return { feature: geom };
    });

    setBounds(calculateUpdatedMapBounds(location.geometry));
    setNonEditableGeometries(nonEditableGeometriesResult);
  }, [location.geometry]);

  const [open, setOpen] = React.useState(false);

  const handleDialogViewOpen = () => {
    setOpen(true);
  };

  const handleClose = () => {
    setOpen(false);
  };

  return (
    <>
      <EditDialog
        dialogTitle={EditLocationBoundaryI18N.editTitle}
        open={openEditDialog}
        component={{
          element: <ProjectStepComponents component="ProjectLocation" codes={codes} />,
          initialValues: locationFormData,
          validationSchema: ProjectLocationFormYupSchema
        }}
        onCancel={() => setOpenEditDialog(false)}
        onSave={handleDialogEditSave}
      />

      <Dialog fullScreen open={open} onClose={handleClose}>
        <AppBar position="relative" color="inherit" elevation={1}>
          <Toolbar>
            <Button
              color="primary"
              variant="text"
              startIcon={<Icon path={mdiArrowLeft} size={1} />}
              onClick={handleClose}>
              Back to Project
            </Button>
          </Toolbar>
        </AppBar>
        <Box display="flex" flex="1 1 auto">
          <Box flex="0 0 auto" p={3} width="400px">
            <Box mb={3}>
              <Typography variant="h2">Project Location</Typography>
            </Box>
            <Typography variant="body1">
              {location.location_description ? <>{location.location_description}</> : 'No Description'}
            </Typography>
          </Box>
          <Box flex="1 1 auto">
            <MapContainer
              mapId="project_location_form_map"
              hideDrawControls={true}
              nonEditableGeometries={nonEditableGeometries}
              bounds={bounds}
              setInferredLayersInfo={setInferredLayersInfo}
            />
          </Box>
        </Box>
      </Dialog>

      <H2ButtonToolbar
        label="Project Location"
        buttonLabel="Edit"
        buttonTitle="Edit Project Location"
        buttonStartIcon={<Icon path={mdiPencilOutline} size={0.875} />}
        buttonOnClick={() => handleDialogEditOpen()}
        buttonProps={{ variant: 'text' }}
        toolbarProps={{ disableGutters: true }}
      />

<<<<<<< HEAD
          <dl>
            <Grid container spacing={2}>
              <Grid item xs={12}>
                <Typography component="dt" variant="subtitle2" color="textSecondary">
                  Location Description
                </Typography>
                <Typography component="dd" variant="body1">
                  {location.location_description ? <>{location.location_description}</> : 'No Description'}
                </Typography>
              </Grid>
            </Grid>
          </dl>
          <InferredLocationDetails layers={inferredLayersInfo} />
          <Button
            variant="text"
            color="primary"
            className="sectionHeaderButton"
            onClick={() => handleDialogViewOpen()}
            title="Expand Location"
            aria-label="Show Expanded Location"
            endIcon={<Icon path={mdiChevronRight} size={0.875} />}>
            Show More
          </Button>
          {/* <Button variant="text" color="primary" onClick={handleClickOpen}>
            TEST FULL SCREEN DIALOG
          </Button> */}
        </Box>
=======
      <Box mt={4} mb={4} height={500}>
        <MapContainer
          mapId="project_location_form_map"
          hideDrawControls={true}
          nonEditableGeometries={nonEditableGeometries}
          bounds={bounds}
          setInferredLayersInfo={setInferredLayersInfo}
        />
>>>>>>> 0ee0bc9e
      </Box>

      <dl>
        <Grid container spacing={2}>
          <Grid item xs={12}>
            <Typography component="dt" variant="subtitle2" color="textSecondary">
              Location Description
            </Typography>
            <Typography component="dd" variant="body1">
              {location.location_description ? <>{location.location_description}</> : 'No Description'}
            </Typography>
          </Grid>
        </Grid>
      </dl>
      <LocationDetails></LocationDetails>
      <Button
        variant="text"
        color="primary"
        className="sectionHeaderButton"
        onClick={() => handleDialogViewOpen()}
        title="Expand Location"
        aria-label="Show Expanded Location"
        endIcon={<Icon path={mdiChevronRight} size={0.875} />}>
        Show More
      </Button>
      <Button variant="text" color="primary" onClick={handleClickOpen}>
        TEST FULL SCREEN DIALOG
      </Button>
    </>
  );
};

export default LocationBoundary;<|MERGE_RESOLUTION|>--- conflicted
+++ resolved
@@ -110,8 +110,6 @@
     setOpenEditDialog(true);
   };
 
-
-
   const handleDialogEditSave = async (values: IProjectLocationForm) => {
     const projectData = {
       location: { ...values, revision_count: locationDataForUpdate.revision_count }
@@ -206,35 +204,6 @@
         toolbarProps={{ disableGutters: true }}
       />
 
-<<<<<<< HEAD
-          <dl>
-            <Grid container spacing={2}>
-              <Grid item xs={12}>
-                <Typography component="dt" variant="subtitle2" color="textSecondary">
-                  Location Description
-                </Typography>
-                <Typography component="dd" variant="body1">
-                  {location.location_description ? <>{location.location_description}</> : 'No Description'}
-                </Typography>
-              </Grid>
-            </Grid>
-          </dl>
-          <InferredLocationDetails layers={inferredLayersInfo} />
-          <Button
-            variant="text"
-            color="primary"
-            className="sectionHeaderButton"
-            onClick={() => handleDialogViewOpen()}
-            title="Expand Location"
-            aria-label="Show Expanded Location"
-            endIcon={<Icon path={mdiChevronRight} size={0.875} />}>
-            Show More
-          </Button>
-          {/* <Button variant="text" color="primary" onClick={handleClickOpen}>
-            TEST FULL SCREEN DIALOG
-          </Button> */}
-        </Box>
-=======
       <Box mt={4} mb={4} height={500}>
         <MapContainer
           mapId="project_location_form_map"
@@ -243,7 +212,6 @@
           bounds={bounds}
           setInferredLayersInfo={setInferredLayersInfo}
         />
->>>>>>> 0ee0bc9e
       </Box>
 
       <dl>
@@ -258,7 +226,7 @@
           </Grid>
         </Grid>
       </dl>
-      <LocationDetails></LocationDetails>
+      <InferredLocationDetails layers={inferredLayersInfo} />
       <Button
         variant="text"
         color="primary"
@@ -269,9 +237,6 @@
         endIcon={<Icon path={mdiChevronRight} size={0.875} />}>
         Show More
       </Button>
-      <Button variant="text" color="primary" onClick={handleClickOpen}>
-        TEST FULL SCREEN DIALOG
-      </Button>
     </>
   );
 };
