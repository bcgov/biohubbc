--- conflicted
+++ resolved
@@ -11,7 +11,6 @@
     <h3
       class="MuiTypography-root MuiTypography-h3"
     >
-<<<<<<< HEAD
       <div
         class="MuiGrid-root MuiGrid-item"
       >
@@ -58,14 +57,6 @@
     </div>
     <div
       class="MuiGrid-root MuiGrid-container MuiGrid-item"
-=======
-      Funding Sources
-    </h3>
-    <button
-      class="MuiButtonBase-root MuiButton-root MuiButton-outlined MuiButton-outlinedPrimary"
-      tabindex="0"
-      type="button"
->>>>>>> a0774a79
     >
       <span
         class="MuiButton-label"
@@ -115,7 +106,6 @@
               />
             </svg>
           </span>
-<<<<<<< HEAD
           <span
             class="MuiTouchRipple-root"
           />
@@ -150,14 +140,6 @@
           />
         </button>
       </div>
-=======
-          EDIT
-        </span>
-        <span
-          class="MuiTouchRipple-root"
-        />
-      </button>
->>>>>>> a0774a79
     </div>
     <dl>
       <div
@@ -233,7 +215,6 @@
     <h3
       class="MuiTypography-root MuiTypography-h3"
     >
-<<<<<<< HEAD
       <div
         class="MuiGrid-root MuiGrid-item"
       >
@@ -280,14 +261,6 @@
     </div>
     <div
       class="MuiGrid-root MuiGrid-container MuiGrid-item"
-=======
-      Funding Sources
-    </h3>
-    <button
-      class="MuiButtonBase-root MuiButton-root MuiButton-outlined MuiButton-outlinedPrimary"
-      tabindex="0"
-      type="button"
->>>>>>> a0774a79
     >
       <span
         class="MuiButton-label"
@@ -337,7 +310,6 @@
               />
             </svg>
           </span>
-<<<<<<< HEAD
           <span
             class="MuiTouchRipple-root"
           />
@@ -372,14 +344,6 @@
           />
         </button>
       </div>
-=======
-          EDIT
-        </span>
-        <span
-          class="MuiTouchRipple-root"
-        />
-      </button>
->>>>>>> a0774a79
     </div>
     <dl>
       <div
