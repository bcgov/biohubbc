--- conflicted
+++ resolved
@@ -27,11 +27,7 @@
         {projectData.coordinator.coordinator_agency}
       </Typography>
       <Typography component="div">
-<<<<<<< HEAD
-        <Link href={`mailto:${coordinator.email_address}`}>{coordinator.email_address}</Link>
-=======
-        <Link href={'mailto:' + projectData.coordinator.email_address}>{projectData.coordinator.email_address}</Link>
->>>>>>> 5ccfab74
+        <Link href={`mailto:${projectData.coordinator.email_address}`}>{projectData.coordinator.email_address}</Link>
       </Typography>
     </Box>
   );
