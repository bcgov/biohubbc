--- conflicted
+++ resolved
@@ -11,12 +11,8 @@
   Typography
 } from '@material-ui/core';
 import { Edit } from '@material-ui/icons';
-<<<<<<< HEAD
+import clsx from 'clsx';
 import { IGetProjectForViewResponse } from 'interfaces/useProjectApi.interface';
-=======
-import clsx from 'clsx';
-import { IProjectWithDetails } from 'interfaces/project-interfaces';
->>>>>>> b272b45f
 import React from 'react';
 
 export interface ISpeciesProps {
