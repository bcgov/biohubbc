import { Box, Button, Grid, Typography } from '@material-ui/core';
import { IGetProjectForViewResponse, UPDATE_GET_ENTITIES } from 'interfaces/useProjectApi.interface';
import React, { useState } from 'react';
import ProjectStepComponents from 'utils/ProjectStepComponents';
import {
  IProjectSpeciesForm,
  ProjectSpeciesFormInitialValues,
  ProjectSpeciesFormYupSchema
} from 'features/projects/components/ProjectSpeciesForm';
import { EditDialog } from 'components/dialog/EditDialog';
import { ErrorDialog, IErrorDialogProps } from 'components/dialog/ErrorDialog';
import { EditSpeciesI18N } from 'constants/i18n';
import { IGetAllCodeSetsResponse } from 'interfaces/useCodesApi.interface';
import { useBiohubApi } from 'hooks/useBioHubApi';
import { APIError } from 'hooks/api/useAxios';
import Icon from '@mdi/react';
import { mdiPencilOutline } from '@mdi/js';

<<<<<<< HEAD
const useStyles = makeStyles({
  tableCellBorderBottom: {
    borderBottom: 'none'
  },
  tableHeading: {
    fontWeight: 'bold',
    borderBottom: 'none'
  }
});

=======
>>>>>>> 09826087
export interface ISpeciesProps {
  projectForViewData: IGetProjectForViewResponse;
  codes: IGetAllCodeSetsResponse;
  refresh: () => void;
}

/**
 * Species content for a project.
 *
 * @return {*}
 */
const Species: React.FC<ISpeciesProps> = (props) => {
  const {
    projectForViewData: {
      species: { focal_species, ancillary_species },
      id
    },
    codes
  } = props;

  const biohubApi = useBiohubApi();

  const [openEditDialog, setOpenEditDialog] = useState(false);
  const [speciesForUpdate, setSpeciesForUpdate] = useState(ProjectSpeciesFormInitialValues);

  const handleDialogEditOpen = async () => {
    let speciesResponseData;

    try {
      const response = await biohubApi.project.getProjectForUpdate(id, [UPDATE_GET_ENTITIES.species]);

      if (!response?.species) {
        showErrorDialog({ open: true });
        return;
      }

      speciesResponseData = response.species;
    } catch (error) {
      const apiError = error as APIError;
      showErrorDialog({ dialogText: apiError.message, open: true });
      return;
    }

    setSpeciesForUpdate(speciesResponseData);

    setOpenEditDialog(true);
  };

  const handleDialogEditSave = async (values: IProjectSpeciesForm) => {
    const projectData = { species: values };

    try {
      await biohubApi.project.updateProject(id, projectData);
    } catch (error) {
      const apiError = new APIError(error);
      showErrorDialog({ dialogText: apiError.message, open: true });
      return;
    } finally {
      setOpenEditDialog(false);
    }

    props.refresh();
  };

  const [errorDialogProps, setErrorDialogProps] = useState<IErrorDialogProps>({
    dialogTitle: EditSpeciesI18N.editErrorTitle,
    dialogText: EditSpeciesI18N.editErrorText,
    open: false,
    onClose: () => {
      setErrorDialogProps({ ...errorDialogProps, open: false });
    },
    onOk: () => {
      setErrorDialogProps({ ...errorDialogProps, open: false });
    }
  });

  const showErrorDialog = (textDialogProps?: Partial<IErrorDialogProps>) => {
    setErrorDialogProps({ ...errorDialogProps, ...textDialogProps, open: true });
  };

  return (
    <>
      <EditDialog
        dialogTitle={EditSpeciesI18N.editTitle}
        open={openEditDialog}
        component={{
          element: <ProjectStepComponents component="ProjectSpecies" codes={codes} />,
          initialValues: speciesForUpdate,
          validationSchema: ProjectSpeciesFormYupSchema
        }}
        onCancel={() => setOpenEditDialog(false)}
        onSave={handleDialogEditSave}
      />
      <ErrorDialog {...errorDialogProps} />

      <Box>
        <Box display="flex" alignItems="center" justifyContent="space-between" mb={2}>
          <Typography variant="h3">Species</Typography>
          <Button
            className="editButtonSmall"
            onClick={() => handleDialogEditOpen()}
            title="Edit Species"
            aria-label="Edit Species"
            startIcon={<Icon path={mdiPencilOutline} size={0.875} />}>
            EDIT
          </Button>
        </Box>

        <dl className="ddInline">
          <Grid container spacing={2}>
            <Grid item xs={12}>
              <Typography component="dt" variant="subtitle2" color="textSecondary">
                Focal Species
              </Typography>
              {focal_species?.map((focalSpecies: string, index: number) => {
                return (
                  <Typography component="dd" variant="body1" key={index}>
                    {focalSpecies}
                  </Typography>
                );
              })}
            </Grid>
            <Grid item xs={12}>
              <Typography component="dt" variant="subtitle2" color="textSecondary">
                Anciliary Species
              </Typography>
              {ancillary_species?.map((ancillarySpecies: string, index: number) => {
                return (
                  <Typography component="dd" variant="body1" key={index}>
                    {ancillarySpecies}
                  </Typography>
                );
              })}
            </Grid>
          </Grid>
        </dl>
      </Box>
    </>
  );
};

export default Species;<|MERGE_RESOLUTION|>--- conflicted
+++ resolved
@@ -16,19 +16,6 @@
 import Icon from '@mdi/react';
 import { mdiPencilOutline } from '@mdi/js';
 
-<<<<<<< HEAD
-const useStyles = makeStyles({
-  tableCellBorderBottom: {
-    borderBottom: 'none'
-  },
-  tableHeading: {
-    fontWeight: 'bold',
-    borderBottom: 'none'
-  }
-});
-
-=======
->>>>>>> 09826087
 export interface ISpeciesProps {
   projectForViewData: IGetProjectForViewResponse;
   codes: IGetAllCodeSetsResponse;
