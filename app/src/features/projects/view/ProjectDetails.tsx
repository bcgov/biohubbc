--- conflicted
+++ resolved
@@ -31,38 +31,6 @@
         <Typography variant="h2">Project Details</Typography>
       </Box>
 
-<<<<<<< HEAD
-      <Box mb={4}>
-        <Paper>
-          <Box m={3}>
-            <Species projectForViewData={projectForViewData} codes={codes} refresh={props.refresh} />
-          </Box>
-        </Paper>
-      </Box>
-
-      <Box mb={4}>
-        <Paper>
-          <Box m={3}>
-            <IUCNClassification projectForViewData={projectForViewData} codes={codes} refresh={props.refresh} />
-          </Box>
-        </Paper>
-      </Box>
-
-      <Box mb={4}>
-        <Paper>
-          <Box m={3}>
-            <FundingSource projectForViewData={projectForViewData} codes={codes} refresh={props.refresh} />
-          </Box>
-        </Paper>
-      </Box>
-
-      <Box mb={4}>
-        <Paper>
-          <Box m={3}>
-            <Partnerships projectForViewData={projectForViewData} codes={codes} refresh={props.refresh} />
-          </Box>
-        </Paper>
-=======
       <Box component={Paper} p={4}>
         <Box component="section" mb={5}>
           <ProjectObjectives projectForViewData={projectForViewData} codes={codes} refresh={props.refresh} />
@@ -93,9 +61,8 @@
         </Box>
         <Divider />
         <Box component="section" mt={4}>
-          <FundingSource projectForViewData={projectForViewData} />
+          <FundingSource projectForViewData={projectForViewData} codes={codes} refresh={props.refresh} />
         </Box>
->>>>>>> 5bc0ba68
       </Box>
     </>
   );
