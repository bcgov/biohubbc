import { Box, Paper, Typography } from '@material-ui/core';
import FundingSource from 'features/projects/view/components/FundingSource';
import GeneralInformation from 'features/projects/view/components/GeneralInformation';
import IUCNClassification from 'features/projects/view/components/IUCNClassification';
<<<<<<< HEAD
import LocationBoundary from 'features/projects/view/components/LocationBoundary';
import ProjectCoordinator from 'features/projects/view/components/ProjectCoordinator';
import ProjectObjectives from 'features/projects/view/components/ProjectObjectives';
import { IGetAllCodeSetsResponse } from 'interfaces/useCodesApi.interface';
import { IGetProjectForViewResponse } from 'interfaces/useProjectApi.interface';
import React from 'react';
=======
import FundingSource from 'features/projects/view/components/FundingSource';
import Partnerships from 'features/projects/view/components/Partnerships';
import { IProjectWithDetails } from 'interfaces/project-interfaces';
import { IGetAllCodesResponse } from 'interfaces/useBioHubApi-interfaces';
>>>>>>> 20427c24
import Species from './components/Species';

export interface IProjectDetailsProps {
  projectForViewData: IGetProjectForViewResponse;
  codes: IGetAllCodeSetsResponse;
}

/**
 * Project details content for a project.
 *
 * @return {*}
 */
const ProjectDetails: React.FC<IProjectDetailsProps> = (props) => {
  const { projectForViewData, codes } = props;

  return (
    <>
      <Box mb={4}>
        <Typography variant="h2">Project Details</Typography>
      </Box>
      <Box mb={3}>
        <Paper>
          <ProjectObjectives projectForViewData={projectForViewData}></ProjectObjectives>
        </Paper>
      </Box>

      <Box mb={4}>
        <Paper>
          <Box m={3}>
            <GeneralInformation projectForViewData={projectForViewData} codes={codes}></GeneralInformation>
          </Box>
        </Paper>
      </Box>

      <Box mb={4}>
        <Paper>
          <Box m={3}>
            <LocationBoundary projectForViewData={projectForViewData}></LocationBoundary>
          </Box>
        </Paper>
      </Box>

      <Box mb={4}>
        <Paper>
          <Box m={3}>
            <Species projectForViewData={projectForViewData}></Species>
          </Box>
        </Paper>
      </Box>

      <Box mb={4}>
        <Paper>
          <Box m={3}>
            <ProjectCoordinator projectForViewData={projectForViewData}></ProjectCoordinator>
          </Box>
        </Paper>
      </Box>

      <Box mb={4}>
        <Paper>
          <Box m={3}>
            <IUCNClassification projectForViewData={projectForViewData}></IUCNClassification>
          </Box>
        </Paper>
      </Box>

      <Box mb={4}>
        <Paper>
          <Box m={3}>
            <FundingSource projectForViewData={projectForViewData}></FundingSource>
          </Box>
        </Paper>
      </Box>

      <Box mb={4}>
        <Paper>
          <Box m={3}>
            <Partnerships projectWithDetailsData={projectWithDetailsData}></Partnerships>
          </Box>
        </Paper>
      </Box>
    </>
  );
};

export default ProjectDetails;<|MERGE_RESOLUTION|>--- conflicted
+++ resolved
@@ -2,19 +2,13 @@
 import FundingSource from 'features/projects/view/components/FundingSource';
 import GeneralInformation from 'features/projects/view/components/GeneralInformation';
 import IUCNClassification from 'features/projects/view/components/IUCNClassification';
-<<<<<<< HEAD
 import LocationBoundary from 'features/projects/view/components/LocationBoundary';
+import Partnerships from 'features/projects/view/components/Partnerships';
 import ProjectCoordinator from 'features/projects/view/components/ProjectCoordinator';
 import ProjectObjectives from 'features/projects/view/components/ProjectObjectives';
 import { IGetAllCodeSetsResponse } from 'interfaces/useCodesApi.interface';
 import { IGetProjectForViewResponse } from 'interfaces/useProjectApi.interface';
 import React from 'react';
-=======
-import FundingSource from 'features/projects/view/components/FundingSource';
-import Partnerships from 'features/projects/view/components/Partnerships';
-import { IProjectWithDetails } from 'interfaces/project-interfaces';
-import { IGetAllCodesResponse } from 'interfaces/useBioHubApi-interfaces';
->>>>>>> 20427c24
 import Species from './components/Species';
 
 export interface IProjectDetailsProps {
@@ -37,14 +31,14 @@
       </Box>
       <Box mb={3}>
         <Paper>
-          <ProjectObjectives projectForViewData={projectForViewData}></ProjectObjectives>
+          <ProjectObjectives projectForViewData={projectForViewData} />
         </Paper>
       </Box>
 
       <Box mb={4}>
         <Paper>
           <Box m={3}>
-            <GeneralInformation projectForViewData={projectForViewData} codes={codes}></GeneralInformation>
+            <GeneralInformation projectForViewData={projectForViewData} codes={codes} />
           </Box>
         </Paper>
       </Box>
@@ -52,7 +46,7 @@
       <Box mb={4}>
         <Paper>
           <Box m={3}>
-            <LocationBoundary projectForViewData={projectForViewData}></LocationBoundary>
+            <LocationBoundary projectForViewData={projectForViewData} />
           </Box>
         </Paper>
       </Box>
@@ -60,7 +54,7 @@
       <Box mb={4}>
         <Paper>
           <Box m={3}>
-            <Species projectForViewData={projectForViewData}></Species>
+            <Species projectForViewData={projectForViewData} />
           </Box>
         </Paper>
       </Box>
@@ -68,7 +62,7 @@
       <Box mb={4}>
         <Paper>
           <Box m={3}>
-            <ProjectCoordinator projectForViewData={projectForViewData}></ProjectCoordinator>
+            <ProjectCoordinator projectForViewData={projectForViewData} />
           </Box>
         </Paper>
       </Box>
@@ -76,7 +70,7 @@
       <Box mb={4}>
         <Paper>
           <Box m={3}>
-            <IUCNClassification projectForViewData={projectForViewData}></IUCNClassification>
+            <IUCNClassification projectForViewData={projectForViewData} />
           </Box>
         </Paper>
       </Box>
@@ -84,7 +78,7 @@
       <Box mb={4}>
         <Paper>
           <Box m={3}>
-            <FundingSource projectForViewData={projectForViewData}></FundingSource>
+            <FundingSource projectForViewData={projectForViewData} />
           </Box>
         </Paper>
       </Box>
@@ -92,7 +86,7 @@
       <Box mb={4}>
         <Paper>
           <Box m={3}>
-            <Partnerships projectWithDetailsData={projectWithDetailsData}></Partnerships>
+            <Partnerships projectForViewData={projectForViewData} />
           </Box>
         </Paper>
       </Box>
