--- conflicted
+++ resolved
@@ -83,30 +83,13 @@
         </Typography>
       </Toolbar>
       <Divider></Divider>
-<<<<<<< HEAD
-      <Box p={3}>
-=======
       <Box py={2.75} px={3} className={classes.projectMetadata}>
->>>>>>> e3a0b881
         <Box component="section">
           <Typography component="h4" className={classes.projectMetaSectionHeader}>
             Project Objectives
           </Typography>
-<<<<<<< HEAD
-          <Divider style={{ marginTop: '12px', marginBottom: '12px' }}></Divider>
-          <Typography color="textSecondary" className={classes.projectMetaObjectives}>
-            Snow depths were recorded along with observations of animal tracks on the areas at irregular intervals
-            throughout each winter. Fecal pellet group counts were carried out over a period of several years to
-            determine relative moose use of the This paper reports on some aspects of the ecology of a winter range used
-            by a migratory moose population.
-          </Typography>
-          <Button className={classes.readMoreButton} variant="text" color="primary" size="small">
-            READ MORE...
-          </Button>
-=======
           <Divider></Divider>
           <ProjectObjectives projectForViewData={projectForViewData} codes={codes} refresh={refresh} />
->>>>>>> e3a0b881
         </Box>
 
         <Box component="section">
