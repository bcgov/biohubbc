--- conflicted
+++ resolved
@@ -1,11 +1,5 @@
-<<<<<<< HEAD
-import { cleanup, fireEvent, cleanup, render, waitFor } from 'test-helpers/test-utils';
-import { SYSTEM_ROLE } from 'constants/roles';
-import { AuthStateContext, IAuthState } from 'contexts/authStateContext';
-=======
-import { cleanup, fireEvent, render, waitFor } from '@testing-library/react';
+import { cleanup, render, waitFor, fireEvent } from 'test-helpers/test-utils';
 import { AuthStateContext } from 'contexts/authStateContext';
->>>>>>> 4d11ecbf
 import { DialogContextProvider } from 'contexts/dialogContext';
 import { Feature } from 'geojson';
 import { createMemoryHistory } from 'history';
