import Box from '@material-ui/core/Box';
import Button from '@material-ui/core/Button';
import Tooltip from '@material-ui/core/Tooltip';
import Grid from '@material-ui/core/Grid';
import TextField from '@material-ui/core/TextField';
import Typography from '@material-ui/core/Typography';
import makeStyles from '@material-ui/core/styles/makeStyles';
//@ts-ignore
import { kml } from '@tmcw/togeojson';
import shp from 'shpjs';
import bbox from '@turf/bbox';
import {
  default as MultiAutocompleteFieldVariableSize,
  IMultiAutocompleteFieldOption
} from 'components/fields/MultiAutocompleteFieldVariableSize';
import MapContainer from 'components/map/MapContainer';
import { useFormikContext } from 'formik';
import { Feature } from 'geojson';
import React, { useEffect, useState } from 'react';
import yup from 'utils/YupSchema';
import { v4 as uuidv4 } from 'uuid';
import Link from '@material-ui/core/Link';

const useStyles = makeStyles({
  bold: {
    fontWeight: 'bold'
  },
  uploadButton: {
    border: '2px solid',
    textTransform: 'capitalize',
    fontWeight: 'bold'
  }
});

export interface IProjectLocationForm {
  regions: string[];
  location_description: string;
  geometry: Feature[];
}

export const ProjectLocationFormInitialValues: IProjectLocationForm = {
  regions: [],
  location_description: '',
  geometry: []
};

export const ProjectLocationFormYupSchema = yup.object().shape({
  regions: yup.array().of(yup.string()).min(1, 'Required').required('Required'),
  location_description: yup.string().max(3000, 'Cannot exceed 3000 characters')
});

export interface IProjectLocationFormProps {
  region: IMultiAutocompleteFieldOption[];
}

/**
 * Create project - Location section
 *
 * @return {*}
 */
const ProjectLocationForm: React.FC<IProjectLocationFormProps> = (props) => {
  const classes = useStyles();

  const formikProps = useFormikContext<IProjectLocationForm>();

  const { values, touched, errors, handleChange, handleSubmit, setFieldValue } = formikProps;

  const [bounds, setBounds] = useState<any>([]);
  const [uploadError, setUploadError] = useState('');
  const [isLoading, setIsLoading] = useState(false);

  useEffect(() => {
    setIsLoading(false);

    /*
      If no geometries, we do not need to set bounds

      If there is only one geometry and it is a point, we cannot do the bound setting
      because leaflet does not know how to handle that and tries to zoom in way too much

      If there are multiple points or a polygon and a point, this is not an issue
    */
    if (!values.geometry.length || (values.geometry.length === 1 && values.geometry[0].geometry.type === 'Point')) {
      return;
    }

    const allGeosFeatureCollection = {
      type: 'FeatureCollection',
      features: [...values.geometry]
    };
    const bboxCoords = bbox(allGeosFeatureCollection);

    setBounds([
      [bboxCoords[1], bboxCoords[0]],
      [bboxCoords[3], bboxCoords[2]]
    ]);
  }, [values.geometry]);

  /**
   * Convert a zipped shapefile to geojson
   * @param e The file upload event
   */
  const handleShapefileUpload = (e: any) => {
    // Only accept one file
    const file = e.target.files[0];

    // Back out if not a zipped file
    if (file?.type !== 'application/zip') {
      return;
    }

    // Create a file reader to extract the binary data
    const reader = new FileReader();
    reader.readAsArrayBuffer(file);

    // When the file is loaded run the conversion
    reader.onload = (event: any) => {
      // The converter wants a buffer
      const zip: Buffer = event?.target?.result as Buffer;

      // Run the conversion
      shp(zip)
        .then((geojson: any) => {
          const features = (geojson as any).features;
          setFieldValue('geometry', [...features, ...values.geometry]);
<<<<<<< HEAD
        })
        .catch((err: any) => {
          const msg = 'Failed to convert shapefile to geojson';
          console.error(msg, err);
=======
>>>>>>> 1e32c42d
        });
    };
  };

  const handleKMLUpload = async (e: any) => {
    setIsLoading(true);

    const file = e.target.files[0];
    const fileAsString = await file?.text().then((xmlString: string) => {
      return xmlString;
    });

    if (file?.type !== 'application/vnd.google-earth.kml+xml' && !fileAsString?.includes('</kml>')) {
      setUploadError('You must upload a KML file, please try again.');
      setIsLoading(false);
      return;
    }

    const domKml = new DOMParser().parseFromString(fileAsString, 'application/xml');
    const geojson = kml(domKml);

    let sanitizedGeoJSON: Feature[] = [];
    geojson.features.forEach((feature: Feature) => {
      if (feature.geometry) {
        sanitizedGeoJSON.push(feature);
      }
    });

    setFieldValue('geometry', [...sanitizedGeoJSON, ...values.geometry]);
  };

  return (
    <form onSubmit={handleSubmit}>
      <Grid container spacing={3}>
        <Grid item xs={12}>
          <MultiAutocompleteFieldVariableSize id={'regions'} label={'Regions'} options={props.region} required={true} />
          <Box pt={2}>
            <Link
              component="button"
              variant="body2"
              onClick={() => {
                window.open(
                  'https://www2.gov.bc.ca/gov/content/industry/forestry/managing-our-forest-resources/ministry-of-forests-lands-and-natural-resource-operations-region-district-contacts'
                );
              }}>
              Click here to view FLNRO map regions.
            </Link>
          </Box>
        </Grid>
        <Grid item xs={12}>
          <TextField
            id="location_description"
            name="location_description"
            label="Location Description"
            multiline
            rows={4}
            fullWidth
            variant="outlined"
            value={values.location_description}
            onChange={handleChange}
            error={touched.location_description && Boolean(errors.location_description)}
            helperText={touched.location_description && errors.location_description}
          />
        </Grid>
        <Grid item xs={12}>
          <Typography className={classes.bold}>Project Boundary</Typography>
          <Box display="flex" mt={3}>
            <Button
              variant="outlined"
              component="label"
              size="medium"
              color="primary"
              disabled={isLoading}
              onClick={() => setUploadError('')}
              className={classes.uploadButton}>
              <input key={uuidv4()} data-testid="file-upload" type="file" hidden onChange={(e) => handleKMLUpload(e)} />
              Upload KML
            </Button>
            <Tooltip arrow color="secondary" title="Will only accept zipped shapefiles of a known projection.">
              <Button
                variant="outlined"
                component="label"
                size="medium"
                color="primary"
                disabled={isLoading}
                className={classes.uploadButton}
                style={{ marginLeft: '1rem' }}>
                <input
                  key={uuidv4()}
                  data-testid="shp-upload"
                  type="file"
                  hidden
                  onChange={(e) => handleShapefileUpload(e)}
                />
                Upload Shapefile
              </Button>
            </Tooltip>
          </Box>
          <Box mt={2}>{uploadError && <Typography style={{ color: '#db3131' }}>{uploadError}</Typography>}</Box>
          <Box mt={5} height={500}>
            <MapContainer
              mapId="project_location_form_map"
              //@ts-ignore
              geometryState={{
                geometry: values.geometry,
                setGeometry: (newGeo: Feature[]) => setFieldValue('geometry', newGeo)
              }}
              bounds={bounds}
            />
          </Box>
        </Grid>
      </Grid>
    </form>
  );
};

export default ProjectLocationForm;<|MERGE_RESOLUTION|>--- conflicted
+++ resolved
@@ -123,14 +123,7 @@
         .then((geojson: any) => {
           const features = (geojson as any).features;
           setFieldValue('geometry', [...features, ...values.geometry]);
-<<<<<<< HEAD
         })
-        .catch((err: any) => {
-          const msg = 'Failed to convert shapefile to geojson';
-          console.error(msg, err);
-=======
->>>>>>> 1e32c42d
-        });
     };
   };
 
@@ -197,17 +190,19 @@
         <Grid item xs={12}>
           <Typography className={classes.bold}>Project Boundary</Typography>
           <Box display="flex" mt={3}>
-            <Button
-              variant="outlined"
-              component="label"
-              size="medium"
-              color="primary"
-              disabled={isLoading}
-              onClick={() => setUploadError('')}
-              className={classes.uploadButton}>
-              <input key={uuidv4()} data-testid="file-upload" type="file" hidden onChange={(e) => handleKMLUpload(e)} />
-              Upload KML
-            </Button>
+            <Tooltip arrow color="secondary" title="Will only accept kml files, kmz files not accepted.">
+              <Button
+                variant="outlined"
+                component="label"
+                size="medium"
+                color="primary"
+                disabled={isLoading}
+                onClick={() => setUploadError('')}
+                className={classes.uploadButton}>
+                <input key={uuidv4()} data-testid="file-upload" type="file" hidden onChange={(e) => handleKMLUpload(e)} />
+                Upload KML
+              </Button>
+            </Tooltip>
             <Tooltip arrow color="secondary" title="Will only accept zipped shapefiles of a known projection.">
               <Button
                 variant="outlined"
