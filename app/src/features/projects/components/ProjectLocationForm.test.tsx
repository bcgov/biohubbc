--- conflicted
+++ resolved
@@ -1,9 +1,5 @@
-<<<<<<< HEAD
 import { cleanup, render, waitFor } from 'test-helpers/test-utils';
-=======
-import { cleanup, render, waitFor } from '@testing-library/react';
 import MapBoundary from 'components/boundary/MapBoundary';
->>>>>>> 4d11ecbf
 import { Formik } from 'formik';
 import React from 'react';
 import ProjectLocationForm, {
