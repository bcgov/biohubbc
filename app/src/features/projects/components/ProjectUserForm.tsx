import { mdiMagnify } from '@mdi/js';
import Icon from '@mdi/react';
import Autocomplete from '@mui/material/Autocomplete';
import Box from '@mui/material/Box';
import CircularProgress from '@mui/material/CircularProgress';
import TextField from '@mui/material/TextField';
import Typography from '@mui/material/Typography';
import AlertBar from 'components/alert/AlertBar';
import UserCard from 'components/user/UserCard';
import UserRoleSelector from 'components/user/UserRoleSelector';
import { PROJECT_ROLE } from 'constants/roles';
import { useFormikContext } from 'formik';
import { useBiohubApi } from 'hooks/useBioHubApi';
import useDataLoader from 'hooks/useDataLoader';
import { ICode } from 'interfaces/useCodesApi.interface';
import { ICreateProjectRequest, IGetProjectParticipant } from 'interfaces/useProjectApi.interface';
import { ISystemUser } from 'interfaces/useUserApi.interface';
import { useEffect, useState } from 'react';
import { alphabetizeObjects } from 'utils/Utils';
import yup from 'utils/YupSchema';

export const ProjectUserRoleYupSchema = yup.object().shape({
  participants: yup
    .array()
    .of(
      yup.object().shape({
        system_user_id: yup.string().required('Username is required'),
        project_role_names: yup.array(yup.string()).min(1, 'Select a role for this team member')
      })
    )
    .min(1)
    .hasAtLeastOneValue(
      'A minimum of one team member must be assigned the coordinator role.',
      'project_role_names',
      PROJECT_ROLE.COORDINATOR
    )
});

interface IProjectUser {
  users: (ISystemUser | IGetProjectParticipant)[];
  roles: ICode[];
}

export const ProjectUserRoleFormInitialValues = {
  participants: []
};

const ProjectUserForm: React.FC<IProjectUser> = (props) => {
  const { handleSubmit, values, setFieldValue, errors, setErrors } = useFormikContext<ICreateProjectRequest>();
  const biohubApi = useBiohubApi();

  const searchUserDataLoader = useDataLoader(() => biohubApi.user.searchSystemUser(''));
  searchUserDataLoader.load();

  const [selectedUsers, setSelectedUsers] = useState<(ISystemUser | IGetProjectParticipant)[]>([]);

  useEffect(() => {
    props.users.forEach((user, index) => {
      setFieldValue(`participants[${index}].system_user_id`, user.system_user_id);
      setFieldValue(`participants[${index}].project_role_names`, (user as IGetProjectParticipant).project_role_names);
    });
    setSelectedUsers(props.users);
  }, []);

  const handleAddUser = (user: ISystemUser | IGetProjectParticipant) => {
    selectedUsers.push(user);

    setFieldValue(`participants[${selectedUsers.length - 1}]`, {
      system_user_id: user.system_user_id,
      project_role_names: []
    });
    clearErrors();
  };

  const handleAddUserRole = (role: string, index: number) => {
    setFieldValue(`participants[${index}].project_role_names`, [role]);
    clearErrors();
  };

  const handleRemoveUser = (systemUserId: number) => {
    const filteredUsers = selectedUsers.filter(
      (item: ISystemUser | IGetProjectParticipant) => item.system_user_id !== systemUserId
    );
    const filteredValues = values.participants.filter((item) => item.system_user_id !== systemUserId);

    setSelectedUsers(filteredUsers);
    setFieldValue(`participants`, filteredValues);
    clearErrors();
  };

  // Clear all errors for any modify action
  // setting to undefined keeps the formik form from submitting
  const clearErrors = () => {
    const tempErrors = errors;
    delete tempErrors.participants;
    setErrors(tempErrors);
  };

  const alertBarText = (): { title: string; text: string } => {
    let title = '';
    let text = '';
    if (errors && errors.participants) {
      if (Array.isArray(errors.participants)) {
        title = 'Missing Roles';
        text = 'All team members must be assigned a role.';
      } else {
        if (selectedUsers.length > 0) {
          title = 'Coordinator Role is Required';
        } else {
          title = 'Missing Team Member';
        }
        text = errors.participants;
      }
    }

    return { title, text };
  };

  const rowItemError = (index: number): JSX.Element | undefined => {
    if (errors && errors.participants && Array.isArray(errors.participants)) {
      const errorAtIndex = errors.participants[index];
      if (errorAtIndex) {
        return (
          <Typography style={{ fontSize: '12px', color: '#f44336' }}>
            {errorAtIndex ? 'Select a role for this team member.' : ''}
          </Typography>
        );
      }
    }
  };

  const filterSearchOptions = (
    searchUsers: ISystemUser[],
    selectedUsers: (ISystemUser | IGetProjectParticipant)[]
  ): ISystemUser[] => {
    // filter out any selected users out
    const filtered = searchUsers.filter(
      (item) => !selectedUsers.some((existing) => existing.system_user_id === item.system_user_id)
    );
    // alphabetize array on display name
    return alphabetizeObjects(filtered, 'display_name');
  };

  const getSelectedRole = (index: number): string | undefined => {
    if (values.participants[index]) {
      // users should only ever have a single role on a project so index: 0 is a safe selection
      return values.participants[index].project_role_names[0] || '';
    }
  };

  if (!searchUserDataLoader.data || !searchUserDataLoader.hasLoaded) {
    // should probably replace this with a skeleton
    return <CircularProgress className="pageProgress" size={40} />;
  }

  return (
    <form onSubmit={handleSubmit}>
      <Box component="fieldset">
        <Typography component="legend">Manage Team Members</Typography>
        <Typography
          variant="body1"
          color="textSecondary"
          sx={{
            maxWidth: '72ch'
          }}>
          A minimum of one team member must be assigned the coordinator role.
        </Typography>
        {errors && errors['participants'] && !selectedUsers.length && (
          <Box mt={3}>
            <AlertBar
              severity="error"
              variant="standard"
              title={'No team members added'}
              text={'At least one team member needs to be added to this project.'}
            />
          </Box>
        )}
        {errors && errors['participants'] && selectedUsers.length > 0 && (
          <Box mt={3}>
            <AlertBar severity="error" variant="standard" title={alertBarText().title} text={alertBarText().text} />
          </Box>
        )}
        <Box mt={3}>
          <Autocomplete
            id={'autocomplete-user-role-search'}
            data-testid={'autocomplete-user-role-search'}
            filterSelectedOptions
<<<<<<< HEAD
=======
            noOptionsText="No records found"
>>>>>>> 82ffcfe5
            options={filterSearchOptions(searchUserDataLoader.data, selectedUsers)}
            getOptionLabel={(option) => option.display_name}
            onChange={(_, option) => {
              if (option) {
                handleAddUser(option);
              }
            }}
            renderInput={(params) => (
              <TextField
                {...params}
                variant="outlined"
                placeholder={'Find team members'}
                fullWidth
                InputProps={{
                  ...params.InputProps,
                  startAdornment: (
                    <Box mx={1} mt="6px">
                      <Icon path={mdiMagnify} size={1}></Icon>
                    </Box>
                  )
                }}
              />
            )}
            renderOption={(renderProps, renderOption) => {
              return (
                <Box component="li" {...renderProps}>
                  <UserCard
                    name={renderOption.display_name}
                    email={renderOption.email}
                    agency={renderOption.agency}
                    type={renderOption.identity_source}
                  />
                </Box>
              );
            }}
          />
        </Box>
        {selectedUsers.length > 0 && (
          <Box mt={2}>
            <Box
              sx={{
                '& .userRoleItemContainer + .userRoleItemContainer': {
                  mt: 1
                }
              }}>
              {selectedUsers.map((user: ISystemUser | IGetProjectParticipant, index: number) => {
                const error = rowItemError(index);
                return (
                  <UserRoleSelector
                    index={index}
                    user={user}
                    roles={props.roles}
                    error={error}
                    selectedRole={getSelectedRole(index)}
                    handleAdd={handleAddUserRole}
                    handleRemove={handleRemoveUser}
                    key={user.system_user_id}
                  />
                );
              })}
            </Box>
          </Box>
        )}
<<<<<<< HEAD
        <Box
          sx={{
            '& .userRoleItemContainer + .userRoleItemContainer': {
              mt: 1
            }
          }}>
          {selectedUsers.map((user: ISystemUser | IGetProjectParticipant, index: number) => {
            const error = rowItemError(index);

            return (
              <UserRoleSelector
                index={index}
                user={user}
                roles={props.roles}
                error={error}
                selectedRole={getSelectedRole(index)}
                handleAdd={handleAddUserRole}
                handleRemove={handleRemoveUser}
                key={user.system_user_id}
              />
            );
          })}
        </Box>
=======
>>>>>>> 82ffcfe5
      </Box>
    </form>
  );
};

export default ProjectUserForm;<|MERGE_RESOLUTION|>--- conflicted
+++ resolved
@@ -185,10 +185,7 @@
             id={'autocomplete-user-role-search'}
             data-testid={'autocomplete-user-role-search'}
             filterSelectedOptions
-<<<<<<< HEAD
-=======
             noOptionsText="No records found"
->>>>>>> 82ffcfe5
             options={filterSearchOptions(searchUserDataLoader.data, selectedUsers)}
             getOptionLabel={(option) => option.display_name}
             onChange={(_, option) => {
@@ -252,32 +249,6 @@
             </Box>
           </Box>
         )}
-<<<<<<< HEAD
-        <Box
-          sx={{
-            '& .userRoleItemContainer + .userRoleItemContainer': {
-              mt: 1
-            }
-          }}>
-          {selectedUsers.map((user: ISystemUser | IGetProjectParticipant, index: number) => {
-            const error = rowItemError(index);
-
-            return (
-              <UserRoleSelector
-                index={index}
-                user={user}
-                roles={props.roles}
-                error={error}
-                selectedRole={getSelectedRole(index)}
-                handleAdd={handleAddUserRole}
-                handleRemove={handleRemoveUser}
-                key={user.system_user_id}
-              />
-            );
-          })}
-        </Box>
-=======
->>>>>>> 82ffcfe5
       </Box>
     </form>
   );
