--- conflicted
+++ resolved
@@ -95,12 +95,8 @@
   };
 
   const handleAddUserRole = (role: string, index: number) => {
-<<<<<<< HEAD
-    setFieldValue(`participants[${index}].role`, role);
-=======
     setFieldValue(`participants[${index}].project_role_names`, [role]);
     clearErrors();
->>>>>>> 214b2cd0
   };
 
   const handleRemoveUser = (systemUserId: number) => {
