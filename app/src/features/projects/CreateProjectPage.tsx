--- conflicted
+++ resolved
@@ -42,12 +42,10 @@
   ProjectObjectivesFormInitialValues,
   ProjectObjectivesFormYupSchema
 } from 'features/projects/components/ProjectObjectivesForm';
-<<<<<<< HEAD
 import ProjectIUCNForm, {
   ProjectIUCNFormInitialValues,
   ProjectIUCNFormYupSchema
 } from 'features/projects/components/ProjectIUCNForm';
-=======
 import ProjectPermitForm, {
   IProjectPermitForm,
   ProjectPermitFormInitialValues,
@@ -58,7 +56,6 @@
   ProjectSpeciesFormInitialValues,
   ProjectSpeciesFormYupSchema
 } from 'features/projects/components/ProjectSpeciesForm';
->>>>>>> 1bf9d016
 import { Formik } from 'formik';
 import { useBiohubApi } from 'hooks/useBioHubApi';
 import {
@@ -111,7 +108,7 @@
 }));
 
 const NUM_PARTIAL_PROJECT_STEPS = 2;
-const NUM_ALL_PROJECT_STEPS = 7;
+const NUM_ALL_PROJECT_STEPS = 8;
 
 /**
  * Page for creating a new project.
@@ -178,156 +175,9 @@
 
   // Initialize the forms for each step of the workflow
   useEffect(() => {
-<<<<<<< HEAD
-    const setFormSteps = () => {
-      setSteps([
-        {
-          stepTitle: 'Project Coordinator',
-          stepSubTitle: 'Enter contact details for the project coordinator',
-          stepContent: (
-            <ProjectCoordinatorForm
-              coordinator_agency={
-                codes?.coordinator_agency?.map((item) => {
-                  return item.name;
-                }) || []
-              }
-            />
-          ),
-          stepValues: ProjectCoordinatorInitialValues,
-          stepValidation: ProjectCoordinatorYupSchema
-        },
-        {
-          stepTitle: 'Permits',
-          stepSubTitle: 'Enter permits associated with this project',
-          stepContent: <ProjectPermitForm />,
-          stepValues: ProjectPermitFormInitialValues,
-          stepValidation: ProjectPermitFormYupSchema
-        },
-        {
-          stepTitle: 'General Information',
-          stepSubTitle: 'General information and details about this project',
-          stepContent: (
-            <ProjectDetailsForm
-              project_type={
-                codes?.project_type?.map((item) => {
-                  return { value: item.id, label: item.name };
-                }) || []
-              }
-              project_activity={
-                codes?.project_activity?.map((item) => {
-                  return { value: item.id, label: item.name };
-                }) || []
-              }
-              climate_change_initiative={
-                codes?.climate_change_initiative?.map((item) => {
-                  return { value: item.id, label: item.name };
-                }) || []
-              }
-            />
-          ),
-          stepValues: ProjectDetailsFormInitialValues,
-          stepValidation: ProjectDetailsFormYupSchema
-        },
-        {
-          stepTitle: 'Objectives',
-          stepSubTitle: 'Enter the objectives and potential caveats for this project',
-          stepContent: <ProjectObjectivesForm />,
-          stepValues: ProjectObjectivesFormInitialValues,
-          stepValidation: ProjectObjectivesFormYupSchema
-        },
-        {
-          stepTitle: 'Location',
-          stepSubTitle: 'Specify project regions and boundary information',
-          stepContent: (
-            <ProjectLocationForm
-              region={
-                codes?.region?.map((item) => {
-                  return { value: item.name, label: item.name };
-                }) || []
-              }
-            />
-          ),
-          stepValues: ProjectLocationFormInitialValues,
-          stepValidation: ProjectLocationFormYupSchema
-        },
-        {
-          stepTitle: 'Species',
-          stepSubTitle: 'Information about species this project is inventorying or monitoring',
-          stepContent: (
-            <ProjectSpeciesForm
-              species={
-                codes?.species?.map((item) => {
-                  return { value: item.name, label: item.name };
-                }) || []
-              }
-            />
-          ),
-          stepValues: ProjectSpeciesFormInitialValues,
-          stepValidation: ProjectSpeciesFormYupSchema
-        },
-        {
-          stepTitle: 'IUCN Classification',
-          stepSubTitle: 'Lorem ipsum dolor sit amet, consectur whatever whatever',
-          stepContent: (
-            <ProjectIUCNForm
-              classifications={
-                [
-                  { id: 1, name: 'Class 1' },
-                  { id: 2, name: 'Class 2' }
-                ].map((item) => {
-                  return { value: item.id, label: item.name };
-                }) || []
-              }
-              subClassifications={
-                [
-                  { id: 1, name: 'Sub-class 1' },
-                  { id: 2, name: 'Sub-class 2' }
-                ].map((item) => {
-                  return { value: item.id, label: item.name };
-                }) || []
-              }
-            />
-          ),
-          stepValues: ProjectIUCNFormInitialValues,
-          stepValidation: ProjectIUCNFormYupSchema
-        },
-        {
-          stepTitle: 'Funding and Partnerships',
-          stepSubTitle: 'Specify funding and partnerships for the project',
-          stepContent: (
-            <ProjectFundingForm
-              funding_sources={
-                codes?.funding_source?.map((item) => {
-                  return { value: item.id, label: item.name };
-                }) || []
-              }
-              investment_action_category={
-                codes?.investment_action_category?.map((item) => {
-                  return { value: item.id, fs_id: item.fs_id, label: item.name };
-                }) || []
-              }
-              first_nations={
-                codes?.first_nations?.map((item) => {
-                  return { value: item.id, label: item.name };
-                }) || []
-              }
-              stakeholder_partnerships={
-                codes?.funding_source?.map((item) => {
-                  return { value: item.name, label: item.name };
-                }) || []
-              }
-            />
-          ),
-          stepValues: ProjectFundingFormInitialValues,
-          stepValidation: ProjectFundingFormYupSchema
-        }
-      ]);
-    };
-=======
     if (!codes) {
       return;
     }
->>>>>>> 1bf9d016
 
     if (stepForms.length) {
       return;
@@ -429,6 +279,32 @@
         stepValidation: ProjectSpeciesFormYupSchema
       },
       {
+        stepTitle: 'IUCN Classification',
+        stepSubTitle: 'Lorem ipsum dolor sit amet, consectur whatever whatever',
+        stepContent: (
+          <ProjectIUCNForm
+            classifications={
+              [
+                { id: 1, name: 'Class 1' },
+                { id: 2, name: 'Class 2' }
+              ].map((item) => {
+                return { value: item.id, label: item.name };
+              }) || []
+            }
+            subClassifications={
+              [
+                { id: 1, name: 'Sub-class 1' },
+                { id: 2, name: 'Sub-class 2' }
+              ].map((item) => {
+                return { value: item.id, label: item.name };
+              }) || []
+            }
+          />
+        ),
+        stepValues: ProjectIUCNFormInitialValues,
+        stepValidation: ProjectIUCNFormYupSchema
+      },
+      {
         stepTitle: 'Funding and Partnerships',
         stepSubTitle: 'Specify funding and partnerships for the project',
         stepContent: (
@@ -475,6 +351,7 @@
     setStepForms((currentStepForms) => {
       let updatedStepForms = [...currentStepForms];
       updatedStepForms[activeStep].stepValues = values;
+      console.log(updatedStepForms);
       return updatedStepForms;
     });
   };
