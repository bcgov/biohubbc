import React from 'react';
import { MemoryRouter, Router } from 'react-router-dom';
import { cleanup, fireEvent, render, waitFor } from '@testing-library/react';
import ProjectsListPage from './ProjectsListPage';
import { useBiohubApi } from 'hooks/useBioHubApi';
import { createMemoryHistory } from 'history';
import { AuthStateContext, IAuthState } from 'contexts/authStateContext';
import { SYSTEM_ROLE } from 'constants/roles';

const history = createMemoryHistory();

jest.mock('../../../hooks/useBioHubApi');
const mockUseBiohubApi = {
  project: {
    getProjectsList: jest.fn()
  },
  draft: {
    getDraftsList: jest.fn()
  },
  codes: {
    getAllCodeSets: jest.fn()
  }
};

const mockBiohubApi = ((useBiohubApi as unknown) as jest.Mock<typeof mockUseBiohubApi>).mockReturnValue(
  mockUseBiohubApi
);

describe.skip('ProjectsListPage', () => {
  beforeEach(() => {
    mockBiohubApi().project.getProjectsList.mockClear();
    mockBiohubApi().draft.getDraftsList.mockClear();
    mockBiohubApi().codes.getAllCodeSets.mockClear();
  });

  afterEach(() => {
    cleanup();
  });

  test('renders with the create project button', async () => {
    mockBiohubApi().project.getProjectsList.mockResolvedValue([]);

    const authState = ({
      keycloakWrapper: {
        hasLoadedAllUserInfo: true,
        systemRoles: [SYSTEM_ROLE.SYSTEM_ADMIN],
        hasAccessRequest: false,
        hasSystemRole: () => true,

        keycloak: {},
        getUserIdentifier: jest.fn(),
        getIdentitySource: jest.fn(),
        username: 'testusername',
        displayName: 'testdisplayname',
        email: 'test@email.com',
        firstName: 'testfirst',
        lastName: 'testlast',
        refresh: () => {}
      }
    } as unknown) as IAuthState;

    const { baseElement } = render(
      <AuthStateContext.Provider value={authState}>
        <MemoryRouter>
          <ProjectsListPage />
        </MemoryRouter>
      </AuthStateContext.Provider>
    );

    await waitFor(() => {
      expect(baseElement).toHaveTextContent('Create Project');
    });
  });

  test.skip('renders with the open advanced filters button', async () => {
    mockBiohubApi().codes.getAllCodeSets.mockResolvedValue({
      coordinator_agency: [{ id: 1, name: 'A Rocha Canada' }]
    });
    mockBiohubApi().project.getProjectsList.mockResolvedValue([]);

    const { getByText } = render(
      <MemoryRouter>
        <ProjectsListPage />
      </MemoryRouter>
    );

    await waitFor(() => {
      expect(getByText('Show Filters')).toBeInTheDocument();
    });
  });

  test.skip('renders with a proper list of projects when published and completed', async () => {
    mockBiohubApi().project.getProjectsList.mockResolvedValue([
      {
        id: 1,
        name: 'Project 1',
        start_date: null,
        end_date: null,
        coordinator_agency: 'contact agency',
        project_type: 'project type',
        permits_list: '1, 2, 3',
        publish_status: 'Published',
        completion_status: 'Completed'
      }
    ]);

    const { getByText, getByTestId } = render(
      <MemoryRouter>
        <ProjectsListPage />
      </MemoryRouter>
    );

    await waitFor(() => {
      expect(getByTestId('project-table')).toBeInTheDocument();
      expect(getByText('PUBLISHED')).toBeInTheDocument();
      expect(getByText('COMPLETED')).toBeInTheDocument();
    });
  });

<<<<<<< HEAD
  test.skip('renders with a proper list of projects when unpublished and active', async () => {
=======
  test('renders with a proper list of projects when unpublished and active', async () => {
>>>>>>> d8f1831e
    mockBiohubApi().project.getProjectsList.mockResolvedValue([
      {
        id: 1,
        name: 'Project 1',
        start_date: null,
        end_date: null,
        coordinator_agency: 'contact agency',
        project_type: 'project type',
        permits_list: '1, 2, 3',
        publish_status: 'Unpublished',
        completion_status: 'Active'
      }
    ]);

    const { getByText, getByTestId } = render(
      <MemoryRouter>
        <ProjectsListPage />
      </MemoryRouter>
    );

    await waitFor(() => {
      expect(getByTestId('project-table')).toBeInTheDocument();
      expect(getByText('UNPUBLISHED')).toBeInTheDocument();
      expect(getByText('ACTIVE')).toBeInTheDocument();
    });
  });

<<<<<<< HEAD
  test('renders with a list of drafts', async () => {
=======
  test.skip('renders with a list of drafts', async () => {
>>>>>>> d8f1831e
    mockBiohubApi().draft.getDraftsList.mockResolvedValue([
      {
        id: 1,
        name: 'Draft 1'
      }
    ]);
    mockBiohubApi().project.getProjectsList.mockResolvedValue([]);

    const { getByText, getByTestId } = render(
      <MemoryRouter>
        <ProjectsListPage />
      </MemoryRouter>
    );

    await waitFor(() => {
      expect(getByTestId('project-table')).toBeInTheDocument();
      expect(getByText('Draft 1')).toBeInTheDocument();
    });
  });

  test('navigating to the create project page works', async () => {
    mockBiohubApi().project.getProjectsList.mockResolvedValue([]);

    const authState = ({
      keycloakWrapper: {
        hasLoadedAllUserInfo: true,
        systemRoles: [SYSTEM_ROLE.SYSTEM_ADMIN],
        hasAccessRequest: false,
        hasSystemRole: () => true,

        keycloak: {},
        getUserIdentifier: jest.fn(),
        getIdentitySource: jest.fn(),
        username: 'testusername',
        displayName: 'testdisplayname',
        email: 'test@email.com',
        firstName: 'testfirst',
        lastName: 'testlast',
        refresh: () => {}
      }
    } as unknown) as IAuthState;

    const { getByText, getByTestId } = render(
      <AuthStateContext.Provider value={authState}>
        <Router history={history}>
          <ProjectsListPage />
        </Router>
      </AuthStateContext.Provider>
    );

    await waitFor(() => {
      expect(getByTestId('project-table')).toBeInTheDocument();
    });

    fireEvent.click(getByText('Create Project'));

    await waitFor(() => {
      expect(history.location.pathname).toEqual('/admin/projects/create');
      expect(history.location.search).toEqual('');
    });
  });

  test('navigating to the create project page works on draft projects', async () => {
    mockBiohubApi().draft.getDraftsList.mockResolvedValue([
      {
        id: 1,
        name: 'Draft 1'
      }
    ]);

    const { getByTestId } = render(
      <Router history={history}>
        <ProjectsListPage />
      </Router>
    );

    await waitFor(() => {
      expect(getByTestId('project-table')).toBeInTheDocument();
    });

    fireEvent.click(getByTestId('Draft 1'));

    await waitFor(() => {
      expect(history.location.pathname).toEqual('/admin/projects/create');
      expect(history.location.search).toEqual('?draftId=1');
    });
  });

  test('navigating to the project works', async () => {
    mockBiohubApi().project.getProjectsList.mockResolvedValue([
      {
        id: 1,
        name: 'Project 1',
        start_date: null,
        end_date: null,
        coordinator_agency: 'contact agency',
        project_type: 'project type',
        permits_list: '1, 2, 3',
        publish_status: 'Published',
        completion_status: 'Completed'
      }
    ]);

    const { getByTestId } = render(
      <Router history={history}>
        <ProjectsListPage />
      </Router>
    );

    await waitFor(() => {
      expect(getByTestId('project-table')).toBeInTheDocument();
    });

    fireEvent.click(getByTestId('Project 1'));

    await waitFor(() => {
      expect(history.location.pathname).toEqual('/admin/projects/1');
    });
  });
});<|MERGE_RESOLUTION|>--- conflicted
+++ resolved
@@ -117,11 +117,7 @@
     });
   });
 
-<<<<<<< HEAD
   test.skip('renders with a proper list of projects when unpublished and active', async () => {
-=======
-  test('renders with a proper list of projects when unpublished and active', async () => {
->>>>>>> d8f1831e
     mockBiohubApi().project.getProjectsList.mockResolvedValue([
       {
         id: 1,
@@ -149,11 +145,7 @@
     });
   });
 
-<<<<<<< HEAD
-  test('renders with a list of drafts', async () => {
-=======
   test.skip('renders with a list of drafts', async () => {
->>>>>>> d8f1831e
     mockBiohubApi().draft.getDraftsList.mockResolvedValue([
       {
         id: 1,
