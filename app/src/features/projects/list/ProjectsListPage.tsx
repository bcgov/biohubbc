import Box from '@material-ui/core/Box';
import Button from '@material-ui/core/Button';
import Chip from '@material-ui/core/Chip';
import Container from '@material-ui/core/Container';
import Divider from '@material-ui/core/Divider';
import Link from '@material-ui/core/Link';
import Paper from '@material-ui/core/Paper';
import { Theme } from '@material-ui/core/styles/createMuiTheme';
import makeStyles from '@material-ui/core/styles/makeStyles';
import Table from '@material-ui/core/Table';
import TableBody from '@material-ui/core/TableBody';
import TableCell from '@material-ui/core/TableCell';
import TableContainer from '@material-ui/core/TableContainer';
import TableHead from '@material-ui/core/TableHead';
import TableRow from '@material-ui/core/TableRow';
import Toolbar from '@material-ui/core/Toolbar';
import Typography from '@material-ui/core/Typography';
import { mdiFilterOutline, mdiPlus } from '@mdi/js';
import Icon from '@mdi/react';
import clsx from 'clsx';
import { IErrorDialogProps } from 'components/dialog/ErrorDialog';
import ProjectAdvancedFilters, {
  ProjectAdvancedFiltersInitialValues
} from 'components/search-filter/ProjectAdvancedFilters';
import { SystemRoleGuard } from 'components/security/Guards';
import { DATE_FORMAT } from 'constants/dateTimeFormats';
import { ProjectStatusType } from 'constants/misc';
import { SYSTEM_ROLE } from 'constants/roles';
import { DialogContext } from 'contexts/dialogContext';
import { Formik, FormikProps } from 'formik';
import { APIError } from 'hooks/api/useAxios';
import { useBiohubApi } from 'hooks/useBioHubApi';
import { IGetAllCodeSetsResponse } from 'interfaces/useCodesApi.interface';
import { IGetDraftsListResponse } from 'interfaces/useDraftApi.interface';
import { IGetProjectsListResponse } from 'interfaces/useProjectApi.interface';
import React, { useContext, useEffect, useRef, useState } from 'react';
import { Link as RouterLink } from 'react-router-dom';
import { getFormattedDate } from 'utils/Utils';

//TODO: PRODUCTION_BANDAGE: Remove <SystemRoleGuard validSystemRoles={[SYSTEM_ROLE.DATA_ADMINISTRATOR, SYSTEM_ROLE.SYSTEM_ADMIN]}>

const useStyles = makeStyles((theme: Theme) => ({
  pageTitleContainer: {
    maxWidth: '170ch',
    overflow: 'hidden',
    textOverflow: 'ellipsis'
  },
  pageTitle: {
    display: '-webkit-box',
    '-webkit-line-clamp': 2,
    '-webkit-box-orient': 'vertical',
    paddingTop: theme.spacing(0.5),
    paddingBottom: theme.spacing(0.5),
    overflow: 'hidden'
  },
  pageTitleActions: {
    paddingTop: theme.spacing(0.75),
    paddingBottom: theme.spacing(0.75)
  },
  actionButton: {
    marginLeft: theme.spacing(1),
    minWidth: '6rem'
  },
  projectsTable: {
    tableLayout: 'fixed'
  },
  toolbarCount: {
    fontWeight: 400
  },
  linkButton: {
    textAlign: 'left',
    fontWeight: 700
  },
  filtersBox: {
    background: '#f7f8fa'
  },
  chip: {
    color: 'white'
  },
  chipActive: {
    backgroundColor: theme.palette.success.main
  },
  chipCompleted: {
    backgroundColor: theme.palette.success.main
  },
  chipDraft: {
    backgroundColor: theme.palette.info.main
  }
}));

/**
 * Page to display a list of projects.
 *
 * @return {*}
 */
const ProjectsListPage: React.FC = () => {
  const classes = useStyles();
  const biohubApi = useBiohubApi();

  const [projects, setProjects] = useState<IGetProjectsListResponse[]>([]);
  const [drafts, setDrafts] = useState<IGetDraftsListResponse[]>([]);
  const [isFiltersOpen, setIsFiltersOpen] = useState(false);
  const [formikRef] = useState(useRef<FormikProps<any>>(null));
  const [codes, setCodes] = useState<IGetAllCodeSetsResponse>();
  const [isLoadingCodes, setIsLoadingCodes] = useState(false);
  const [isLoading, setIsLoading] = useState(true);

  const dialogContext = useContext(DialogContext);
  const projectCount = projects.length;

  const getChipIcon = (status_name: string) => {
    let chipLabel;
    let chipStatusClass;

    if (ProjectStatusType.ACTIVE === status_name) {
      chipLabel = 'Active';
      chipStatusClass = classes.chipActive;
    } else if (ProjectStatusType.COMPLETED === status_name) {
      chipLabel = 'Completed';
      chipStatusClass = classes.chipCompleted;
    } else if (ProjectStatusType.DRAFT === status_name) {
      chipLabel = 'Draft';
      chipStatusClass = classes.chipDraft;
    }

    return <Chip size="small" className={clsx(classes.chip, chipStatusClass)} label={chipLabel} />;
  };

  useEffect(() => {
    const getCodes = async () => {
      const codesResponse = await biohubApi.codes.getAllCodeSets();

      if (!codesResponse) {
        return;
      }

      setCodes(codesResponse);
    };

    if (!isLoadingCodes && !codes) {
      getCodes();
      setIsLoadingCodes(true);
    }
  }, [biohubApi.codes, isLoadingCodes, codes]);

  useEffect(() => {
    const getProjects = async () => {
      const projectsResponse = await biohubApi.project.getProjectsList();

      if (!projectsResponse) {
        return;
      }

      setProjects(() => {
        setIsLoading(false);
        return projectsResponse;
      });
    };

    const getDrafts = async () => {
      const draftsResponse = await biohubApi.draft.getDraftsList();

      setDrafts(() => {
        setIsLoading(false);
        return draftsResponse;
      });
    };

    if (isLoading) {
      getProjects();
      getDrafts();
    }
  }, [biohubApi, isLoading]);

  const showFilterErrorDialog = (textDialogProps?: Partial<IErrorDialogProps>) => {
    dialogContext.setErrorDialog({
      onClose: () => {
        dialogContext.setErrorDialog({ open: false });
      },
      onOk: () => {
        dialogContext.setErrorDialog({ open: false });
      },
      ...textDialogProps,
      open: true
    });
  };

  const filterValues = formikRef?.current?.values;

  /**
   * Handle filtering project results.
   */
  const handleSubmit = async () => {
    if (!formikRef?.current) {
      return;
    }

    try {
      const response = await biohubApi.project.getProjectsList(filterValues);

      if (!response) {
        return;
      }

      setProjects(() => {
        setIsLoading(false);
        return response;
      });
    } catch (error) {
      const apiError = error as APIError;
      showFilterErrorDialog({
        dialogTitle: 'Error Filtering Projects',
        dialogError: apiError?.message,
        dialogErrorDetails: apiError?.errors
      });
    }
  };

  const handleReset = async () => {
    if (!formikRef?.current) {
      return;
    }

    formikRef.current.handleReset();

    setProjects(() => {
      setIsLoading(true);
      return [];
    });
  };

  const getProjectsTableData = () => {
    const hasProjects = projects?.length > 0;
    const hasDrafts = drafts?.length > 0;

    if (!hasProjects && !hasDrafts) {
      return (
        <TableContainer>
          <Table className={classes.projectsTable}>
            <TableHead>
              <TableRow>
                <TableCell>Name</TableCell>
                <TableCell>Type</TableCell>
                <TableCell>Contact Agency</TableCell>
                <TableCell>Status</TableCell>
                <TableCell>Start Date</TableCell>
                <TableCell>End Date</TableCell>
              </TableRow>
            </TableHead>
            <TableBody>
              <TableRow>
                <TableCell colSpan={6}>
                  <Box display="flex" justifyContent="center">
                    No Results
                  </Box>
                </TableCell>
              </TableRow>
            </TableBody>
          </Table>
        </TableContainer>
      );
    } else {
      return (
        <TableContainer>
          <Table className={classes.projectsTable}>
            <TableHead>
              <TableRow>
                <TableCell>Name</TableCell>
                <TableCell>Contact Agency</TableCell>
                <TableCell width={150}>Type</TableCell>
                <SystemRoleGuard validSystemRoles={[SYSTEM_ROLE.DATA_ADMINISTRATOR, SYSTEM_ROLE.SYSTEM_ADMIN]}>
                  <TableCell width={150}>Status</TableCell>
                </SystemRoleGuard>
                <TableCell width={150}>Start Date</TableCell>
                <TableCell width={150}>End Date</TableCell>
              </TableRow>
            </TableHead>
            <TableBody data-testid="project-table">
<<<<<<< HEAD
              {drafts?.map((row) => (
                <TableRow key={row.webform_draft_id}>
=======
              {drafts?.map((draft: IGetDraftsListResponse) => (
                <TableRow key={draft.id}>
>>>>>>> f54deb63
                  <TableCell>
                    <Link
                      className={classes.linkButton}
                      data-testid={draft.name}
                      underline="always"
<<<<<<< HEAD
                      component="button"
                      onClick={() => navigateToCreateProjectPage(row.webform_draft_id)}>
                      {row.name}
=======
                      component={RouterLink}
                      to={`/admin/projects/create?draftId=${draft.id}`}>
                      {draft.name}
>>>>>>> f54deb63
                    </Link>
                  </TableCell>
                  <TableCell />
                  <TableCell />
                  <TableCell>{getChipIcon('Draft')}</TableCell>
                  <TableCell />
                  <TableCell />
                </TableRow>
              ))}
              {projects?.map((project: IGetProjectsListResponse) => (
                <TableRow key={project.id}>
                  <TableCell>
                    <Link
                      className={classes.linkButton}
                      data-testid={project.name}
                      underline="always"
                      component={RouterLink}
                      to={`/admin/projects/${project.id}`}>
                      {project.name}
                    </Link>
                  </TableCell>
                  <TableCell>{project.coordinator_agency}</TableCell>
                  <TableCell>{project.project_type}</TableCell>
                  <SystemRoleGuard validSystemRoles={[SYSTEM_ROLE.DATA_ADMINISTRATOR, SYSTEM_ROLE.SYSTEM_ADMIN]}>
                    <TableCell>{getChipIcon(project.completion_status)}</TableCell>
                  </SystemRoleGuard>
                  <TableCell>{getFormattedDate(DATE_FORMAT.ShortMediumDateFormat, project.start_date)}</TableCell>
                  <TableCell>{getFormattedDate(DATE_FORMAT.ShortMediumDateFormat, project.end_date)}</TableCell>
                </TableRow>
              ))}
            </TableBody>
          </Table>
        </TableContainer>
      );
    }
  };

  /**
   * Displays project list.
   */
  return (
    <>
      <Paper square={true} elevation={0}>
        <Container maxWidth="xl">
          <Box py={4}>
            <Box display="flex" justifyContent="space-between">
              <Box className={classes.pageTitleContainer}>
                <Typography variant="h1" className={classes.pageTitle}>
                  Projects
                </Typography>
                {/* <Box mt={1} display="flex" alignItems="center">
                  <Typography component="span" variant="subtitle1" color="textSecondary" style={{ display: 'flex', alignItems: 'center' }}>
                    You have&nbsp;<strong>11 documents</strong>&nbsp;to review
                  </Typography>
                </Box> */}
              </Box>
              <Box flex="0 0 auto" className={classes.pageTitleActions}>
                <SystemRoleGuard
                  validSystemRoles={[
                    SYSTEM_ROLE.SYSTEM_ADMIN,
                    SYSTEM_ROLE.PROJECT_CREATOR,
                    SYSTEM_ROLE.DATA_ADMINISTRATOR
                  ]}>
                  <Button
                    variant="contained"
                    color="primary"
                    startIcon={<Icon path={mdiPlus} size={1} />}
                    component={RouterLink}
                    to={'/admin/projects/create'}>
                    Create Project
                  </Button>
                </SystemRoleGuard>
              </Box>
            </Box>
          </Box>
        </Container>
      </Paper>
      <Container maxWidth="xl">
        <Box py={3}>
          <Paper elevation={0}>
            <Toolbar style={{ display: 'flex', justifyContent: 'space-between' }}>
              <Typography variant="h4" component="h2">
                Projects found{' '}
                <Typography className={classes.toolbarCount} component="span" variant="inherit" color="textSecondary">
                  ({projectCount})
                </Typography>
              </Typography>
              {codes && (
                <Button
                  variant="text"
                  color="primary"
                  startIcon={<Icon path={mdiFilterOutline} size={0.8} />}
                  onClick={() => setIsFiltersOpen(!isFiltersOpen)}>
                  {!isFiltersOpen ? `Show Filters` : `Hide Filters`}
                </Button>
              )}
            </Toolbar>
            <Divider></Divider>
            {isFiltersOpen && (
              <Box className={classes.filtersBox}>
                <Box px={2} py={4}>
                  <Formik
                    innerRef={formikRef}
                    initialValues={ProjectAdvancedFiltersInitialValues}
                    onSubmit={handleSubmit}>
                    <ProjectAdvancedFilters
                      coordinator_agency={
                        codes?.coordinator_agency?.map((item: any) => {
                          return item.name;
                        }) || []
                      }
                      funding_sources={
                        codes?.funding_source?.map((item) => {
                          return { value: item.id, label: item.name };
                        }) || []
                      }
                    />
                  </Formik>
                  <Box mt={4} display="flex" alignItems="center" justifyContent="flex-end">
                    <Button
                      className={classes.actionButton}
                      type="submit"
                      variant="contained"
                      color="primary"
                      onClick={handleSubmit}>
                      Search
                    </Button>
                    <Button className={classes.actionButton} variant="outlined" color="primary" onClick={handleReset}>
                      Clear
                    </Button>
                  </Box>
                </Box>
                <Divider></Divider>
              </Box>
            )}
            <Box px={1}>{getProjectsTableData()}</Box>
          </Paper>
        </Box>
      </Container>
    </>
  );
};

export default ProjectsListPage;<|MERGE_RESOLUTION|>--- conflicted
+++ resolved
@@ -276,27 +276,16 @@
               </TableRow>
             </TableHead>
             <TableBody data-testid="project-table">
-<<<<<<< HEAD
-              {drafts?.map((row) => (
-                <TableRow key={row.webform_draft_id}>
-=======
               {drafts?.map((draft: IGetDraftsListResponse) => (
-                <TableRow key={draft.id}>
->>>>>>> f54deb63
+                <TableRow key={draft.webform_draft_id}>
                   <TableCell>
                     <Link
                       className={classes.linkButton}
                       data-testid={draft.name}
                       underline="always"
-<<<<<<< HEAD
-                      component="button"
-                      onClick={() => navigateToCreateProjectPage(row.webform_draft_id)}>
-                      {row.name}
-=======
                       component={RouterLink}
-                      to={`/admin/projects/create?draftId=${draft.id}`}>
+                      to={`/admin/projects/create?draftId=${draft.webform_draft_id}`}>
                       {draft.name}
->>>>>>> f54deb63
                     </Link>
                   </TableCell>
                   <TableCell />
