import Box from '@material-ui/core/Box';
import Button from '@material-ui/core/Button';
import CircularProgress from '@material-ui/core/CircularProgress';
import Container from '@material-ui/core/Container';
import Divider from '@material-ui/core/Divider';
import Paper from '@material-ui/core/Paper';
import { Theme } from '@material-ui/core/styles/createMuiTheme';
import makeStyles from '@material-ui/core/styles/makeStyles';
import Toolbar from '@material-ui/core/Toolbar';
import Typography from '@material-ui/core/Typography';
import { mdiFilterOutline, mdiPlus } from '@mdi/js';
import Icon from '@mdi/react';
import ProjectsSubmissionAlertBar from 'components/publish/ProjectListSubmissionAlertBar';
import { IProjectAdvancedFilters } from 'components/search-filter/ProjectAdvancedFilters';
import { ProjectRoleGuard, SystemRoleGuard } from 'components/security/Guards';
import { PROJECT_ROLE, SYSTEM_ROLE } from 'constants/roles';
import { CodesContext } from 'contexts/codesContext';
import { useBiohubApi } from 'hooks/useBioHubApi';
import useDataLoader from 'hooks/useDataLoader';
import React, { useContext, useEffect, useState } from 'react';
import { Link as RouterLink } from 'react-router-dom';
import ProjectsListFilterForm from './ProjectsListFilterForm';
import ProjectsListTable from './ProjectsListTable';

//TODO: PRODUCTION_BANDAGE: Remove <SystemRoleGuard validSystemRoles={[SYSTEM_ROLE.DATA_ADMINISTRATOR, SYSTEM_ROLE.SYSTEM_ADMIN]}>

const useStyles = makeStyles((theme: Theme) => ({
  pageTitleContainer: {
    maxWidth: '170ch',
    overflow: 'hidden',
    textOverflow: 'ellipsis'
  },
  pageTitle: {
    display: '-webkit-box',
    '-webkit-line-clamp': 2,
    '-webkit-box-orient': 'vertical',
    paddingTop: theme.spacing(0.5),
    paddingBottom: theme.spacing(0.5),
    overflow: 'hidden'
  },
  pageTitleActions: {
    paddingTop: theme.spacing(0.75),
    paddingBottom: theme.spacing(0.75)
  },
  actionButton: {
    marginLeft: theme.spacing(1),
    minWidth: '6rem'
  },
  toolbarCount: {
    fontWeight: 400
  },
  filtersBox: {
    background: '#f7f8fa'
  }
}));

/**
 * Page to display a list of projects.
 *
 * @return {*}
 */
const ProjectsListPage: React.FC = () => {
  const classes = useStyles();
  const biohubApi = useBiohubApi();

  const [isFiltersOpen, setIsFiltersOpen] = useState(false);

  const codesContext = useContext(CodesContext);
  useEffect(() => codesContext.codesDataLoader.load(), [codesContext.codesDataLoader]);

  const projectsDataLoader = useDataLoader((filter?: IProjectAdvancedFilters) =>
    biohubApi.project.getProjectsList(filter)
  );
  projectsDataLoader.load();

  const draftsDataLoader = useDataLoader(() => biohubApi.draft.getDraftsList());
  draftsDataLoader.load();

  /**
   * Handle filtering project results.
   */
  const handleSubmit = async (filterValues: IProjectAdvancedFilters) => {
    projectsDataLoader.refresh(filterValues);
  };

  const handleReset = async () => {
    projectsDataLoader.refresh();
  };

<<<<<<< HEAD
  const getProjectsTableData = () => {
    const hasProjects = projects?.length > 0;
    const hasDrafts = drafts?.length > 0;

    if (!hasProjects && !hasDrafts) {
      return (
        <TableContainer>
          <Table className={classes.projectsTable}>
            <TableHead>
              <TableRow>
                <TableCell>Name</TableCell>
                <TableCell>Type</TableCell>
                <TableCell>Contact Agency</TableCell>
                <TableCell>Status</TableCell>
                <TableCell>Start Date</TableCell>
                <TableCell>End Date</TableCell>
              </TableRow>
            </TableHead>
            <TableBody>
              <TableRow>
                <TableCell colSpan={6}>
                  <Box display="flex" justifyContent="center">
                    No Results
                  </Box>
                </TableCell>
              </TableRow>
            </TableBody>
          </Table>
        </TableContainer>
      );
    } else {
      return (
        <TableContainer>
          <Table className={classes.projectsTable}>
            <TableHead>
              <TableRow>
                <TableCell>Name</TableCell>
                <TableCell>Contact Agency</TableCell>
                <TableCell width={150}>Type</TableCell>
                <SystemRoleGuard validSystemRoles={[SYSTEM_ROLE.DATA_ADMINISTRATOR, SYSTEM_ROLE.SYSTEM_ADMIN]}>
                  <TableCell width={150}>Status</TableCell>
                </SystemRoleGuard>
                <TableCell width={150}>Start Date</TableCell>
                <TableCell width={150}>End Date</TableCell>
              </TableRow>
            </TableHead>
            <TableBody data-testid="project-table">
              {drafts?.map((draft: IGetDraftsListResponse) => (
                <TableRow key={draft.webform_draft_id}>
                  <TableCell>
                    <Link
                      className={classes.linkButton}
                      data-testid={draft.name}
                      underline="always"
                      component={RouterLink}
                      to={`/admin/projects/create?draftId=${draft.webform_draft_id}`}>
                      {draft.name}
                    </Link>
                  </TableCell>
                  <TableCell />
                  <TableCell />
                  <TableCell>{getChipIcon('Draft')}</TableCell>
                  <TableCell />
                  <TableCell />
                </TableRow>
              ))}
              {projects?.map((project: IGetProjectsListResponse) => (
                <TableRow key={project.id}>
                  <TableCell>
                    <Link
                      className={classes.linkButton}
                      data-testid={project.name}
                      underline="always"
                      component={RouterLink}
                      to={`/admin/projects/${project.id}`}>
                      {project.name}
                    </Link>
                  </TableCell>
                  <TableCell>{project.coordinator_agency}</TableCell>
                  <TableCell>{project.project_type}</TableCell>
                  <SystemRoleGuard validSystemRoles={[SYSTEM_ROLE.DATA_ADMINISTRATOR, SYSTEM_ROLE.SYSTEM_ADMIN]}>
                    <TableCell>{getChipIcon(project.completion_status)}</TableCell>
                  </SystemRoleGuard>
                  <TableCell>{getFormattedDate(DATE_FORMAT.ShortMediumDateFormat, project.start_date)}</TableCell>
                  <TableCell>{getFormattedDate(DATE_FORMAT.ShortMediumDateFormat, project.end_date)}</TableCell>
                </TableRow>
              ))}
            </TableBody>
          </Table>
        </TableContainer>
      );
    }
  };
=======
  if (!codesContext.codesDataLoader.data || !projectsDataLoader.data || !draftsDataLoader.data) {
    return <CircularProgress className="pageProgress" size={40} />;
  }
>>>>>>> d59e0013

  /**
   * Displays project list.
   */
  return (
    <>
      <Paper square={true} elevation={0}>
        <Container maxWidth="xl">
          <Box py={4}>
            <Box display="flex" justifyContent="space-between">
              <Box className={classes.pageTitleContainer}>
                <Typography variant="h1" className={classes.pageTitle}>
                  <ProjectRoleGuard
                    validProjectRoles={[
                      PROJECT_ROLE.PROJECT_LEAD,
                      PROJECT_ROLE.PROJECT_EDITOR,
                      PROJECT_ROLE.PROJECT_VIEWER
                    ]}>
                    My{' '}
                  </ProjectRoleGuard>
                  Projects
                </Typography>
              </Box>
              <Box flex="0 0 auto" className={classes.pageTitleActions}>
                <SystemRoleGuard
                  validSystemRoles={[
                    SYSTEM_ROLE.SYSTEM_ADMIN,
                    SYSTEM_ROLE.PROJECT_CREATOR,
                    SYSTEM_ROLE.DATA_ADMINISTRATOR
                  ]}>
                  <Button
                    variant="contained"
                    color="primary"
                    startIcon={<Icon path={mdiPlus} size={1} />}
                    component={RouterLink}
                    to={'/admin/projects/create'}>
                    Create Project
                  </Button>
                </SystemRoleGuard>
              </Box>
            </Box>
          </Box>
        </Container>
      </Paper>
      <Container maxWidth="xl">
        <Box py={3}>
          <SystemRoleGuard validSystemRoles={[SYSTEM_ROLE.DATA_ADMINISTRATOR, SYSTEM_ROLE.SYSTEM_ADMIN]}>
            <ProjectsSubmissionAlertBar projects={projectsDataLoader.data} />
          </SystemRoleGuard>
          <Paper elevation={0}>
            <Toolbar style={{ display: 'flex', justifyContent: 'space-between' }}>
              <Typography variant="h4" component="h2">
                Projects found{' '}
                <Typography className={classes.toolbarCount} component="span" variant="inherit" color="textSecondary">
                  ({projectsDataLoader.data?.length || 0})
                </Typography>
              </Typography>
              <Button
                variant="text"
                color="primary"
                startIcon={<Icon path={mdiFilterOutline} size={0.8} />}
                onClick={() => setIsFiltersOpen(!isFiltersOpen)}>
                {!isFiltersOpen ? `Show Filters` : `Hide Filters`}
              </Button>
            </Toolbar>
            <Divider></Divider>
            {isFiltersOpen && <ProjectsListFilterForm handleSubmit={handleSubmit} handleReset={handleReset} />}
            <Box px={1}>
              <ProjectsListTable projects={projectsDataLoader.data} drafts={draftsDataLoader.data} />
            </Box>
          </Paper>
        </Box>
      </Container>
    </>
  );
};

export default ProjectsListPage;<|MERGE_RESOLUTION|>--- conflicted
+++ resolved
@@ -87,105 +87,9 @@
     projectsDataLoader.refresh();
   };
 
-<<<<<<< HEAD
-  const getProjectsTableData = () => {
-    const hasProjects = projects?.length > 0;
-    const hasDrafts = drafts?.length > 0;
-
-    if (!hasProjects && !hasDrafts) {
-      return (
-        <TableContainer>
-          <Table className={classes.projectsTable}>
-            <TableHead>
-              <TableRow>
-                <TableCell>Name</TableCell>
-                <TableCell>Type</TableCell>
-                <TableCell>Contact Agency</TableCell>
-                <TableCell>Status</TableCell>
-                <TableCell>Start Date</TableCell>
-                <TableCell>End Date</TableCell>
-              </TableRow>
-            </TableHead>
-            <TableBody>
-              <TableRow>
-                <TableCell colSpan={6}>
-                  <Box display="flex" justifyContent="center">
-                    No Results
-                  </Box>
-                </TableCell>
-              </TableRow>
-            </TableBody>
-          </Table>
-        </TableContainer>
-      );
-    } else {
-      return (
-        <TableContainer>
-          <Table className={classes.projectsTable}>
-            <TableHead>
-              <TableRow>
-                <TableCell>Name</TableCell>
-                <TableCell>Contact Agency</TableCell>
-                <TableCell width={150}>Type</TableCell>
-                <SystemRoleGuard validSystemRoles={[SYSTEM_ROLE.DATA_ADMINISTRATOR, SYSTEM_ROLE.SYSTEM_ADMIN]}>
-                  <TableCell width={150}>Status</TableCell>
-                </SystemRoleGuard>
-                <TableCell width={150}>Start Date</TableCell>
-                <TableCell width={150}>End Date</TableCell>
-              </TableRow>
-            </TableHead>
-            <TableBody data-testid="project-table">
-              {drafts?.map((draft: IGetDraftsListResponse) => (
-                <TableRow key={draft.webform_draft_id}>
-                  <TableCell>
-                    <Link
-                      className={classes.linkButton}
-                      data-testid={draft.name}
-                      underline="always"
-                      component={RouterLink}
-                      to={`/admin/projects/create?draftId=${draft.webform_draft_id}`}>
-                      {draft.name}
-                    </Link>
-                  </TableCell>
-                  <TableCell />
-                  <TableCell />
-                  <TableCell>{getChipIcon('Draft')}</TableCell>
-                  <TableCell />
-                  <TableCell />
-                </TableRow>
-              ))}
-              {projects?.map((project: IGetProjectsListResponse) => (
-                <TableRow key={project.id}>
-                  <TableCell>
-                    <Link
-                      className={classes.linkButton}
-                      data-testid={project.name}
-                      underline="always"
-                      component={RouterLink}
-                      to={`/admin/projects/${project.id}`}>
-                      {project.name}
-                    </Link>
-                  </TableCell>
-                  <TableCell>{project.coordinator_agency}</TableCell>
-                  <TableCell>{project.project_type}</TableCell>
-                  <SystemRoleGuard validSystemRoles={[SYSTEM_ROLE.DATA_ADMINISTRATOR, SYSTEM_ROLE.SYSTEM_ADMIN]}>
-                    <TableCell>{getChipIcon(project.completion_status)}</TableCell>
-                  </SystemRoleGuard>
-                  <TableCell>{getFormattedDate(DATE_FORMAT.ShortMediumDateFormat, project.start_date)}</TableCell>
-                  <TableCell>{getFormattedDate(DATE_FORMAT.ShortMediumDateFormat, project.end_date)}</TableCell>
-                </TableRow>
-              ))}
-            </TableBody>
-          </Table>
-        </TableContainer>
-      );
-    }
-  };
-=======
   if (!codesContext.codesDataLoader.data || !projectsDataLoader.data || !draftsDataLoader.data) {
     return <CircularProgress className="pageProgress" size={40} />;
   }
->>>>>>> d59e0013
 
   /**
    * Displays project list.
