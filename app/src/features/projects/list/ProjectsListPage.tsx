--- conflicted
+++ resolved
@@ -90,22 +90,11 @@
   const biohubApi = useBiohubApi();
 
   const codesContext = useContext(CodesContext);
-<<<<<<< HEAD
   const projectsDataLoader = useDataLoader(
     (pagination: ApiPaginationRequestOptions, filter?: IProjectAdvancedFilters) => {
       return biohubApi.project.getProjectsList(pagination, filter);
     }
   );
-=======
-
-  useEffect(() => {
-    codesContext.codesDataLoader.load();
-  }, [codesContext.codesDataLoader]);
-
-  const projectsDataLoader = useDataLoader((pagination: ApiPaginationOptions, filter?: IProjectAdvancedFilters) => {
-    return biohubApi.project.getProjectsList(pagination, filter);
-  });
->>>>>>> e1254d70
 
   const getProjectPrograms = (project: IProjectsListItemData) => {
     return (
