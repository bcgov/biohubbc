--- conflicted
+++ resolved
@@ -105,16 +105,6 @@
 
   codesContext.codesDataLoader.load();
 
-<<<<<<< HEAD
-  // TODO unnecesssary
-  const handleSubmit = async (filterValues: IProjectAdvancedFilters) => {
-    refreshProjectsList(filterValues);
-  };
-
-  const handleReset = async () => {
-    refreshProjectsList();
-  };
-
   const refreshProjectsList = (filterValues?: IProjectAdvancedFilters) => {
     const sort = firstOrNull(sortModel);
     const pagination = {
@@ -129,22 +119,6 @@
     return projectsDataLoader.refresh(pagination, filterValues);
   };
 
-=======
-  const refreshProjectsList = (filterValues?: IProjectAdvancedFilters) => {
-    const sort = firstOrNull(sortModel);
-    const pagination = {
-      limit: paginationModel.pageSize,
-      sort: sort?.field || undefined,
-      order: sort?.sort || undefined,
-
-      // API pagination pages begin at 1, but MUI DataGrid pagination begins at 0.
-      page: paginationModel.page + 1
-    };
-
-    return projectsDataLoader.refresh(pagination, filterValues);
-  };
-
->>>>>>> 493e17b1
   const projectRows =
     projectsDataLoader.data?.projects.map((project) => {
       return {
