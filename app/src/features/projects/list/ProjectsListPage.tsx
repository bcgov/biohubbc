import {
  Box,
  Button,
  Container,
  Paper,
  Table,
  TableBody,
  TableCell,
  TableContainer,
  TableHead,
  TableRow,
  Typography
} from '@material-ui/core';
import { useBiohubApi } from 'hooks/useBioHubApi';
import { IGetProjectsListResponse } from 'interfaces/useProjectApi.interface';
import React, { useEffect, useState } from 'react';
import { useHistory } from 'react-router';
import { DATE_FORMAT } from 'constants/dateFormats';
import { getFormattedDate } from 'utils/Utils';
import { IGetDraftsListResponse } from 'interfaces/useDraftApi.interface';

/**
 * Page to display a list of projects.
 *
 * @return {*}
 */
const ProjectsListPage: React.FC = () => {
  const history = useHistory();

  const biohubApi = useBiohubApi();

  const [projects, setProjects] = useState<IGetProjectsListResponse[]>([]);
  const [drafts, setDrafts] = useState<IGetDraftsListResponse[]>([]);

  const [isLoading, setIsLoading] = useState(true);

  const navigateToCreateProjectPage = () => {
    history.push('/projects/create');
  };

  const navigateToProjectPage = (id: number) => {
    history.push(`/projects/${id}`);
  };

  useEffect(() => {
    const getProjects = async () => {
      const projectsResponse = await biohubApi.project.getProjectsList();

      setProjects(() => {
        setIsLoading(false);
        return projectsResponse;
      });
    };

    const getDrafts = async () => {
      const draftsResponse = await biohubApi.draft.getDraftsList();

      setDrafts(() => {
        setIsLoading(false);
        return draftsResponse;
      });
    };

    if (isLoading) {
      getProjects();
      getDrafts();
    }
  }, [biohubApi, isLoading]);

  /**
   * Displays project list.
   */

  const hasProjects = projects?.length > 0;
  const hasDrafts = drafts?.length > 0;

  if (!hasProjects && !hasDrafts) {
    return (
      <Box my={4}>
        <Container maxWidth="xl">
          <Box mb={5} display="flex" alignItems="center" justifyContent="space-between">
            <Typography variant="h1">Projects</Typography>
            <Button variant="outlined" color="primary" onClick={navigateToCreateProjectPage}>
              Create Project
            </Button>
          </Box>
          <TableContainer component={Paper}>
            <Table>
              <TableHead>
                <TableRow></TableRow>
              </TableHead>
              <TableBody>
                <TableRow>
                  <TableCell>No Projects found</TableCell>
                </TableRow>
              </TableBody>
            </Table>
          </TableContainer>
        </Container>
      </Box>
    );
  } else {
    return (
      <Box my={4}>
        <Container maxWidth="xl">
          <Box mb={5} display="flex" alignItems="center" justifyContent="space-between">
            <Typography variant="h1">Projects</Typography>
            <Button variant="outlined" color="primary" onClick={navigateToCreateProjectPage}>
              Create Project
            </Button>
          </Box>
          <TableContainer component={Paper}>
            <Table>
              <TableHead>
                <TableRow>
                  <TableCell>Project Name</TableCell>
                  <TableCell>Species</TableCell>
                  <TableCell>Location</TableCell>
                  <TableCell>Start Date</TableCell>
                  <TableCell>End Date</TableCell>
                </TableRow>
              </TableHead>
              <TableBody data-testid="project-table">
                {projects.map((row) => (
                  <TableRow data-testid={row.name} key={row.id} onClick={() => navigateToProjectPage(row.id)}>
                    <TableCell>{row.name}</TableCell>
                    <TableCell>{row.focal_species_name_list}</TableCell>
                    <TableCell>{row.regions_name_list}</TableCell>
                    <TableCell>{getFormattedDate(DATE_FORMAT.ShortMediumDateFormat, row.start_date)}</TableCell>
                    <TableCell>{getFormattedDate(DATE_FORMAT.ShortMediumDateFormat, row.end_date)}</TableCell>
                  </TableRow>
<<<<<<< HEAD
                </TableHead>
                <TableBody data-testid="project-table">
                  {drafts?.map((row) => (
                    <StyledTableRow data-testid={row.name} key={row.id}>
                      <TableCell>{row.name} (Draft)</TableCell>
                      <TableCell />
                      <TableCell />
                      <TableCell />
                      <TableCell />
                    </StyledTableRow>
                  ))}
                  {projects.map((row) => (
                    <StyledTableRow data-testid={row.name} key={row.id} onClick={() => navigateToProjectPage(row.id)}>
                      <TableCell>{row.name}</TableCell>
                      <TableCell>{row.focal_species_name_list}</TableCell>
                      <TableCell>{row.regions_name_list}</TableCell>
                      <TableCell>{getFormattedDate(DATE_FORMAT.ShortMediumDateFormat, row.start_date)}</TableCell>
                      <TableCell>{getFormattedDate(DATE_FORMAT.ShortMediumDateFormat, row.end_date)}</TableCell>
                    </StyledTableRow>
                  ))}
                </TableBody>
              </Table>
            </TableContainer>
          </Box>
=======
                ))}
              </TableBody>
            </Table>
          </TableContainer>
>>>>>>> a0774a79
        </Container>
      </Box>
    );
  }
};

export default ProjectsListPage;<|MERGE_RESOLUTION|>--- conflicted
+++ resolved
@@ -121,6 +121,15 @@
                 </TableRow>
               </TableHead>
               <TableBody data-testid="project-table">
+                {drafts?.map((row) => (
+                  <TableRow data-testid={row.name} key={row.id}>
+                    <TableCell>{row.name} (Draft)</TableCell>
+                    <TableCell />
+                    <TableCell />
+                    <TableCell />
+                    <TableCell />
+                  </TableRow>
+                ))}
                 {projects.map((row) => (
                   <TableRow data-testid={row.name} key={row.id} onClick={() => navigateToProjectPage(row.id)}>
                     <TableCell>{row.name}</TableCell>
@@ -129,37 +138,10 @@
                     <TableCell>{getFormattedDate(DATE_FORMAT.ShortMediumDateFormat, row.start_date)}</TableCell>
                     <TableCell>{getFormattedDate(DATE_FORMAT.ShortMediumDateFormat, row.end_date)}</TableCell>
                   </TableRow>
-<<<<<<< HEAD
-                </TableHead>
-                <TableBody data-testid="project-table">
-                  {drafts?.map((row) => (
-                    <StyledTableRow data-testid={row.name} key={row.id}>
-                      <TableCell>{row.name} (Draft)</TableCell>
-                      <TableCell />
-                      <TableCell />
-                      <TableCell />
-                      <TableCell />
-                    </StyledTableRow>
-                  ))}
-                  {projects.map((row) => (
-                    <StyledTableRow data-testid={row.name} key={row.id} onClick={() => navigateToProjectPage(row.id)}>
-                      <TableCell>{row.name}</TableCell>
-                      <TableCell>{row.focal_species_name_list}</TableCell>
-                      <TableCell>{row.regions_name_list}</TableCell>
-                      <TableCell>{getFormattedDate(DATE_FORMAT.ShortMediumDateFormat, row.start_date)}</TableCell>
-                      <TableCell>{getFormattedDate(DATE_FORMAT.ShortMediumDateFormat, row.end_date)}</TableCell>
-                    </StyledTableRow>
-                  ))}
-                </TableBody>
-              </Table>
-            </TableContainer>
-          </Box>
-=======
                 ))}
               </TableBody>
             </Table>
           </TableContainer>
->>>>>>> a0774a79
         </Container>
       </Box>
     );
