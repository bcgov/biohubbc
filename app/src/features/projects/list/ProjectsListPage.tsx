import { mdiFilterOutline, mdiPlus } from '@mdi/js';
import Icon from '@mdi/react';
import { Collapse } from '@mui/material';
import Box from '@mui/material/Box';
import Button from '@mui/material/Button';
import Container from '@mui/material/Container';
import Divider from '@mui/material/Divider';
import Link from '@mui/material/Link';
import Paper from '@mui/material/Paper';
import Toolbar from '@mui/material/Toolbar';
import Typography from '@mui/material/Typography';
import { GridColDef, GridPaginationModel, GridSortModel } from '@mui/x-data-grid';
import { StyledDataGrid } from 'components/data-grid/StyledDataGrid';
import PageHeader from 'components/layout/PageHeader';
import { IProjectAdvancedFilters } from 'components/search-filter/ProjectAdvancedFilters';
import { SystemRoleGuard } from 'components/security/Guards';
import { DATE_FORMAT } from 'constants/dateTimeFormats';
import { SYSTEM_ROLE } from 'constants/roles';
import { CodesContext } from 'contexts/codesContext';
import { useBiohubApi } from 'hooks/useBioHubApi';
import useDataLoader from 'hooks/useDataLoader';
import { IProjectsListItemData } from 'interfaces/useProjectApi.interface';
import { useContext, useEffect, useState } from 'react';
import { Link as RouterLink } from 'react-router-dom';
import { ApiPaginationRequestOptions } from 'types/misc';
import { firstOrNull, getFormattedDate } from 'utils/Utils';
import ProjectsListFilterForm from './ProjectsListFilterForm';

interface IProjectsListTableRow extends Omit<IProjectsListItemData, 'project_programs'> {
  project_programs: string;
}

const pageSizeOptions = [10, 25, 50];

/**
 * Page to display a list of projects.
 *
 * @return {*}
 */
const ProjectsListPage = () => {
  const [paginationModel, setPaginationModel] = useState<GridPaginationModel>({
    page: 0,
    pageSize: pageSizeOptions[0]
  });

  const [sortModel, setSortModel] = useState<GridSortModel>([]);
  const [advancedFiltersModel, setAdvancedFiltersModel] = useState<IProjectAdvancedFilters | undefined>(undefined);
  const [showAdvancedFilters, setShowAdvancedFilters] = useState(false);

  const biohubApi = useBiohubApi();

  const codesContext = useContext(CodesContext);

  useEffect(() => {
    codesContext.codesDataLoader.load();
  }, [codesContext.codesDataLoader]);

  const projectsDataLoader = useDataLoader(
    (pagination: ApiPaginationRequestOptions, filter?: IProjectAdvancedFilters) => {
      return biohubApi.project.getProjectsList(pagination, filter);
    }
  );

  const getProjectPrograms = (project: IProjectsListItemData) => {
    return (
      codesContext.codesDataLoader.data?.program
        .filter((code) => project.project_programs.includes(code.id))
        .map((code) => code.name)
        .join(', ') || ''
    );
  };

  const refreshProjectsList = () => {
    const sort = firstOrNull(sortModel);
    const pagination = {
      limit: paginationModel.pageSize,
      sort: sort?.field || undefined,
      order: sort?.sort || undefined,

      // API pagination pages begin at 1, but MUI DataGrid pagination begins at 0.
      page: paginationModel.page + 1
    };

    return projectsDataLoader.refresh(pagination, advancedFiltersModel);
  };

  const projectRows =
    projectsDataLoader.data?.projects.map((project) => {
      return {
        ...project,
        project_programs: getProjectPrograms(project)
      };
    }) ?? [];

  const columns: GridColDef<IProjectsListTableRow>[] = [
    {
      field: 'name',
      headerName: 'Name',
      flex: 1,
      disableColumnMenu: true,
      renderCell: (params) => (
        <Link
          style={{ overflow: 'hidden', textOverflow: 'ellipsis', fontWeight: 700 }}
          data-testid={params.row.name}
          underline="always"
          title={params.row.name}
          component={RouterLink}
          to={`/admin/projects/${params.row.project_id}`}
          children={params.row.name}
        />
      )
    },
    {
      field: 'project_programs',
      headerName: 'Programs',
      flex: 1
    },
    {
      field: 'regions',
      headerName: 'Regions',
      flex: 1
    },
    {
      field: 'start_date',
      headerName: 'Start Date',
      minWidth: 150,
      valueGetter: ({ value }) => (value ? new Date(value) : undefined),
      valueFormatter: ({ value }) => (value ? getFormattedDate(DATE_FORMAT.ShortMediumDateFormat, value) : undefined)
    },
    {
      field: 'end_date',
      headerName: 'End Date',
      minWidth: 150,
      valueGetter: ({ value }) => (value ? new Date(value) : undefined),
      valueFormatter: ({ value }) => (value ? getFormattedDate(DATE_FORMAT.ShortMediumDateFormat, value) : undefined)
    }
  ];

  // Refresh projects when pagination or sort changes
  useEffect(() => {
    refreshProjectsList();
  }, [sortModel, paginationModel, advancedFiltersModel]);

  /**
   * Displays project list.
   */
  return (
    <>
      <PageHeader
        title="Projects"
        buttonJSX={
          <SystemRoleGuard
            validSystemRoles={[SYSTEM_ROLE.SYSTEM_ADMIN, SYSTEM_ROLE.PROJECT_CREATOR, SYSTEM_ROLE.DATA_ADMINISTRATOR]}>
            <Button
              variant="contained"
              color="primary"
              startIcon={<Icon path={mdiPlus} size={1} />}
              component={RouterLink}
              to={'/admin/projects/create'}>
              Create Project
            </Button>
          </SystemRoleGuard>
        }
      />

      <Container maxWidth="xl" sx={{ py: 3 }}>
        <Paper>
          <Toolbar style={{ display: 'flex', justifyContent: 'space-between' }}>
            <Typography variant="h4" component="h2">
              Records Found &zwnj;
              <Typography
                component="span"
                color="textSecondary"
                lineHeight="inherit"
                fontSize="inherit"
                fontWeight={400}>
                ({Number(projectsDataLoader.data?.pagination.total || 0).toLocaleString()})
              </Typography>
<<<<<<< HEAD
            </Typography>
            <Button
              variant="text"
              color="primary"
              startIcon={<Icon path={mdiFilterOutline} size={0.8} />}
              onClick={() => setIsFiltersOpen(!isFiltersOpen)}>
              {!isFiltersOpen ? `Show Filters` : `Hide Filters`}
            </Button>
          </Toolbar>
          <Divider></Divider>
          {isFiltersOpen && (
            <ProjectsListFilterForm
              handleSubmit={(filterValues) => refreshProjectsList(filterValues)}
              handleReset={() => refreshProjectsList()}
            />
          )}
          <Box p={2}>
            <StyledDataGrid
              noRowsMessage="No projects found"
              autoHeight
              rows={projectRows}
              rowCount={projectsDataLoader.data?.pagination.total ?? 0}
              getRowId={(row) => row.project_id}
              columns={columns}
              pageSizeOptions={[...pageSizeOptions]}
              paginationMode="server"
              sortingMode="server"
              sortModel={sortModel}
              paginationModel={paginationModel}
              onPaginationModelChange={setPaginationModel}
              onSortModelChange={setSortModel}
              rowSelection={false}
              checkboxSelection={false}
              disableRowSelectionOnClick
              disableColumnSelector
              disableColumnFilter
              disableColumnMenu
              sortingOrder={['asc', 'desc']}
            />
          </Box>
        </Paper>
=======
              <Button
                variant="text"
                color="primary"
                startIcon={<Icon path={mdiFilterOutline} size={0.8} />}
                onClick={() => setShowAdvancedFilters(!showAdvancedFilters)}>
                {!showAdvancedFilters ? 'Show Filters' : 'Hide Filters'}
              </Button>
            </Toolbar>
            <Divider></Divider>
            <Collapse in={showAdvancedFilters}>
              <ProjectsListFilterForm
                handleSubmit={setAdvancedFiltersModel}
                handleReset={() => setAdvancedFiltersModel(undefined)}
              />
            </Collapse>
            <Box p={2}>
              <StyledDataGrid
                noRowsMessage="No projects found"
                autoHeight
                rows={projectRows}
                rowCount={projectsDataLoader.data?.pagination.total ?? 0}
                getRowId={(row) => row.project_id}
                columns={columns}
                pageSizeOptions={[...pageSizeOptions]}
                paginationMode="server"
                sortingMode="server"
                sortModel={sortModel}
                paginationModel={paginationModel}
                onPaginationModelChange={setPaginationModel}
                onSortModelChange={setSortModel}
                rowSelection={false}
                checkboxSelection={false}
                disableRowSelectionOnClick
                disableColumnSelector
                disableColumnFilter
                disableColumnMenu
                sortingOrder={['asc', 'desc']}
              />
            </Box>
          </Paper>
        </Box>
>>>>>>> decf49e5
      </Container>
    </>
  );
};

export default ProjectsListPage;<|MERGE_RESOLUTION|>--- conflicted
+++ resolved
@@ -163,62 +163,21 @@
         }
       />
 
-      <Container maxWidth="xl" sx={{ py: 3 }}>
-        <Paper>
-          <Toolbar style={{ display: 'flex', justifyContent: 'space-between' }}>
-            <Typography variant="h4" component="h2">
-              Records Found &zwnj;
-              <Typography
-                component="span"
-                color="textSecondary"
-                lineHeight="inherit"
-                fontSize="inherit"
-                fontWeight={400}>
-                ({Number(projectsDataLoader.data?.pagination.total || 0).toLocaleString()})
+      <Container maxWidth="xl">
+        <Box py={3}>
+          <Paper elevation={0}>
+            <Toolbar style={{ display: 'flex', justifyContent: 'space-between' }}>
+              <Typography variant="h4" component="h2">
+                Records Found &zwnj;
+                <Typography
+                  component="span"
+                  color="textSecondary"
+                  lineHeight="inherit"
+                  fontSize="inherit"
+                  fontWeight={400}>
+                  ({Number(projectsDataLoader.data?.pagination.total || 0).toLocaleString()})
+                </Typography>
               </Typography>
-<<<<<<< HEAD
-            </Typography>
-            <Button
-              variant="text"
-              color="primary"
-              startIcon={<Icon path={mdiFilterOutline} size={0.8} />}
-              onClick={() => setIsFiltersOpen(!isFiltersOpen)}>
-              {!isFiltersOpen ? `Show Filters` : `Hide Filters`}
-            </Button>
-          </Toolbar>
-          <Divider></Divider>
-          {isFiltersOpen && (
-            <ProjectsListFilterForm
-              handleSubmit={(filterValues) => refreshProjectsList(filterValues)}
-              handleReset={() => refreshProjectsList()}
-            />
-          )}
-          <Box p={2}>
-            <StyledDataGrid
-              noRowsMessage="No projects found"
-              autoHeight
-              rows={projectRows}
-              rowCount={projectsDataLoader.data?.pagination.total ?? 0}
-              getRowId={(row) => row.project_id}
-              columns={columns}
-              pageSizeOptions={[...pageSizeOptions]}
-              paginationMode="server"
-              sortingMode="server"
-              sortModel={sortModel}
-              paginationModel={paginationModel}
-              onPaginationModelChange={setPaginationModel}
-              onSortModelChange={setSortModel}
-              rowSelection={false}
-              checkboxSelection={false}
-              disableRowSelectionOnClick
-              disableColumnSelector
-              disableColumnFilter
-              disableColumnMenu
-              sortingOrder={['asc', 'desc']}
-            />
-          </Box>
-        </Paper>
-=======
               <Button
                 variant="text"
                 color="primary"
@@ -260,7 +219,6 @@
             </Box>
           </Paper>
         </Box>
->>>>>>> decf49e5
       </Container>
     </>
   );
