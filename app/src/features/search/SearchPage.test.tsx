<<<<<<< HEAD
import { render } from 'test-helpers/test-utils';
=======
import { cleanup, render, waitFor } from '@testing-library/react';
import MapContainer from 'components/map/MapContainer';
>>>>>>> 4d11ecbf
import { createMemoryHistory } from 'history';
import { useBiohubApi } from 'hooks/useBioHubApi';
import { IGetSearchResultsResponse } from 'interfaces/useSearchApi.interface';
import React from 'react';
import { Router } from 'react-router-dom';
import SearchPage from './SearchPage';

const history = createMemoryHistory();

// Mock MapContainer component
jest.mock('../../components/map/MapContainer', () => jest.fn(() => <div />));

// Mock useBioHubApi
jest.mock('../../hooks/useBioHubApi');
const mockUseBiohubApi = {
  search: {
    getSearchResults: jest.fn()
  },
  external: {
    post: jest.fn()
  }
};

const mockBiohubApi = ((useBiohubApi as unknown) as jest.Mock<typeof mockUseBiohubApi>).mockReturnValue(
  mockUseBiohubApi
);

describe('SearchPage', () => {
  afterEach(() => {
    cleanup();
  });

  it('renders correctly', async () => {
    const mockSearchResponse: IGetSearchResultsResponse[] = [
      {
        id: '1',
        name: 'name',
        objectives: 'objectives',
        associatedtaxa: 'CODE',
        lifestage: 'lifestage',
        geometry: [
          {
            type: 'Feature',
            geometry: { type: 'Point', coordinates: [0, 0] },
            properties: {}
          }
        ]
      }
    ];

    mockBiohubApi().search.getSearchResults.mockResolvedValue(mockSearchResponse);

    const { getByText } = render(
      <Router history={history}>
        <SearchPage />
      </Router>
    );

    await waitFor(() => {
      // Assert MapBoundary was rendered with the right propsF
      expect(MapContainer).toHaveBeenCalledWith(
        {
          mapId: 'search_boundary_map',
          scrollWheelZoom: true,
          clusteredPointGeometries: [
            {
              coordinates: [0, 0],
              popupComponent: expect.anything()
            }
          ]
        },
        expect.anything()
      );
      // Assert section header
      expect(getByText('Map')).toBeInTheDocument();
    });
  });
});<|MERGE_RESOLUTION|>--- conflicted
+++ resolved
@@ -1,9 +1,5 @@
-<<<<<<< HEAD
-import { render } from 'test-helpers/test-utils';
-=======
-import { cleanup, render, waitFor } from '@testing-library/react';
+import { cleanup, render, waitFor } from 'test-helpers/test-utils';
 import MapContainer from 'components/map/MapContainer';
->>>>>>> 4d11ecbf
 import { createMemoryHistory } from 'history';
 import { useBiohubApi } from 'hooks/useBioHubApi';
 import { IGetSearchResultsResponse } from 'interfaces/useSearchApi.interface';
