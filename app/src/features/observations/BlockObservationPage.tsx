--- conflicted
+++ resolved
@@ -25,12 +25,6 @@
 import { APIError } from 'hooks/api/useAxios';
 import { IErrorDialogProps } from 'components/dialog/ErrorDialog';
 import Paper from '@material-ui/core/Paper';
-<<<<<<< HEAD
-import { IErrorDialogProps } from 'components/dialog/ErrorDialog';
-import moment from 'moment';
-import { APIError } from 'hooks/api/useAxios';
-=======
->>>>>>> 96737d9e
 import { validateFormFieldsAndReportCompletion } from 'utils/customValidation';
 
 const useStyles = makeStyles(() => ({
@@ -65,12 +59,6 @@
 
   // Ability to bypass showing the 'Are you sure you want to cancel' dialog
   const [enableCancelCheck, setEnableCancelCheck] = useState(true);
-<<<<<<< HEAD
-=======
-  const [observationWithDetails, setObservationWithDetails] = useState<IBlockObservationForm>(
-    BlockObservationInitialValues
-  );
->>>>>>> 96737d9e
   const [tableData, setTableData] = useState<any[][]>([[, , , , , , , , , , , , , ,]]);
 
   const [isLoadingProject, setIsLoadingProject] = useState(true);
@@ -78,25 +66,9 @@
   const [isLoadingObservation, setIsLoadingObservation] = useState(true);
   const [projectWithDetails, setProjectWithDetails] = useState<IGetProjectForViewResponse | null>(null);
   const [surveyWithDetails, setSurveyWithDetails] = useState<IGetSurveyForViewResponse | null>(null);
-<<<<<<< HEAD
   const [observationWithDetails, setObservationWithDetails] = useState<IObservationWithDetails>({
     data: BlockObservationInitialValues
   });
-=======
-
-  const defaultErrorDialogProps = {
-    onClose: () => {
-      dialogContext.setErrorDialog({ open: false });
-    },
-    onOk: () => {
-      dialogContext.setErrorDialog({ open: false });
-    }
-  };
-
-  const showErrorDialog = (textDialogProps?: Partial<IErrorDialogProps>) => {
-    dialogContext.setErrorDialog({ ...defaultErrorDialogProps, ...textDialogProps, open: true });
-  };
->>>>>>> 96737d9e
 
   const projectId = urlParams['id'];
   const surveyId = urlParams['survey_id'];
@@ -221,8 +193,11 @@
     return true;
   };
 
-  // Function to update block observation data
-  const handleUpdate = async () => {
+  if (!projectWithDetails || !surveyWithDetails) {
+    return <CircularProgress className="pageProgress" size={40} />;
+  }
+
+  const handleSaveAndExit = async (action: string) => {
     if (!formikRef?.current) {
       return;
     }
@@ -236,7 +211,7 @@
 
     if (!isValid) {
       showErrorDialog({
-        dialogTitle: 'Edit Observation Form Incomplete',
+        dialogTitle: 'Observation Form Incomplete',
         dialogText:
           'The form is missing some required fields/sections highlighted in red. Please fill them out and try again.'
       });
@@ -244,65 +219,9 @@
       return;
     }
 
-    const putData = {
-      entity: 'block',
-      block_name: formikRef.current.values.block_name,
-      start_datetime: moment(`${formikRef.current.values.date} ${formikRef.current.values.start_time}`).toISOString(),
-      end_datetime: moment(`${formikRef.current.values.date} ${formikRef.current.values.end_time}`).toISOString(),
-      observation_count: 50,
-      observation_data: {
-        metaData: formikRef.current.values,
-        tableData: {
-          data: tableData
-        }
-      },
-      revision_count: observationWithDetails.revision_count
-    };
-
-    try {
-      const response = await biohubApi.observation.updateObservation(projectId, surveyId, observationId, putData);
-
-      if (!response) {
-        return;
-      }
-
-      setEnableCancelCheck(false);
-      history.push(`/projects/${projectId}/surveys/${surveyId}/observations`);
-    } catch (error) {
-      const apiError = error as APIError;
-      showErrorDialog({ dialogText: apiError.message, dialogErrorDetails: apiError.errors, open: true });
-    }
-  };
-
-  if (!projectWithDetails || !surveyWithDetails) {
-    return <CircularProgress className="pageProgress" size={40} />;
-  }
-
-  const handleSaveAndExit = async () => {
-    if (!formikRef?.current) {
-      return;
-    }
-
-    await formikRef.current?.submitForm();
-
-    const isValid = await validateFormFieldsAndReportCompletion(
-      formikRef.current?.values,
-      formikRef.current?.validateForm
-    );
-
-    if (!isValid) {
-      showErrorDialog({
-        dialogTitle: 'Add Observation Form Incomplete',
-        dialogText:
-          'The form is missing some required fields/sections highlighted in red. Please fill them out and try again.'
-      });
-
-      return;
-    }
-
-    const postData: any = {
+    const data: any = {
       observation_type: 'block',
-      observation_post_data: {
+      observation_details_data: {
         block_name: formikRef.current.values.block_name,
         start_datetime: moment(`${formikRef.current.values.date} ${formikRef.current.values.start_time}`).toISOString(),
         end_datetime: moment(`${formikRef.current.values.date} ${formikRef.current.values.end_time}`).toISOString(),
@@ -312,12 +231,16 @@
           tableData: {
             data: tableData
           }
-        }
+        },
+        revision_count: observationWithDetails.revision_count
       }
     };
 
     try {
-      const response = await biohubApi.observation.createObservation(projectId, surveyId, postData);
+      const response =
+        action === 'add'
+          ? await biohubApi.observation.createObservation(projectId, surveyId, data)
+          : await biohubApi.observation.updateObservation(projectId, surveyId, observationId, data);
 
       if (!response) {
         return;
@@ -392,7 +315,7 @@
                     variant="contained"
                     color="primary"
                     data-testid="save-and-exit-button"
-                    onClick={handleSaveAndExit}
+                    onClick={() => handleSaveAndExit('add')}
                     className={classes.actionButton}>
                     Save and Exit
                   </Button>
@@ -412,7 +335,7 @@
                   variant="contained"
                   color="primary"
                   data-testid="save-changes-button"
-                  onClick={handleUpdate}
+                  onClick={() => handleSaveAndExit('edit')}
                   className={classes.actionButton}>
                   Save Changes
                 </Button>
