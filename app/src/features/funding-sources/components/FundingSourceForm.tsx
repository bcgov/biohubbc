--- conflicted
+++ resolved
@@ -18,13 +18,8 @@
   const formikProps = useFormikContext<IFundingSourceData>();
 
   return (
-<<<<<<< HEAD
     <form>
       <Box mt={3}>
-=======
-    <form onSubmit={handleSubmit}>
-      <Box mt={4}>
->>>>>>> c3c523b1
         <Box component={'fieldset'} mb={4}>
           <Typography component="legend">Name and Description</Typography>
           <Box mt={0.5} mb={3}>
