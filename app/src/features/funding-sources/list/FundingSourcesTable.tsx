import { mdiInformationOutline, mdiPencilOutline, mdiTrashCanOutline } from '@mdi/js';
import Icon from '@mdi/react';
import { Theme } from '@mui/material';
import { grey } from '@mui/material/colors';
import Link from '@mui/material/Link';
import Typography from '@mui/material/Typography';
import { makeStyles } from '@mui/styles';
import { DataGrid, GridActionsCellItem, GridColDef, GridOverlay } from '@mui/x-data-grid';
import { IGetFundingSourcesResponse } from 'interfaces/useFundingSourceApi.interface';
import { useCallback } from 'react';
import { Link as RouterLink } from 'react-router-dom';
import { getFormattedAmount } from 'utils/Utils';

const useStyles = makeStyles((theme: Theme) => ({
  projectsTable: {
    tableLayout: 'fixed'
  },
  linkButton: {
    textAlign: 'left',
    fontWeight: 700
  },
  noDataText: {
    fontFamily: 'inherit !important',
    fontSize: '0.875rem',
    fontWeight: 700
  },
  dataGrid: {
    border: 'none !important',
    fontFamily: 'inherit !important',
    '& .MuiDataGrid-columnHeaderTitle': {
      textTransform: 'uppercase',
      fontSize: '0.875rem',
      fontWeight: 700,
      color: grey[600]
    },
    '& .MuiDataGrid-cell:focus-within, & .MuiDataGrid-cellCheckbox:focus-within, & .MuiDataGrid-columnHeader:focus-within':
      {
        outline: 'none !important'
      },
    '& .MuiDataGrid-row:hover': {
      backgroundColor: 'transparent !important'
    }
  }
}));

export interface IFundingSourcesTableTableProps {
  fundingSources: IGetFundingSourcesResponse[];
<<<<<<< HEAD
  openEditModal: (fundingSourceId: number) => void;
=======
  onView: (fundingSourceId: number) => void;
  onEdit: (fundingSourceId: number) => void;
  onDelete: (fundingSourceId: number) => void;
>>>>>>> 11b08163
}

interface IFundingSourcesTableEntry {
  funding_source_id: number;
  name: string;
  survey_reference_count: number;
  survey_reference_amount_total: number;
}

const NoRowsOverlay = (props: { className: string }) => (
  <GridOverlay>
    <Typography className={props.className} color="textSecondary">
      No funding sources found
    </Typography>
  </GridOverlay>
);

const FundingSourcesTable = (props: IFundingSourcesTableTableProps) => {
  const classes = useStyles();

<<<<<<< HEAD
  const handleViewDetails = (row: IFundingSourcesTableEntry) => {
    // TOOD
  };

  const handleEdit = (row: IFundingSourcesTableEntry) => {
    props.openEditModal(row.funding_source_id);
  };

  const handleDelete = (row: IFundingSourcesTableEntry) => {
    // TOOD
  };

=======
>>>>>>> 11b08163
  const columns: GridColDef<IFundingSourcesTableEntry>[] = [
    {
      field: 'name',
      headerName: 'Name',
      flex: 1,
      disableColumnMenu: true,
      renderCell: (params) => (
        <Link
          style={{ overflow: 'hidden', textOverflow: 'ellipsis' }}
          data-testid={params.row.name}
          underline="always"
          title={params.row.name}
          component={RouterLink}
          to={`/admin/funding-sources/edit?fundingSourceId=${params.row.funding_source_id}`}
          children={params.row.name}
        />
      )
    },
    {
      field: 'survey_reference_amount_total',
      headerName: 'Amount Distributed',
      flex: 1,
      valueGetter: (params) => {
        return getFormattedAmount(params.value, { maximumFractionDigits: 2 });
      }
    },
    {
      field: 'survey_reference_count',
      headerName: 'Surveys',
      flex: 1
    },
    {
      field: 'actions',
      type: 'actions',
      getActions: (params) => {
        return [
          <GridActionsCellItem
            icon={<Icon path={mdiInformationOutline} size={1} />}
            label="View Details"
            onClick={() => props.onView(params.row.funding_source_id)}
            showInMenu
          />,
          <GridActionsCellItem
            icon={<Icon path={mdiPencilOutline} size={1} />}
            label="Edit"
            onClick={() => props.onEdit(params.row.funding_source_id)}
            showInMenu
          />,
          <GridActionsCellItem
            icon={<Icon path={mdiTrashCanOutline} size={1} />}
            label="Delete"
            onClick={() => props.onDelete(params.row.funding_source_id)}
            showInMenu
          />
        ];
      }
    }
  ];

  const NoRowsOverlayStyled = useCallback(() => <NoRowsOverlay className={classes.noDataText} />, [classes.noDataText]);

  return (
    <DataGrid
      className={classes.dataGrid}
      autoHeight
      rows={props.fundingSources}
      getRowId={(row) => `funding-source-${row.funding_source_id}`}
      columns={columns}
      pageSizeOptions={[5]}
      rowSelection={false}
      checkboxSelection={false}
      hideFooter
      disableRowSelectionOnClick
      disableColumnSelector
      disableColumnFilter
      disableColumnMenu
      sortingOrder={['asc', 'desc']}
      slots={{
        noRowsOverlay: NoRowsOverlayStyled
      }}
    />
  );
};

export default FundingSourcesTable;<|MERGE_RESOLUTION|>--- conflicted
+++ resolved
@@ -45,13 +45,9 @@
 
 export interface IFundingSourcesTableTableProps {
   fundingSources: IGetFundingSourcesResponse[];
-<<<<<<< HEAD
-  openEditModal: (fundingSourceId: number) => void;
-=======
   onView: (fundingSourceId: number) => void;
   onEdit: (fundingSourceId: number) => void;
   onDelete: (fundingSourceId: number) => void;
->>>>>>> 11b08163
 }
 
 interface IFundingSourcesTableEntry {
@@ -72,21 +68,6 @@
 const FundingSourcesTable = (props: IFundingSourcesTableTableProps) => {
   const classes = useStyles();
 
-<<<<<<< HEAD
-  const handleViewDetails = (row: IFundingSourcesTableEntry) => {
-    // TOOD
-  };
-
-  const handleEdit = (row: IFundingSourcesTableEntry) => {
-    props.openEditModal(row.funding_source_id);
-  };
-
-  const handleDelete = (row: IFundingSourcesTableEntry) => {
-    // TOOD
-  };
-
-=======
->>>>>>> 11b08163
   const columns: GridColDef<IFundingSourcesTableEntry>[] = [
     {
       field: 'name',
