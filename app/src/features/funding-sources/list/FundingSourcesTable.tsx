import { grey } from '@mui/material/colors';
import { makeStyles } from '@mui/styles';
import { DataGrid, GridColDef } from '@mui/x-data-grid';
import { IGetFundingSourcesResponse } from 'interfaces/useFundingSourceApi.interface';
import { useCallback } from 'react';
import { getFormattedAmount } from 'utils/Utils';
import TableActionsMenu from './FundingSourcesTableActionsMenu';
import NoRowsOverlay from './FundingSourcesTableNoRowsOverlay';

const useStyles = makeStyles(() => ({
  projectsTable: {
    tableLayout: 'fixed'
  },
  linkButton: {
    textAlign: 'left',
    fontWeight: 700
  },
  noDataText: {
    fontFamily: 'inherit !important',
    fontSize: '0.875rem',
    fontWeight: 700
  },
  dataGrid: {
    border: 'none !important',
    fontFamily: 'inherit !important',
    '& .MuiDataGrid-columnHeaderTitle': {
      textTransform: 'uppercase',
      fontSize: '0.875rem',
      fontWeight: 700,
      color: grey[600]
    },
    '& .MuiDataGrid-cell:focus-within, & .MuiDataGrid-cellCheckbox:focus-within, & .MuiDataGrid-columnHeader:focus-within':
      {
        outline: 'none !important'
      },
    '& .MuiDataGrid-row:hover': {
      backgroundColor: 'transparent !important'
    }
  }
}));

export interface IFundingSourcesTableTableProps {
  fundingSources: IGetFundingSourcesResponse[];
  onView: (fundingSourceId: number) => void;
  onEdit: (fundingSourceId: number) => void;
  onDelete: (fundingSourceId: number) => void;
}

export interface IFundingSourcesTableEntry {
  funding_source_id: number;
  name: string;
  survey_reference_count: number;
  survey_reference_amount_total: number;
}

const FundingSourcesTable = (props: IFundingSourcesTableTableProps) => {
  const classes = useStyles();

  const columns: GridColDef<IFundingSourcesTableEntry>[] = [
    {
      field: 'name',
      headerName: 'Name',
      flex: 1
    },
    {
      field: 'survey_reference_amount_total',
      headerName: 'Amount Distributed',
      flex: 1,
      valueGetter: (params) => {
        return getFormattedAmount(params.value, { maximumFractionDigits: 2 });
      }
    },
    {
      field: 'survey_reference_count',
      headerName: 'Surveys',
      flex: 1
    },
    {
      field: 'actions',
      type: 'actions',
<<<<<<< HEAD
      renderCell: (params) => (
        <TableActionsMenu {...params} onView={props.onView} onEdit={props.onEdit} onDelete={props.onDelete} />
      )
=======
      sortable: false,
      getActions: (params) => {
        return [
          <GridActionsCellItem
            icon={<Icon path={mdiInformationOutline} size={1} />}
            label="View Details"
            onClick={() => props.onView(params.row.funding_source_id)}
            showInMenu
          />,
          <GridActionsCellItem
            icon={<Icon path={mdiPencilOutline} size={1} />}
            label="Edit"
            onClick={() => props.onEdit(params.row.funding_source_id)}
            showInMenu
          />,
          <GridActionsCellItem
            icon={<Icon path={mdiTrashCanOutline} size={1} />}
            label="Delete"
            onClick={() => props.onDelete(params.row.funding_source_id)}
            showInMenu
          />
        ];
      }
>>>>>>> 64ac0cda
    }
  ];

  const NoRowsOverlayStyled = useCallback(() => <NoRowsOverlay className={classes.noDataText} />, [classes.noDataText]);

  return (
    <DataGrid
      className={classes.dataGrid}
      autoHeight
      rows={props.fundingSources}
      getRowId={(row) => `funding-source-${row.funding_source_id}`}
      columns={columns}
      pageSizeOptions={[5]}
      rowSelection={false}
      checkboxSelection={false}
      hideFooter
      disableRowSelectionOnClick
      disableColumnSelector
      disableColumnFilter
      disableColumnMenu
      sortingOrder={['asc', 'desc']}
      slots={{
        noRowsOverlay: NoRowsOverlayStyled
      }}
      data-testid="funding-source-table"
    />
  );
};

export default FundingSourcesTable;<|MERGE_RESOLUTION|>--- conflicted
+++ resolved
@@ -78,35 +78,10 @@
     {
       field: 'actions',
       type: 'actions',
-<<<<<<< HEAD
+      sortable: false,
       renderCell: (params) => (
         <TableActionsMenu {...params} onView={props.onView} onEdit={props.onEdit} onDelete={props.onDelete} />
       )
-=======
-      sortable: false,
-      getActions: (params) => {
-        return [
-          <GridActionsCellItem
-            icon={<Icon path={mdiInformationOutline} size={1} />}
-            label="View Details"
-            onClick={() => props.onView(params.row.funding_source_id)}
-            showInMenu
-          />,
-          <GridActionsCellItem
-            icon={<Icon path={mdiPencilOutline} size={1} />}
-            label="Edit"
-            onClick={() => props.onEdit(params.row.funding_source_id)}
-            showInMenu
-          />,
-          <GridActionsCellItem
-            icon={<Icon path={mdiTrashCanOutline} size={1} />}
-            label="Delete"
-            onClick={() => props.onDelete(params.row.funding_source_id)}
-            showInMenu
-          />
-        ];
-      }
->>>>>>> 64ac0cda
     }
   ];
 
