--- conflicted
+++ resolved
@@ -17,7 +17,6 @@
 import useDataLoaderError from 'hooks/useDataLoaderError';
 import React, { useState } from 'react';
 import CreateFundingSource from '../components/CreateFundingSource';
-import DeleteFundingSource from '../components/DeleteFundingSource';
 import EditFundingSource from '../components/EditFundingSource';
 import FundingSourcePage from '../details/FundingSourcePage';
 import FundingSourcesTable from './FundingSourcesTable';
@@ -58,17 +57,11 @@
  * @return {*}
  */
 const FundingSourcesListPage: React.FC = () => {
-<<<<<<< HEAD
   const [isCreateModalOpen, setIsCreateModalOpen] = useState(false);
   const [isEditModalOpen, setIsEditModalOpen] = useState(false);
   const [isDeleteModalOpen, setIsDeleteModalOpen] = useState(false);
+  const [isViewModalOpen, setIsViewModalOpen] = useState(false);
 
-  const [openFundingSourceModal, setOpenFundingSourceModal] = useState(false);
-=======
-  const [isCreateModelOpen, setIsCreateModalOpen] = useState(false);
-  const [isEditModelOpen, setIsEditModalOpen] = useState(false);
-  const [isViewModalOpen, setIsViewModalOpen] = useState(false);
->>>>>>> cdafc1de
   const [fundingSourceId, setFundingSourceId] = useState<number | null>();
 
   const classes = useStyles();
@@ -103,25 +96,16 @@
 
   return (
     <>
-<<<<<<< HEAD
-      {/* CREATE FUNDING SOURCE */}
-      <CreateFundingSource isModalOpen={isCreateModalOpen} closeModal={closeModal} />
-      {/* FUNDING SOURCE DETAILS MODAL */}
-      {fundingSourceId && openFundingSourceModal && (
-=======
       <CreateFundingSource open={isCreateModelOpen} onClose={closeCreateModal} />
       {fundingSourceId && (
->>>>>>> cdafc1de
         <FundingSourcePage
           fundingSourceId={fundingSourceId}
           open={isViewModalOpen}
           onClose={() => setIsViewModalOpen(false)}
         />
       )}
-<<<<<<< HEAD
-      {/* EDIT FUNDING SOURCE MODAL */}
-      {fundingSourceId && isEditModalOpen && (
-        <EditFundingSource funding_source_id={fundingSourceId} isModalOpen={isEditModalOpen} closeModal={closeModal} />
+      {fundingSourceId && (
+        <EditFundingSource fundingSourceId={fundingSourceId} open={isEditModelOpen} onClose={closeEditModal} />
       )}
       {/* DELETE FUNDING SOURCE MODAL */}
       {fundingSourceId && isDeleteModalOpen && (
@@ -130,11 +114,8 @@
           isModalOpen={isDeleteModalOpen}
           closeModal={closeModal}
         />
-=======
-      {fundingSourceId && (
-        <EditFundingSource fundingSourceId={fundingSourceId} open={isEditModelOpen} onClose={closeEditModal} />
->>>>>>> cdafc1de
       )}
+
       <Paper square={true} elevation={0}>
         <Container maxWidth="xl">
           <Box py={4}>
