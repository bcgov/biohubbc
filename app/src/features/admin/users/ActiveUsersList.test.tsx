--- conflicted
+++ resolved
@@ -1,8 +1,4 @@
-<<<<<<< HEAD
 import { cleanup, render, waitFor } from 'test-helpers/test-utils';
-=======
-import { cleanup, render, waitFor } from '@testing-library/react';
->>>>>>> 4d11ecbf
 import { createMemoryHistory } from 'history';
 import { useBiohubApi } from 'hooks/useBioHubApi';
 import React from 'react';
