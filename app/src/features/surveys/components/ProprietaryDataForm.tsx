--- conflicted
+++ resolved
@@ -12,11 +12,8 @@
 import { useFormikContext } from 'formik';
 import React from 'react';
 import yup from 'utils/YupSchema';
-<<<<<<< HEAD
 import Link from '@material-ui/core/Link';
-=======
 import CustomTextField from 'components/fields/CustomTextField';
->>>>>>> e49e1065
 
 const useStyles = makeStyles(() => ({
   legend: {
