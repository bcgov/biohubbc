import { createMuiTheme } from '@material-ui/core';
import Box from '@material-ui/core/Box';
import Grid from '@material-ui/core/Grid';
import Typography from '@material-ui/core/Typography';
import { ThemeProvider } from '@material-ui/styles';
import CustomTextField from 'components/fields/CustomTextField';
import MultiAutocompleteFieldVariableSize, {
  IMultiAutocompleteFieldOption
} from 'components/fields/MultiAutocompleteFieldVariableSize';
import SelectWithSubtextField, { ISelectWithSubtextFieldOption } from 'components/fields/SelectWithSubtext';
import React from 'react';
<<<<<<< HEAD
=======
import appTheme from 'themes/appTheme';
>>>>>>> 93254212
import yup from 'utils/YupSchema';

export interface IPurposeAndMethodologyForm {
  intended_outcome_id: number;
  additional_details: string;
  field_method_id: number;
  ecological_season_id: number;
  vantage_code_ids: number[];
}

export const PurposeAndMethodologyInitialValues: IPurposeAndMethodologyForm = {
  intended_outcome_id: ('' as unknown) as number,
  additional_details: '',
  field_method_id: ('' as unknown) as number,
  ecological_season_id: ('' as unknown) as number,
  vantage_code_ids: []
};

export const PurposeAndMethodologyYupSchema = yup.object().shape({
  field_method_id: yup.number().required('You must provide a field method'),
  additional_details: yup.string(),
  intended_outcome_id: yup.number().required('You must provide intended outcomes for the survey'),
  ecological_season_id: yup.number().required('You must provide an ecological season for the survey'),
  vantage_code_ids: yup.array().min(1, 'You must one or more vantage codes').required('Required')
});

export interface IPurposeAndMethodologyFormProps {
  intended_outcomes: ISelectWithSubtextFieldOption[];
  field_methods: ISelectWithSubtextFieldOption[];
  ecological_seasons: ISelectWithSubtextFieldOption[];
  vantage_codes: IMultiAutocompleteFieldOption[];
}

<<<<<<< HEAD
=======
const selectWithSubheadersTheme = createMuiTheme({
  typography: appTheme.typography,
  overrides: {
    MuiMenu: {
      paper: {
        maxWidth: 500,
        maxHeight: 500
      }
    },
    MuiMenuItem: {
      root: {
        whiteSpace: 'break-spaces',
        borderBottom: '1px solid rgba(0, 0, 0, 0.12)'
      }
    },
    MuiListItemText: {
      primary: {
        fontWeight: 700
      }
    }
  }
});

>>>>>>> 93254212
/**
 * Create survey - general information fields
 *
 * @return {*}
 */
const PurposeAndMethodologyForm: React.FC<IPurposeAndMethodologyFormProps> = (props) => {
  return (
<<<<<<< HEAD
    <form>
      <Grid container spacing={3}>
        <Grid item xs={12}>
          <Box component="fieldset" mt={4}>
            <Typography component="legend">Purpose of Survey</Typography>
          </Box>
          <SelectWithSubtextField
            id="intended_outcome_id"
            name="intended_outcome_id"
            label="Intended Outcomes"
            options={props.intended_outcomes}
            required={true}
          />
        </Grid>
        <Grid item xs={12}>
          <CustomTextField name="additional_details" label="Additional Details" other={{ multiline: true, rows: 2 }} />
        </Grid>
        <Grid item xs={12}>
          <Box component="fieldset" mt={4}>
            <Typography component="legend">Survey Methodology</Typography>
          </Box>
          <SelectWithSubtextField
            id="field_method_id"
            name="field_method_id"
            label="Field Method"
            options={props.field_methods}
            required={true}
          />
        </Grid>
        <Grid item xs={12}>
          <SelectWithSubtextField
            id="ecological_season_id"
            name="ecological_season_id"
            label="Ecological Season"
            options={props.ecological_seasons}
            required={true}
          />
        </Grid>
        <Grid item xs={12}>
          <MultiAutocompleteFieldVariableSize
            id="vantage_code_ids"
            label="Vantage Code"
            options={props.vantage_codes}
            required={true}
          />
        </Grid>
      </Grid>
    </form>
=======
    <ThemeProvider theme={selectWithSubheadersTheme}>
      <form>
        <Box component="fieldset">
          <Typography component="legend">Purpose of Survey</Typography>
          <Grid container spacing={3}>
            <Grid item xs={12}>
              <SelectWithSubtextField
                id="intended_outcome_id"
                name="intended_outcome_id"
                label="Intended Outcomes"
                options={props.intended_outcomes}
                required={true}
              />
            </Grid>
            <Grid item xs={12}>
              <CustomTextField
                name="additional_details"
                label="Additional Details"
                other={{ multiline: true, rows: 2 }}
              />
            </Grid>
          </Grid>
        </Box>
        <Box component="fieldset" mt={4}>
          <Typography component="legend">Survey Methodology</Typography>
          <Grid container spacing={3}>
            <Grid item xs={12}>
              <SelectWithSubtextField
                id="field_method_id"
                name="field_method_id"
                label="Field Method"
                options={props.field_methods}
                required={true}
              />
            </Grid>
            <Grid item xs={12}>
              <SelectWithSubtextField
                id="ecological_season_id"
                name="ecological_season_id"
                label="Ecological Season"
                options={props.ecological_seasons}
                required={true}
              />
            </Grid>
            <Grid item xs={12}>
              <MultiAutocompleteFieldVariableSize
                id="vantage_code_ids"
                label="Vantage Code"
                options={props.vantage_codes}
                required={true}
              />
            </Grid>
          </Grid>
        </Box>
      </form>
    </ThemeProvider>
>>>>>>> 93254212
  );
};

export default PurposeAndMethodologyForm;<|MERGE_RESOLUTION|>--- conflicted
+++ resolved
@@ -9,10 +9,7 @@
 } from 'components/fields/MultiAutocompleteFieldVariableSize';
 import SelectWithSubtextField, { ISelectWithSubtextFieldOption } from 'components/fields/SelectWithSubtext';
 import React from 'react';
-<<<<<<< HEAD
-=======
 import appTheme from 'themes/appTheme';
->>>>>>> 93254212
 import yup from 'utils/YupSchema';
 
 export interface IPurposeAndMethodologyForm {
@@ -46,32 +43,6 @@
   vantage_codes: IMultiAutocompleteFieldOption[];
 }
 
-<<<<<<< HEAD
-=======
-const selectWithSubheadersTheme = createMuiTheme({
-  typography: appTheme.typography,
-  overrides: {
-    MuiMenu: {
-      paper: {
-        maxWidth: 500,
-        maxHeight: 500
-      }
-    },
-    MuiMenuItem: {
-      root: {
-        whiteSpace: 'break-spaces',
-        borderBottom: '1px solid rgba(0, 0, 0, 0.12)'
-      }
-    },
-    MuiListItemText: {
-      primary: {
-        fontWeight: 700
-      }
-    }
-  }
-});
-
->>>>>>> 93254212
 /**
  * Create survey - general information fields
  *
@@ -79,113 +50,61 @@
  */
 const PurposeAndMethodologyForm: React.FC<IPurposeAndMethodologyFormProps> = (props) => {
   return (
-<<<<<<< HEAD
+
     <form>
-      <Grid container spacing={3}>
-        <Grid item xs={12}>
-          <Box component="fieldset" mt={4}>
-            <Typography component="legend">Purpose of Survey</Typography>
-          </Box>
-          <SelectWithSubtextField
-            id="intended_outcome_id"
-            name="intended_outcome_id"
-            label="Intended Outcomes"
-            options={props.intended_outcomes}
-            required={true}
-          />
+      <Box component="fieldset">
+        <Typography component="legend">Purpose of Survey</Typography>
+        <Grid container spacing={3}>
+          <Grid item xs={12}>
+            <SelectWithSubtextField
+              id="intended_outcome_id"
+              name="intended_outcome_id"
+              label="Intended Outcomes"
+              options={props.intended_outcomes}
+              required={true}
+            />
+          </Grid>
+          <Grid item xs={12}>
+            <CustomTextField
+              name="additional_details"
+              label="Additional Details"
+              other={{ multiline: true, rows: 2 }}
+            />
+          </Grid>
         </Grid>
-        <Grid item xs={12}>
-          <CustomTextField name="additional_details" label="Additional Details" other={{ multiline: true, rows: 2 }} />
+      </Box>
+      <Box component="fieldset" mt={4}>
+        <Typography component="legend">Survey Methodology</Typography>
+        <Grid container spacing={3}>
+          <Grid item xs={12}>
+            <SelectWithSubtextField
+              id="field_method_id"
+              name="field_method_id"
+              label="Field Method"
+              options={props.field_methods}
+              required={true}
+            />
+          </Grid>
+          <Grid item xs={12}>
+            <SelectWithSubtextField
+              id="ecological_season_id"
+              name="ecological_season_id"
+              label="Ecological Season"
+              options={props.ecological_seasons}
+              required={true}
+            />
+          </Grid>
+          <Grid item xs={12}>
+            <MultiAutocompleteFieldVariableSize
+              id="vantage_code_ids"
+              label="Vantage Code"
+              options={props.vantage_codes}
+              required={true}
+            />
+          </Grid>
         </Grid>
-        <Grid item xs={12}>
-          <Box component="fieldset" mt={4}>
-            <Typography component="legend">Survey Methodology</Typography>
-          </Box>
-          <SelectWithSubtextField
-            id="field_method_id"
-            name="field_method_id"
-            label="Field Method"
-            options={props.field_methods}
-            required={true}
-          />
-        </Grid>
-        <Grid item xs={12}>
-          <SelectWithSubtextField
-            id="ecological_season_id"
-            name="ecological_season_id"
-            label="Ecological Season"
-            options={props.ecological_seasons}
-            required={true}
-          />
-        </Grid>
-        <Grid item xs={12}>
-          <MultiAutocompleteFieldVariableSize
-            id="vantage_code_ids"
-            label="Vantage Code"
-            options={props.vantage_codes}
-            required={true}
-          />
-        </Grid>
-      </Grid>
+      </Box>
     </form>
-=======
-    <ThemeProvider theme={selectWithSubheadersTheme}>
-      <form>
-        <Box component="fieldset">
-          <Typography component="legend">Purpose of Survey</Typography>
-          <Grid container spacing={3}>
-            <Grid item xs={12}>
-              <SelectWithSubtextField
-                id="intended_outcome_id"
-                name="intended_outcome_id"
-                label="Intended Outcomes"
-                options={props.intended_outcomes}
-                required={true}
-              />
-            </Grid>
-            <Grid item xs={12}>
-              <CustomTextField
-                name="additional_details"
-                label="Additional Details"
-                other={{ multiline: true, rows: 2 }}
-              />
-            </Grid>
-          </Grid>
-        </Box>
-        <Box component="fieldset" mt={4}>
-          <Typography component="legend">Survey Methodology</Typography>
-          <Grid container spacing={3}>
-            <Grid item xs={12}>
-              <SelectWithSubtextField
-                id="field_method_id"
-                name="field_method_id"
-                label="Field Method"
-                options={props.field_methods}
-                required={true}
-              />
-            </Grid>
-            <Grid item xs={12}>
-              <SelectWithSubtextField
-                id="ecological_season_id"
-                name="ecological_season_id"
-                label="Ecological Season"
-                options={props.ecological_seasons}
-                required={true}
-              />
-            </Grid>
-            <Grid item xs={12}>
-              <MultiAutocompleteFieldVariableSize
-                id="vantage_code_ids"
-                label="Vantage Code"
-                options={props.vantage_codes}
-                required={true}
-              />
-            </Grid>
-          </Grid>
-        </Box>
-      </form>
-    </ThemeProvider>
->>>>>>> 93254212
   );
 };
 
