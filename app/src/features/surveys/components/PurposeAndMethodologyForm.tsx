--- conflicted
+++ resolved
@@ -32,12 +32,7 @@
   purpose_and_methodology: yup.object().shape({
     field_method_id: yup.number().required('Field Method is Required'),
     additional_details: yup.string(),
-<<<<<<< HEAD
     intended_outcome_ids: yup.array().min(1, 'One or more Ecological Variables are Required').required('Required'),
-    ecological_season_id: yup.number().required('Ecological Season is Required'),
-=======
-    intended_outcome_id: yup.number().required('Intended Outcome is Required'),
->>>>>>> e5158d68
     vantage_code_ids: yup.array().min(1, 'One or more Vantage Codes are Required').required('Required')
   })
 });
