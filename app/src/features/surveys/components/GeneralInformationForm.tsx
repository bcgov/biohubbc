--- conflicted
+++ resolved
@@ -77,38 +77,20 @@
 };
 
 export const GeneralInformationYupSchema = (customYupRules?: any) => {
-<<<<<<< HEAD
   return yup
     .object()
     .shape({
       survey_details: yup.object().shape({
-        survey_name: yup.string().required('Required'),
-        biologist_first_name: yup.string().required('Required'),
-        biologist_last_name: yup.string().required('Required'),
-        start_date: customYupRules?.start_date || yup.string().isValidDateString().required('Required'),
-        end_date:
-          customYupRules?.end_date || yup.string().isValidDateString().isEndDateSameOrAfterStartDate('start_date')
+        survey_name: yup.string().required('Survey Name is Required'),
+        biologist_first_name: yup.string().required('First Name is Required'),
+        biologist_last_name: yup.string().required('Last Name is Required'),
+        start_date: customYupRules?.start_date || yup.string().isValidDateString().required('Start Date is Required'),
+        end_date: customYupRules?.end_date || yup.string().isValidDateString().isEndDateSameOrAfterStartDate('start_date')
       }),
       species: yup.object().shape({
         focal_species: yup.array().min(1, 'You must specify a focal species').required('Required'),
         ancillary_species: yup.array().isUniqueFocalAncillarySpecies('Focal and Ancillary species must be unique')
       })
-=======
-  return yup.object().shape({
-    survey_details: yup.object().shape({
-      survey_name: yup.string().required('Survey Name is Required'),
-      biologist_first_name: yup.string().required('First Name is Required'),
-      biologist_last_name: yup.string().required('Last Name is Required'),
-      start_date: customYupRules?.start_date || yup.string().isValidDateString().required('Start Date is Required'),
-      end_date: customYupRules?.end_date || yup.string().isValidDateString().isEndDateSameOrAfterStartDate('start_date')
-    }),
-    species: yup.object().shape({
-      focal_species: yup.array().min(1, 'One or more Focal Species are Required').required('Required'),
-      ancillary_species: yup.array().isUniqueFocalAncillarySpecies('Focal and Ancillary Species Must be Unique')
-    }),
-    permit: yup.object().shape({
-      permit_number: yup.string().max(100, 'Cannot exceed 100 characters')
->>>>>>> 268af385
     })
     .concat(SurveyPermitFormYupSchema);
 };
@@ -157,26 +139,6 @@
     []
   );
 
-<<<<<<< HEAD
-=======
-  const addNewPermitButton = () => {
-    return (
-      <Button
-        variant="outlined"
-        color="primary"
-        startIcon={<Icon path={mdiPlus} size={1} />}
-        aria-label="add-permit"
-        onClick={() => {
-          formikProps.setFieldValue('permit.permit_number', '');
-          formikProps.setFieldValue('permit.permit_type', '');
-          setShowAddPermitRow(true);
-        }}>
-        Add Permit
-      </Button>
-    );
-  };
-
->>>>>>> 268af385
   return (
     <>
       <Grid container spacing={3}>
@@ -265,119 +227,18 @@
         </Grid>
       </Box>
 
-<<<<<<< HEAD
-      <Box component="fieldset" mt={4}>
-        <Typography component="legend">Permits</Typography>
+      <Box component="fieldset" mt={5}>
+        <Typography component="legend" variant="h5">
+          Permits
+        </Typography>
       </Box>
 
       <SurveyPermitForm />
 
-      <Box component="fieldset" mt={4}>
-        <Typography component="legend">Funding Sources</Typography>
-=======
-      <Box component="fieldset" mt={5}>
-        <Typography component="legend" variant="h5">
-          Permits
-        </Typography>
-
-        {props.permit_numbers.length > 0 && !showAddPermitRow && (
-          <>
-            <Typography variant="body1">
-              If a permit is required for this survey, select a permit or add new one.
-            </Typography>
-            <Box mt={2} display="flex" alignItems="center">
-              <Box flex="1 1 auto">
-                <AutocompleteField
-                  id="permit_number"
-                  name="permit.permit_number"
-                  label="Select Permit"
-                  options={props.permit_numbers}
-                  onChange={(event, option) => {
-                    if (!option) {
-                      formikProps.setFieldValue('permit.permit_number', '');
-                    } else {
-                      formikProps.setFieldValue('permit.permit_number', option.value);
-                    }
-                  }}
-                />
-              </Box>
-              <Box mx={2}>
-                <Typography variant="body1">OR</Typography>
-              </Box>
-              <Box flex="0 0 auto">{addNewPermitButton()}</Box>
-            </Box>
-          </>
-        )}
-
-        {props.permit_numbers.length === 0 && !showAddPermitRow && (
-          <>
-            <Typography variant="body1" color="textSecondary">
-              Add a permit if one is required for this survey.
-            </Typography>
-            <Box mt={3}>{addNewPermitButton()}</Box>
-          </>
-        )}
-
-        {showAddPermitRow && (
-          <Box display="flex">
-            <Box flexBasis="50%" pr={1}>
-              <CustomTextField
-                name="permit.permit_number"
-                label="Permit Number"
-                other={{
-                  required: false,
-                  value: formikProps.values.permit.permit_number,
-                  error: formikProps.touched.permit?.permit_number && Boolean(formikProps.errors.permit?.permit_number),
-                  helperText: formikProps.touched.permit?.permit_number && formikProps.errors.permit?.permit_number
-                }}
-              />
-            </Box>
-            <Box flexBasis="50%" pl={1}>
-              <FormControl variant="outlined" required={false} style={{ width: '100%' }}>
-                <InputLabel id="permit_type">Permit Type</InputLabel>
-                <Select
-                  id="permit_type"
-                  name="permit.permit_type"
-                  labelId="permit_type"
-                  label="Permit Type"
-                  value={formikProps.values.permit.permit_type}
-                  onChange={formikProps.handleChange}
-                  error={formikProps.touched.permit?.permit_type && Boolean(formikProps.errors.permit?.permit_type)}
-                  displayEmpty
-                  inputProps={{ 'aria-label': 'Permit Type' }}>
-                  <MenuItem key={1} value="Park Use Permit">
-                    Park Use Permit
-                  </MenuItem>
-                  <MenuItem key={2} value="Wildlife Permit - General">
-                    Wildlife Permit - General
-                  </MenuItem>
-                  <MenuItem key={3} value="Scientific Fish Collection Permit">
-                    Scientific Fish Collection Permit
-                  </MenuItem>
-                </Select>
-                <FormHelperText>
-                  {formikProps.touched.permit?.permit_type && formikProps.errors.permit?.permit_type}
-                </FormHelperText>
-              </FormControl>
-            </Box>
-            <Box pt={0.5} pl={1}>
-              <IconButton
-                color="primary"
-                data-testid="delete-icon"
-                aria-label="remove-permit"
-                onClick={() => setShowAddPermitRow(false)}>
-                <Icon path={mdiTrashCanOutline} size={1} />
-              </IconButton>
-            </Box>
-          </Box>
-        )}
-      </Box>
-
       <Box component="fieldset" mt={5}>
         <Typography component="legend" variant="h5">
           Funding Sources
         </Typography>
->>>>>>> 268af385
         <MultiAutocompleteFieldVariableSize
           id="funding.funding_sources"
           label="Select Funding Sources"
