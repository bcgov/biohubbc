import { mdiArrowRightThin, mdiCalendarMonthOutline, mdiClockOutline, mdiPlus, mdiTrashCanOutline } from '@mdi/js';
import Icon from '@mdi/react';
import Alert from '@mui/material/Alert';
import Box from '@mui/material/Box';
import Button from '@mui/material/Button';
import CircularProgress from '@mui/material/CircularProgress';
import IconButton from '@mui/material/IconButton';
import List from '@mui/material/List';
import ListItem from '@mui/material/ListItem';
import Stack from '@mui/material/Stack';
import Typography from '@mui/material/Typography';
import CustomTextField from 'components/fields/CustomTextField';
import { DateTimeFields } from 'components/fields/DateTimeFields';
import SelectWithSubtextField, { ISelectWithSubtextFieldOption } from 'components/fields/SelectWithSubtext';
import { CodesContext } from 'contexts/codesContext';
import { default as dayjs } from 'dayjs';
import { FieldArray, FieldArrayRenderProps, useFormikContext } from 'formik';
import { useContext, useEffect } from 'react';
import yup from 'utils/YupSchema';

export interface ISurveySampleMethodPeriodData {
  survey_sample_period_id: number | null;
  survey_sample_method_id: number | null;
  start_date: string;
  end_date: string;
  start_time: string | null;
  end_time: string | null;
}

export interface ISurveySampleMethodData {
  survey_sample_method_id: number | null;
  survey_sample_site_id: number | null;
  method_lookup_id: number | null;
  description: string;
  periods: ISurveySampleMethodPeriodData[];
  method_response_metric_id: number | null;
}

export interface IEditSurveySampleMethodData extends ISurveySampleMethodData {
  index: number;
}

export const SurveySampleMethodPeriodArrayItemInitialValues = {
  method_lookup_id: null,
  survey_sample_period_id: null,
  survey_sample_method_id: null,
  start_date: '',
  end_date: '',
  start_time: '',
  end_time: ''
};

export const SurveySampleMethodDataInitialValues = {
  survey_sample_method_id: null,
  survey_sample_site_id: null,
  method_lookup_id: null,
  description: '',
  periods: [SurveySampleMethodPeriodArrayItemInitialValues],
  method_response_metric_id: '' as unknown as null
};

export const SamplingSiteMethodYupSchema = yup.object({
  method_lookup_id: yup.number().typeError('Method is required').required('Method is required'),
  method_response_metric_id: yup
    .number()
    .typeError('Response Metric is required')
    .required('Response Metric is required'),
  description: yup.string().max(250, 'Maximum 250 characters'),
  periods: yup
    .array(
      yup
        .object({
          start_date: yup
            .string()
            .typeError('Start Date is required')
            .isValidDateString()
            .required('Start Date is required'),
          end_date: yup
            .string()
            .typeError('End Date is required')
            .isValidDateString()
            .required('End Date is required')
            .isEndDateSameOrAfterStartDate('start_date'),
          start_time: yup.string().when('end_time', {
            is: (val: string | null) => val && val !== null,
            then: yup.string().typeError('Start Time is required').required('Start Time is required'),
            otherwise: yup.string().nullable()
          }),
          end_time: yup.string().nullable()
        })
        .test('checkDatesAreSameAndEndTimeIsAfterStart', 'Start and End dates must be different', function (value) {
          const { start_date, end_date, start_time, end_time } = value;

          if (start_date === end_date && start_time && end_time) {
            return dayjs(`${start_date} ${start_time}`, 'YYYY-MM-DD HH:mm:ss').isBefore(
              dayjs(`${end_date} ${end_time}`, 'YYYY-MM-DD HH:mm:ss')
            );
          }
          return true;
        })
    )
    .hasUniqueDateRanges('Periods cannot overlap', 'start_date', 'end_date')
    .min(1, 'At least one time period is required')
});

const MethodForm = () => {
  const formikProps = useFormikContext<ISurveySampleMethodData>();
  const { values, errors } = formikProps;

  const codesContext = useContext(CodesContext);

  const methodResponseMetricOptions: ISelectWithSubtextFieldOption[] =
    codesContext.codesDataLoader.data?.method_response_metrics.map((option) => ({
      value: option.id,
      label: option.name,
      subText: option.description
    })) ?? [];

  const methodOptions: ISelectWithSubtextFieldOption[] =
    codesContext.codesDataLoader.data?.sample_methods.map((option) => ({
      value: option.id,
      label: option.name,
      subText: option.description
    })) ?? [];

  useEffect(() => {
    codesContext.codesDataLoader.load();
  }, [codesContext.codesDataLoader]);

  if (!codesContext.codesDataLoader.data) {
    return <CircularProgress className="pageProgress" size={40} />;
  }

  return (
    <form>
      <Stack gap={3} width={900}>
        <Stack component="fieldset" gap={3}>
          <Typography component="legend">Details</Typography>
          <SelectWithSubtextField
            id="method_lookup_id"
            label="Sampling Method"
            name="method_lookup_id"
            options={methodOptions}
            required
          />
          <SelectWithSubtextField
            id="method_response_metric_id"
            label="Response Metric"
            name="method_response_metric_id"
            options={methodResponseMetricOptions}
            required
          />
<<<<<<< HEAD

=======
>>>>>>> c52684ac
          <CustomTextField
            name="description"
            label="Description of method"
            maxLength={250}
            other={{ multiline: true, placeholder: 'Maximum 250 characters', rows: 3 }}
          />
        </Stack>

        <Box component="fieldset">
          <Typography
            component="legend"
            id="time_periods"
            sx={{
              mb: 1
            }}>
            Periods
          </Typography>
          <Box>
            <FieldArray
              name="periods"
              render={(arrayHelpers: FieldArrayRenderProps) => (
                <Box>
                  {errors.periods && typeof errors.periods === 'string' && (
                    <Alert severity="error" sx={{ mb: 2.5 }}>
                      {String(errors.periods)}
                    </Alert>
                  )}

                  <Stack
                    component={List}
                    gap={1}
                    sx={{
                      mt: -1,
                      p: 0
                    }}>
                    {values.periods.map((period, index) => {
                      return (
                        <ListItem
                          disableGutters
                          divider
                          key={`sample_period_${index}_${period.start_date}-${period.end_date}`}
                          sx={{
                            pt: 1.5,
                            pb: 2
                          }}>
                          <Stack alignItems="flex-start" flexDirection="row" gap={1}>
                            <Stack
                              flexDirection="row"
                              gap={1}
                              sx={{
                                '& .MuiFormHelperText-root': {
                                  mb: -0.75
                                }
                              }}>
                              <Stack>
                                <DateTimeFields
                                  date={{
                                    dateLabel: 'Start Date',
                                    dateName: `periods[${index}].start_date`,
                                    dateId: `periods_${index}_.start_date`,
                                    dateRequired: true,
                                    dateIcon: mdiCalendarMonthOutline
                                  }}
                                  time={{
                                    timeLabel: '',
                                    timeName: `periods[${index}].start_time`,
                                    timeId: `periods_${index}_.start_time`,
                                    timeRequired: false,
                                    timeIcon: mdiClockOutline
                                  }}
                                  parentName={`periods[${index}]`}
                                  formikProps={formikProps}
                                />
                                {errors.periods &&
                                  typeof errors.periods !== 'string' &&
                                  errors.periods[index] &&
                                  typeof errors.periods[index] === 'string' && (
                                    <Typography
                                      variant="caption"
                                      color="error"
                                      sx={{
                                        mt: '3px',
                                        ml: '14px'
                                      }}>
                                      {String(errors.periods[index])}
                                    </Typography>
                                  )}
                              </Stack>

                              <Box flex="0 0 auto" mt={2.25}>
                                <Icon path={mdiArrowRightThin} size={1} />
                              </Box>

                              <Stack>
                                <DateTimeFields
                                  date={{
                                    dateLabel: 'End Date',
                                    dateName: `periods[${index}].end_date`,
                                    dateId: `periods_${index}_.end_date`,
                                    dateRequired: true,
                                    dateIcon: mdiCalendarMonthOutline
                                  }}
                                  time={{
                                    timeLabel: '',
                                    timeName: `periods[${index}].end_time`,
                                    timeId: `periods_${index}_.end_time`,
                                    timeRequired: false,
                                    timeIcon: mdiClockOutline
                                  }}
                                  parentName={`periods[${index}]`}
                                  formikProps={formikProps}
                                />
                                {errors.periods &&
                                  typeof errors.periods !== 'string' &&
                                  errors.periods[index] &&
                                  typeof errors.periods[index] === 'string' && (
                                    <Typography
                                      variant="caption"
                                      color="error"
                                      sx={{
                                        mt: '3px',
                                        ml: '14px'
                                      }}>
                                      {String(errors.periods[index])}
                                    </Typography>
                                  )}
                              </Stack>
                            </Stack>
                            <IconButton
                              sx={{ mt: 1 }}
                              data-testid="delete-icon"
                              aria-label="remove time period"
                              onClick={() => arrayHelpers.remove(index)}>
                              <Icon path={mdiTrashCanOutline} size={1} />
                            </IconButton>
                          </Stack>
                        </ListItem>
                      );
                    })}
                  </Stack>

                  <Button
                    sx={{
                      alignSelf: 'flex-start',
                      mt: 1
                    }}
                    data-testid="sampling-period-add-button"
                    variant="outlined"
                    color="primary"
                    title="Add Period"
                    aria-label="Create Sample Period"
                    startIcon={<Icon path={mdiPlus} size={1} />}
                    onClick={() => arrayHelpers.push(SurveySampleMethodPeriodArrayItemInitialValues)}>
                    Add Time Period
                  </Button>
                </Box>
              )}
            />
          </Box>
        </Box>
      </Stack>
    </form>
  );
};

export default MethodForm;<|MERGE_RESOLUTION|>--- conflicted
+++ resolved
@@ -150,10 +150,6 @@
             options={methodResponseMetricOptions}
             required
           />
-<<<<<<< HEAD
-
-=======
->>>>>>> c52684ac
           <CustomTextField
             name="description"
             label="Description of method"
