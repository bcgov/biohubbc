--- conflicted
+++ resolved
@@ -132,7 +132,6 @@
       <Stack gap={3} width={900}>
         <Stack component="fieldset" gap={3}>
           <Typography component="legend">Details</Typography>
-<<<<<<< HEAD
           <SelectWithSubtextField
             id="method_lookup_id"
             label="Sampling Method"
@@ -147,31 +146,7 @@
             options={methodResponseMetricOptions}
             required
           />
-=======
-          <FormControl
-            fullWidth
-            variant="outlined"
-            required={true}
-            error={get(touched, 'method_lookup_id') && Boolean(get(errors, 'method_lookup_id'))}
-            style={{ width: '100%' }}>
-            <InputLabel id={'method_lookup_id-label'}>Method Type</InputLabel>
-            <Select
-              name={'method_lookup_id'}
-              labelId={'method_lookup_id-label'}
-              label={'Method Type'}
-              value={values.method_lookup_id}
-              inputProps={{ id: 'method_lookup_id', 'aria-label': 'Method Type' }}
-              onChange={handleChange}
-              sx={{ width: '100%', backgroundColor: '#fff' }}>
-              {codesContext.codesDataLoader.data.sample_methods.map((item) => (
-                <MenuItem key={item.id} value={item.id}>
-                  {item.name}
-                </MenuItem>
-              ))}
-            </Select>
-            <FormHelperText>{get(touched, 'method_lookup_id') && get(errors, 'method_lookup_id')}</FormHelperText>
-          </FormControl>
->>>>>>> 92ff54ba
+
           <CustomTextField
             name="description"
             label="Description of method"
