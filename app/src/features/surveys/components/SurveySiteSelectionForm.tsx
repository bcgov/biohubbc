import assert from 'assert';
import YesNoDialog from 'components/dialog/YesNoDialog';
import MultiAutocompleteField from 'components/fields/MultiAutocompleteField';
import { CodesContext } from 'contexts/codesContext';
import { useFormikContext } from 'formik';
import { IEditSurveyRequest } from 'interfaces/useSurveyApi.interface';
import { useContext, useEffect, useState } from 'react';
import yup from 'utils/YupSchema';

export interface IStratum {
  survey_stratum_id?: number;
  name: string;
  description: string | null;
}

export interface ISurveySiteSelectionForm {
  site_selection: {
    strategies: string[];
    stratums: IStratum[];
  };
}

export const SurveySiteSelectionInitialValues: ISurveySiteSelectionForm = {
  site_selection: {
    strategies: [],
    stratums: []
  }
};

export const SurveySiteSelectionYupSchema = yup.object().shape({
  site_selection: yup.object().shape({
    strategies: yup
      .array()
<<<<<<< HEAD
      .required('Must select a valid site selection strategy')
      .min(1, 'Must select a valid site selection strategy')
=======
      .required('Site Selection Strategy is required')
      .min(1, 'Site Selection Strategy is required')
>>>>>>> 6bd3050d
      .of(yup.string())
      .when('stratums', (stratums: string[], schema: any) => {
        return stratums.length > 0
          ? schema.test(
              'allowsStratums',
              'You must include the Stratified site selection strategy in order to add Stratums.',
              (strategies: string[]) => strategies.includes('Stratified')
            )
          : schema;
      }),
    stratums: yup
      .array()
      .of(
        yup.object({
          survey_stratum_id: yup.number().optional(),
          name: yup.string().required('Must provide a name for stratum'),
          description: yup.string().optional()
        })
      )
      .test('duplicateStratums', 'Stratums must have unique names.', (stratums) => {
        const entries = (stratums || []).map((stratum) => String(stratum.name).trim());
        return new Set(entries).size === stratums?.length;
      })
  })
});

interface ISurveySiteSelectionFormProps {
  onChangeStratumEntryVisibility: (isVisible: boolean) => void;
}

/**
 * Create/edit survey - Funding section
 *
 * @return {*}
 */
const SurveySiteSelectionForm = (props: ISurveySiteSelectionFormProps) => {
  const [showStratumDeleteConfirmModal, setShowStratumDeleteConfirmModal] = useState<boolean>(false);

  const formikProps = useFormikContext<IEditSurveyRequest>();
  const { values, setFieldValue } = formikProps;

  const codesContext = useContext(CodesContext);
  assert(codesContext.codesDataLoader.data);

  const siteStrategies = codesContext.codesDataLoader.data.site_selection_strategies.map((code) => {
    return { label: code.name, value: code.name };
  });
  const selectedSiteStrategies = siteStrategies.filter((item) => values.site_selection.strategies.includes(item.value));

  const handleConfirmDeleteAllStratums = () => {
    // Delete all Stratums
    setFieldValue('site_selection.stratums', []);
    // Remove 'Stratified' from the list of selected strategies
    setFieldValue(
      'site_selection.strategies',
      values.site_selection.strategies.filter((item) => item !== 'Stratified')
    );
    // Hide Stratums form
    props.onChangeStratumEntryVisibility(false);
    // Close dialogue
    setShowStratumDeleteConfirmModal(false);
  };

  const handleCancelDeleteAllStratums = () => {
    // Close dialogue and do nothing
    setShowStratumDeleteConfirmModal(false);
  };

  useEffect(() => {
    if (values.site_selection.strategies.includes('Stratified')) {
      props.onChangeStratumEntryVisibility(true);
    } else {
      props.onChangeStratumEntryVisibility(false);
    }
  }, [props, values.site_selection.strategies]);

  return (
    <>
      <YesNoDialog
        dialogTitle="Remove all strata?"
        dialogText="Removing 'stratified' as a site selection strategy will remove all strata. Are you sure you want to proceed?"
        open={showStratumDeleteConfirmModal}
        onNo={handleCancelDeleteAllStratums}
        noButtonLabel="Cancel"
        noButtonProps={{
          color: 'primary'
        }}
        yesButtonLabel="Remove"
        yesButtonProps={{
          color: 'error'
        }}
        onClose={handleCancelDeleteAllStratums}
        onYes={handleConfirmDeleteAllStratums}
      />
      <MultiAutocompleteField
        id="site_selection.strategies"
        label="Site Selection Strategies"
        options={siteStrategies}
        selectedOptions={selectedSiteStrategies}
        required={true}
        onChange={(_, selectedOptions, reason) => {
          // If the user clicks to remove the 'Stratified' option and there are Stratums already defined, then show
          // a warning dialogue asking the user if they are sure they want to remove the option and delete the Stratums
          if (
            reason === 'removeOption' &&
            values.site_selection.strategies.includes('Stratified') &&
            !selectedOptions.map((item) => item.value).includes('Stratified') &&
            values.site_selection.stratums.length
          ) {
            setShowStratumDeleteConfirmModal(true);
            return;
          }

          // Update selected options
          setFieldValue(
            'site_selection.strategies',
            selectedOptions.map((item) => item.value)
          );
        }}
      />
    </>
  );
};

export default SurveySiteSelectionForm;<|MERGE_RESOLUTION|>--- conflicted
+++ resolved
@@ -31,13 +31,8 @@
   site_selection: yup.object().shape({
     strategies: yup
       .array()
-<<<<<<< HEAD
-      .required('Must select a valid site selection strategy')
-      .min(1, 'Must select a valid site selection strategy')
-=======
       .required('Site Selection Strategy is required')
       .min(1, 'Site Selection Strategy is required')
->>>>>>> 6bd3050d
       .of(yup.string())
       .when('stratums', (stratums: string[], schema: any) => {
         return stratums.length > 0
