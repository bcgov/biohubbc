--- conflicted
+++ resolved
@@ -37,19 +37,6 @@
   mockUseBiohubApi
 );
 
-<<<<<<< HEAD
-const renderContainer = () => {
-  return render(
-    <DialogContextProvider>
-      <Router history={history}>
-        <CreateSurveyPage />
-      </Router>
-    </DialogContextProvider>
-  );
-};
-
-=======
->>>>>>> d8f1831e
 describe.skip('CreateSurveyPage', () => {
   beforeEach(() => {
     // clear mocks before each test
@@ -172,12 +159,8 @@
         expect(history.location.pathname).toEqual('/admin/projects/1/surveys');
       });
     });
-<<<<<<< HEAD
-    it('does nothing if the user clicks `No` or away from the dialog', async () => {
-=======
 
     it.skip('does nothing if the user clicks `No` or away from the dialog', async () => {
->>>>>>> d8f1831e
       mockBiohubApi().project.getProjectForView.mockResolvedValue(getProjectForViewResponse);
       mockBiohubApi().codes.getAllCodeSets.mockResolvedValue(codes);
       mockBiohubApi().taxonomy.getSpeciesById.mockResolvedValue([{ id: '1', label: 'species 1' }]);
