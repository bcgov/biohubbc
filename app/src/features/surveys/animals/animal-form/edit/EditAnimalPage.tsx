import LoadingButton from '@mui/lab/LoadingButton';
import Breadcrumbs from '@mui/material/Breadcrumbs';
import Button from '@mui/material/Button';
import CircularProgress from '@mui/material/CircularProgress';
import Container from '@mui/material/Container';
import Link from '@mui/material/Link';
import Paper from '@mui/material/Paper';
import Stack from '@mui/material/Stack';
import Typography from '@mui/material/Typography';
import { IErrorDialogProps } from 'components/dialog/ErrorDialog';
import PageHeader from 'components/layout/PageHeader';
import { EditAnimalI18N } from 'constants/i18n';
import { AnimalFormContainer } from 'features/surveys/animals/animal-form/components/AnimalFormContainer';
import { AnimalSex } from 'features/surveys/view/survey-animals/animal';
import { FormikProps } from 'formik';
import { APIError } from 'hooks/api/useAxios';
import {
  useAnimalPageContext,
  useDialogContext,
  useProjectContext,
  useSurveyContext,
  useTaxonomyContext
} from 'hooks/useContext';
import { useCritterbaseApi } from 'hooks/useCritterbaseApi';
import { SKIP_CONFIRMATION_DIALOG, useUnsavedChangesDialog } from 'hooks/useUnsavedChangesDialog';
import { ICreateEditAnimalRequest } from 'interfaces/useCritterApi.interface';
import { useEffect, useRef, useState } from 'react';
import { Prompt, useHistory, useParams } from 'react-router';
import { Link as RouterLink } from 'react-router-dom';

/**
 * Returns the page for editing an existing animal (critter) within a Survey
 *
 * @return {*}
 */
export const EditAnimalPage = () => {
  const history = useHistory();

  const critterbaseApi = useCritterbaseApi();
  const surveyContext = useSurveyContext();
  const projectContext = useProjectContext();
  const dialogContext = useDialogContext();
  const animalPageContext = useAnimalPageContext();
  const taxonomyContext = useTaxonomyContext();

  const urlParams: Record<string, string | number | undefined> = useParams();
  const surveyCritterId: number | undefined = Number(urlParams['critter_id']);

  const { locationChangeInterceptor } = useUnsavedChangesDialog();

  const [isSaving, setIsSaving] = useState(false);

  const formikRef = useRef<FormikProps<ICreateEditAnimalRequest>>(null);

  const { projectId, surveyId } = surveyContext;

  // Update the selected animal based on url Params
  if (surveyCritterId) {
    animalPageContext.setSelectedAnimalFromSurveyCritterId(surveyCritterId);
  }

  const critter = animalPageContext.critterDataLoader.data;

  useEffect(() => {
    if (!critter?.itis_tsn) {
      return;
    }

    taxonomyContext.getCachedSpeciesTaxonomyById(critter.itis_tsn);
  }, [critter?.itis_tsn, taxonomyContext]);

  // Loading spinner if the data later hasn't updated to the selected animal yet
  if (!critter || animalPageContext.selectedAnimal?.critterbase_critter_id !== critter.critterbase_critter_id) {
    return <CircularProgress className="pageProgress" size={40} />;
  }

  const handleCancel = () => {
    history.push(`/admin/projects/${projectId}/surveys/${surveyId}/animals`);
  };

  const showCreateErrorDialog = (textDialogProps?: Partial<IErrorDialogProps>) => {
    dialogContext.setErrorDialog({
      dialogTitle: EditAnimalI18N.createErrorTitle,
      dialogText: EditAnimalI18N.createErrorText,
      onClose: () => {
        dialogContext.setErrorDialog({ open: false });
      },
      onOk: () => {
        dialogContext.setErrorDialog({ open: false });
      },
      ...textDialogProps,
      open: true
    });
  };

  /**
   * Creates an animal
   *
   * @return {*}
   */
  const handleSubmit = async (values: ICreateEditAnimalRequest) => {
    setIsSaving(true);

    try {
      if (!values.species) {
        return;
      }

      const response = await critterbaseApi.critters.updateCritter({
        critter_id: critter.critterbase_critter_id,
        itis_tsn: values.species.tsn,
        wlh_id: values.wildlife_health_id,
        animal_id: values.nickname,
        sex: AnimalSex.UNKNOWN,
        critter_comment: values.critter_comment
      });

      // Find collection units to delete
      const collectionsForDelete = critter.collection_units.filter(
        (existing) =>
          !values.ecological_units.some(
            (incoming) => incoming.collection_category_id === existing.collection_category_id
          )
      );

      // Patch collection units in bulk
      const bulkResponse = await critterbaseApi.critters.bulkUpdate({
        collections: [
          ...values.ecological_units
            .filter((unit) => unit.collection_category_id !== null && unit.collection_unit_id !== null)
            .map((unit) => ({
              critter_collection_unit_id: unit.critter_collection_unit_id,
              critter_id: critter.critterbase_critter_id,
              collection_category_id: unit.collection_category_id as string,
              collection_unit_id: unit.collection_unit_id as string
            })),
          ...collectionsForDelete.map((collection) => ({
            ...collection,
            critter_id: critter.critterbase_critter_id,
            _delete: true
          }))
        ]
      });

      if (!response || !bulkResponse) {
        showCreateErrorDialog({
          dialogError: 'The response from the server was null, or did not contain a survey ID.'
        });
        return;
      }

      // Refresh the context, so the next page loads with the latest data
      surveyContext.critterDataLoader.refresh(surveyContext.projectId, surveyContext.surveyId);
      animalPageContext.critterDataLoader.refresh(critter.critterbase_critter_id);

      history.push(`/admin/projects/${projectId}/surveys/${surveyId}/animals`, SKIP_CONFIRMATION_DIALOG);
    } catch (error) {
      const apiError = error as APIError;
      showCreateErrorDialog({
        dialogTitle: 'Error Creating Survey',
        dialogError: apiError?.message,
        dialogErrorDetails: apiError?.errors
      });
    } finally {
      setIsSaving(false);
    }
  };

  return (
    <>
      <Prompt when={true} message={locationChangeInterceptor} />
      <PageHeader
        title="Edit Animal"
        breadCrumbJSX={
          <Breadcrumbs aria-label="breadcrumb" separator={'>'}>
            <Link component={RouterLink} underline="hover" to={`/admin/projects/${projectId}/`}>
              {projectContext.projectDataLoader.data?.projectData.project.project_name}
            </Link>
            <Link component={RouterLink} underline="hover" to={`/admin/projects/${projectId}/surveys/${surveyId}`}>
              {surveyContext.surveyDataLoader.data?.surveyData.survey_details.survey_name}
            </Link>
            <Link
              component={RouterLink}
              underline="hover"
              to={`/admin/projects/${projectId}/surveys/${surveyId}/animals`}>
              Manage Animals
            </Link>
            <Link
              component={RouterLink}
              underline="hover"
              to={`/admin/projects/${projectId}/surveys/${surveyId}/animals/details`}>
              {critter.animal_id}
            </Link>
            <Typography variant="body2" component="span" color="textSecondary" aria-current="page">
              Edit Animal
            </Typography>
          </Breadcrumbs>
        }
        buttonJSX={
          <Stack flexDirection="row" gap={1}>
            <LoadingButton
              loading={isSaving}
              color="primary"
              variant="contained"
              onClick={() => formikRef.current?.submitForm()}>
              Save and Exit
            </LoadingButton>
            <Button disabled={isSaving} color="primary" variant="outlined" onClick={handleCancel}>
              Cancel
            </Button>
          </Stack>
        }
      />

      <Container maxWidth="xl" sx={{ py: 3 }}>
        <Paper sx={{ p: 5 }}>
          <AnimalFormContainer
<<<<<<< HEAD
            initialAnimalData={
              {
                critter_id: critter.critterbase_critter_id,
                nickname: critter.animal_id,
                species: {
                  ...taxonomyContext.getCachedSpeciesTaxonomyById(critter.itis_tsn),
                  tsn: critter.itis_tsn,
                  scientificName: critter.itis_scientific_name
                },
                ecological_units: critter.collection_units.map((unit) => ({ ...unit, critter_id: critter.critterbase_critter_id })),
                wildlife_health_id: critter.wlh_id,
                critter_comment: critter.critter_comment
              } as ICreateEditAnimalRequest
            }
=======
            initialAnimalData={{
              critter_id: critter.critter_id,
              nickname: critter.animal_id || '',
              species: {
                commonNames: [],
                rank: undefined,
                kingdom: undefined,
                ...taxonomyContext.getCachedSpeciesTaxonomyById(critter.itis_tsn),
                tsn: critter.itis_tsn,
                scientificName: critter.itis_scientific_name
              },
              ecological_units: critter.collection_units.map((unit) => ({ ...unit, critter_id: critter.critter_id })),
              wildlife_health_id: critter.wlh_id,
              critter_comment: critter.critter_comment
            }}
>>>>>>> f5aba0f0
            handleSubmit={handleSubmit}
            formikRef={formikRef}
            isEdit={true}
          />
          <Stack mt={4} flexDirection="row" justifyContent="flex-end" gap={1}>
            <LoadingButton
              loading={isSaving}
              type="submit"
              variant="contained"
              color="primary"
              onClick={() => {
                formikRef.current?.submitForm();
              }}>
              Save and Exit
            </LoadingButton>
            <Button disabled={isSaving} variant="outlined" color="primary" onClick={handleCancel}>
              Cancel
            </Button>
          </Stack>
        </Paper>
      </Container>
    </>
  );
};<|MERGE_RESOLUTION|>--- conflicted
+++ resolved
@@ -215,24 +215,8 @@
       <Container maxWidth="xl" sx={{ py: 3 }}>
         <Paper sx={{ p: 5 }}>
           <AnimalFormContainer
-<<<<<<< HEAD
-            initialAnimalData={
-              {
-                critter_id: critter.critterbase_critter_id,
-                nickname: critter.animal_id,
-                species: {
-                  ...taxonomyContext.getCachedSpeciesTaxonomyById(critter.itis_tsn),
-                  tsn: critter.itis_tsn,
-                  scientificName: critter.itis_scientific_name
-                },
-                ecological_units: critter.collection_units.map((unit) => ({ ...unit, critter_id: critter.critterbase_critter_id })),
-                wildlife_health_id: critter.wlh_id,
-                critter_comment: critter.critter_comment
-              } as ICreateEditAnimalRequest
-            }
-=======
             initialAnimalData={{
-              critter_id: critter.critter_id,
+              critter_id: critter.critterbase_critter_id,
               nickname: critter.animal_id || '',
               species: {
                 commonNames: [],
@@ -242,11 +226,13 @@
                 tsn: critter.itis_tsn,
                 scientificName: critter.itis_scientific_name
               },
-              ecological_units: critter.collection_units.map((unit) => ({ ...unit, critter_id: critter.critter_id })),
+              ecological_units: critter.collection_units.map((unit) => ({
+                ...unit,
+                critter_id: critter.critterbase_critter_id
+              })),
               wildlife_health_id: critter.wlh_id,
               critter_comment: critter.critter_comment
             }}
->>>>>>> f5aba0f0
             handleSubmit={handleSubmit}
             formikRef={formikRef}
             isEdit={true}
