--- conflicted
+++ resolved
@@ -45,28 +45,12 @@
             {values.ecological_units.map((ecological_unit, index) => (
               <Collapse key={ecological_unit.critter_collection_unit_id ?? index}>
                 <Box mb={2}>
-<<<<<<< HEAD
-                  <EcologicalUnitsSelect
-                    categoryFieldName={`ecological_units[${index}].collection_category_id`}
-                    unitFieldName={`ecological_units[${index}].collection_unit_id`}
-                    selectedCategories={values.ecological_units
-                      .filter((unit) => unit.collection_category_id)
-                      .map((unit) => ({
-                        critterbase_collection_category_id: unit.collection_category_id!,
-                        critterbase_collection_unit_id: unit.critter_collection_unit_id ?? null
-                      }))}
-                    ecologicalUnits={ecologicalUnitsDataLoader?.data ?? []}
-                    arrayHelpers={arrayHelpers}
-                    index={index}
-                    distinct
-=======
                   <EcologicalUnitDualSelect
                     formikCategoryFieldName={`ecological_units[${index}].collection_category_id`}
                     formikUnitFieldName={`ecological_units[${index}].collection_unit_id`}
                     ecologicalCategories={ecologicalUnitsDataLoader.data ?? []}
                     filterCategoryIds={values.ecological_units.map((unit) => unit.collection_category_id)}
                     onDelete={() => arrayHelpers.remove(index)}
->>>>>>> 766ed730
                   />
                 </Box>
               </Collapse>
