import CircularProgress from '@mui/material/CircularProgress';
import Stack from '@mui/material/Stack';
import Box from '@mui/system/Box';
import { useBiohubApi } from 'hooks/useBioHubApi';
import { useAnimalPageContext, useProjectContext, useSurveyContext } from 'hooks/useContext';
import useDataLoader from 'hooks/useDataLoader';
import SurveyAnimalList from './list/SurveyAnimalList';
<<<<<<< HEAD
=======
import AnimalProfile from './profile/AnimalProfile';
>>>>>>> 1fd11029
import SurveyAnimalHeader from './SurveyAnimalHeader';
import AnimalProfile from './profile/AnimalProfile';

/**
 * Returns the page for managing Animals
 *
 * @returns
 */
const SurveyAnimalPage = () => {
  const biohubApi = useBiohubApi();

  const surveyContext = useSurveyContext();
  const projectContext = useProjectContext();

  const { selectedAnimal } = useAnimalPageContext();

  const crittersDataLoader = useDataLoader(() =>
    biohubApi.survey.getSurveyCritters(surveyContext.projectId, surveyContext.surveyId)
  );

  if (!crittersDataLoader.data) {
    crittersDataLoader.load();
  }

  if (!projectContext.projectDataLoader.data) {
    projectContext.projectDataLoader.load(surveyContext.projectId);
  }

  if (!projectContext.projectDataLoader.data) {
    return <CircularProgress className="pageProgress" size={40} />;
  }
  if (!surveyContext.surveyDataLoader.data) {
    return <CircularProgress className="pageProgress" size={40} />;
  }

  return (
    <Stack
      position="relative"
      height="100%"
      flex="1 1 auto"
      overflow="hidden"
      p={0}
      m={0}
      sx={{
        '& .MuiContainer-root': {
          maxWidth: 'none'
        }
      }}>
      <SurveyAnimalHeader
        project_id={surveyContext.projectId}
        project_name={projectContext.projectDataLoader.data.projectData.project.project_name}
        survey_id={surveyContext.surveyId}
        survey_name={surveyContext.surveyDataLoader.data.surveyData.survey_details.survey_name}
      />
      <Stack
        direction="row"
        gap={1.5}
        sx={{
          flex: '1 1 auto',
          p: 1,
          mr: 1
        }}>
        <Box minWidth="400px" maxWidth="30%">
          <SurveyAnimalList />
        </Box>

        {selectedAnimal && (
          <Box maxWidth="75%" flex="1 1 auto">
<<<<<<< HEAD
            <AnimalProfile/>
=======
            <AnimalProfile />
>>>>>>> 1fd11029
          </Box>
        )}
      </Stack>
    </Stack>
  );
};

export default SurveyAnimalPage;<|MERGE_RESOLUTION|>--- conflicted
+++ resolved
@@ -5,10 +5,7 @@
 import { useAnimalPageContext, useProjectContext, useSurveyContext } from 'hooks/useContext';
 import useDataLoader from 'hooks/useDataLoader';
 import SurveyAnimalList from './list/SurveyAnimalList';
-<<<<<<< HEAD
-=======
 import AnimalProfile from './profile/AnimalProfile';
->>>>>>> 1fd11029
 import SurveyAnimalHeader from './SurveyAnimalHeader';
 import AnimalProfile from './profile/AnimalProfile';
 
@@ -77,11 +74,7 @@
 
         {selectedAnimal && (
           <Box maxWidth="75%" flex="1 1 auto">
-<<<<<<< HEAD
-            <AnimalProfile/>
-=======
             <AnimalProfile />
->>>>>>> 1fd11029
           </Box>
         )}
       </Stack>
