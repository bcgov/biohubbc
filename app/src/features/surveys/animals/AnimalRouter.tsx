import { ProjectRoleRouteGuard } from 'components/security/RouteGuards';
import { PROJECT_PERMISSION, SYSTEM_ROLE } from 'constants/roles';
import { DialogContextProvider } from 'contexts/dialogContext';
import { TaxonomyContextProvider } from 'contexts/taxonomyContext';
import { CreateCapturePage } from 'features/surveys/animals/profile/captures/capture-form/create/CreateCapturePage';
import { EditCapturePage } from 'features/surveys/animals/profile/captures/capture-form/edit/EditCapturePage';
import { CreateMortalityPage } from 'features/surveys/animals/profile/mortality/mortality-form/create/CreateMortalityPage';
import { EditMortalityPage } from 'features/surveys/animals/profile/mortality/mortality-form/edit/EditMortalityPage';
import React from 'react';
import { Redirect, Switch } from 'react-router';
import RouteWithTitle from 'utils/RouteWithTitle';
import { getTitle } from 'utils/Utils';
import { CreateAnimalPage } from './animal-form/create/CreateAnimalPage';
import { EditAnimalPage } from './animal-form/edit/EditAnimalPage';
import { SurveyAnimalPage } from './AnimalPage';
import { CreateCSVCapturesPage } from './profile/captures/import-captures/CreateCSVCapturesPage';

/**
 * Router for all `/admin/projects/:id/surveys/:survey_id/animals/*` pages.
 *
 * @return {*}
 */
export const AnimalRouter: React.FC = () => {
  return (
    <Switch>
      <Redirect
        exact
        from="/admin/projects/:id/surveys/:survey_id/animals"
        to="/admin/projects/:id/surveys/:survey_id/animals/details"
      />

      <RouteWithTitle
        exact
        path="/admin/projects/:id/surveys/:survey_id/animals/details"
        title={getTitle('Manage Animals')}>
        <ProjectRoleRouteGuard
          validProjectPermissions={[PROJECT_PERMISSION.COORDINATOR, PROJECT_PERMISSION.COLLABORATOR]}
          validSystemRoles={[SYSTEM_ROLE.SYSTEM_ADMIN, SYSTEM_ROLE.DATA_ADMINISTRATOR]}>
          <DialogContextProvider>
            <SurveyAnimalPage />
          </DialogContextProvider>
        </ProjectRoleRouteGuard>
      </RouteWithTitle>

      <RouteWithTitle
        exact
        path={'/admin/projects/:id/surveys/:survey_id/animals/create'}
        title={getTitle('Create Animal')}>
        <ProjectRoleRouteGuard
          validProjectPermissions={[PROJECT_PERMISSION.COORDINATOR, PROJECT_PERMISSION.COLLABORATOR]}
          validSystemRoles={[SYSTEM_ROLE.SYSTEM_ADMIN, SYSTEM_ROLE.DATA_ADMINISTRATOR]}>
          <DialogContextProvider>
            <CreateAnimalPage />
          </DialogContextProvider>
        </ProjectRoleRouteGuard>
      </RouteWithTitle>

      <RouteWithTitle
        exact
<<<<<<< HEAD
        path={'/admin/projects/:id/surveys/:survey_id/animals/captures'}
        title={getTitle('Create Captures')}>
        <ProjectRoleRouteGuard
          validProjectPermissions={[PROJECT_PERMISSION.COORDINATOR, PROJECT_PERMISSION.COLLABORATOR]}
          validSystemRoles={[SYSTEM_ROLE.SYSTEM_ADMIN, SYSTEM_ROLE.DATA_ADMINISTRATOR]}>
          <DialogContextProvider>
            <CreateCSVCapturesPage />
          </DialogContextProvider>
        </ProjectRoleRouteGuard>
      </RouteWithTitle>

      <RouteWithTitle
        exact
        path={'/admin/projects/:id/surveys/:survey_id/animals/:survey_critter_id/edit'}
=======
        path={'/admin/projects/:id/surveys/:survey_id/animals/:critter_id/edit'}
>>>>>>> c6e2f469
        title={getTitle('Edit Animal')}>
        <ProjectRoleRouteGuard
          validProjectPermissions={[PROJECT_PERMISSION.COORDINATOR, PROJECT_PERMISSION.COLLABORATOR]}
          validSystemRoles={[SYSTEM_ROLE.SYSTEM_ADMIN, SYSTEM_ROLE.DATA_ADMINISTRATOR]}>
          <TaxonomyContextProvider>
            <EditAnimalPage />
          </TaxonomyContextProvider>
        </ProjectRoleRouteGuard>
      </RouteWithTitle>

      <RouteWithTitle
        exact
        path={'/admin/projects/:id/surveys/:survey_id/animals/:critter_id/capture/create'}
        title={getTitle('Create Capture')}>
        <ProjectRoleRouteGuard
          validProjectPermissions={[PROJECT_PERMISSION.COORDINATOR, PROJECT_PERMISSION.COLLABORATOR]}
          validSystemRoles={[SYSTEM_ROLE.SYSTEM_ADMIN, SYSTEM_ROLE.DATA_ADMINISTRATOR]}>
          <DialogContextProvider>
            <CreateCapturePage />
          </DialogContextProvider>
        </ProjectRoleRouteGuard>
      </RouteWithTitle>

      <RouteWithTitle
        exact
        path={'/admin/projects/:id/surveys/:survey_id/animals/:critter_id/capture/:capture_id/edit'}
        title={getTitle('Edit Capture')}>
        <ProjectRoleRouteGuard
          validProjectPermissions={[PROJECT_PERMISSION.COORDINATOR, PROJECT_PERMISSION.COLLABORATOR]}
          validSystemRoles={[SYSTEM_ROLE.SYSTEM_ADMIN, SYSTEM_ROLE.DATA_ADMINISTRATOR]}>
          <DialogContextProvider>
            <EditCapturePage />
          </DialogContextProvider>
        </ProjectRoleRouteGuard>
      </RouteWithTitle>

      <RouteWithTitle
        exact
        path={'/admin/projects/:id/surveys/:survey_id/animals/:critter_id/mortality/create'}
        title={getTitle('Report Mortality')}>
        <ProjectRoleRouteGuard
          validProjectPermissions={[PROJECT_PERMISSION.COORDINATOR, PROJECT_PERMISSION.COLLABORATOR]}
          validSystemRoles={[SYSTEM_ROLE.SYSTEM_ADMIN, SYSTEM_ROLE.DATA_ADMINISTRATOR]}>
          <DialogContextProvider>
            <CreateMortalityPage />
          </DialogContextProvider>
        </ProjectRoleRouteGuard>
      </RouteWithTitle>

      <RouteWithTitle
        exact
        path={'/admin/projects/:id/surveys/:survey_id/animals/:critter_id/mortality/:mortality_id/edit'}
        title={getTitle('Edit Mortality')}>
        <ProjectRoleRouteGuard
          validProjectPermissions={[PROJECT_PERMISSION.COORDINATOR, PROJECT_PERMISSION.COLLABORATOR]}
          validSystemRoles={[SYSTEM_ROLE.SYSTEM_ADMIN, SYSTEM_ROLE.DATA_ADMINISTRATOR]}>
          <DialogContextProvider>
            <EditMortalityPage />
          </DialogContextProvider>
        </ProjectRoleRouteGuard>
      </RouteWithTitle>
    </Switch>
  );
};<|MERGE_RESOLUTION|>--- conflicted
+++ resolved
@@ -57,7 +57,6 @@
 
       <RouteWithTitle
         exact
-<<<<<<< HEAD
         path={'/admin/projects/:id/surveys/:survey_id/animals/captures'}
         title={getTitle('Create Captures')}>
         <ProjectRoleRouteGuard
@@ -71,10 +70,7 @@
 
       <RouteWithTitle
         exact
-        path={'/admin/projects/:id/surveys/:survey_id/animals/:survey_critter_id/edit'}
-=======
         path={'/admin/projects/:id/surveys/:survey_id/animals/:critter_id/edit'}
->>>>>>> c6e2f469
         title={getTitle('Edit Animal')}>
         <ProjectRoleRouteGuard
           validProjectPermissions={[PROJECT_PERMISSION.COORDINATOR, PROJECT_PERMISSION.COLLABORATOR]}
