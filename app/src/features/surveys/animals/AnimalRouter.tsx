--- conflicted
+++ resolved
@@ -7,18 +7,10 @@
 import { Redirect, Switch } from 'react-router';
 import RouteWithTitle from 'utils/RouteWithTitle';
 import { getTitle } from 'utils/Utils';
-<<<<<<< HEAD
-import CreateAnimalPage from './animal-form/create/CreateAnimalPage';
-import EditAnimalPage from './animal-form/edit/EditAnimalPage';
-import SurveyAnimalPage from './AnimalPage';
-import CreateCapturePage from './profile/captures/create/CreateCapturePage';
-import EditCapturePage from './profile/captures/edit/EditCapturePage';
-import CreateMortalityPage from './profile/mortality/create/CreateMortalityPage';
-=======
 import { CreateAnimalPage } from './animal-form/create/CreateAnimalPage';
 import { EditAnimalPage } from './animal-form/edit/EditAnimalPage';
 import { SurveyAnimalPage } from './AnimalPage';
->>>>>>> aeae8220
+import CreateMortalityPage from './profile/mortality/create/CreateMortalityPage';
 
 /**
  * Router for all `/admin/projects/:id/surveys/:survey_id/animals/*` pages.
@@ -84,19 +76,18 @@
         </ProjectRoleRouteGuard>
       </RouteWithTitle>
 
-<<<<<<< HEAD
-    <RouteWithTitle
-      exact
-      path={'/admin/projects/:id/surveys/:survey_id/animals/:survey_critter_id/capture/:capture_id/edit'}
-      title={getTitle('Edit Capture')}>
-      <ProjectRoleRouteGuard
-        validProjectPermissions={[PROJECT_PERMISSION.COORDINATOR, PROJECT_PERMISSION.COLLABORATOR]}
-        validSystemRoles={[SYSTEM_ROLE.SYSTEM_ADMIN, SYSTEM_ROLE.DATA_ADMINISTRATOR]}>
-        <DialogContextProvider>
-          <EditCapturePage />
-        </DialogContextProvider>
-      </ProjectRoleRouteGuard>
-    </RouteWithTitle>
+      <RouteWithTitle
+        exact
+        path={'/admin/projects/:id/surveys/:survey_id/animals/:survey_critter_id/capture/:capture_id/edit'}
+        title={getTitle('Edit Capture')}>
+        <ProjectRoleRouteGuard
+          validProjectPermissions={[PROJECT_PERMISSION.COORDINATOR, PROJECT_PERMISSION.COLLABORATOR]}
+          validSystemRoles={[SYSTEM_ROLE.SYSTEM_ADMIN, SYSTEM_ROLE.DATA_ADMINISTRATOR]}>
+          <DialogContextProvider>
+            <EditCapturePage />
+          </DialogContextProvider>
+        </ProjectRoleRouteGuard>
+      </RouteWithTitle>
 
     <RouteWithTitle
       exact
@@ -113,21 +104,4 @@
   </Switch>
 );
 
-export default AnimalRouter;
-=======
-      <RouteWithTitle
-        exact
-        path={'/admin/projects/:id/surveys/:survey_id/animals/:survey_critter_id/capture/:capture_id/edit'}
-        title={getTitle('Edit Capture')}>
-        <ProjectRoleRouteGuard
-          validProjectPermissions={[PROJECT_PERMISSION.COORDINATOR, PROJECT_PERMISSION.COLLABORATOR]}
-          validSystemRoles={[SYSTEM_ROLE.SYSTEM_ADMIN, SYSTEM_ROLE.DATA_ADMINISTRATOR]}>
-          <DialogContextProvider>
-            <EditCapturePage />
-          </DialogContextProvider>
-        </ProjectRoleRouteGuard>
-      </RouteWithTitle>
-    </Switch>
-  );
-};
->>>>>>> aeae8220
+export default AnimalRouter;