import LoadingButton from '@mui/lab/LoadingButton';
import { CircularProgress } from '@mui/material';
import Breadcrumbs from '@mui/material/Breadcrumbs';
import Button from '@mui/material/Button';
import Container from '@mui/material/Container';
import Link from '@mui/material/Link';
import Paper from '@mui/material/Paper';
import Stack from '@mui/material/Stack';
import Typography from '@mui/material/Typography';
import { IErrorDialogProps } from 'components/dialog/ErrorDialog';
import PageHeader from 'components/layout/PageHeader';
import { SkeletonHorizontalStack } from 'components/loading/SkeletonLoaders';
import { EditCaptureI18N } from 'constants/i18n';
import dayjs from 'dayjs';
import { FormikProps } from 'formik';
import * as History from 'history';
import { APIError } from 'hooks/api/useAxios';
import { useAnimalPageContext, useDialogContext, useProjectContext, useSurveyContext } from 'hooks/useContext';
import { useCritterbaseApi } from 'hooks/useCritterbaseApi';
import useDataLoader from 'hooks/useDataLoader';
import { ICreateEditCaptureRequest } from 'interfaces/useCritterApi.interface';
import { useRef, useState } from 'react';
import { Prompt, useHistory, useParams } from 'react-router';
import { Link as RouterLink } from 'react-router-dom';
import { formatCritterDetailsForBulkUpdate, formatLocation } from 'utils/Utils';
import AnimalCaptureForm from '../create/form/AnimalCaptureForm';

/**
 * Returns the page for editing an animal capture
 *
 * @returns
 */
const EditCapturePage = () => {
  const critterbaseApi = useCritterbaseApi();

  const urlParams: Record<string, string | number | undefined> = useParams();
  const surveyCritterId: number | undefined = Number(urlParams['survey_critter_id']);
  const captureId: string | undefined = String(urlParams['capture_id']);

  const [enableCancelCheck, setEnableCancelCheck] = useState<boolean>(true);
  const [isSaving, setIsSaving] = useState(false);
  const history = useHistory();

  const formikRef = useRef<FormikProps<ICreateEditCaptureRequest>>(null);

  const surveyContext = useSurveyContext();
  const projectContext = useProjectContext();
  const dialogContext = useDialogContext();
  const { critterDataLoader, selectedAnimal, setSelectedAnimalFromSurveyCritterId } = useAnimalPageContext();

  const captureDataLoader = useDataLoader(() => critterbaseApi.capture.getCapture(captureId));

  const critter = critterDataLoader.data;

  if (!captureDataLoader.data) {
    captureDataLoader.load();
  }

  // If the user has refreshed the page and cleared the context, or come to this page externally from a link,
  // use the url params to set the select animal in the context. The context then requests critter data from critterbase.
  if (!selectedAnimal) {
    setSelectedAnimalFromSurveyCritterId(surveyCritterId);
  }

  const capture = captureDataLoader.data;

<<<<<<< HEAD
  if (!capture) {
=======
  if (!capture || !critter) {
>>>>>>> 709919a7
    return <CircularProgress size={40} className="pageProgress" />;
  }

  const { projectId, surveyId } = surveyContext;

  const handleCancel = () => {
    dialogContext.setYesNoDialog(defaultCancelDialogProps);
    history.push(`/admin/projects/${projectId}/surveys/${surveyId}/animals/details`);
  };

  const defaultCancelDialogProps = {
    dialogTitle: EditCaptureI18N.cancelTitle,
    dialogText: EditCaptureI18N.cancelText,
    open: false,
    onClose: () => {
      dialogContext.setYesNoDialog({ open: false });
    },
    onNo: () => {
      dialogContext.setYesNoDialog({ open: false });
    },
    onYes: () => {
      dialogContext.setYesNoDialog({ open: false });
      history.push(`/admin/projects/${projectId}`);
    }
  };

  const showCreateErrorDialog = (textDialogProps?: Partial<IErrorDialogProps>) => {
    dialogContext.setErrorDialog({
      dialogTitle: EditCaptureI18N.createErrorTitle,
      dialogText: EditCaptureI18N.createErrorText,
      onClose: () => {
        dialogContext.setErrorDialog({ open: false });
      },
      onOk: () => {
        dialogContext.setErrorDialog({ open: false });
      },
      ...textDialogProps,
      open: true
    });
  };

  /**
   * Intercepts all navigation attempts (when used with a `Prompt`).
   *
   * Returning true allows the navigation, returning false prevents it.
   *
   * @param {History.Location} location
   * @return {*}
   */
  const handleLocationChange = (location: History.Location) => {
    if (!dialogContext.yesNoDialogProps.open) {
      // If the cancel dialog is not open: open it
      dialogContext.setYesNoDialog({
        ...defaultCancelDialogProps,
        onYes: () => {
          dialogContext.setYesNoDialog({ open: false });
          history.push(location.pathname);
        },
        open: true
      });
      return false;
    }

    // If the cancel dialog is already open and another location change action is triggered: allow it
    return true;
  };

  /**
   * Creates an Capture
   *
   * @return {*}
   */
  const handleSubmit = async (values: ICreateEditCaptureRequest) => {
    setIsSaving(true);
    setEnableCancelCheck(false);

    try {
      const critterbaseCritterId = selectedAnimal?.critterbase_critter_id;
      if (!values || !critterbaseCritterId || values.capture.capture_location?.geometry.type !== 'Point') {
        return;
      }

      // Format capture location
      const captureLocation = formatLocation(values.capture.capture_location);

      // If release location is null, use the capture location, otherwise format release location
      const releaseLocation = values.capture.release_location
        ? formatLocation(values.capture.release_location)
        : values.capture.capture_location;

      // Format capture timestamp
      const captureTimestamp = dayjs(
        values.capture.capture_timestamp ??
          `${values.capture.capture_date}${
            values.capture.capture_time ? ` ${values.capture.capture_time}-07:00` : 'T00:00:00-07:00'
          }`
      ).toDate();

      // If release timestamp is null, use the capture timestamp, otherwise format release location
      const releaseTimestamp = dayjs(
        values.capture.release_date
          ? captureTimestamp
          : `${values.capture.release_date}${
              values.capture.release_time ? ` ${values.capture.release_time}-07:00` : 'T00:00:00-07:00'
            }`
      ).toDate();

      const {
        qualitativeMeasurementsForDelete,
        quantitativeMeasurementsForDelete,
        markingsForDelete,
        markingsForCreate,
        markingsForUpdate,
        qualitativeMeasurementsForCreate,
        quantitativeMeasurementsForCreate,
        qualitativeMeasurementsForUpdate,
        quantitativeMeasurementsForUpdate
      } = formatCritterDetailsForBulkUpdate(critter, values.markings, values.measurements, values.capture.capture_id);

      // Create new measurements added while editing the capture
      if (
        qualitativeMeasurementsForCreate.length ||
        quantitativeMeasurementsForCreate.length ||
        markingsForCreate.length
      ) {
        await critterbaseApi.critters.bulkCreate({
          qualitative_measurements: qualitativeMeasurementsForCreate,
          quantitative_measurements: quantitativeMeasurementsForCreate,
          markings: markingsForCreate
        });
      }

      // Update existing critter information
      const response = await critterbaseApi.critters.bulkUpdate({
        captures: [
          {
            capture_id: values.capture.capture_id,
            capture_timestamp: captureTimestamp,
            release_timestamp: releaseTimestamp,
            capture_comment: values.capture.capture_comment ?? '',
            release_comment: values.capture.release_comment ?? '',
            capture_location: captureLocation,
            release_location: releaseLocation ?? captureLocation,
            critter_id: critterbaseCritterId
          }
        ],
        markings: [...markingsForUpdate, ...markingsForDelete],
        qualitative_measurements: [...qualitativeMeasurementsForUpdate, ...qualitativeMeasurementsForDelete],
        quantitative_measurements: [...quantitativeMeasurementsForUpdate, ...quantitativeMeasurementsForDelete]
      });

      if (!response) {
        showCreateErrorDialog({
          dialogError: 'The response from the server was null, or did not contain a survey ID.'
        });
        return;
      }

      setEnableCancelCheck(false);

      // Refresh page
      critterDataLoader.refresh(critterbaseCritterId);

      history.push(`/admin/projects/${projectId}/surveys/${surveyId}/animals/details`);
    } catch (error) {
      const apiError = error as APIError;
      showCreateErrorDialog({
        dialogTitle: 'Error Creating Survey',
        dialogError: apiError?.message,
        dialogErrorDetails: apiError?.errors
      });
    } finally {
      setIsSaving(false);
    }
  };

  const animalId = critterDataLoader.data?.animal_id;

  const [captureDate, captureTimeTz] = capture.capture_timestamp.split('T');
  const [captureTime, captureTimeOffset] = captureTimeTz.split('-');

  // Initial formik values
  const initialFormikValues: ICreateEditCaptureRequest = {
    capture: {
      capture_id: capture.capture_id,
      capture_comment: capture.capture_comment ?? '',
      capture_timestamp: capture.capture_timestamp,
      capture_date: captureDate,
      capture_time: captureTime + captureTimeOffset,
      capture_location: {
        type: 'Feature',
        geometry: {
          type: 'Point',
          coordinates: [capture.capture_location.longitude, capture.capture_location.latitude]
        },
        properties: {}
      },
      release_location: {
        type: 'Feature',
        geometry: {
          type: 'Point',
          coordinates: [capture.release_location?.longitude ?? 0, capture.release_location?.latitude ?? 0]
        },
        properties: {}
      },
      release_timestamp: capture.release_timestamp ?? '',
      release_comment: capture.release_comment ?? ''
    },
    markings:
      critterDataLoader.data?.markings
        .filter((marking) => marking.capture_id === capture.capture_id)
        .map((marking) => ({
          marking_id: marking.marking_id,
          identifier: marking.identifier,
          comment: marking.comment,
          capture_id: marking.capture_id,
          taxon_marking_body_location_id: marking.taxon_marking_body_location_id,
          marking_type_id: marking.marking_type_id,
          primary_colour_id: marking.primary_colour_id,
          secondary_colour_id: marking.secondary_colour_id
        })) ?? [],
    measurements: [
      ...(critterDataLoader.data?.measurements.qualitative
        .filter((measurement) => measurement.capture_id === capture.capture_id)
        .map((measurement) => ({
          measurement_qualitative_id: measurement.measurement_qualitative_id,
          taxon_measurement_id: measurement.taxon_measurement_id,
          capture_id: measurement.capture_id,
          mortality_id: measurement.mortality_id,
          qualitative_option_id: measurement.qualitative_option_id,
          measurement_comment: measurement.measurement_comment,
          measured_timestamp: measurement.measured_timestamp
        })) ?? []),
      ...(critterDataLoader.data?.measurements.quantitative
        .filter((measurement) => measurement.capture_id === capture.capture_id)
        .map((measurement) => ({
          measurement_quantitative_id: measurement.measurement_quantitative_id,
          taxon_measurement_id: measurement.taxon_measurement_id,
          capture_id: measurement.capture_id,
          mortality_id: measurement.mortality_id,
          measurement_comment: measurement.measurement_comment,
          measured_timestamp: measurement.measured_timestamp,
          value: measurement.value
        })) ?? [])
    ]
  };

  return (
    <>
      <Prompt when={enableCancelCheck} message={handleLocationChange} />
      <PageHeader
        title="Edit Capture"
        breadCrumbJSX={
          animalId ? (
            <Breadcrumbs aria-label="breadcrumb" separator={'>'}>
              <Link component={RouterLink} underline="hover" to={`/admin/projects/${projectId}/`}>
                {projectContext.projectDataLoader.data?.projectData.project.project_name}
              </Link>
              <Link component={RouterLink} underline="hover" to={`/admin/projects/${projectId}/surveys/${surveyId}`}>
                {surveyContext.surveyDataLoader.data?.surveyData.survey_details.survey_name}
              </Link>
              <Link
                component={RouterLink}
                underline="hover"
                to={`/admin/projects/${projectId}/surveys/${surveyId}/animals`}>
                Manage Animals
              </Link>
              <Link
                component={RouterLink}
                underline="hover"
                to={`/admin/projects/${projectId}/surveys/${surveyId}/animals/details`}>
                {animalId}
              </Link>
              <Typography variant="body2" component="span" color="textSecondary" aria-current="page">
                Edit Capture
              </Typography>
            </Breadcrumbs>
          ) : (
            <SkeletonHorizontalStack />
          )
        }
        buttonJSX={
          <Stack flexDirection="row" gap={1}>
            <LoadingButton
              loading={isSaving}
              color="primary"
              variant="contained"
              onClick={() => formikRef.current?.submitForm()}>
              Save and Exit
            </LoadingButton>
            <Button disabled={isSaving} color="primary" variant="outlined" onClick={handleCancel}>
              Cancel
            </Button>
          </Stack>
        }
      />

      <Container maxWidth="xl" sx={{ py: 3 }}>
        <Paper sx={{ p: 5 }}>
          <AnimalCaptureForm
            initialCaptureData={initialFormikValues}
            handleSubmit={(formikData) => handleSubmit(formikData as ICreateEditCaptureRequest)}
            formikRef={formikRef}
          />
          <Stack mt={4} flexDirection="row" justifyContent="flex-end" gap={1}>
            <LoadingButton
              loading={isSaving}
              type="submit"
              variant="contained"
              color="primary"
              onClick={() => {
                formikRef.current?.submitForm();
              }}>
              Save and Exit
            </LoadingButton>
            <Button disabled={isSaving} variant="outlined" color="primary" onClick={handleCancel}>
              Cancel
            </Button>
          </Stack>
        </Paper>
      </Container>
    </>
  );
};

export default EditCapturePage;<|MERGE_RESOLUTION|>--- conflicted
+++ resolved
@@ -64,11 +64,7 @@
 
   const capture = captureDataLoader.data;
 
-<<<<<<< HEAD
-  if (!capture) {
-=======
   if (!capture || !critter) {
->>>>>>> 709919a7
     return <CircularProgress size={40} className="pageProgress" />;
   }
 
