--- conflicted
+++ resolved
@@ -1,14 +1,7 @@
-<<<<<<< HEAD
 import { mdiCardTextOutline, mdiInformationOutline, mdiPlusBoxOutline } from '@mdi/js';
-import { red } from '@mui/material/colors';
-=======
-import { mdiCheckboxMultipleBlankOutline, mdiInformationOutline, mdiPlusBoxOutline } from '@mdi/js';
-import Icon from '@mdi/react';
-import { Divider, IconButton } from '@mui/material';
 import Box from '@mui/material/Box';
 import CircularProgress from '@mui/material/CircularProgress';
-import { grey, red } from '@mui/material/colors';
->>>>>>> 1fd11029
+import { red } from '@mui/material/colors';
 import green from '@mui/material/colors/green';
 import Paper from '@mui/material/Paper';
 import Stack from '@mui/material/Stack';
@@ -48,17 +41,12 @@
 
   const critter = critterDataLoader.data;
 
-<<<<<<< HEAD
   if (!critter || critterDataLoader.isLoading) {
-    return <></>;
-=======
-  if (!critter || critterDataLoader.isLoading || !selectedAnimal) {
     return (
-      <Box display="flex" justifyContent="center" alignItems="center" height="100%" flex="1 1 auto">
+      <Box flex="1 1 auto" display="flex" justifyContent="center" alignItems="center">
         <CircularProgress size={40} sx={{ flex: '1 1 auto', position: 'absolute' }} />
       </Box>
     );
->>>>>>> 1fd11029
   }
 
   return (
