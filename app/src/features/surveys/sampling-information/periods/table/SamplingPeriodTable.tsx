--- conflicted
+++ resolved
@@ -95,37 +95,12 @@
       columns={columns}
       checkboxSelection={false}
       disableRowSelectionOnClick
-<<<<<<< HEAD
-=======
       initialState={{
         pagination: {
           paginationModel: { page: 1, pageSize: 10 }
         }
       }}
       pageSizeOptions={[10, 25, 50]}
-      noRowsOverlay={
-        <GridOverlay>
-          <NoDataOverlay
-            title="Add Sampling Periods"
-            subtitle="Sampling periods describe when a technique was implemented at a site"
-            icon={mdiArrowTopRight}
-          />
-        </GridOverlay>
-      }
-      sx={{
-        '& .MuiDataGrid-virtualScroller': {
-          height: rows.length === 0 ? '250px' : 'unset',
-          overflowY: 'auto !important',
-          overflowX: 'hidden'
-        },
-        '& .MuiDataGrid-overlay': {
-          height: '250px',
-          display: 'flex',
-          justifyContent: 'center',
-          alignItems: 'center'
-        }
-      }}
->>>>>>> 8062ebb9
     />
   );
 };