import { mdiArrowTopRight, mdiDotsVertical, mdiPlus, mdiTrashCanOutline } from '@mdi/js';
import Icon from '@mdi/react';
import Box from '@mui/material/Box';
import Button from '@mui/material/Button';
import Divider from '@mui/material/Divider';
import IconButton from '@mui/material/IconButton';
import ListItemIcon from '@mui/material/ListItemIcon';
import ListItemText from '@mui/material/ListItemText';
import Menu from '@mui/material/Menu';
import MenuItem from '@mui/material/MenuItem';
import Paper from '@mui/material/Paper';
import Toolbar from '@mui/material/Toolbar';
import Typography from '@mui/material/Typography';
import { GridRowSelectionModel } from '@mui/x-data-grid';
import { LoadingGuard } from 'components/loading/LoadingGuard';
import { SkeletonMap, SkeletonTable } from 'components/loading/SkeletonLoaders';
import { NoDataOverlay } from 'components/overlay/NoDataOverlay';
import {
  ISamplingSitePeriodRowData,
  SamplingPeriodTable
} from 'features/surveys/sampling-information/periods/table/SamplingPeriodTable';
import { SamplingSiteMapContainer } from 'features/surveys/sampling-information/sites/map/SamplingSiteMapContainer';
import { SamplingSiteTable } from 'features/surveys/sampling-information/sites/table/SamplingSiteTable';
import {
  SamplingSiteManageTableView,
  SamplingSiteTabs
} from 'features/surveys/sampling-information/sites/table/SamplingSiteTabs';
import { useBiohubApi } from 'hooks/useBioHubApi';
<<<<<<< HEAD
import { useCodesContext, useDialogContext, useSurveyContext } from 'hooks/useContext';
import { useEffect, useMemo, useState } from 'react';
=======
import { useDialogContext, useSurveyContext } from 'hooks/useContext';
import { useEffect, useState } from 'react';
>>>>>>> 8062ebb9
import { Link as RouterLink } from 'react-router-dom';

/**
 * Component for managing sampling sites, methods, and periods.
 * Returns a map and data grids displaying sampling information.
 *
 * @returns {*}
 */
const SamplingSiteContainer = () => {
  const surveyContext = useSurveyContext();
  const dialogContext = useDialogContext();
  const biohubApi = useBiohubApi();

  // State for bulk actions
  const [headerAnchorEl, setHeaderAnchorEl] = useState<null | HTMLElement>(null);
  const [siteSelection, setSiteSelection] = useState<GridRowSelectionModel>([]);

  // Controls whether sites, methods, or periods are shown
  const [activeView, setActiveView] = useState<SamplingSiteManageTableView>(SamplingSiteManageTableView.SITES);

  const sampleSites = useMemo(
    () => surveyContext.sampleSiteDataLoader.data?.sampleSites ?? [],
    [surveyContext.sampleSiteDataLoader.data?.sampleSites]
  );
  const sampleSiteCount = surveyContext.sampleSiteDataLoader.data?.pagination.total ?? 0;

  const samplePeriods: ISamplingSitePeriodRowData[] = useMemo(() => {
    const data: ISamplingSitePeriodRowData[] = [];

    for (const site of sampleSites) {
      for (const method of site.sample_methods) {
        for (const period of method.sample_periods) {
          data.push({
            id: period.survey_sample_period_id,
            sample_site: site.name,
            sample_method: method.technique.name,
            method_response_metric_id: method.method_response_metric_id,
            start_date: period.start_date,
            end_date: period.end_date,
            start_time: period.start_time,
            end_time: period.end_time
          });
        }
      }
    }

    return data;
  }, [sampleSites]);

  useEffect(() => {
    surveyContext.sampleSiteDataLoader.load(surveyContext.projectId, surveyContext.surveyId);
  }, [surveyContext.sampleSiteDataLoader, surveyContext.projectId, surveyContext.surveyId]);

  // Handler for bulk delete operation
  const handleBulkDelete = async () => {
    try {
      await biohubApi.samplingSite.deleteSampleSites(
        surveyContext.projectId,
        surveyContext.surveyId,
        siteSelection.map((site) => Number(site)) // Convert GridRowId to number[]
      );
      dialogContext.setYesNoDialog({ open: false }); // Close confirmation dialog
      setSiteSelection([]); // Clear selection
      surveyContext.sampleSiteDataLoader.refresh(surveyContext.projectId, surveyContext.surveyId); // Refresh data
    } catch (error) {
      dialogContext.setYesNoDialog({ open: false }); // Close confirmation dialog on error
      setSiteSelection([]); // Clear selection
      // Show snackbar with error message
      dialogContext.setSnackbar({
        snackbarMessage: (
          <>
            <Typography variant="body2" component="div">
              <strong>Error Deleting Items</strong>
            </Typography>
            <Typography variant="body2" component="div">
              {String(error)}
            </Typography>
          </>
        ),
        open: true
      });
    }
  };

  // Handler for clicking on header menu (bulk actions)
  const handleHeaderMenuClick = (event: React.MouseEvent<HTMLButtonElement>) => {
    setHeaderAnchorEl(event.currentTarget);
  };

  // Handler for confirming bulk delete operation
  const handlePromptConfirmBulkDelete = () => {
    setHeaderAnchorEl(null); // Close header menu
    dialogContext.setYesNoDialog({
      dialogTitle: 'Delete Sampling Sites?',
      dialogContent: (
        <Typography variant="body1" component="div" color="textSecondary">
          Are you sure you want to delete the selected sampling sites?
        </Typography>
      ),
      yesButtonLabel: 'Delete Sampling Sites',
      noButtonLabel: 'Cancel',
      yesButtonProps: { color: 'error' },
      onClose: () => dialogContext.setYesNoDialog({ open: false }),
      onNo: () => dialogContext.setYesNoDialog({ open: false }),
      open: true,
      onYes: handleBulkDelete
    });
  };

  // Counts for the toggle button labels
  const viewCounts = {
    [SamplingSiteManageTableView.SITES]: sampleSiteCount,
    [SamplingSiteManageTableView.PERIODS]: samplePeriods.length
  };

  return (
    <>
      {/* Bulk action menu */}
      <Menu
        open={Boolean(headerAnchorEl)}
        onClose={() => setHeaderAnchorEl(null)}
        anchorEl={headerAnchorEl}
        anchorOrigin={{ vertical: 'top', horizontal: 'right' }}
        transformOrigin={{ vertical: 'top', horizontal: 'right' }}>
        <MenuItem onClick={handlePromptConfirmBulkDelete}>
          <ListItemIcon>
            <Icon path={mdiTrashCanOutline} size={1} />
          </ListItemIcon>
          <ListItemText>Delete</ListItemText>
        </MenuItem>
      </Menu>

      <Paper>
        <Toolbar sx={{ flex: '0 0 auto', pr: 3, pl: 2 }}>
          <Typography variant="h3" component="h2" flexGrow={1}>
            Sampling Sites &zwnj;
            <Typography sx={{ fontWeight: '400' }} component="span" variant="inherit" color="textSecondary">
              ({sampleSiteCount})
            </Typography>
          </Typography>
          <Button
            variant="contained"
            color="primary"
            disabled={Boolean(!surveyContext.techniqueDataLoader.data?.count)}
            component={RouterLink}
            to={`/admin/projects/${surveyContext.projectId}/surveys/${surveyContext.surveyId}/sampling/create`}
            startIcon={<Icon path={mdiPlus} size={0.8} />}>
            Add
          </Button>
          <IconButton
            edge="end"
            sx={{ ml: 1 }}
            aria-label="header-settings"
            disabled={!siteSelection.length}
            onClick={handleHeaderMenuClick}
            title="Bulk Actions">
            <Icon path={mdiDotsVertical} size={1} />
          </IconButton>
        </Toolbar>

        <Divider flexItem />

        <Box>
          <LoadingGuard
<<<<<<< HEAD
            isLoading={surveyContext.sampleSiteDataLoader.isLoading || codesContext.codesDataLoader.isLoading}
            isLoadingFallback={
=======
            isLoading={surveyContext.sampleSiteDataLoader.isLoading}
            fallback={
>>>>>>> 8062ebb9
              <>
                <SkeletonMap />
                <SkeletonTable numberOfLines={5} />
              </>
            }
            isLoadingFallbackDelay={100}>
            <SamplingSiteMapContainer samplingSites={sampleSites} />

            {/* Toggle buttons for changing between sites, methods, and periods */}
            <SamplingSiteTabs activeView={activeView} setActiveView={setActiveView} viewCounts={viewCounts} />

            <Divider flexItem />

            {/* Data tables */}
            <Box p={2}>
              {activeView === SamplingSiteManageTableView.SITES && (
                <LoadingGuard
                  isLoading={
                    surveyContext.sampleSiteDataLoader.isLoading || !surveyContext.sampleSiteDataLoader.isReady
                  }
                  isLoadingFallback={<SkeletonTable />}
                  isLoadingFallbackDelay={100}
                  hasNoData={!viewCounts[SamplingSiteManageTableView.SITES]}
                  hasNoDataFallback={
                    <NoDataOverlay
                      height="200px"
                      title="Add Sampling Sites"
                      subtitle="Apply your techniques to sampling sites to show where you collected data"
                      icon={mdiArrowTopRight}
                    />
                  }
                  hasNoDataFallbackDelay={100}>
                  <SamplingSiteTable
                    sites={sampleSites}
                    setBulkActionSites={setSiteSelection}
                    bulkActionSites={siteSelection}
                  />
                </LoadingGuard>
              )}

              {activeView === SamplingSiteManageTableView.PERIODS && (
                <LoadingGuard
                  isLoading={
                    surveyContext.sampleSiteDataLoader.isLoading || !surveyContext.sampleSiteDataLoader.isReady
                  }
                  isLoadingFallback={<SkeletonTable />}
                  isLoadingFallbackDelay={100}
                  hasNoData={!viewCounts[SamplingSiteManageTableView.PERIODS]}
                  hasNoDataFallback={
                    <NoDataOverlay
                      height="200px"
                      title="Add Periods"
                      subtitle="Add periods when you create sampling sites to show when you collected species observations"
                      icon={mdiArrowTopRight}
                    />
                  }
                  hasNoDataFallbackDelay={100}>
                  <SamplingPeriodTable periods={samplePeriods} />
                </LoadingGuard>
              )}
            </Box>
          </LoadingGuard>
        </Box>
      </Paper>
    </>
  );
};

export default SamplingSiteContainer;<|MERGE_RESOLUTION|>--- conflicted
+++ resolved
@@ -26,13 +26,8 @@
   SamplingSiteTabs
 } from 'features/surveys/sampling-information/sites/table/SamplingSiteTabs';
 import { useBiohubApi } from 'hooks/useBioHubApi';
-<<<<<<< HEAD
-import { useCodesContext, useDialogContext, useSurveyContext } from 'hooks/useContext';
+import { useDialogContext, useSurveyContext } from 'hooks/useContext';
 import { useEffect, useMemo, useState } from 'react';
-=======
-import { useDialogContext, useSurveyContext } from 'hooks/useContext';
-import { useEffect, useState } from 'react';
->>>>>>> 8062ebb9
 import { Link as RouterLink } from 'react-router-dom';
 
 /**
@@ -197,13 +192,8 @@
 
         <Box>
           <LoadingGuard
-<<<<<<< HEAD
-            isLoading={surveyContext.sampleSiteDataLoader.isLoading || codesContext.codesDataLoader.isLoading}
+            isLoading={surveyContext.sampleSiteDataLoader.isLoading}
             isLoadingFallback={
-=======
-            isLoading={surveyContext.sampleSiteDataLoader.isLoading}
-            fallback={
->>>>>>> 8062ebb9
               <>
                 <SkeletonMap />
                 <SkeletonTable numberOfLines={5} />
