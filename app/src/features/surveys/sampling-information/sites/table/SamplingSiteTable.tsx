--- conflicted
+++ resolved
@@ -244,31 +244,12 @@
         rowSelectionModel={bulkActionSites}
         onRowSelectionModelChange={setBulkActionSites}
         checkboxSelection
-<<<<<<< HEAD
-=======
         initialState={{
           pagination: {
             paginationModel: { page: 1, pageSize: 10 }
           }
         }}
         pageSizeOptions={[10, 25, 50]}
-        noRowsOverlay={
-          <GridOverlay>
-            <NoDataOverlay
-              title="Add Sampling Sites"
-              subtitle="Sampling sites show where techniques were implemented"
-              icon={mdiArrowTopRight}
-            />
-          </GridOverlay>
-        }
-        sx={{
-          '& .MuiDataGrid-virtualScroller': {
-            height: rows.length === 0 ? '250px' : 'unset',
-            overflowY: 'auto !important',
-            overflowX: 'hidden'
-          }
-        }}
->>>>>>> 8062ebb9
       />
     </>
   );
