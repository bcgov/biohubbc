--- conflicted
+++ resolved
@@ -1,11 +1,8 @@
+import Link from '@mui/material/Link';
 import Breadcrumbs from '@mui/material/Breadcrumbs';
 import Paper from '@mui/material/Paper';
 import Typography from '@mui/material/Typography';
-<<<<<<< HEAD
 import { Link as RouterLink } from 'react-router-dom';
-=======
-import { Link } from 'react-router-dom';
->>>>>>> e976b831
 
 export interface SurveyObservationHeaderProps {
   project_id: number;
@@ -30,15 +27,8 @@
           sx={{
             mb: 1
           }}>
-<<<<<<< HEAD
           <Link component={RouterLink} variant="body2" underline="hover" to={`/admin/projects/${project_id}/surveys/${survey_id}/details`}>
             {survey_name}
-=======
-          <Link to={`/admin/projects/${project_id}/surveys/${survey_id}/details`} style={{ textDecoration: 'none' }}>
-            <Typography component="span" variant="body2">
-              {survey_name}
-            </Typography>
->>>>>>> e976b831
           </Link>
           <Typography component="span" variant="body2" color="text.secondary">
             Manage Survey Observations
