<<<<<<< HEAD
import { mdiImport, mdiPlus } from '@mdi/js';
=======
import { mdiPlus } from '@mdi/js';
>>>>>>> 0302baf8
import Icon from '@mdi/react';
import { LoadingButton } from '@mui/lab';
import Box from '@mui/material/Box';
import Button from '@mui/material/Button';
import Collapse from '@mui/material/Collapse';
import Toolbar from '@mui/material/Toolbar';
import Typography from '@mui/material/Typography';
import YesNoDialog from 'components/dialog/YesNoDialog';
import { ObservationsTableI18N } from 'constants/i18n';
import { CodesContext } from 'contexts/codesContext';
import { ObservationsContext } from 'contexts/observationsContext';
import { SurveyContext } from 'contexts/surveyContext';
import ObservationsTable, {
  ISampleMethodSelectProps,
  ISamplePeriodSelectProps,
  ISampleSiteSelectProps
} from 'features/surveys/observations/ObservationsTable';
import { useContext, useState } from 'react';
import { getCodesName } from 'utils/Utils';
import ComponentDialog from 'components/dialog/ComponentDialog';
import FileUpload from 'components/file-upload/FileUpload';
import { IUploadHandler } from 'components/file-upload/FileUploadItem';

const ObservationComponent = () => {
  const sampleSites: ISampleSiteSelectProps[] = [];
  const sampleMethods: ISampleMethodSelectProps[] = [];
  const samplePeriods: ISamplePeriodSelectProps[] = [];
  const observationsContext = useContext(ObservationsContext);
  const surveyContext = useContext(SurveyContext);
  const codesContext = useContext(CodesContext);

<<<<<<< HEAD
  const [showImportDiaolog, setShowImportDiaolog] = useState<boolean>(false);

  const handleImportObservations = (): IUploadHandler => {
    return async (file, cancelToken, handleFileUploadProgress) => {
      /*
      return biohubApi.observation
        .uploadObservationSubmission(projectId, surveyId, file, cancelToken, handleFileUploadProgress)
        .then((result: IUploadObservationSubmissionResponse) => {
          if (file.type === 'application/x-zip-compressed' || file.type === 'application/zip') {
            // Process a DwCA zip file
            return biohubApi.observation.processDWCFile(projectId, result.submissionId);
          }

          // Process an Observation Template file
          return biohubApi.observation.processOccurrences(projectId, result.submissionId, surveyId);
        })
        .finally(() => {
          surveyContext.observationDataLoader.refresh(projectId, surveyId);
        });
      */
    };
  };

  const hasUnsavedChanges = observationsContext.hasUnsavedChanges();
  const [showConfirmRemoveAllDialog, setShowConfirmRemoveAllDialog] = useState<boolean>(false);
=======
  const [showConfirmRemoveAllDialog, setShowConfirmRemoveAllDialog] = useState<boolean>(false);

  const showSaveButton = observationsContext.hasUnsavedChanges();
>>>>>>> 0302baf8

  if (surveyContext.sampleSiteDataLoader.data && codesContext.codesDataLoader.data) {
    // loop through and collect all sites
    surveyContext.sampleSiteDataLoader.data.sampleSites.forEach((site) => {
      sampleSites.push({
        survey_sample_site_id: site.survey_sample_site_id,
        sample_site_name: site.name
      });

      // loop through and collect all methods for all sites
      site.sample_methods?.forEach((method) => {
        sampleMethods.push({
          survey_sample_method_id: method.survey_sample_method_id,
          survey_sample_site_id: site.survey_sample_site_id,
          sample_method_name:
            getCodesName(codesContext.codesDataLoader.data, 'sample_methods', method.method_lookup_id) ?? ''
        });

        // loop through and collect all periods for all methods for all sites
        method.sample_periods?.forEach((period) => {
          samplePeriods.push({
            survey_sample_period_id: period.survey_sample_period_id,
            survey_sample_method_id: period.survey_sample_method_id,
            sample_period_name: `${period.start_date} - ${period.end_date}`
          });
        });
      });
    });
  }

  return (
    <>
      <ComponentDialog
        open={showImportDiaolog}
        dialogTitle="Import Observation CSV"
        onClose={() => setShowImportDiaolog(false)}>
        <FileUpload
          dropZoneProps={{ maxNumFiles: 1, acceptedFileExtensions: '.csv' }}
          uploadHandler={handleImportObservations()}
        />
      </ComponentDialog>
      <YesNoDialog
        dialogTitle={ObservationsTableI18N.removeAllDialogTitle}
        dialogText={ObservationsTableI18N.removeAllDialogText}
        yesButtonProps={{ color: 'error' }}
        yesButtonLabel={'Discard Changes'}
        noButtonProps={{ color: 'primary', variant: 'outlined' }}
        noButtonLabel={'Cancel'}
        open={showConfirmRemoveAllDialog}
        onYes={() => {
          setShowConfirmRemoveAllDialog(false);
          observationsContext.revertRecords();
        }}
        onClose={() => setShowConfirmRemoveAllDialog(false)}
        onNo={() => setShowConfirmRemoveAllDialog(false)}
      />
      <Box
        display="flex"
        flexDirection="column"
        flex="1 1 auto"
        height="100%"
        sx={{
          overflow: 'hidden'
        }}>
        <Toolbar
          sx={{
            flex: '0 0 auto',
            borderBottom: '1px solid #ccc',
            '& button': {
              minWidth: '6rem'
            },
            '& button + button': {
              ml: 1
            }
          }}>
          <Typography
            sx={{
              flexGrow: '1',
              fontSize: '1.125rem',
              fontWeight: 700
            }}>
            Observations
          </Typography>

          <Box
            sx={{
              '& div:first-of-type': {
                display: 'flex',
                overflow: 'hidden',
                whiteSpace: 'nowrap'
              }
            }}>
            <Box display="flex" overflow="hidden">
              <Button
                variant="contained"
                color="primary"
<<<<<<< HEAD
                startIcon={<Icon path={mdiImport} size={1} />}
                onClick={() => setShowImportDiaolog(true)}>
                Import
              </Button>
              <Button
                variant="contained"
                color="primary"
=======
>>>>>>> 0302baf8
                startIcon={<Icon path={mdiPlus} size={1} />}
                onClick={() => observationsContext.createNewRecord()}
                disabled={observationsContext.isSaving}>
                Add Record
              </Button>
<<<<<<< HEAD
              <Collapse in={hasUnsavedChanges} orientation="horizontal">
=======
              <Collapse in={showSaveButton} orientation="horizontal">
>>>>>>> 0302baf8
                <Box ml={1} whiteSpace="nowrap">
                  <LoadingButton
                    loading={observationsContext.isSaving}
                    variant="contained"
                    color="primary"
                    onClick={() => observationsContext.stopEditAndSaveRows()}
                    disabled={observationsContext.isSaving}>
                    Save
                  </LoadingButton>
                  <Button
                    variant="outlined"
                    color="primary"
                    onClick={() => setShowConfirmRemoveAllDialog(true)}
                    disabled={observationsContext.isSaving}>
                    Discard Changes
                  </Button>
                </Box>
              </Collapse>
            </Box>
          </Box>
        </Toolbar>
        <Box display="flex" flexDirection="column" flex="1 1 auto" position="relative">
          <Box position="absolute" width="100%" height="100%" py={1} px={1} pt={0.5}>
            <ObservationsTable
              sample_sites={sampleSites}
              sample_methods={sampleMethods}
              sample_periods={samplePeriods}
            />
          </Box>
        </Box>
      </Box>
    </>
  );
};

export default ObservationComponent;<|MERGE_RESOLUTION|>--- conflicted
+++ resolved
@@ -1,8 +1,4 @@
-<<<<<<< HEAD
 import { mdiImport, mdiPlus } from '@mdi/js';
-=======
-import { mdiPlus } from '@mdi/js';
->>>>>>> 0302baf8
 import Icon from '@mdi/react';
 import { LoadingButton } from '@mui/lab';
 import Box from '@mui/material/Box';
@@ -34,7 +30,6 @@
   const surveyContext = useContext(SurveyContext);
   const codesContext = useContext(CodesContext);
 
-<<<<<<< HEAD
   const [showImportDiaolog, setShowImportDiaolog] = useState<boolean>(false);
 
   const handleImportObservations = (): IUploadHandler => {
@@ -45,11 +40,11 @@
         .then((result: IUploadObservationSubmissionResponse) => {
           if (file.type === 'application/x-zip-compressed' || file.type === 'application/zip') {
             // Process a DwCA zip file
-            return biohubApi.observation.processDWCFile(projectId, result.submissionId);
+            return biohubApi.dwca.processDWCFile(projectId, result.submissionId);
           }
 
           // Process an Observation Template file
-          return biohubApi.observation.processOccurrences(projectId, result.submissionId, surveyId);
+          return biohubApi.dwca.processOccurrences(projectId, result.submissionId, surveyId);
         })
         .finally(() => {
           surveyContext.observationDataLoader.refresh(projectId, surveyId);
@@ -60,11 +55,6 @@
 
   const hasUnsavedChanges = observationsContext.hasUnsavedChanges();
   const [showConfirmRemoveAllDialog, setShowConfirmRemoveAllDialog] = useState<boolean>(false);
-=======
-  const [showConfirmRemoveAllDialog, setShowConfirmRemoveAllDialog] = useState<boolean>(false);
-
-  const showSaveButton = observationsContext.hasUnsavedChanges();
->>>>>>> 0302baf8
 
   if (surveyContext.sampleSiteDataLoader.data && codesContext.codesDataLoader.data) {
     // loop through and collect all sites
@@ -161,7 +151,6 @@
               <Button
                 variant="contained"
                 color="primary"
-<<<<<<< HEAD
                 startIcon={<Icon path={mdiImport} size={1} />}
                 onClick={() => setShowImportDiaolog(true)}>
                 Import
@@ -169,18 +158,12 @@
               <Button
                 variant="contained"
                 color="primary"
-=======
->>>>>>> 0302baf8
                 startIcon={<Icon path={mdiPlus} size={1} />}
                 onClick={() => observationsContext.createNewRecord()}
                 disabled={observationsContext.isSaving}>
                 Add Record
               </Button>
-<<<<<<< HEAD
               <Collapse in={hasUnsavedChanges} orientation="horizontal">
-=======
-              <Collapse in={showSaveButton} orientation="horizontal">
->>>>>>> 0302baf8
                 <Box ml={1} whiteSpace="nowrap">
                   <LoadingButton
                     loading={observationsContext.isSaving}
