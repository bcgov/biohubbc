--- conflicted
+++ resolved
@@ -137,17 +137,12 @@
 
         </Toolbar>
         <Box display="flex" flexDirection="column" flex="1 1 auto" position="relative">
-<<<<<<< HEAD
           <Box position="absolute" width="100%" height="100%" px={2}>
-            <ObservationsTable />
-=======
-          <Box position="absolute" width="100%" height="100%">
             <ObservationsTable
               sample_sites={sampleSites}
               sample_methods={sampleMethods}
               sample_periods={samplePeriods}
             />
->>>>>>> e976b831
           </Box>
         </Box>
       </Box>
