--- conflicted
+++ resolved
@@ -27,18 +27,6 @@
   const showSaveButton = observationsContext.hasUnsavedChanges();
 
   return (
-<<<<<<< HEAD
-    <Box
-      display="flex"
-      flexDirection="column"
-      flex="1 1 auto"
-      height="100%"
-      sx={{
-        overflow: 'hidden'
-      }}>
-      {/* Observations Component */}
-      <Toolbar
-=======
     <>
       <YesNoDialog
         dialogTitle={ObservationsTableI18N.removeAllDialogTitle}
@@ -59,7 +47,6 @@
         display="flex"
         flexDirection="column"
         flex="1 1 auto"
->>>>>>> 23374a84
         sx={{
           overflow: 'hidden'
         }}>
