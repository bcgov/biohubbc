import { mdiCogOutline, mdiPlus } from '@mdi/js';
import Icon from '@mdi/react';
import { LoadingButton } from '@mui/lab';
import Box from '@mui/material/Box';
import Button from '@mui/material/Button';
import Toolbar from '@mui/material/Toolbar';
import Typography from '@mui/material/Typography';
import YesNoDialog from 'components/dialog/YesNoDialog';
import { ObservationsTableI18N } from 'constants/i18n';
import { CodesContext } from 'contexts/codesContext';
import { ObservationsContext } from 'contexts/observationsContext';
import { SurveyContext } from 'contexts/surveyContext';
import ObservationsTable, {
  ISampleMethodSelectProps,
  ISamplePeriodSelectProps,
  ISampleSiteSelectProps
} from 'features/surveys/observations/ObservationsTable';
import { useContext, useState } from 'react';
import { getCodesName } from 'utils/Utils';

const ObservationComponent = () => {
  const sampleSites: ISampleSiteSelectProps[] = [];
  const sampleMethods: ISampleMethodSelectProps[] = [];
  const samplePeriods: ISamplePeriodSelectProps[] = [];
  const observationsContext = useContext(ObservationsContext);
  const surveyContext = useContext(SurveyContext);
  const codesContext = useContext(CodesContext);

  const [isSaving, setIsSaving] = useState<boolean>(false);
  const [showConfirmRemoveAllDialog, setShowConfirmRemoveAllDialog] = useState<boolean>(false);

  const handleSaveChanges = async () => {
    setIsSaving(true);

    return observationsContext.saveRecords().finally(() => {
      setIsSaving(false);
    });
  };

  const showSaveButton = observationsContext.hasUnsavedChanges() || true;

  if (surveyContext.sampleSiteDataLoader.data && codesContext.codesDataLoader.data) {
    // loop through and collect all sites
    surveyContext.sampleSiteDataLoader.data.sampleSites.forEach((site) => {
      sampleSites.push({
        survey_sample_site_id: site.survey_sample_site_id,
        sample_site_name: site.name
      });

      // loop through and collect all methods for all sites
      site.sample_methods?.forEach((method) => {
        sampleMethods.push({
          survey_sample_method_id: method.survey_sample_method_id,
          survey_sample_site_id: site.survey_sample_site_id,
          sample_method_name:
            getCodesName(codesContext.codesDataLoader.data, 'sample_methods', method.method_lookup_id) ?? ''
        });

        // loop through and collect all periods for all methods for all sites
        method.sample_periods?.forEach((period) => {
          samplePeriods.push({
            survey_sample_period_id: period.survey_sample_period_id,
            survey_sample_method_id: period.survey_sample_method_id,
            sample_period_name: `${period.start_date} - ${period.end_date}`
          });
        });
      });
    });
  }

  return (
    <>
      <YesNoDialog
        dialogTitle={ObservationsTableI18N.removeAllDialogTitle}
        dialogText={ObservationsTableI18N.removeAllDialogText}
        yesButtonProps={{ color: 'error' }}
        yesButtonLabel={'Discard Changes'}
        noButtonProps={{ color: 'primary', variant: 'outlined' }}
        noButtonLabel={'Cancel'}
        open={showConfirmRemoveAllDialog}
        onYes={() => {
          setShowConfirmRemoveAllDialog(false);
          observationsContext.revertRecords();
        }}
        onClose={() => setShowConfirmRemoveAllDialog(false)}
        onNo={() => setShowConfirmRemoveAllDialog(false)}
      />
      <Box
        display="flex"
        flexDirection="column"
        flex="1 1 auto"
        height="100%"
        sx={{
          overflow: 'hidden'
        }}>
        <Toolbar
          sx={{
            flex: '0 0 auto',
            borderBottom: '1px solid #ccc',
            '& Button + Button': {
              ml: 1
            }
          }}>
          <Typography
            sx={{
              flexGrow: '1'
            }}>
            <strong>Observations</strong>
          </Typography>
          {showSaveButton && (
            <>
              <LoadingButton loading={isSaving} variant="contained" color="primary" onClick={() => handleSaveChanges()}>
                Save
              </LoadingButton>
              <Button variant="contained" color="primary" onClick={() => setShowConfirmRemoveAllDialog(true)}>
                Discard Changes
              </Button>
            </>
          )}
          <Button
            variant="contained"
            color="primary"
            startIcon={<Icon path={mdiPlus} size={1} />}
            onClick={() => observationsContext.createNewRecord()}>
            Add Record
          </Button>
          <Button
            variant="outlined"
            sx={{
              mr: -1
            }}
            startIcon={<Icon path={mdiCogOutline} size={1} />}>
            Configure
          </Button>
        </Toolbar>
<<<<<<< HEAD
        <Box display="flex" flexDirection="column" flex="1 1 auto">
          <ObservationsTable sample_sites={sampleSites} sample_methods={sampleMethods} sample_periods={samplePeriods} />
=======
        <Box display="flex" flexDirection="column" flex="1 1 auto" position="relative">
          <Box position="absolute" width="100%" height="100%">
            <ObservationsTable />
          </Box>
>>>>>>> a211c518
        </Box>
      </Box>
    </>
  );
};

export default ObservationComponent;<|MERGE_RESOLUTION|>--- conflicted
+++ resolved
@@ -133,15 +133,10 @@
             Configure
           </Button>
         </Toolbar>
-<<<<<<< HEAD
-        <Box display="flex" flexDirection="column" flex="1 1 auto">
-          <ObservationsTable sample_sites={sampleSites} sample_methods={sampleMethods} sample_periods={samplePeriods} />
-=======
         <Box display="flex" flexDirection="column" flex="1 1 auto" position="relative">
           <Box position="absolute" width="100%" height="100%">
-            <ObservationsTable />
+            <ObservationsTable sample_sites={sampleSites} sample_methods={sampleMethods} sample_periods={samplePeriods} />
           </Box>
->>>>>>> a211c518
         </Box>
       </Box>
     </>
