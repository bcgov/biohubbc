--- conflicted
+++ resolved
@@ -18,13 +18,9 @@
 } from 'features/surveys/observations/ObservationsTable';
 import { useContext, useState } from 'react';
 import { getCodesName } from 'utils/Utils';
-<<<<<<< HEAD
-import Collapse from '@mui/material/Collapse';
 import ComponentDialog from 'components/dialog/ComponentDialog';
 import FileUpload from 'components/file-upload/FileUpload';
 import { IUploadHandler } from 'components/file-upload/FileUploadItem';
-=======
->>>>>>> 8c569e4b
 
 const ObservationComponent = () => {
   const sampleSites: ISampleSiteSelectProps[] = [];
@@ -34,18 +30,7 @@
   const surveyContext = useContext(SurveyContext);
   const codesContext = useContext(CodesContext);
 
-<<<<<<< HEAD
-  const [isSaving, setIsSaving] = useState<boolean>(false);
   const [showImportDiaolog, setShowImportDiaolog] = useState<boolean>(false);
-  const [showConfirmRemoveAllDialog, setShowConfirmRemoveAllDialog] = useState<boolean>(false);
-
-  const handleSaveChanges = async () => {
-    setIsSaving(true);
-
-    return observationsContext.saveRecords().finally(() => {
-      setIsSaving(false);
-    });
-  };
 
   const handleImportObservations = (): IUploadHandler => {
     return async (file, cancelToken, handleFileUploadProgress) => {
@@ -69,11 +54,7 @@
   };
 
   const hasUnsavedChanges = observationsContext.hasUnsavedChanges();
-=======
   const [showConfirmRemoveAllDialog, setShowConfirmRemoveAllDialog] = useState<boolean>(false);
-
-  const showSaveButton = observationsContext.hasUnsavedChanges();
->>>>>>> 8c569e4b
 
   if (surveyContext.sampleSiteDataLoader.data && codesContext.codesDataLoader.data) {
     // loop through and collect all sites
