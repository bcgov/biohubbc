--- conflicted
+++ resolved
@@ -51,12 +51,20 @@
 const ObservationComponent = () => {
   const biohubApi = useBiohubApi();
 
-<<<<<<< HEAD
   const codesContext = useContext(CodesContext);
 
   const surveyContext = useContext(SurveyContext);
   const { projectId, surveyId } = surveyContext;
-=======
+
+  const observationsTableContext = useObservationTableContext();
+  const { hasUnsavedChanges, validationModel, _muiDataGridApiRef } = observationsTableContext;
+
+  const dialogContext = useContext(DialogContext);
+
+  const [showImportDialog, setShowImportDialog] = useState<boolean>(false);
+  const [processingRecords, setProcessingRecords] = useState<boolean>(false);
+  const [showConfirmRemoveAllDialog, setShowConfirmRemoveAllDialog] = useState<boolean>(false);
+
   const defaultErrorDialogProps = {
     onClose: () => {
       dialogContext.setErrorDialog({ open: false });
@@ -69,25 +77,6 @@
   const showSnackBar = (textDialogProps?: Partial<ISnackbarProps>) => {
     dialogContext.setSnackbar({ ...textDialogProps, open: true });
   };
-
-  const showErrorDialog = (errorDialogProps?: Partial<IErrorDialogProps>) => {
-    dialogContext.setErrorDialog({ ...defaultErrorDialogProps, ...errorDialogProps, open: true });
-  };
-
-  const handleCloseContextMenu = () => {
-    setContextMenuAnchorEl(null);
-  };
->>>>>>> d306ce34
-
-  const observationsTableContext = useObservationTableContext();
-  const { hasUnsavedChanges, validationModel, _muiDataGridApiRef } = observationsTableContext;
-
-  const dialogContext = useContext(DialogContext);
-
-  const [showImportDialog, setShowImportDialog] = useState<boolean>(false);
-  const [processingRecords, setProcessingRecords] = useState<boolean>(false);
-  const [showConfirmRemoveAllDialog, setShowConfirmRemoveAllDialog] = useState<boolean>(false);
-
   // Collect sample sites
   const surveySampleSites: IGetSampleLocationRecord[] = surveyContext.sampleSiteDataLoader.data?.sampleSites ?? [];
   const sampleSiteOptions: ISampleSiteOption[] =
@@ -106,6 +95,13 @@
     survey_sample_site_id: method.survey_sample_site_id,
     sample_method_name: getCodesName(codesContext.codesDataLoader.data, 'sample_methods', method.method_lookup_id) ?? ''
   }));
+  const showErrorDialog = (errorDialogProps?: Partial<IErrorDialogProps>) => {
+    dialogContext.setErrorDialog({ ...defaultErrorDialogProps, ...errorDialogProps, open: true });
+  };
+
+  const handleCloseContextMenu = () => {
+    setContextMenuAnchorEl(null);
+  };
 
   // Collect sample periods
   const samplePeriodOptions: ISamplePeriodOption[] = surveySampleMethods
