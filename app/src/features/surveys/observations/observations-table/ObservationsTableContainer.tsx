--- conflicted
+++ resolved
@@ -159,13 +159,10 @@
           </Collapse>
           <ConfigureColumnsContainer />
           <ExportHeadersButton />
-<<<<<<< HEAD
-=======
           <ConfigureColumnsContainer
             disabled={observationsTableContext.isSaving || observationsTableContext.isDisabled}
             columns={columns}
           />
->>>>>>> 45197381
           <BulkActionsButton disabled={observationsTableContext.isSaving || observationsTableContext.isDisabled} />
         </Stack>
       </Toolbar>
