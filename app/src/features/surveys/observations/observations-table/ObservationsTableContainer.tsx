import { mdiPlus } from '@mdi/js';
import Icon from '@mdi/react';
import { LoadingButton } from '@mui/lab';
import Box from '@mui/material/Box';
import Button from '@mui/material/Button';
import Collapse from '@mui/material/Collapse';
import Divider from '@mui/material/Divider';
import Paper from '@mui/material/Paper';
import Stack from '@mui/material/Stack';
import Toolbar from '@mui/material/Toolbar';
import Typography from '@mui/material/Typography';
import { GridColDef } from '@mui/x-data-grid';
import DataGridValidationAlert from 'components/data-grid/DataGridValidationAlert';
import { IObservationTableRow } from 'contexts/observationsTableContext';
import { SurveyContext } from 'contexts/surveyContext';
import { BulkActionsButton } from 'features/surveys/observations/observations-table/bulk-actions/BulkActionsButton';
import { ConfigureColumnsContainer } from 'features/surveys/observations/observations-table/configure-table/ConfigureColumnsContainer';
import { DiscardChangesButton } from 'features/surveys/observations/observations-table/discard-changes/DiscardChangesButton';
import {
  ISampleMethodOption,
  ISamplePeriodOption,
  ISampleSiteOption,
  ObservationActionsColDef,
  ObservationCountColDef,
  ObservationDateColDef,
  ObservationLatitudeColDef,
  ObservationLongitudeColDef,
  ObservationTimeColDef,
  SampleMethodColDef,
  SamplePeriodColDef,
  SampleSiteColDef,
  TaxonomyColDef
} from 'features/surveys/observations/observations-table/grid-column-definitions/GridColumnDefinitions';
import { ImportObservationsButton } from 'features/surveys/observations/observations-table/import-observations/ImportObservationsButton';
import ObservationsTable from 'features/surveys/observations/observations-table/ObservationsTable';
import { useCodesContext, useObservationsTableContext } from 'hooks/useContext';
import {
  IGetSampleLocationDetails,
  IGetSampleMethodRecord,
  IGetSamplePeriodRecord
} from 'interfaces/useSurveyApi.interface';
import { useContext } from 'react';
import { getCodesName } from 'utils/Utils';
import ExportHeadersButton from './export-button/ExportHeadersButton';
import { getMeasurementColumnDefinitions } from './grid-column-definitions/GridColumnDefinitionsUtils';

const ObservationComponent = () => {
  const codesContext = useCodesContext();

  const surveyContext = useContext(SurveyContext);

  const observationsTableContext = useObservationsTableContext();

  // Collect sample sites
  const surveySampleSites: IGetSampleLocationDetails[] = surveyContext.sampleSiteDataLoader.data?.sampleSites ?? [];
  const sampleSiteOptions: ISampleSiteOption[] =
    surveySampleSites.map((site) => ({
      survey_sample_site_id: site.survey_sample_site_id,
      sample_site_name: site.name
    })) ?? [];

  // Collect sample methods
  const surveySampleMethods: IGetSampleMethodRecord[] = surveySampleSites
    .filter((sampleSite) => Boolean(sampleSite.sample_methods))
    .map((sampleSite) => sampleSite.sample_methods as IGetSampleMethodRecord[])
    .flat(2);
  const sampleMethodOptions: ISampleMethodOption[] = surveySampleMethods.map((method) => ({
    survey_sample_method_id: method.survey_sample_method_id,
    survey_sample_site_id: method.survey_sample_site_id,
    sample_method_name:
      getCodesName(codesContext.codesDataLoader.data, 'sample_methods', method.method_lookup_id) ?? '',
    response_metric:
<<<<<<< HEAD
      getCodesName(codesContext.codesDataLoader.data, 'sample_methods', method.method_response_metric_id) ?? ''
=======
      getCodesName(codesContext.codesDataLoader.data, 'method_response_metrics', method.method_response_metric_id) ?? ''
>>>>>>> c52684ac
  }));

  // Collect sample periods
  const samplePeriodOptions: ISamplePeriodOption[] = surveySampleMethods
    .filter((sampleMethod) => Boolean(sampleMethod.sample_periods))
    .map((sampleMethod) => sampleMethod.sample_periods as IGetSamplePeriodRecord[])
    .flat(2)
    .map((samplePeriod: IGetSamplePeriodRecord) => ({
      survey_sample_period_id: samplePeriod.survey_sample_period_id,
      survey_sample_method_id: samplePeriod.survey_sample_method_id,
      sample_period_name: `${samplePeriod.start_date} ${samplePeriod.start_time ?? ''} - ${samplePeriod.end_date} ${
        samplePeriod.end_time ?? ''
      }`
    }));

  // The column definitions of the columns to render in the observations table
  const columns: GridColDef<IObservationTableRow>[] = [
    TaxonomyColDef({ hasError: observationsTableContext.hasError }),
    SampleSiteColDef({ sampleSiteOptions, hasError: observationsTableContext.hasError }),
    SampleMethodColDef({ sampleMethodOptions, hasError: observationsTableContext.hasError }),
    SamplePeriodColDef({ samplePeriodOptions, hasError: observationsTableContext.hasError }),
    ObservationCountColDef({ sampleMethodOptions, hasError: observationsTableContext.hasError }),
    ObservationDateColDef({ hasError: observationsTableContext.hasError }),
    ObservationTimeColDef({ hasError: observationsTableContext.hasError }),
    ObservationLatitudeColDef({ hasError: observationsTableContext.hasError }),
    ObservationLongitudeColDef({ hasError: observationsTableContext.hasError }),
    // Add measurement columns to the table
    ...getMeasurementColumnDefinitions(observationsTableContext.measurementColumns, observationsTableContext.hasError),
    ObservationActionsColDef({
      disabled: observationsTableContext.isSaving,
      onDelete: observationsTableContext.deleteObservationRecords
    })
  ];

  return (
    <Paper component={Stack} flexDirection="column" flex="1 1 auto" height="100%">
      <Toolbar
        disableGutters
        sx={{
          pl: 2,
          pr: 3
        }}>
        <Typography
          sx={{
            flexGrow: '1',
            fontSize: '1.125rem',
            fontWeight: 700
          }}>
          Observations &zwnj;
          <Typography sx={{ fontWeight: '400' }} component="span" variant="inherit" color="textSecondary">
            ({observationsTableContext.observationCount})
          </Typography>
        </Typography>

        <Stack flexDirection="row" alignItems="center" gap={1} whiteSpace="nowrap">
          <ImportObservationsButton
            disabled={observationsTableContext.isSaving}
            onStart={() => observationsTableContext.setDisabled(true)}
            onSuccess={() => observationsTableContext.refreshObservationRecords()}
            onFinish={() => observationsTableContext.setDisabled(false)}
          />
          <Button
            variant="contained"
            color="primary"
            startIcon={<Icon path={mdiPlus} size={1} />}
            onClick={() => observationsTableContext.addObservationRecord()}
            disabled={observationsTableContext.isSaving}>
            Add Record
          </Button>
          <Collapse in={observationsTableContext.hasUnsavedChanges} orientation="horizontal" sx={{ mr: -1 }}>
            <Box whiteSpace="nowrap" display="flex" sx={{ gap: 1, pr: 1 }}>
              <LoadingButton
                loading={observationsTableContext.isSaving}
                variant="contained"
                color="primary"
                onClick={() => observationsTableContext.saveObservationRecords()}
                disabled={observationsTableContext.isSaving}>
                Save
              </LoadingButton>
              <DiscardChangesButton
                disabled={observationsTableContext.isSaving}
                onDiscard={() => observationsTableContext.discardChanges()}
              />
            </Box>
          </Collapse>
          <ExportHeadersButton />
          <ConfigureColumnsContainer disabled={observationsTableContext.isSaving} columns={columns} />
          <BulkActionsButton disabled={observationsTableContext.isSaving} />
        </Stack>
      </Toolbar>

      <Divider flexItem></Divider>

      <DataGridValidationAlert
        validationModel={observationsTableContext.validationModel}
        muiDataGridApiRef={observationsTableContext._muiDataGridApiRef.current}
      />

      <Box display="flex" flexDirection="column" flex="1 1 auto" position="relative">
        <Box position="absolute" width="100%" height="100%">
          <ObservationsTable
            isLoading={
              observationsTableContext.isLoading ||
              observationsTableContext.isSaving ||
              observationsTableContext.disabled
            }
            columns={columns}
          />
        </Box>
      </Box>
    </Paper>
  );
};

export default ObservationComponent;<|MERGE_RESOLUTION|>--- conflicted
+++ resolved
@@ -70,11 +70,7 @@
     sample_method_name:
       getCodesName(codesContext.codesDataLoader.data, 'sample_methods', method.method_lookup_id) ?? '',
     response_metric:
-<<<<<<< HEAD
-      getCodesName(codesContext.codesDataLoader.data, 'sample_methods', method.method_response_metric_id) ?? ''
-=======
       getCodesName(codesContext.codesDataLoader.data, 'method_response_metrics', method.method_response_metric_id) ?? ''
->>>>>>> c52684ac
   }));
 
   // Collect sample periods
