import { mdiPlus } from '@mdi/js';
import Icon from '@mdi/react';
import { LoadingButton } from '@mui/lab';
import Box from '@mui/material/Box';
import Button from '@mui/material/Button';
import Collapse from '@mui/material/Collapse';
import Divider from '@mui/material/Divider';
import Paper from '@mui/material/Paper';
import Stack from '@mui/material/Stack';
import Toolbar from '@mui/material/Toolbar';
import Typography from '@mui/material/Typography';
import { GridColDef } from '@mui/x-data-grid';
import DataGridValidationAlert from 'components/data-grid/DataGridValidationAlert';
import {
  GenericDateColDef,
  GenericLatitudeColDef,
  GenericLongitudeColDef,
  GenericTimeColDef
} from 'components/data-grid/GenericGridColumnDefinitions';
import { IObservationTableRow } from 'contexts/observationsTableContext';
import { SurveyContext } from 'contexts/surveyContext';
import { BulkActionsButton } from 'features/surveys/observations/observations-table/bulk-actions/BulkActionsButton';
import { DiscardChangesButton } from 'features/surveys/observations/observations-table/discard-changes/DiscardChangesButton';
import {
  ISampleMethodOption,
  ISamplePeriodOption,
  ISampleSiteOption,
  ObservationCountColDef,
  ObservationSubcountSignColDef,
  SampleMethodColDef,
  SamplePeriodColDef,
  SampleSiteColDef,
  TaxonomyColDef
} from 'features/surveys/observations/observations-table/grid-column-definitions/GridColumnDefinitions';
import { ImportObservationsButton } from 'features/surveys/observations/observations-table/import-obsevations/ImportObservationsButton';
import ObservationsTable from 'features/surveys/observations/observations-table/ObservationsTable';
import { useCodesContext, useObservationsPageContext, useObservationsTableContext } from 'hooks/useContext';
import {
  IGetSampleLocationDetails,
  IGetSampleMethodDetails,
  IGetSamplePeriodRecord
} from 'interfaces/useSamplingSiteApi.interface';
import { useContext, useMemo } from 'react';
import { getCodesName } from 'utils/Utils';
import { ConfigureColumnsButton } from './configure-columns/ConfigureColumnsButton';
import ExportHeadersButton from './export-button/ExportHeadersButton';
import {
  getEnvironmentColumnDefinitions,
  getMeasurementColumnDefinitions
} from './grid-column-definitions/GridColumnDefinitionsUtils';

const ObservationsTableContainer = () => {
  const codesContext = useCodesContext();

  const surveyContext = useContext(SurveyContext);

  const observationsPageContext = useObservationsPageContext();
  const observationsTableContext = useObservationsTableContext();

  // Collect sample sites
  const surveySampleSites: IGetSampleLocationDetails[] = useMemo(
    () => surveyContext.sampleSiteDataLoader.data?.sampleSites ?? [],
    [surveyContext.sampleSiteDataLoader.data?.sampleSites]
  );

  const sampleSiteOptions: ISampleSiteOption[] = useMemo(
    () =>
      surveySampleSites.map((site) => ({
        survey_sample_site_id: site.survey_sample_site_id,
        sample_site_name: site.name
      })) ?? [],
    [surveySampleSites]
  );

  // Collect sample methods
  const surveySampleMethods: IGetSampleMethodDetails[] = surveySampleSites
    .filter((sampleSite) => Boolean(sampleSite.sample_methods))
    .map((sampleSite) => sampleSite.sample_methods as IGetSampleMethodDetails[])
    .flat(2);
  const sampleMethodOptions: ISampleMethodOption[] = surveySampleMethods.map((method) => ({
    survey_sample_method_id: method.survey_sample_method_id,
    survey_sample_site_id: method.survey_sample_site_id,
    sample_method_name: method.technique.name,
    response_metric:
      getCodesName(codesContext.codesDataLoader.data, 'method_response_metrics', method.method_response_metric_id) ?? ''
  }));

  // Collect sample periods
  const samplePeriodOptions: ISamplePeriodOption[] = surveySampleMethods
    .filter((sampleMethod) => Boolean(sampleMethod.sample_periods))
    .map((sampleMethod) => sampleMethod.sample_periods as IGetSamplePeriodRecord[])
    .flat(2)
    .map((samplePeriod: IGetSamplePeriodRecord) => ({
      survey_sample_period_id: samplePeriod.survey_sample_period_id,
      survey_sample_method_id: samplePeriod.survey_sample_method_id,
      sample_period_name: `${samplePeriod.start_date} ${samplePeriod.start_time ?? ''} - ${samplePeriod.end_date} ${
        samplePeriod.end_time ?? ''
      }`
    }));

  const observationSubcountSignOptions =
    codesContext.codesDataLoader.data?.observation_subcount_signs.map((option) => ({
      observation_subcount_sign_id: option.id,
      name: option.name
    })) ?? [];

  // The column definitions of the columns to render in the observations table
<<<<<<< HEAD
  const columns: GridColDef<IObservationTableRow>[] = [
    // Add standard observation columns to the table
    TaxonomyColDef({ hasError: observationsTableContext.hasError }),
    SampleSiteColDef({ sampleSiteOptions, hasError: observationsTableContext.hasError }),
    SampleMethodColDef({ sampleMethodOptions, hasError: observationsTableContext.hasError }),
    SamplePeriodColDef({ samplePeriodOptions, hasError: observationsTableContext.hasError }),
    ObservationSubcountSignColDef({ observationSubcountSignOptions, hasError: observationsTableContext.hasError }),
    ObservationCountColDef({ sampleMethodOptions, hasError: observationsTableContext.hasError }),
    GenericDateColDef({ field: 'observation_date', headerName: 'Date', hasError: observationsTableContext.hasError }),
    GenericTimeColDef({ field: 'observation_time', headerName: 'Time', hasError: observationsTableContext.hasError }),
    GenericLatitudeColDef({ field: 'latitude', headerName: 'Lat', hasError: observationsTableContext.hasError }),
    GenericLongitudeColDef({ field: 'longitude', headerName: 'Long', hasError: observationsTableContext.hasError }),
    // Add measurement columns to the table
    ...getMeasurementColumnDefinitions(observationsTableContext.measurementColumns, observationsTableContext.hasError),
    // Add environment columns to the table
    ...getEnvironmentColumnDefinitions(observationsTableContext.environmentColumns, observationsTableContext.hasError)
  ];
=======
  const columns: GridColDef<IObservationTableRow>[] = useMemo(
    () => [
      // Add standard observation columns to the table
      TaxonomyColDef({ hasError: observationsTableContext.hasError }),
      SampleSiteColDef({ sampleSiteOptions, hasError: observationsTableContext.hasError }),
      SampleMethodColDef({ sampleMethodOptions, hasError: observationsTableContext.hasError }),
      SamplePeriodColDef({ samplePeriodOptions, hasError: observationsTableContext.hasError }),
      ObservationCountColDef({ sampleMethodOptions, hasError: observationsTableContext.hasError }),
      GenericDateColDef({
        field: 'observation_date',
        headerName: 'Date',
        description: 'The date when the observation was made',
        hasError: observationsTableContext.hasError
      }),
      GenericTimeColDef({
        field: 'observation_time',
        headerName: 'Time',
        description: 'The time when the observation was made',
        hasError: observationsTableContext.hasError
      }),
      GenericLatitudeColDef({
        field: 'latitude',
        headerName: 'Latitude',
        description: 'The latitude where the observation was made',
        hasError: observationsTableContext.hasError
      }),
      GenericLongitudeColDef({
        field: 'longitude',
        headerName: 'Longitude',
        description: 'The longitude where the observation was made',
        hasError: observationsTableContext.hasError
      }),
      // Add measurement columns to the table
      ...getMeasurementColumnDefinitions(
        observationsTableContext.measurementColumns,
        observationsTableContext.hasError
      ),
      // Add environment columns to the table
      ...getEnvironmentColumnDefinitions(observationsTableContext.environmentColumns, observationsTableContext.hasError)
    ],
    [
      observationsTableContext.environmentColumns,
      observationsTableContext.hasError,
      observationsTableContext.measurementColumns,
      sampleMethodOptions,
      samplePeriodOptions,
      sampleSiteOptions
    ]
  );
>>>>>>> c6e2f469

  return (
    <Paper component={Stack} flexDirection="column" flex="1 1 auto" height="100%">
      <Toolbar
        disableGutters
        sx={{
          pl: 2,
          pr: 3
        }}>
        <Typography
          sx={{
            flexGrow: '1',
            fontSize: '1.125rem',
            fontWeight: 700
          }}>
          Observations &zwnj;
          <Typography sx={{ fontWeight: '400' }} component="span" variant="inherit" color="textSecondary">
            ({observationsTableContext.observationCount})
          </Typography>
        </Typography>

        <Stack flexDirection="row" alignItems="center" gap={1} whiteSpace="nowrap">
          <ImportObservationsButton
            disabled={observationsTableContext.isSaving || observationsTableContext.isDisabled}
            onStart={() => observationsPageContext.setIsDisabled(true)}
            onSuccess={() => observationsTableContext.refreshObservationRecords()}
            onFinish={() => observationsPageContext.setIsDisabled(false)}
          />
          <Button
            variant="contained"
            color="primary"
            startIcon={<Icon path={mdiPlus} size={1} />}
            onClick={() => observationsTableContext.addObservationRecord()}
            disabled={observationsTableContext.isSaving || observationsTableContext.isDisabled}>
            Add Record
          </Button>
          <Collapse in={observationsTableContext.hasUnsavedChanges} orientation="horizontal" sx={{ mr: -1 }}>
            <Box whiteSpace="nowrap" display="flex" sx={{ gap: 1, pr: 1 }}>
              <LoadingButton
                loading={observationsTableContext.isSaving || observationsTableContext.isDisabled}
                variant="contained"
                color="primary"
                onClick={() => observationsTableContext.saveObservationRecords()}
                disabled={observationsTableContext.isSaving || observationsTableContext.isDisabled}>
                Save
              </LoadingButton>
              <DiscardChangesButton
                disabled={observationsTableContext.isSaving || observationsTableContext.isDisabled}
                onDiscard={() => observationsTableContext.discardChanges()}
              />
            </Box>
          </Collapse>
          <ConfigureColumnsButton
            disabled={observationsTableContext.isSaving || observationsTableContext.isDisabled}
            columns={columns}
          />
          <ExportHeadersButton />
          <BulkActionsButton disabled={observationsTableContext.isSaving || observationsTableContext.isDisabled} />
        </Stack>
      </Toolbar>

      <Divider flexItem></Divider>

      <DataGridValidationAlert
        validationModel={observationsTableContext.validationModel}
        muiDataGridApiRef={observationsTableContext._muiDataGridApiRef.current}
      />

      <Box display="flex" flexDirection="column" flex="1 1 auto" position="relative">
        <Box position="absolute" width="100%" height="100%">
          <ObservationsTable
            isLoading={
              observationsTableContext.isLoading ||
              observationsTableContext.isSaving ||
              observationsTableContext.isDisabled ||
              codesContext.codesDataLoader.isLoading
            }
            columns={columns}
          />
        </Box>
      </Box>
    </Paper>
  );
};

export default ObservationsTableContainer;<|MERGE_RESOLUTION|>--- conflicted
+++ resolved
@@ -18,7 +18,6 @@
   GenericTimeColDef
 } from 'components/data-grid/GenericGridColumnDefinitions';
 import { IObservationTableRow } from 'contexts/observationsTableContext';
-import { SurveyContext } from 'contexts/surveyContext';
 import { BulkActionsButton } from 'features/surveys/observations/observations-table/bulk-actions/BulkActionsButton';
 import { DiscardChangesButton } from 'features/surveys/observations/observations-table/discard-changes/DiscardChangesButton';
 import {
@@ -34,13 +33,18 @@
 } from 'features/surveys/observations/observations-table/grid-column-definitions/GridColumnDefinitions';
 import { ImportObservationsButton } from 'features/surveys/observations/observations-table/import-obsevations/ImportObservationsButton';
 import ObservationsTable from 'features/surveys/observations/observations-table/ObservationsTable';
-import { useCodesContext, useObservationsPageContext, useObservationsTableContext } from 'hooks/useContext';
+import {
+  useCodesContext,
+  useObservationsPageContext,
+  useObservationsTableContext,
+  useSurveyContext
+} from 'hooks/useContext';
 import {
   IGetSampleLocationDetails,
   IGetSampleMethodDetails,
   IGetSamplePeriodRecord
 } from 'interfaces/useSamplingSiteApi.interface';
-import { useContext, useMemo } from 'react';
+import { useEffect, useMemo } from 'react';
 import { getCodesName } from 'utils/Utils';
 import { ConfigureColumnsButton } from './configure-columns/ConfigureColumnsButton';
 import ExportHeadersButton from './export-button/ExportHeadersButton';
@@ -51,11 +55,19 @@
 
 const ObservationsTableContainer = () => {
   const codesContext = useCodesContext();
-
-  const surveyContext = useContext(SurveyContext);
-
+  const surveyContext = useSurveyContext();
   const observationsPageContext = useObservationsPageContext();
   const observationsTableContext = useObservationsTableContext();
+
+  useEffect(() => {
+    codesContext.codesDataLoader.load();
+    surveyContext.sampleSiteDataLoader.load(surveyContext.projectId, surveyContext.surveyId);
+  }, [
+    codesContext.codesDataLoader,
+    surveyContext.projectId,
+    surveyContext.sampleSiteDataLoader,
+    surveyContext.surveyId
+  ]);
 
   // Collect sample sites
   const surveySampleSites: IGetSampleLocationDetails[] = useMemo(
@@ -98,32 +110,16 @@
       }`
     }));
 
-  const observationSubcountSignOptions =
-    codesContext.codesDataLoader.data?.observation_subcount_signs.map((option) => ({
-      observation_subcount_sign_id: option.id,
-      name: option.name
-    })) ?? [];
+  const observationSubcountSignOptions = useMemo(
+    () =>
+      codesContext.codesDataLoader.data?.observation_subcount_signs.map((option) => ({
+        observation_subcount_sign_id: option.id,
+        name: option.name
+      })) ?? [],
+    [codesContext.codesDataLoader.data?.observation_subcount_signs]
+  );
 
   // The column definitions of the columns to render in the observations table
-<<<<<<< HEAD
-  const columns: GridColDef<IObservationTableRow>[] = [
-    // Add standard observation columns to the table
-    TaxonomyColDef({ hasError: observationsTableContext.hasError }),
-    SampleSiteColDef({ sampleSiteOptions, hasError: observationsTableContext.hasError }),
-    SampleMethodColDef({ sampleMethodOptions, hasError: observationsTableContext.hasError }),
-    SamplePeriodColDef({ samplePeriodOptions, hasError: observationsTableContext.hasError }),
-    ObservationSubcountSignColDef({ observationSubcountSignOptions, hasError: observationsTableContext.hasError }),
-    ObservationCountColDef({ sampleMethodOptions, hasError: observationsTableContext.hasError }),
-    GenericDateColDef({ field: 'observation_date', headerName: 'Date', hasError: observationsTableContext.hasError }),
-    GenericTimeColDef({ field: 'observation_time', headerName: 'Time', hasError: observationsTableContext.hasError }),
-    GenericLatitudeColDef({ field: 'latitude', headerName: 'Lat', hasError: observationsTableContext.hasError }),
-    GenericLongitudeColDef({ field: 'longitude', headerName: 'Long', hasError: observationsTableContext.hasError }),
-    // Add measurement columns to the table
-    ...getMeasurementColumnDefinitions(observationsTableContext.measurementColumns, observationsTableContext.hasError),
-    // Add environment columns to the table
-    ...getEnvironmentColumnDefinitions(observationsTableContext.environmentColumns, observationsTableContext.hasError)
-  ];
-=======
   const columns: GridColDef<IObservationTableRow>[] = useMemo(
     () => [
       // Add standard observation columns to the table
@@ -131,31 +127,12 @@
       SampleSiteColDef({ sampleSiteOptions, hasError: observationsTableContext.hasError }),
       SampleMethodColDef({ sampleMethodOptions, hasError: observationsTableContext.hasError }),
       SamplePeriodColDef({ samplePeriodOptions, hasError: observationsTableContext.hasError }),
+      ObservationSubcountSignColDef({ observationSubcountSignOptions, hasError: observationsTableContext.hasError }),
       ObservationCountColDef({ sampleMethodOptions, hasError: observationsTableContext.hasError }),
-      GenericDateColDef({
-        field: 'observation_date',
-        headerName: 'Date',
-        description: 'The date when the observation was made',
-        hasError: observationsTableContext.hasError
-      }),
-      GenericTimeColDef({
-        field: 'observation_time',
-        headerName: 'Time',
-        description: 'The time when the observation was made',
-        hasError: observationsTableContext.hasError
-      }),
-      GenericLatitudeColDef({
-        field: 'latitude',
-        headerName: 'Latitude',
-        description: 'The latitude where the observation was made',
-        hasError: observationsTableContext.hasError
-      }),
-      GenericLongitudeColDef({
-        field: 'longitude',
-        headerName: 'Longitude',
-        description: 'The longitude where the observation was made',
-        hasError: observationsTableContext.hasError
-      }),
+      GenericDateColDef({ field: 'observation_date', headerName: 'Date', hasError: observationsTableContext.hasError }),
+      GenericTimeColDef({ field: 'observation_time', headerName: 'Time', hasError: observationsTableContext.hasError }),
+      GenericLatitudeColDef({ field: 'latitude', headerName: 'Lat', hasError: observationsTableContext.hasError }),
+      GenericLongitudeColDef({ field: 'longitude', headerName: 'Long', hasError: observationsTableContext.hasError }),
       // Add measurement columns to the table
       ...getMeasurementColumnDefinitions(
         observationsTableContext.measurementColumns,
@@ -165,6 +142,7 @@
       ...getEnvironmentColumnDefinitions(observationsTableContext.environmentColumns, observationsTableContext.hasError)
     ],
     [
+      observationSubcountSignOptions,
       observationsTableContext.environmentColumns,
       observationsTableContext.hasError,
       observationsTableContext.measurementColumns,
@@ -173,7 +151,6 @@
       sampleSiteOptions
     ]
   );
->>>>>>> c6e2f469
 
   return (
     <Paper component={Stack} flexDirection="column" flex="1 1 auto" height="100%">
