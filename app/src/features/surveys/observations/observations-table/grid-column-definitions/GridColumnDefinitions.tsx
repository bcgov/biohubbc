--- conflicted
+++ resolved
@@ -9,14 +9,11 @@
 import TextFieldDataGrid from 'components/data-grid/TextFieldDataGrid';
 import { IObservationTableRow } from 'contexts/observationsTableContext';
 import { CBMeasurementType, CBQualitativeOption } from 'interfaces/useCritterApi.interface';
-<<<<<<< HEAD
 import {
   EnvironmentQualitativeTypeDefinition,
   EnvironmentQuantitativeTypeDefinition
 } from 'interfaces/useReferenceApi.interface';
 import { getFormattedDate } from 'utils/Utils';
-=======
->>>>>>> 614fdb55
 
 export type ISampleSiteOption = {
   survey_sample_site_id: number;
@@ -267,147 +264,38 @@
   };
 };
 
-<<<<<<< HEAD
-export const ObservationDateColDef = (props: {
-  hasError: (params: GridCellParams) => boolean;
-}): GridColDef<IObservationTableRow> => {
-  const { hasError } = props;
-
-  return {
-    field: 'observation_date',
-    headerName: 'Date',
-    editable: true,
-    hideable: true,
-    type: 'date',
-    minWidth: 150,
-    valueGetter: (params) => (params.row.observation_date ? dayjs(params.row.observation_date).toDate() : null),
-    disableColumnMenu: true,
-    headerAlign: 'left',
-    align: 'left',
-    renderCell: (params) => (
-      <Typography variant="body2" sx={{ fontSize: 'inherit' }}>
-        {getFormattedDate(DATE_FORMAT.ShortDateFormatMonthFirst, params.value)}
-      </Typography>
-    ),
-    renderEditCell: (params) => {
-      const error = hasError(params);
-
-      return (
-        <TextFieldDataGrid
-          dataGridProps={params}
-          textFieldProps={{
-            name: params.field,
-            type: 'date',
-            value: params.value ? dayjs(params.value).format('YYYY-MM-DD') : '',
-            onChange: (event) => {
-              const value = dayjs(event.target.value).toDate();
-
-              params.api.setEditCellValue({
-                id: params.id,
-                field: params.field,
-                value
-              });
-            },
-
-            error
-          }}
-        />
-      );
-    }
-  };
-};
-
-export const ObservationTimeColDef = (props: {
-  hasError: (params: GridCellParams) => boolean;
-}): GridColDef<IObservationTableRow> => {
-  const { hasError } = props;
-
-  return {
-    field: 'observation_time',
-    headerName: 'Time',
-    editable: true,
-    hideable: true,
-    type: 'string',
-    width: 150,
+export const EmptyLastColumnColDef = (): GridColDef<IObservationTableRow> => {
+  return {
+    field: `last-column`,
+    headerName: '',
+    width: 30,
+    disableColumnMenu: true
+  };
+};
+
+export const ObservationQuantitativeMeasurementColDef = (props: {
+  measurement: CBMeasurementType;
+  hasError: (params: GridCellParams) => boolean;
+}): GridColDef<IObservationTableRow> => {
+  const { measurement, hasError } = props;
+  return {
+    field: measurement.taxon_measurement_id,
+    headerName: measurement.measurement_name,
+    editable: true,
+    hideable: true,
+    sortable: false,
+    type: 'number',
+    minWidth: Math.min(300, Math.max(110, measurement.measurement_name.length * 10 + 20)),
     disableColumnMenu: true,
     headerAlign: 'right',
     align: 'right',
-    valueSetter: (params) => {
-      return { ...params.row, observation_time: params.value };
-    },
-    valueParser: (value) => {
-      if (!value) {
-        return null;
-      }
-
-      if (dayjs.isDayjs(value)) {
-        return value.format('HH:mm:ss');
-      }
-
-      return dayjs(value, 'HH:mm:ss').format('HH:mm:ss');
-    },
-    renderCell: (params) => {
-      if (!params.value) {
-        return null;
-      }
-
-      return (
-        <Typography variant="body2" sx={{ fontSize: 'inherit' }}>
-          {params.value}
-        </Typography>
-      );
-    },
-    renderEditCell: (params) => {
-      const error = hasError(params);
-
-      return (
-        <TimePickerDataGrid
-          dataGridProps={params}
-          dateFieldProps={{
-            slotProps: {
-              textField: {
-                error,
-                name: params.field
-              }
-            }
-          }}
-        />
-      );
-    }
-  };
-};
-
-export const ObservationLatitudeColDef = (props: {
-  hasError: (params: GridCellParams) => boolean;
-}): GridColDef<IObservationTableRow> => {
-  const { hasError } = props;
-
-  return {
-    field: 'latitude',
-    headerName: 'Lat',
-    editable: true,
-    hideable: true,
-    width: 120,
-    disableColumnMenu: true,
-    headerAlign: 'right',
-    align: 'right',
-    valueSetter: (params) => {
-      if (/^-?\d{1,3}(?:\.\d{0,12})?$/.test(params.value)) {
-        // If the value is a legal latitude value
-        // Valid entries: `-1`, `-1.1`, `-123.456789` `1`, `1.1, `123.456789`
-        return { ...params.row, latitude: Number(params.value) };
-      }
-
-      const value = parseFloat(params.value);
-      return { ...params.row, latitude: isNaN(value) ? null : value };
-    },
     renderCell: (params) => (
       <Typography variant="body2" sx={{ fontSize: 'inherit' }}>
         {params.value}
       </Typography>
     ),
     renderEditCell: (params) => {
-      const error: boolean = hasError(params);
+      const error = hasError(params);
 
       return (
         <TextFieldDataGrid
@@ -415,8 +303,8 @@
           textFieldProps={{
             name: params.field,
             onChange: (event) => {
-              if (!/^-?\d{0,3}(?:\.\d{0,12})?$/.test(event.target.value)) {
-                // If the value is not a subset of a legal latitude value, prevent the value from being applied
+              if (!/^\d{0,7}$/.test(event.target.value)) {
+                // If the value is not a number, return
                 return;
               }
 
@@ -434,37 +322,64 @@
   };
 };
 
-export const ObservationLongitudeColDef = (props: {
-  hasError: (params: GridCellParams) => boolean;
-}): GridColDef<IObservationTableRow> => {
-  const { hasError } = props;
-
-  return {
-    field: 'longitude',
-    headerName: 'Long',
-    editable: true,
-    hideable: true,
-    width: 120,
+export const ObservationQualitativeMeasurementColDef = (props: {
+  measurement: CBMeasurementType;
+  measurementOptions: CBQualitativeOption[];
+  hasError: (params: GridCellParams) => boolean;
+}): GridColDef<IObservationTableRow> => {
+  const { measurement, measurementOptions, hasError } = props;
+
+  const qualitativeOptions = measurementOptions.map((item) => ({
+    label: item.option_label,
+    value: item.qualitative_option_id
+  }));
+  return {
+    field: measurement.taxon_measurement_id,
+    headerName: measurement.measurement_name,
+    editable: true,
+    hideable: true,
+    sortable: false,
+    flex: 1,
+    minWidth: Math.min(300, Math.max(180, measurement.measurement_name.length * 10 + 20)),
+    disableColumnMenu: true,
+    headerAlign: 'left',
+    align: 'left',
+    renderCell: (params) => {
+      return (
+        <AutocompleteDataGridViewCell dataGridProps={params} options={qualitativeOptions} error={hasError(params)} />
+      );
+    },
+    renderEditCell: (params) => {
+      return (
+        <AutocompleteDataGridEditCell dataGridProps={params} options={qualitativeOptions} error={hasError(params)} />
+      );
+    }
+  };
+};
+
+export const ObservationQuantitativeEnvironmentColDef = (props: {
+  environment: EnvironmentQuantitativeTypeDefinition;
+  hasError: (params: GridCellParams) => boolean;
+}): GridColDef<IObservationTableRow> => {
+  const { environment, hasError } = props;
+  return {
+    field: String(environment.environment_quantitative_id),
+    headerName: environment.name,
+    editable: true,
+    hideable: true,
+    sortable: false,
+    type: 'number',
+    minWidth: Math.min(300, Math.max(110, environment.name.length * 10 + 20)),
     disableColumnMenu: true,
     headerAlign: 'right',
     align: 'right',
-    valueSetter: (params) => {
-      if (/^-?\d{1,3}(?:\.\d{0,12})?$/.test(params.value)) {
-        // If the value is a legal longitude value
-        // Valid entries: `-1`, `-1.1`, `-123.456789` `1`, `1.1, `123.456789`
-        return { ...params.row, longitude: Number(params.value) };
-      }
-
-      const value = parseFloat(params.value);
-      return { ...params.row, longitude: isNaN(value) ? null : value };
-    },
     renderCell: (params) => (
       <Typography variant="body2" sx={{ fontSize: 'inherit' }}>
         {params.value}
       </Typography>
     ),
     renderEditCell: (params) => {
-      const error: boolean = hasError(params);
+      const error = hasError(params);
 
       return (
         <TextFieldDataGrid
@@ -472,8 +387,8 @@
           textFieldProps={{
             name: params.field,
             onChange: (event) => {
-              if (!/^-?\d{0,3}(?:\.\d{0,12})?$/.test(event.target.value)) {
-                // If the value is not a subset of a legal longitude value, prevent the value from being applied
+              if (!/^\d{0,7}$/.test(event.target.value)) {
+                // If the value is not a number, return
                 return;
               }
 
@@ -491,154 +406,6 @@
   };
 };
 
-export const EmptyLastColumnColDef = (): GridColDef<IObservationTableRow> => {
-=======
-export const ObservationActionsColDef = (props: {
-  disabled: boolean;
-  onDelete: (observationRecords: IObservationTableRow[]) => void;
-}): GridColDef<IObservationTableRow> => {
->>>>>>> 614fdb55
-  return {
-    field: `last-column`,
-    headerName: '',
-    width: 30,
-    disableColumnMenu: true
-  };
-};
-
-export const ObservationQuantitativeMeasurementColDef = (props: {
-  measurement: CBMeasurementType;
-  hasError: (params: GridCellParams) => boolean;
-}): GridColDef<IObservationTableRow> => {
-  const { measurement, hasError } = props;
-  return {
-    field: measurement.taxon_measurement_id,
-    headerName: measurement.measurement_name,
-    editable: true,
-    hideable: true,
-    sortable: false,
-    type: 'number',
-    minWidth: Math.min(300, Math.max(110, measurement.measurement_name.length * 10 + 20)),
-    disableColumnMenu: true,
-    headerAlign: 'right',
-    align: 'right',
-    renderCell: (params) => (
-      <Typography variant="body2" sx={{ fontSize: 'inherit' }}>
-        {params.value}
-      </Typography>
-    ),
-    renderEditCell: (params) => {
-      const error = hasError(params);
-
-      return (
-        <TextFieldDataGrid
-          dataGridProps={params}
-          textFieldProps={{
-            name: params.field,
-            onChange: (event) => {
-              if (!/^\d{0,7}$/.test(event.target.value)) {
-                // If the value is not a number, return
-                return;
-              }
-
-              params.api.setEditCellValue({
-                id: params.id,
-                field: params.field,
-                value: event.target.value
-              });
-            },
-            error
-          }}
-        />
-      );
-    }
-  };
-};
-
-export const ObservationQualitativeMeasurementColDef = (props: {
-  measurement: CBMeasurementType;
-  measurementOptions: CBQualitativeOption[];
-  hasError: (params: GridCellParams) => boolean;
-}): GridColDef<IObservationTableRow> => {
-  const { measurement, measurementOptions, hasError } = props;
-
-  const qualitativeOptions = measurementOptions.map((item) => ({
-    label: item.option_label,
-    value: item.qualitative_option_id
-  }));
-  return {
-    field: measurement.taxon_measurement_id,
-    headerName: measurement.measurement_name,
-    editable: true,
-    hideable: true,
-    sortable: false,
-    flex: 1,
-    minWidth: Math.min(300, Math.max(180, measurement.measurement_name.length * 10 + 20)),
-    disableColumnMenu: true,
-    headerAlign: 'left',
-    align: 'left',
-    renderCell: (params) => {
-      return (
-        <AutocompleteDataGridViewCell dataGridProps={params} options={qualitativeOptions} error={hasError(params)} />
-      );
-    },
-    renderEditCell: (params) => {
-      return (
-        <AutocompleteDataGridEditCell dataGridProps={params} options={qualitativeOptions} error={hasError(params)} />
-      );
-    }
-  };
-};
-
-export const ObservationQuantitativeEnvironmentColDef = (props: {
-  environment: EnvironmentQuantitativeTypeDefinition;
-  hasError: (params: GridCellParams) => boolean;
-}): GridColDef<IObservationTableRow> => {
-  const { environment, hasError } = props;
-  return {
-    field: String(environment.environment_quantitative_id),
-    headerName: environment.name,
-    editable: true,
-    hideable: true,
-    sortable: false,
-    type: 'number',
-    minWidth: Math.min(300, Math.max(110, environment.name.length * 10 + 20)),
-    disableColumnMenu: true,
-    headerAlign: 'right',
-    align: 'right',
-    renderCell: (params) => (
-      <Typography variant="body2" sx={{ fontSize: 'inherit' }}>
-        {params.value}
-      </Typography>
-    ),
-    renderEditCell: (params) => {
-      const error = hasError(params);
-
-      return (
-        <TextFieldDataGrid
-          dataGridProps={params}
-          textFieldProps={{
-            name: params.field,
-            onChange: (event) => {
-              if (!/^\d{0,7}$/.test(event.target.value)) {
-                // If the value is not a number, return
-                return;
-              }
-
-              params.api.setEditCellValue({
-                id: params.id,
-                field: params.field,
-                value: event.target.value
-              });
-            },
-            error
-          }}
-        />
-      );
-    }
-  };
-};
-
 export const ObservationQualitativeEnvironmentColDef = (props: {
   environment: EnvironmentQualitativeTypeDefinition;
   hasError: (params: GridCellParams) => boolean;
