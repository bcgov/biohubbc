import { mdiTrashCanOutline } from '@mdi/js';
import Icon from '@mdi/react';
import IconButton from '@mui/material/IconButton';
import Typography from '@mui/material/Typography';
import { GridCellParams, GridColDef } from '@mui/x-data-grid';
import AutocompleteDataGridEditCell from 'components/data-grid/autocomplete/AutocompleteDataGridEditCell';
import AutocompleteDataGridViewCell from 'components/data-grid/autocomplete/AutocompleteDataGridViewCell';
import ConditionalAutocompleteDataGridEditCell from 'components/data-grid/conditional-autocomplete/ConditionalAutocompleteDataGridEditCell';
import ConditionalAutocompleteDataGridViewCell from 'components/data-grid/conditional-autocomplete/ConditionalAutocompleteDataGridViewCell';
import TaxonomyDataGridEditCell from 'components/data-grid/taxonomy/TaxonomyDataGridEditCell';
import TaxonomyDataGridViewCell from 'components/data-grid/taxonomy/TaxonomyDataGridViewCell';
import TextFieldDataGrid from 'components/data-grid/TextFieldDataGrid';
import TimePickerDataGrid from 'components/data-grid/TimePickerDataGrid';
import { DATE_FORMAT } from 'constants/dateTimeFormats';
import { IObservationTableRow } from 'contexts/observationsTableContext';
import { default as dayjs } from 'dayjs';
import { CBMeasurementType, CBQualitativeOption } from 'interfaces/useCritterApi.interface';
import { getFormattedDate } from 'utils/Utils';

export type ISampleSiteOption = {
  survey_sample_site_id: number;
  sample_site_name: string;
};

export type ISampleMethodOption = {
  survey_sample_method_id: number;
  survey_sample_site_id: number;
  sample_method_name: string;
  response_metric: string;
};

export type ISamplePeriodOption = {
  survey_sample_period_id: number;
  survey_sample_method_id: number;
  sample_period_name: string;
};

export const TaxonomyColDef = (props: {
  hasError: (params: GridCellParams) => boolean;
}): GridColDef<IObservationTableRow> => {
  const { hasError } = props;

  return {
    field: 'itis_tsn',
    headerName: 'Species',
    editable: true,
    hideable: true,
    flex: 1,
    minWidth: 250,
    disableColumnMenu: true,
    headerAlign: 'left',
    align: 'left',
    valueSetter: (params) => {
      return { ...params.row, itis_tsn: Number(params.value) };
    },
    renderCell: (params) => {
      return <TaxonomyDataGridViewCell dataGridProps={params} error={hasError(params)} />;
    },
    renderEditCell: (params) => {
      return <TaxonomyDataGridEditCell dataGridProps={params} error={hasError(params)} />;
    }
  };
};

export const SampleSiteColDef = (props: {
  sampleSiteOptions: ISampleSiteOption[];
  hasError: (params: GridCellParams) => boolean;
}): GridColDef<IObservationTableRow> => {
  const { sampleSiteOptions, hasError } = props;

  return {
    field: 'survey_sample_site_id',
    headerName: 'Sampling Site',
    editable: true,
    hideable: true,
    flex: 1,
    minWidth: 250,
    disableColumnMenu: true,
    headerAlign: 'left',
    align: 'left',
    renderCell: (params) => {
      return (
        <AutocompleteDataGridViewCell<IObservationTableRow, number>
          dataGridProps={params}
          options={sampleSiteOptions.map((item) => ({
            label: item.sample_site_name,
            value: item.survey_sample_site_id
          }))}
          error={hasError(params)}
        />
      );
    },
    renderEditCell: (params) => {
      return (
        <AutocompleteDataGridEditCell<IObservationTableRow, number>
          dataGridProps={params}
          options={sampleSiteOptions.map((item) => ({
            label: item.sample_site_name,
            value: item.survey_sample_site_id
          }))}
          error={hasError(params)}
        />
      );
    }
  };
};

export const SampleMethodColDef = (props: {
  sampleMethodOptions: ISampleMethodOption[];
  hasError: (params: GridCellParams) => boolean;
}): GridColDef<IObservationTableRow> => {
  const { sampleMethodOptions, hasError } = props;

  return {
    field: 'survey_sample_method_id',
    headerName: 'Sampling Method',
    editable: true,
    hideable: true,
    flex: 1,
    minWidth: 250,
    disableColumnMenu: true,
    headerAlign: 'left',
    align: 'left',
    renderCell: (params) => {
      return (
        <ConditionalAutocompleteDataGridViewCell<IObservationTableRow, ISampleMethodOption, number>
          dataGridProps={params}
          optionsGetter={(row, allOptions) => {
            return allOptions
              .filter((item) => item.survey_sample_site_id === row.survey_sample_site_id)
              .map((item) => ({ label: item.sample_method_name, value: item.survey_sample_method_id }));
          }}
          allOptions={sampleMethodOptions}
          error={hasError(params)}
        />
      );
    },
    renderEditCell: (params) => {
      return (
        <ConditionalAutocompleteDataGridEditCell<IObservationTableRow, ISampleMethodOption, number>
          dataGridProps={params}
          optionsGetter={(row, allOptions) => {
            return allOptions
              .filter((item) => item.survey_sample_site_id === row.survey_sample_site_id)
              .map((item) => ({ label: item.sample_method_name, value: item.survey_sample_method_id }));
          }}
          allOptions={sampleMethodOptions}
          error={hasError(params)}
        />
      );
    }
  };
};

export const SamplePeriodColDef = (props: {
  samplePeriodOptions: ISamplePeriodOption[];
  hasError: (params: GridCellParams) => boolean;
}): GridColDef<IObservationTableRow> => {
  const { samplePeriodOptions, hasError } = props;

  return {
    field: 'survey_sample_period_id',
    headerName: 'Sampling Period',
    editable: true,
    hideable: true,
    flex: 0,
    width: 250,
    disableColumnMenu: true,
    headerAlign: 'left',
    align: 'left',
    renderCell: (params) => {
      return (
        <ConditionalAutocompleteDataGridViewCell<IObservationTableRow, ISamplePeriodOption, number>
          dataGridProps={params}
          optionsGetter={(row, allOptions) => {
            return allOptions
              .filter((item) => item.survey_sample_method_id === row.survey_sample_method_id)
              .map((item) => ({
                label: item.sample_period_name,
                value: item.survey_sample_period_id
              }));
          }}
          allOptions={samplePeriodOptions}
          error={hasError(params)}
        />
      );
    },
    renderEditCell: (params) => {
      return (
        <ConditionalAutocompleteDataGridEditCell<IObservationTableRow, ISamplePeriodOption, number>
          dataGridProps={params}
          optionsGetter={(row, allOptions) => {
            return allOptions
              .filter((item) => item.survey_sample_method_id === row.survey_sample_method_id)
              .map((item) => ({
                label: item.sample_period_name,
                value: item.survey_sample_period_id
              }));
          }}
          allOptions={samplePeriodOptions}
          error={hasError(params)}
        />
      );
    }
  };
};

export const ObservationCountColDef = (props: {
  sampleMethodOptions: ISampleMethodOption[];
  hasError: (params: GridCellParams) => boolean;
}): GridColDef<IObservationTableRow> => {
  const { hasError } = props;

  return {
    field: 'count',
    headerName: 'Count',
    editable: true,
    hideable: true,
    type: 'number',
    minWidth: 110,
    disableColumnMenu: true,
    headerAlign: 'right',
    align: 'right',
    renderCell: (params) => (
      <Typography variant="body2" sx={{ fontSize: 'inherit' }}>
        {params.value}
      </Typography>
    ),
    renderEditCell: (params) => {
      const error: boolean = hasError(params);

      const maxCount =
        props.sampleMethodOptions.find(
          (option) => option.survey_sample_method_id === params.row.survey_sample_method_id
        )?.response_metric === 'Presence-absence'
          ? 1
          : undefined;

      return (
        <TextFieldDataGrid
          dataGridProps={params}
          textFieldProps={{
<<<<<<< HEAD
            inputProps: {
              max:
                props.sampleMethodOptions.find(
                  (option) => option.survey_sample_method_id === params.row.survey_sample_method_id
                )?.response_metric === 'Presence-absence' && 1,
=======
            type: 'number',
            inputProps: {
              max: maxCount,
>>>>>>> c52684ac
              inputMode: 'numeric'
            },
            name: params.field,
            onChange: (event) => {
              if (!/^\d{0,7}$/.test(event.target.value)) {
                // If the value is not a number, return
                return;
              }

              params.api.setEditCellValue({
                id: params.id,
                field: params.field,
                value: event.target.value
              });
            },
            error
          }}
        />
      );
    }
  };
};

export const ObservationDateColDef = (props: {
  hasError: (params: GridCellParams) => boolean;
}): GridColDef<IObservationTableRow> => {
  const { hasError } = props;

  return {
    field: 'observation_date',
    headerName: 'Date',
    editable: true,
    hideable: true,
    type: 'date',
    minWidth: 150,
    valueGetter: (params) => (params.row.observation_date ? dayjs(params.row.observation_date).toDate() : null),
    disableColumnMenu: true,
    headerAlign: 'left',
    align: 'left',
    renderCell: (params) => (
      <Typography variant="body2" sx={{ fontSize: 'inherit' }}>
        {getFormattedDate(DATE_FORMAT.ShortDateFormatMonthFirst, params.value)}
      </Typography>
    ),
    renderEditCell: (params) => {
      const error = hasError(params);

      return (
        <TextFieldDataGrid
          dataGridProps={params}
          textFieldProps={{
            name: params.field,
            type: 'date',
            value: params.value ? dayjs(params.value).format('YYYY-MM-DD') : '',
            onChange: (event) => {
              const value = dayjs(event.target.value).toDate();

              params.api.setEditCellValue({
                id: params.id,
                field: params.field,
                value
              });
            },

            error
          }}
        />
      );
    }
  };
};

export const ObservationTimeColDef = (props: {
  hasError: (params: GridCellParams) => boolean;
}): GridColDef<IObservationTableRow> => {
  const { hasError } = props;

  return {
    field: 'observation_time',
    headerName: 'Time',
    editable: true,
    hideable: true,
    type: 'string',
    width: 150,
    disableColumnMenu: true,
    headerAlign: 'right',
    align: 'right',
    valueSetter: (params) => {
      return { ...params.row, observation_time: params.value };
    },
    valueParser: (value) => {
      if (!value) {
        return null;
      }

      if (dayjs.isDayjs(value)) {
        return value.format('HH:mm:ss');
      }

      return dayjs(value, 'HH:mm:ss').format('HH:mm:ss');
    },
    renderCell: (params) => {
      if (!params.value) {
        return null;
      }

      return (
        <Typography variant="body2" sx={{ fontSize: 'inherit' }}>
          {params.value}
        </Typography>
      );
    },
    renderEditCell: (params) => {
      const error = hasError(params);

      return (
        <TimePickerDataGrid
          dataGridProps={params}
          dateFieldProps={{
            slotProps: {
              textField: {
                error,
                name: params.field
              }
            }
          }}
        />
      );
    }
  };
};

export const ObservationLatitudeColDef = (props: {
  hasError: (params: GridCellParams) => boolean;
}): GridColDef<IObservationTableRow> => {
  const { hasError } = props;

  return {
    field: 'latitude',
    headerName: 'Lat',
    editable: true,
    hideable: true,
    width: 120,
    disableColumnMenu: true,
    headerAlign: 'right',
    align: 'right',
    valueSetter: (params) => {
      if (/^-?\d{1,3}(?:\.\d{0,12})?$/.test(params.value)) {
        // If the value is a legal latitude value
        // Valid entries: `-1`, `-1.1`, `-123.456789` `1`, `1.1, `123.456789`
        return { ...params.row, latitude: Number(params.value) };
      }

      const value = parseFloat(params.value);
      return { ...params.row, latitude: isNaN(value) ? null : value };
    },
    renderCell: (params) => (
      <Typography variant="body2" sx={{ fontSize: 'inherit' }}>
        {params.value}
      </Typography>
    ),
    renderEditCell: (params) => {
      const error: boolean = hasError(params);

      return (
        <TextFieldDataGrid
          dataGridProps={params}
          textFieldProps={{
            name: params.field,
            onChange: (event) => {
              if (!/^-?\d{0,3}(?:\.\d{0,12})?$/.test(event.target.value)) {
                // If the value is not a subset of a legal latitude value, prevent the value from being applied
                return;
              }

              params.api.setEditCellValue({
                id: params.id,
                field: params.field,
                value: event.target.value
              });
            },
            error
          }}
        />
      );
    }
  };
};

export const ObservationLongitudeColDef = (props: {
  hasError: (params: GridCellParams) => boolean;
}): GridColDef<IObservationTableRow> => {
  const { hasError } = props;

  return {
    field: 'longitude',
    headerName: 'Long',
    editable: true,
    hideable: true,
    width: 120,
    disableColumnMenu: true,
    headerAlign: 'right',
    align: 'right',
    valueSetter: (params) => {
      if (/^-?\d{1,3}(?:\.\d{0,12})?$/.test(params.value)) {
        // If the value is a legal longitude value
        // Valid entries: `-1`, `-1.1`, `-123.456789` `1`, `1.1, `123.456789`
        return { ...params.row, longitude: Number(params.value) };
      }

      const value = parseFloat(params.value);
      return { ...params.row, longitude: isNaN(value) ? null : value };
    },
    renderCell: (params) => (
      <Typography variant="body2" sx={{ fontSize: 'inherit' }}>
        {params.value}
      </Typography>
    ),
    renderEditCell: (params) => {
      const error: boolean = hasError(params);

      return (
        <TextFieldDataGrid
          dataGridProps={params}
          textFieldProps={{
            name: params.field,
            onChange: (event) => {
              if (!/^-?\d{0,3}(?:\.\d{0,12})?$/.test(event.target.value)) {
                // If the value is not a subset of a legal longitude value, prevent the value from being applied
                return;
              }

              params.api.setEditCellValue({
                id: params.id,
                field: params.field,
                value: event.target.value
              });
            },
            error
          }}
        />
      );
    }
  };
};

export const ObservationActionsColDef = (props: {
  disabled: boolean;
  onDelete: (observationRecords: IObservationTableRow[]) => void;
}): GridColDef<IObservationTableRow> => {
  return {
    field: 'actions',
    headerName: '',
    type: 'actions',
    width: 70,
    disableColumnMenu: true,
    resizable: false,
    cellClassName: 'pinnedColumn',
    getActions: (params) => [
      <IconButton
        onClick={() => {
          props.onDelete([params.row]);
        }}
        disabled={props.disabled}
        key={`actions[${params.id}].handleDeleteRow`}>
        <Icon path={mdiTrashCanOutline} size={1} />
      </IconButton>
    ]
  };
};

export const ObservationQuantitativeMeasurementColDef = (props: {
  measurement: CBMeasurementType;
  hasError: (params: GridCellParams) => boolean;
}): GridColDef<IObservationTableRow> => {
  const { measurement, hasError } = props;
  return {
    field: measurement.taxon_measurement_id,
    headerName: measurement.measurement_name,
    editable: true,
    hideable: true,
    sortable: false,
    type: 'number',
    minWidth: Math.min(300, Math.max(110, measurement.measurement_name.length * 10 + 20)),
    disableColumnMenu: true,
    headerAlign: 'right',
    align: 'right',
    renderCell: (params) => (
      <Typography variant="body2" sx={{ fontSize: 'inherit' }}>
        {params.value}
      </Typography>
    ),
    renderEditCell: (params) => {
      const error = hasError(params);

      return (
        <TextFieldDataGrid
          dataGridProps={params}
          textFieldProps={{
            name: params.field,
            onChange: (event) => {
              if (!/^\d{0,7}$/.test(event.target.value)) {
                // If the value is not a number, return
                return;
              }

              params.api.setEditCellValue({
                id: params.id,
                field: params.field,
                value: event.target.value
              });
            },
            error
          }}
        />
      );
    }
  };
};

export const ObservationQualitativeMeasurementColDef = (props: {
  measurement: CBMeasurementType;
  measurementOptions: CBQualitativeOption[];
  hasError: (params: GridCellParams) => boolean;
}): GridColDef<IObservationTableRow> => {
  const { measurement, measurementOptions, hasError } = props;

  const qualitativeOptions = measurementOptions.map((item) => ({
    label: item.option_label,
    value: item.qualitative_option_id
  }));
  return {
    field: measurement.taxon_measurement_id,
    headerName: measurement.measurement_name,
    editable: true,
    hideable: true,
    sortable: false,
    flex: 1,
    minWidth: Math.min(300, Math.max(250, measurement.measurement_name.length * 10 + 20)),
    disableColumnMenu: true,
    headerAlign: 'left',
    align: 'left',
    renderCell: (params) => {
      return (
        <AutocompleteDataGridViewCell dataGridProps={params} options={qualitativeOptions} error={hasError(params)} />
      );
    },
    renderEditCell: (params) => {
      return (
        <AutocompleteDataGridEditCell dataGridProps={params} options={qualitativeOptions} error={hasError(params)} />
      );
    }
  };
};<|MERGE_RESOLUTION|>--- conflicted
+++ resolved
@@ -240,17 +240,9 @@
         <TextFieldDataGrid
           dataGridProps={params}
           textFieldProps={{
-<<<<<<< HEAD
-            inputProps: {
-              max:
-                props.sampleMethodOptions.find(
-                  (option) => option.survey_sample_method_id === params.row.survey_sample_method_id
-                )?.response_metric === 'Presence-absence' && 1,
-=======
             type: 'number',
             inputProps: {
               max: maxCount,
->>>>>>> c52684ac
               inputMode: 'numeric'
             },
             name: params.field,
