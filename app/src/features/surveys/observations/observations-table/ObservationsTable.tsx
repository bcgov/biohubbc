--- conflicted
+++ resolved
@@ -23,14 +23,8 @@
   IGetSamplePeriodRecord
 } from 'interfaces/useSurveyApi.interface';
 import { has } from 'lodash-es';
-<<<<<<< HEAD
-import { useContext, useEffect, useMemo } from 'react';
-import { useLocation } from 'react-router';
+import { useContext, useMemo } from 'react';
 import { getCodesName } from 'utils/Utils';
-=======
-import { useCallback, useContext, useMemo } from 'react';
-import { getCodesName, getFormattedDate } from 'utils/Utils';
->>>>>>> 9dae00b6
 
 type ISampleSiteOption = {
   survey_sample_site_id: number;
