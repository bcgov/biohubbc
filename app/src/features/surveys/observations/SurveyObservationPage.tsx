--- conflicted
+++ resolved
@@ -2,11 +2,7 @@
 import CircularProgress from '@mui/material/CircularProgress';
 import Stack from '@mui/material/Stack';
 import { DialogContextProvider } from 'contexts/dialogContext';
-<<<<<<< HEAD
-import { ObservationsPageContext, ObservationsPageContextProvider } from 'contexts/observationsPageContext';
-=======
 import { ObservationsPageContextProvider } from 'contexts/observationsPageContext';
->>>>>>> 45197381
 import { ObservationsTableContext, ObservationsTableContextProvider } from 'contexts/observationsTableContext';
 import { ProjectContext } from 'contexts/projectContext';
 import { SurveyContext } from 'contexts/surveyContext';
@@ -42,49 +38,6 @@
       />
 
       <ObservationsPageContextProvider>
-<<<<<<< HEAD
-        <ObservationsPageContext.Consumer>
-          {(observationsPageContext) => {
-            return (
-              <Stack
-                direction="row"
-                gap={1}
-                sx={{
-                  flex: '1 1 auto',
-                  p: 1
-                }}>
-                {/* Sampling Site List */}
-                <Box flex="0 0 auto" width="400px">
-                  <DialogContextProvider>
-                    <SamplingSiteList />
-                  </DialogContextProvider>
-                </Box>
-
-                {/* Observations Component */}
-                <Box flex="1 1 auto">
-                  <DialogContextProvider>
-                    <TaxonomyContextProvider>
-                      <ObservationsTableContextProvider
-                        isLoading={observationsPageContext?.isLoading || false}
-                        isDisabled={observationsPageContext?.isDisabled || false}>
-                        <ObservationsTableContext.Consumer>
-                          {(context) => {
-                            if (!context?._muiDataGridApiRef.current) {
-                              return <CircularProgress className="pageProgress" size={40} />;
-                            }
-
-                            return <ObservationsTableContainer />;
-                          }}
-                        </ObservationsTableContext.Consumer>
-                      </ObservationsTableContextProvider>
-                    </TaxonomyContextProvider>
-                  </DialogContextProvider>
-                </Box>
-              </Stack>
-            );
-          }}
-        </ObservationsPageContext.Consumer>
-=======
         <Stack
           direction="row"
           gap={1}
@@ -119,7 +72,6 @@
             </DialogContextProvider>
           </Box>
         </Stack>
->>>>>>> 45197381
       </ObservationsPageContextProvider>
     </Stack>
   );
