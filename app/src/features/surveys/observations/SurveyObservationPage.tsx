import Box from '@mui/material/Box';
import CircularProgress from '@mui/material/CircularProgress';
import { grey } from '@mui/material/colors';
import Paper from '@mui/material/Paper';
import { ObservationsTableContext, ObservationsTableContextProvider } from 'contexts/observationsTableContext';
import { SurveyContext } from 'contexts/surveyContext';
import { TaxonomyContextProvider } from 'contexts/taxonomyContext';
import { useContext } from 'react';
import ObservationComponent from './observations-table/ObservationComponent';
import SamplingSiteList from './sampling-sites/SamplingSiteList';
import SurveyObservationHeader from './SurveyObservationHeader';

export const SurveyObservationPage = () => {
  const surveyContext = useContext(SurveyContext);

  if (!surveyContext.surveyDataLoader.data) {
    return <CircularProgress className="pageProgress" size={40} />;
  }

  return (
    <Box display="flex" flexDirection="column" height="100%" overflow="hidden" position="relative">
      <SurveyObservationHeader
        project_id={surveyContext.projectId}
        survey_id={surveyContext.surveyId}
        survey_name={surveyContext.surveyDataLoader.data.surveyData.survey_details.survey_name}
      />

      <Paper
        elevation={0}
        sx={{
          display: 'flex',
          flex: '1 1 auto',
          overflow: 'hidden',
          m: 1
        }}>
        {/* Sampling Site List */}
        <Box
          flex="0 0 auto"
          width="400px"
          sx={{
            borderRight: '1px solid ' + grey[300]
          }}>
          <SamplingSiteList />
        </Box>

        {/* Observations Component */}
        <Box flex="1 1 auto" overflow="hidden">
<<<<<<< HEAD
          <ObservationsTableContextProvider>
            <ObservationsTableContext.Consumer>
              {(context) => {
                if (!context._muiDataGridApiRef.current) {
                  return <CircularProgress className="pageProgress" size={40} />;
                }

                return <ObservationComponent />;
              }}
            </ObservationsTableContext.Consumer>
          </ObservationsTableContextProvider>
=======
          <TaxonomyContextProvider>
            <ObservationsTableContextProvider>
              <ObservationsTableContext.Consumer>
                {(context) => {
                  if (!context._muiDataGridApiRef.current) {
                    return <CircularProgress className="pageProgress" size={40} />;
                  }

                  return <ObservationComponent />;
                }}
              </ObservationsTableContext.Consumer>
            </ObservationsTableContextProvider>
          </TaxonomyContextProvider>
>>>>>>> 6bd3050d
        </Box>
      </Paper>
    </Box>
  );
};<|MERGE_RESOLUTION|>--- conflicted
+++ resolved
@@ -45,19 +45,6 @@
 
         {/* Observations Component */}
         <Box flex="1 1 auto" overflow="hidden">
-<<<<<<< HEAD
-          <ObservationsTableContextProvider>
-            <ObservationsTableContext.Consumer>
-              {(context) => {
-                if (!context._muiDataGridApiRef.current) {
-                  return <CircularProgress className="pageProgress" size={40} />;
-                }
-
-                return <ObservationComponent />;
-              }}
-            </ObservationsTableContext.Consumer>
-          </ObservationsTableContextProvider>
-=======
           <TaxonomyContextProvider>
             <ObservationsTableContextProvider>
               <ObservationsTableContext.Consumer>
@@ -71,7 +58,6 @@
               </ObservationsTableContext.Consumer>
             </ObservationsTableContextProvider>
           </TaxonomyContextProvider>
->>>>>>> 6bd3050d
         </Box>
       </Paper>
     </Box>
