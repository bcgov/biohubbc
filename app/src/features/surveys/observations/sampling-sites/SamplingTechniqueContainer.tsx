--- conflicted
+++ resolved
@@ -2,10 +2,7 @@
 import Icon from '@mdi/react';
 import Box from '@mui/material/Box';
 import Button from '@mui/material/Button';
-<<<<<<< HEAD
-=======
 import grey from '@mui/material/colors/grey';
->>>>>>> 34204bad
 import Divider from '@mui/material/Divider';
 import IconButton from '@mui/material/IconButton';
 import ListItemIcon from '@mui/material/ListItemIcon';
@@ -295,9 +292,6 @@
           <SkeletonList />
         ) : (
           <Stack height="100%" position="relative" sx={{ overflowY: 'auto' }}>
-<<<<<<< HEAD
-            <Box flex="1 1 auto">
-=======
             <Divider flexItem></Divider>
             <Box
               flex="1 1 auto"
@@ -324,7 +318,6 @@
                 </Stack>
               )}
 
->>>>>>> 34204bad
               <SamplingTechniqueCardContainer
                 techniques={techniques}
                 handleDelete={(technique) => {
