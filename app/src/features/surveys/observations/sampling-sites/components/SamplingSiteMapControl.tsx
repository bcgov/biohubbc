import { mdiRefresh } from '@mdi/js';
import Icon from '@mdi/react';
import Alert from '@mui/material/Alert';
import AlertTitle from '@mui/material/AlertTitle';
import Box from '@mui/material/Box';
import Grid from '@mui/material/Grid';
import IconButton from '@mui/material/IconButton';
import Paper from '@mui/material/Paper';
import Typography from '@mui/material/Typography';
import { makeStyles } from '@mui/styles';
import FileUpload from 'components/file-upload/FileUpload';
import FileUploadItem from 'components/file-upload/FileUploadItem';
import MapContainer from 'components/map/MapContainer';
import SampleSiteFileUploadItemActionButton from 'features/surveys/observations/sampling-sites/components/SampleSiteFileUploadItemActionButton';
import SampleSiteFileUploadItemProgressBar from 'features/surveys/observations/sampling-sites/components/SampleSiteFileUploadItemProgressBar';
import SampleSiteFileUploadItemSubtext from 'features/surveys/observations/sampling-sites/components/SampleSiteFileUploadItemSubtext';
import { FormikContextType } from 'formik';
import { Feature } from 'geojson';
import { LatLngBoundsExpression } from 'leaflet';
import get from 'lodash-es/get';
import { useEffect, useState } from 'react';
import { boundaryUploadHelper, calculateUpdatedMapBounds } from 'utils/mapBoundaryUploadHelpers';
import { pluralize } from 'utils/Utils';

const useStyles = makeStyles(() => ({
  zoomToBoundaryExtentBtn: {
    padding: '3px',
    borderRadius: '4px',
    background: '#ffffff',
    color: '#000000',
    border: '2px solid rgba(0,0,0,0.2)',
    backgroundClip: 'padding-box',
    '&:hover': {
      backgroundColor: '#eeeeee'
    }
  }
}));

export interface ISamplingSiteMapControlProps {
  name: string;
  title: string;
  mapId: string;
  formikProps: FormikContextType<any>;
}

/**
 * Sampling site map component.
 *
 * @param {ISamplingSiteMapControlProps} props
 * @return {*}
 */
const SamplingSiteMapControl = (props: ISamplingSiteMapControlProps) => {
  const classes = useStyles();

  const { name, mapId, formikProps } = props;

  const { values, errors, setFieldValue, setFieldError } = formikProps;

  const [updatedBounds, setUpdatedBounds] = useState<LatLngBoundsExpression | undefined>(undefined);

  const removeFile = () => {
    setFieldValue(name, []);
  };

  // Array of sampling site features
  const samplingSiteGeoJsonFeatures: Feature[] = get(values, name);

  useEffect(() => {
    setUpdatedBounds(calculateUpdatedMapBounds(samplingSiteGeoJsonFeatures));
  }, [samplingSiteGeoJsonFeatures]);

  return (
    <>
      <Grid item xs={12}>
        <Box my={3}>
          {get(errors, name) && (
            <Alert
              sx={{
                mb: 2
              }}
              severity="error">
              <AlertTitle>Missing sampling site location</AlertTitle>
              {get(errors, name) as string}
            </Alert>
          )}
          <FileUpload
            uploadHandler={boundaryUploadHelper({
              onSuccess: (features: Feature[]) => {
                setFieldValue(name, [...features]);
              },
              onFailure: (message: string) => {
                setFieldError(name, message);
              }
            })}
            onRemove={removeFile}
            dropZoneProps={{
              maxNumFiles: 1,
              multiple: false,
              acceptedFileExtensions: '.zip'
            }}
            hideDropZoneOnMaxFiles={true}
            FileUploadItemComponent={FileUploadItem}
            FileUploadItemComponentProps={{
              SubtextComponent: SampleSiteFileUploadItemSubtext,
              ActionButtonComponent: SampleSiteFileUploadItemActionButton,
              ProgressBarComponent: SampleSiteFileUploadItemProgressBar
            }}
          />
        </Box>
        <Box component="fieldset">
          <Typography component="legend" data-testid="funding-source-list-found">
            Site Location Preview &zwnj;
            {samplingSiteGeoJsonFeatures.length > 0 && (
              <Typography component="span" color="textSecondary" fontWeight="400">
                {`(${samplingSiteGeoJsonFeatures.length} ${pluralize(
                  samplingSiteGeoJsonFeatures.length,
                  'location'
                )} detected)`}
              </Typography>
            )}
          </Typography>
          <Paper variant="outlined">
            <Box position="relative" height={500}>
              <MapContainer
<<<<<<< HEAD
                scrollWheelZoom={true}
=======
                scrollWheelZoom={false}
>>>>>>> 3b1400aa
                mapId={mapId}
                staticLayers={[
                  {
                    layerName: 'Sampling Sites',
                    features: samplingSiteGeoJsonFeatures.map((feature: Feature) => ({ geoJSON: feature }))
                  }
                ]}
                onDrawChange={(newGeo: Feature[]) => setFieldValue(name, newGeo)}
                bounds={updatedBounds}
              />
              {samplingSiteGeoJsonFeatures.length > 0 && (
                <Box position="absolute" top="126px" left="10px" zIndex="999">
                  <IconButton
                    aria-label="zoom to initial extent"
                    title="Zoom to initial extent"
                    className={classes.zoomToBoundaryExtentBtn}
                    onClick={() => {
                      setUpdatedBounds(calculateUpdatedMapBounds(samplingSiteGeoJsonFeatures));
                    }}>
                    <Icon size={1} path={mdiRefresh} />
                  </IconButton>
                </Box>
              )}
            </Box>
          </Paper>
        </Box>
      </Grid>
    </>
  );
};

export default SamplingSiteMapControl;<|MERGE_RESOLUTION|>--- conflicted
+++ resolved
@@ -122,11 +122,7 @@
           <Paper variant="outlined">
             <Box position="relative" height={500}>
               <MapContainer
-<<<<<<< HEAD
-                scrollWheelZoom={true}
-=======
                 scrollWheelZoom={false}
->>>>>>> 3b1400aa
                 mapId={mapId}
                 staticLayers={[
                   {
