import Alert from '@mui/material/Alert';
import AlertTitle from '@mui/material/AlertTitle';
import { mdiRefresh } from '@mdi/js';
import Icon from '@mdi/react';
import Box from '@mui/material/Box';
import Grid from '@mui/material/Grid';
import IconButton from '@mui/material/IconButton';
import Paper from '@mui/material/Paper';
import Typography from '@mui/material/Typography';
import { makeStyles } from '@mui/styles';
import FileUpload from 'components/file-upload/FileUpload';
import FileUploadItem, { IUploadHandler } from 'components/file-upload/FileUploadItem';
import MapContainer from 'components/map/MapContainer';
import SampleSiteFileUploadItemActionButton from 'features/surveys/observations/sampling-sites/components/SampleSiteFileUploadItemActionButton';
import SampleSiteFileUploadItemProgressBar from 'features/surveys/observations/sampling-sites/components/SampleSiteFileUploadItemProgressBar';
import SampleSiteFileUploadItemSubtext from 'features/surveys/observations/sampling-sites/components/SampleSiteFileUploadItemSubtext';
import { FormikContextType } from 'formik';
import { Feature } from 'geojson';
import { LatLngBoundsExpression } from 'leaflet';
import get from 'lodash-es/get';
import { useEffect, useState } from 'react';
import {
  calculateUpdatedMapBounds,
  handleGPXUpload,
  handleKMLUpload,
  handleShapeFileUpload
} from 'utils/mapBoundaryUploadHelpers';

const useStyles = makeStyles(() => ({
  zoomToBoundaryExtentBtn: {
    padding: '3px',
    borderRadius: '4px',
    background: '#ffffff',
    color: '#000000',
    border: '2px solid rgba(0,0,0,0.2)',
    backgroundClip: 'padding-box',
    '&:hover': {
      backgroundColor: '#eeeeee'
    }
  }
}));

export interface ISamplingSiteMapControlProps {
  name: string;
  title: string;
  mapId: string;
  formikProps: FormikContextType<any>;
}

/**
 * Sampling site map component.
 *
 * @param {ISamplingSiteMapControlProps} props
 * @return {*}
 */
const SamplingSiteMapControl = (props: ISamplingSiteMapControlProps) => {
  const classes = useStyles();

  const { name, mapId, formikProps } = props;

  const { values, errors, setFieldValue } = formikProps;

  const [updatedBounds, setUpdatedBounds] = useState<LatLngBoundsExpression | undefined>(undefined);

  const boundaryUploadHandler = (): IUploadHandler => {
    return async (file) => {
      if (file?.type.includes('zip') || file?.name.includes('.zip')) {
        await handleShapeFileUpload(file, name, formikProps);
      } else if (file?.type.includes('gpx') || file?.name.includes('.gpx')) {
        await handleGPXUpload(file, name, formikProps);
      } else if (file?.type.includes('kml') || file?.name.includes('.kml')) {
        await handleKMLUpload(file, name, formikProps);
      }
    };
  };

  const removeFile = () => {
    setFieldValue(name, []);
  };

  // Array of sampling site features
  const samplingSiteGeoJsonFeatures = get(values, name);

  useEffect(() => {
    setUpdatedBounds(calculateUpdatedMapBounds(samplingSiteGeoJsonFeatures));
  }, [samplingSiteGeoJsonFeatures]);

  return (
    <>
      <Grid item xs={12}>
        <Typography
          variant="body1"
          color="textSecondary"
          sx={{
            maxWidth: '90ch'
          }}>
          Before you import your site locations, you will need to ensure your shapefile is compressed into a single zip
          file. Your shapefile can include one or more sampling site locations.
        </Typography>
        <Box my={3}>
          {get(errors, name) && (
            <Alert sx={{
              mb: 1
            }}
              severity="error">
              <AlertTitle>Missing sampling site location</AlertTitle>
              {get(errors, name) as string}
            </Alert>
          )}
          <FileUpload
            uploadHandler={boundaryUploadHandler()}
            onRemove={removeFile}
            dropZoneProps={{
              maxNumFiles: 1,
              multiple: false
            }}
            hideDropZoneOnMaxFiles={true}
            FileUploadItemComponent={FileUploadItem}
            FileUploadItemComponentProps={{
              SubtextComponent: SampleSiteFileUploadItemSubtext,
              ActionButtonComponent: SampleSiteFileUploadItemActionButton,
              ProgressBarComponent: SampleSiteFileUploadItemProgressBar
            }}
          />
        </Box>
        <Box component="fieldset">
<<<<<<< HEAD
          <Typography component="legend" data-testid="funding-source-list-found">
            Site Boundary Preview &zwnj;
            <Typography component="span" color="textSecondary" fontWeight="400">
=======
          <Typography 
            component="legend" 
            data-testid="funding-source-list-found">
            Site Location Preview &zwnj;
            <Typography 
              component="span" 
              color="textSecondary"
              fontWeight="400"
            >
>>>>>>> abcb525f
              {formikProps.values.survey_sample_sites.length > 0
                ? `(${formikProps.values.survey_sample_sites.length} locations detected)`
                : ''}
            </Typography>
          </Typography>
          <Paper variant="outlined">
            <Box position="relative" height={500}>
              <MapContainer
                mapId={mapId}
                drawControls={{
                  initialFeatures: samplingSiteGeoJsonFeatures
                }}
                onDrawChange={(newGeo: Feature[]) => setFieldValue(name, newGeo)}
                bounds={updatedBounds}
              />
              {samplingSiteGeoJsonFeatures && samplingSiteGeoJsonFeatures.length > 0 && (
                <Box position="absolute" top="126px" left="10px" zIndex="999">
                  <IconButton
                    aria-label="zoom to initial extent"
                    title="Zoom to initial extent"
                    className={classes.zoomToBoundaryExtentBtn}
                    onClick={() => {
                      setUpdatedBounds(calculateUpdatedMapBounds(samplingSiteGeoJsonFeatures));
                    }}>
                    <Icon size={1} path={mdiRefresh} />
                  </IconButton>
                </Box>
              )}
            </Box>
          </Paper>
        </Box>
      </Grid>
    </>
  );
};

export default SamplingSiteMapControl;<|MERGE_RESOLUTION|>--- conflicted
+++ resolved
@@ -124,21 +124,9 @@
           />
         </Box>
         <Box component="fieldset">
-<<<<<<< HEAD
           <Typography component="legend" data-testid="funding-source-list-found">
-            Site Boundary Preview &zwnj;
+            Site Location Preview &zwnj;
             <Typography component="span" color="textSecondary" fontWeight="400">
-=======
-          <Typography 
-            component="legend" 
-            data-testid="funding-source-list-found">
-            Site Location Preview &zwnj;
-            <Typography 
-              component="span" 
-              color="textSecondary"
-              fontWeight="400"
-            >
->>>>>>> abcb525f
               {formikProps.values.survey_sample_sites.length > 0
                 ? `(${formikProps.values.survey_sample_sites.length} locations detected)`
                 : ''}
