import { LoadingButton } from '@mui/lab';
import Box from '@mui/material/Box';
import Breadcrumbs from '@mui/material/Breadcrumbs';
import Button from '@mui/material/Button';
import Container from '@mui/material/Container';
import Link from '@mui/material/Link';
import Paper from '@mui/material/Paper';
import Typography from '@mui/material/Typography';
import { useFormikContext } from 'formik';
import { useHistory } from 'react-router';
import { Link as RouterLink } from 'react-router-dom';
import { ICreateSamplingSiteRequest } from './SamplingSitePage';

export interface ISamplingSiteHeaderProps {
  project_id: number;
  survey_id: number;
  survey_name: string;
  is_submitting: boolean;
  title: string;
  breadcrumb: string;
}
export const SamplingSiteHeader: React.FC<ISamplingSiteHeaderProps> = (props) => {
  const history = useHistory();
  const formikProps = useFormikContext<ICreateSamplingSiteRequest>();

  const { project_id, survey_id, survey_name, is_submitting, title, breadcrumb } = props;
  return (
    <>
      <Paper
        square
        elevation={0}
        sx={{
          py: 3
        }}>
        <Container maxWidth="xl">
          <Breadcrumbs aria-label="breadcrumb">
            <Link
              component={RouterLink}
              to={`/admin/projects/${project_id}/surveys/${survey_id}/details`}
              underline="none">
              <Typography component="span" variant="body2">
                {survey_name}
              </Typography>
            </Link>
            <Link
              component={RouterLink}
              to={`/admin/projects/${project_id}/surveys/${survey_id}/observations`}
              underline="none">
              <Typography component="span" variant="body2">
                Manage Survey Observations
              </Typography>
            </Link>
            <Typography component="span" color="text.secondary" variant="body2">
              {breadcrumb}
            </Typography>
          </Breadcrumbs>
          <Box display="flex" alignItems="center" justifyContent="space-between">
            <Typography
              variant="h3"
              component="h1"
              sx={{
                ml: '-2px'
              }}>
              {title}
            </Typography>
            <Box
              sx={{
                '& button': {
<<<<<<< HEAD
                  minWidth: '6rem',
=======
                  minWidth: '6rem'
>>>>>>> 7186eaad
                },
                '& button + button': {
                  ml: 1
                }
<<<<<<< HEAD
              }}
            >
=======
              }}>
>>>>>>> 7186eaad
              <LoadingButton
                type="submit"
                variant="contained"
                color="primary"
                loading={is_submitting}
                onClick={() => {
                  formikProps.submitForm();
                }}>
                Save and Exit
              </LoadingButton>
              <Button
                variant="outlined"
                color="primary"
                onClick={() => {
                  history.push(`/admin/projects/${project_id}/surveys/${survey_id}/observations`);
                }}>
                Cancel
              </Button>
            </Box>
          </Box>
        </Container>
      </Paper>
    </>
  );
};

export default SamplingSiteHeader;<|MERGE_RESOLUTION|>--- conflicted
+++ resolved
@@ -66,21 +66,12 @@
             <Box
               sx={{
                 '& button': {
-<<<<<<< HEAD
-                  minWidth: '6rem',
-=======
                   minWidth: '6rem'
->>>>>>> 7186eaad
                 },
                 '& button + button': {
                   ml: 1
                 }
-<<<<<<< HEAD
-              }}
-            >
-=======
               }}>
->>>>>>> 7186eaad
               <LoadingButton
                 type="submit"
                 variant="contained"
