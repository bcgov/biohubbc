import { LoadingButton } from '@mui/lab';
import { Button, Theme } from '@mui/material';
import Box from '@mui/material/Box';
import CircularProgress from '@mui/material/CircularProgress';
import { grey } from '@mui/material/colors';
import Divider from '@mui/material/Divider';
import Paper from '@mui/material/Paper';
import { makeStyles } from '@mui/styles';
import { Container } from '@mui/system';
import { IErrorDialogProps } from 'components/dialog/ErrorDialog';
import HorizontalSplitFormComponent from 'components/fields/HorizontalSplitFormComponent';
import { CreateSamplingSiteI18N } from 'constants/i18n';
import { DialogContext } from 'contexts/dialogContext';
import { SurveyContext } from 'contexts/surveyContext';
import { ISurveySampleMethodData, SamplingSiteMethodYupSchema } from 'features/surveys/components/MethodForm';
import SamplingMethodForm from 'features/surveys/components/SamplingMethodForm';
import SurveySamplingSiteImportForm from 'features/surveys/components/SurveySamplingSiteImportForm';
import { Formik, FormikProps } from 'formik';
import { Feature } from 'geojson';
import History from 'history';
import { APIError } from 'hooks/api/useAxios';
import { useBiohubApi } from 'hooks/useBioHubApi';
import { useContext, useRef, useState } from 'react';
import { useHistory } from 'react-router';
import { Prompt } from 'react-router-dom';
import yup from 'utils/YupSchema';
import SamplingSiteHeader from './SamplingSiteHeader';

const useStyles = makeStyles((theme: Theme) => ({
  actionButton: {
    minWidth: '6rem',
    '& + button': {
      marginLeft: '0.5rem'
    }
  },
  sectionDivider: {
    height: '1px',
    marginTop: theme.spacing(5),
    marginBottom: theme.spacing(5)
  }
}));

export interface ICreateSamplingSiteRequest {
  name: string;
  description: string;
  survey_id: number;
  survey_sample_sites: Feature[]; // extracted list from shape files
  methods: ISurveySampleMethodData[];
}

const SamplingSitePage = () => {
  const classes = useStyles();
  const history = useHistory();
  const biohubApi = useBiohubApi();

  const surveyContext = useContext(SurveyContext);
  const dialogContext = useContext(DialogContext);

  const [formikRef] = useState(useRef<FormikProps<any>>(null));
  const [isSubmitting, setIsSubmitting] = useState(false);

  const [enableCancelCheck, setEnableCancelCheck] = useState(true);

  if (!surveyContext.surveyDataLoader.data) {
    return <CircularProgress className="pageProgress" size={40} />;
  }

  const samplingSiteYupSchema = yup.object({
    name: yup.string().default(''),
    description: yup.string().default(''),
    survey_sample_sites: yup.array(yup.object()).min(1, 'At least one sampling site location is required'),
    methods: yup
      .array(yup.object().concat(SamplingSiteMethodYupSchema))
      .min(1, 'At least one sampling method is required')
  });

  const showCreateErrorDialog = (textDialogProps?: Partial<IErrorDialogProps>) => {
    dialogContext.setErrorDialog({
      dialogTitle: CreateSamplingSiteI18N.createErrorTitle,
      dialogText: CreateSamplingSiteI18N.createErrorText,
      onClose: () => {
        dialogContext.setErrorDialog({ open: false });
      },
      onOk: () => {
        dialogContext.setErrorDialog({ open: false });
      },
      ...textDialogProps,
      open: true
    });
  };

  const handleSubmit = async (values: ICreateSamplingSiteRequest) => {
    setIsSubmitting(true);
    try {
      await biohubApi.samplingSite.createSamplingSites(surveyContext.projectId, surveyContext.surveyId, values);

      // Disable cancel prompt so we can navigate away from the page after saving
      setEnableCancelCheck(false);
      // create complete, navigate back to observations page
      history.push(`/admin/projects/${surveyContext.projectId}/surveys/${surveyContext.surveyId}/observations`);
    } catch (error) {
      showCreateErrorDialog({
        dialogTitle: CreateSamplingSiteI18N.createErrorTitle,
        dialogText: CreateSamplingSiteI18N.createErrorText,
        dialogError: (error as APIError).message,
        dialogErrorDetails: (error as APIError)?.errors
      });
    } finally {
      setIsSubmitting(false);
    }
  };

  /**
   * Intercepts all navigation attempts (when used with a `Prompt`).
   *
   * Returning true allows the navigation, returning false prevents it.
   *
   * @param {History.Location} location
   * @return {*}
   */
  const handleLocationChange = (location: History.Location, action: History.Action) => {
    if (!dialogContext.yesNoDialogProps.open) {
      // If the cancel dialog is not open: open it
      dialogContext.setYesNoDialog({
        open: true,
        dialogTitle: CreateSamplingSiteI18N.cancelTitle,
        dialogText: CreateSamplingSiteI18N.cancelText,
        onClose: () => {
          dialogContext.setYesNoDialog({ open: false });
        },
        onNo: () => {
          dialogContext.setYesNoDialog({ open: false });
        },
        onYes: () => {
          dialogContext.setYesNoDialog({ open: false });
          history.push(location.pathname);
        }
      });
      return false;
    }

    // If the cancel dialog is already open and another location change action is triggered: allow it
    return true;
  };

  return (
<<<<<<< HEAD
    <>
      <Prompt when={enableCancelCheck} message={handleLocationChange} />
      <Formik
        innerRef={formikRef}
        initialValues={{
          survey_id: surveyContext.surveyId,
          name: '',
          description: '',
          survey_sample_sites: [],
          methods: []
        }}
        validationSchema={samplingSiteYupSchema}
        validateOnBlur={true}
        validateOnChange={false}
        onSubmit={handleSubmit}>
        <Box display="flex" flexDirection="column" sx={{ height: '100%' }}>
          <Box
            position="sticky"
            top="0"
            zIndex={1001}
            sx={{
              borderBottomStyle: 'solid',
              borderBottomWidth: '1px',
              borderBottomColor: grey[300]
            }}>
            <SamplingSiteHeader
              project_id={surveyContext.projectId}
              survey_id={surveyContext.surveyId}
              survey_name={surveyContext.surveyDataLoader.data.surveyData.survey_details.survey_name}
              is_submitting={isSubmitting}
            />
          </Box>
          <Box display="flex" flex="1 1 auto">
            <Container maxWidth="xl">
              <Box py={3}>
                <Paper
                  elevation={0}
                  sx={{
                    p: 5
                  }}>
                  <HorizontalSplitFormComponent
                    title="Site Location"
                    summary="Select and import the location of sampling sites used for this survey."
                    component={<SurveySamplingSiteImportForm />}></HorizontalSplitFormComponent>

                  <Divider className={classes.sectionDivider} />

                  <HorizontalSplitFormComponent
                    title="Sampling Methods"
                    summary="Add sampling methods and associated time periods used for your sampling site locations. "
                    component={<SamplingMethodForm />}></HorizontalSplitFormComponent>

                  <Divider className={classes.sectionDivider} />

                  <Box display="flex" justifyContent="flex-end">
                    <LoadingButton
                      type="submit"
                      variant="contained"
                      color="primary"
                      loading={isSubmitting}
                      onClick={() => {
                        formikRef.current?.submitForm();
                      }}
                      className={classes.actionButton}>
                      Save and Exit
                    </LoadingButton>
                    <Button
                      variant="outlined"
                      color="primary"
                      onClick={() => {
                        setEnableCancelCheck(false);
                        history.push(
                          `/admin/projects/${surveyContext.projectId}/surveys/${surveyContext.surveyId}/observations`
                        );
                      }}
                      className={classes.actionButton}>
                      Cancel
                    </Button>
                  </Box>
                </Paper>
              </Box>
            </Container>
          </Box>
=======
    <Formik
      innerRef={formikRef}
      initialValues={{
        survey_id: surveyContext.surveyId,
        name: '',
        description: '',
        survey_sample_sites: [],
        methods: []
      }}
      validationSchema={samplingSiteYupSchema}
      validateOnBlur={true}
      validateOnChange={false}
      onSubmit={handleSubmit}>
      <Box display="flex" flexDirection="column" height="100%">
        <Box
          position="sticky"
          top="0"
          zIndex={1001}
          sx={{
            borderBottomStyle: 'solid',
            borderBottomWidth: '1px',
            borderBottomColor: grey[300]
          }}>
          <SamplingSiteHeader
            project_id={surveyContext.projectId}
            survey_id={surveyContext.surveyId}
            survey_name={surveyContext.surveyDataLoader.data.surveyData.survey_details.survey_name}
            is_submitting={isSubmitting}
          />
        </Box>
        <Box display="flex" flex="1 1 auto">
          <Container maxWidth="xl">
            <Box py={3}>
              <Paper
                elevation={0}
                sx={{
                  p: 5
                }}>
                <HorizontalSplitFormComponent
                  title="Site Location"
                  summary="Import or draw sampling site locations used for this survey."
                  component={<SurveySamplingSiteImportForm />}></HorizontalSplitFormComponent>

                <Divider className={classes.sectionDivider} />

                <HorizontalSplitFormComponent
                  title="Sampling Methods"
                  summary="Specify sampling methods that were used to collect data."
                  component={<SamplingMethodForm />}></HorizontalSplitFormComponent>

                <Divider className={classes.sectionDivider} />

                <Box display="flex" justifyContent="flex-end">
                  <LoadingButton
                    type="submit"
                    variant="contained"
                    color="primary"
                    loading={isSubmitting}
                    onClick={() => {
                      formikRef.current?.submitForm();
                    }}
                    className={classes.actionButton}>
                    Save and Exit
                  </LoadingButton>
                  <Button
                    variant="outlined"
                    color="primary"
                    onClick={() => {
                      history.push(
                        `/admin/projects/${surveyContext.projectId}/surveys/${surveyContext.surveyId}/observations`
                      );
                    }}
                    className={classes.actionButton}>
                    Cancel
                  </Button>
                </Box>
              </Paper>
            </Box>
          </Container>
>>>>>>> 66a65bcf
        </Box>
      </Formik>
    </>
  );
};

export default SamplingSitePage;<|MERGE_RESOLUTION|>--- conflicted
+++ resolved
@@ -21,8 +21,7 @@
 import { APIError } from 'hooks/api/useAxios';
 import { useBiohubApi } from 'hooks/useBioHubApi';
 import { useContext, useRef, useState } from 'react';
-import { useHistory } from 'react-router';
-import { Prompt } from 'react-router-dom';
+import { Prompt, useHistory } from 'react-router';
 import yup from 'utils/YupSchema';
 import SamplingSiteHeader from './SamplingSiteHeader';
 
@@ -144,7 +143,6 @@
   };
 
   return (
-<<<<<<< HEAD
     <>
       <Prompt when={enableCancelCheck} message={handleLocationChange} />
       <Formik
@@ -160,7 +158,7 @@
         validateOnBlur={true}
         validateOnChange={false}
         onSubmit={handleSubmit}>
-        <Box display="flex" flexDirection="column" sx={{ height: '100%' }}>
+        <Box display="flex" flexDirection="column" height="100%">
           <Box
             position="sticky"
             top="0"
@@ -187,14 +185,14 @@
                   }}>
                   <HorizontalSplitFormComponent
                     title="Site Location"
-                    summary="Select and import the location of sampling sites used for this survey."
+                    summary="Import or draw sampling site locations used for this survey."
                     component={<SurveySamplingSiteImportForm />}></HorizontalSplitFormComponent>
 
                   <Divider className={classes.sectionDivider} />
 
                   <HorizontalSplitFormComponent
                     title="Sampling Methods"
-                    summary="Add sampling methods and associated time periods used for your sampling site locations. "
+                    summary="Specify sampling methods that were used to collect data."
                     component={<SamplingMethodForm />}></HorizontalSplitFormComponent>
 
                   <Divider className={classes.sectionDivider} />
@@ -215,7 +213,6 @@
                       variant="outlined"
                       color="primary"
                       onClick={() => {
-                        setEnableCancelCheck(false);
                         history.push(
                           `/admin/projects/${surveyContext.projectId}/surveys/${surveyContext.surveyId}/observations`
                         );
@@ -228,87 +225,6 @@
               </Box>
             </Container>
           </Box>
-=======
-    <Formik
-      innerRef={formikRef}
-      initialValues={{
-        survey_id: surveyContext.surveyId,
-        name: '',
-        description: '',
-        survey_sample_sites: [],
-        methods: []
-      }}
-      validationSchema={samplingSiteYupSchema}
-      validateOnBlur={true}
-      validateOnChange={false}
-      onSubmit={handleSubmit}>
-      <Box display="flex" flexDirection="column" height="100%">
-        <Box
-          position="sticky"
-          top="0"
-          zIndex={1001}
-          sx={{
-            borderBottomStyle: 'solid',
-            borderBottomWidth: '1px',
-            borderBottomColor: grey[300]
-          }}>
-          <SamplingSiteHeader
-            project_id={surveyContext.projectId}
-            survey_id={surveyContext.surveyId}
-            survey_name={surveyContext.surveyDataLoader.data.surveyData.survey_details.survey_name}
-            is_submitting={isSubmitting}
-          />
-        </Box>
-        <Box display="flex" flex="1 1 auto">
-          <Container maxWidth="xl">
-            <Box py={3}>
-              <Paper
-                elevation={0}
-                sx={{
-                  p: 5
-                }}>
-                <HorizontalSplitFormComponent
-                  title="Site Location"
-                  summary="Import or draw sampling site locations used for this survey."
-                  component={<SurveySamplingSiteImportForm />}></HorizontalSplitFormComponent>
-
-                <Divider className={classes.sectionDivider} />
-
-                <HorizontalSplitFormComponent
-                  title="Sampling Methods"
-                  summary="Specify sampling methods that were used to collect data."
-                  component={<SamplingMethodForm />}></HorizontalSplitFormComponent>
-
-                <Divider className={classes.sectionDivider} />
-
-                <Box display="flex" justifyContent="flex-end">
-                  <LoadingButton
-                    type="submit"
-                    variant="contained"
-                    color="primary"
-                    loading={isSubmitting}
-                    onClick={() => {
-                      formikRef.current?.submitForm();
-                    }}
-                    className={classes.actionButton}>
-                    Save and Exit
-                  </LoadingButton>
-                  <Button
-                    variant="outlined"
-                    color="primary"
-                    onClick={() => {
-                      history.push(
-                        `/admin/projects/${surveyContext.projectId}/surveys/${surveyContext.surveyId}/observations`
-                      );
-                    }}
-                    className={classes.actionButton}>
-                    Cancel
-                  </Button>
-                </Box>
-              </Paper>
-            </Box>
-          </Container>
->>>>>>> 66a65bcf
         </Box>
       </Formik>
     </>
