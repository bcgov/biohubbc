--- conflicted
+++ resolved
@@ -185,40 +185,10 @@
           </Button>
         </Toolbar>
         <Box position="relative" display="flex" flex="1 1 auto" overflow="hidden">
-<<<<<<< HEAD
           {/* Display list of skeleton components while waiting for a response */}
           <SkeletonList
             isLoading={surveyContext.sampleSiteDataLoader.isLoading || codesContext.codesDataLoader.isLoading}
           />
-=======
-          {/* Display spinner if data loaders are still waiting for a response */}
-          <Fade in={surveyContext.sampleSiteDataLoader.isLoading || codesContext.codesDataLoader.isLoading}>
-            <Box
-              sx={{
-                position: 'absolute',
-                width: '100%',
-                height: '100%',
-                p: 1,
-                background: grey[100],
-                zIndex: 2
-              }}>
-              <Paper elevation={0} sx={{ overflow: 'hidden' }}>
-                <SampleSiteSkeleton />
-                <SampleSiteSkeleton />
-                <SampleSiteSkeleton />
-                <SampleSiteSkeleton />
-                <SampleSiteSkeleton />
-                <SampleSiteSkeleton />
-                <SampleSiteSkeleton />
-                <SampleSiteSkeleton />
-                <SampleSiteSkeleton />
-                <SampleSiteSkeleton />
-                <SampleSiteSkeleton />
-              </Paper>
-            </Box>
-          </Fade>
->>>>>>> 0612e402
-
           <Box
             sx={{
               position: 'absolute',
