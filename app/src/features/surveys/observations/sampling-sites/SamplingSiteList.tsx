--- conflicted
+++ resolved
@@ -300,11 +300,7 @@
                   <AccordionDetails
                     sx={{
                       pt: 0,
-<<<<<<< HEAD
                       px: 0
-=======
-                      px: 2
->>>>>>> 6bd3050d
                     }}>
                     <List
                       disablePadding
@@ -320,36 +316,21 @@
                             key={`${sampleMethod.survey_sample_site_id}-${sampleMethod.survey_sample_method_id}`}
                             sx={{
                               display: 'block',
-<<<<<<< HEAD
                               py: 0,
                               '& + li': {
                                 mt: 1.5
                               }
-=======
-                              py: 0
->>>>>>> 6bd3050d
                             }}>
                             <ListItemText
                               primary={getCodesName(
                                 codesContext.codesDataLoader.data,
                                 'sample_methods',
                                 sampleMethod.method_lookup_id
-<<<<<<< HEAD
                               )}></ListItemText>
-=======
-                              )}
-                              sx={{
-                                m: 0,
-                                px: 2,
-                                py: 1.25,
-                                backgroundColor: grey[100]
-                              }}></ListItemText>
->>>>>>> 6bd3050d
                             <List disablePadding>
                               {sampleMethod.sample_periods?.map((samplePeriod) => {
                                 return (
                                   <ListItem
-<<<<<<< HEAD
                                     dense
                                     divider
                                     disableGutters
@@ -368,20 +349,6 @@
                                         } ${samplePeriod.end_time || ''}`}
                                       </Typography>
                                     </ListItemText>
-=======
-                                    divider
-                                    key={`${samplePeriod.survey_sample_method_id}-${samplePeriod.survey_sample_period_id}`}>
-                                    <ListItemIcon>
-                                      <Icon path={mdiCalendarRange} size={1}></Icon>
-                                    </ListItemIcon>
-                                    <ListItemText
-                                      primary={samplePeriod.start_date}
-                                      secondary={samplePeriod.start_time || '\u00A0'}></ListItemText>
-
-                                    <ListItemText
-                                      primary={samplePeriod.end_date}
-                                      secondary={samplePeriod.end_time || '\u00A0'}></ListItemText>
->>>>>>> 6bd3050d
                                   </ListItem>
                                 );
                               })}
