--- conflicted
+++ resolved
@@ -1,21 +1,5 @@
-<<<<<<< HEAD
-import { mdiPencilOutline, mdiPlus, mdiTrashCanOutline } from '@mdi/js';
-=======
 import { mdiDotsVertical, mdiPencilOutline, mdiPlus, mdiTrashCanOutline } from '@mdi/js';
->>>>>>> e976b831
 import Icon from '@mdi/react';
-import MoreVertIcon from '@mui/icons-material/MoreVert';
-import {
-  CircularProgress,
-  IconButton,
-  List,
-  ListItem,
-  ListItemIcon,
-  ListItemText,
-  Menu,
-  MenuItem,
-  MenuProps
-} from '@mui/material';
 import Accordion from '@mui/material/Accordion';
 import AccordionDetails from '@mui/material/AccordionDetails';
 import AccordionSummary from '@mui/material/AccordionSummary';
@@ -23,8 +7,6 @@
 import Button from '@mui/material/Button';
 import CircularProgress from '@mui/material/CircularProgress';
 import { grey } from '@mui/material/colors';
-<<<<<<< HEAD
-=======
 import IconButton from '@mui/material/IconButton';
 import List from '@mui/material/List';
 import ListItem from '@mui/material/ListItem';
@@ -32,21 +14,11 @@
 import ListItemText from '@mui/material/ListItemText';
 import Menu, { MenuProps } from '@mui/material/Menu';
 import MenuItem from '@mui/material/MenuItem';
->>>>>>> e976b831
 import Toolbar from '@mui/material/Toolbar';
 import Typography from '@mui/material/Typography';
 import { CodesContext } from 'contexts/codesContext';
 import { SurveyContext } from 'contexts/surveyContext';
 import { useContext, useEffect, useState } from 'react';
-<<<<<<< HEAD
-import { useHistory } from 'react-router';
-import { getCodesName } from 'utils/Utils';
-
-const SamplingSiteList = () => {
-  const history = useHistory();
-  const surveyContext = useContext(SurveyContext);
-  const codesContext = useContext(CodesContext);
-=======
 import { Link as RouterLink } from 'react-router-dom';
 import { getCodesName } from 'utils/Utils';
 
@@ -54,16 +26,12 @@
   const surveyContext = useContext(SurveyContext);
   const codesContext = useContext(CodesContext);
 
->>>>>>> e976b831
   useEffect(() => {
     codesContext.codesDataLoader.load();
   }, [codesContext.codesDataLoader]);
 
-<<<<<<< HEAD
-=======
   surveyContext.sampleSiteDataLoader.load(surveyContext.projectId, surveyContext.surveyId);
 
->>>>>>> e976b831
   const [anchorEl, setAnchorEl] = useState<MenuProps['anchorEl']>(null);
   const [selectedSampleSiteId, setSelectedSampleSiteId] = useState<number | undefined>();
 
@@ -77,12 +45,8 @@
     (surveyContext.sampleSiteDataLoader.isLoading && !codesContext.codesDataLoader.data) ||
     codesContext.codesDataLoader.isLoading
   ) {
-<<<<<<< HEAD
-    return <CircularProgress color="inherit" />;
-=======
     // TODO Fix styling: spinner loads in the corner of the component
     return <CircularProgress size={40} />;
->>>>>>> e976b831
   }
 
   return (
@@ -99,14 +63,7 @@
           vertical: 'top',
           horizontal: 'right'
         }}>
-<<<<<<< HEAD
-        <MenuItem
-          onClick={() => {
-            history.push(`sampling/${selectedSampleSiteId}/edit`);
-          }}>
-=======
         <MenuItem component={RouterLink} to={`sampling/${selectedSampleSiteId}/edit`}>
->>>>>>> e976b831
           <ListItemIcon>
             <Icon path={mdiPencilOutline} size={1} />
           </ListItemIcon>
@@ -121,113 +78,6 @@
       </Menu>
       <Box display="flex" flexDirection="column" height="100%">
         <Toolbar
-<<<<<<< HEAD
-          sx={{
-            flex: '0 0 auto',
-            borderBottom: '1px solid #ccc'
-          }}>
-          <Typography
-            sx={{
-              flexGrow: '1'
-            }}>
-            <strong>Sampling Sites</strong>
-          </Typography>
-          <Button
-            sx={{
-              mr: -1
-            }}
-            variant="contained"
-            color="primary"
-            onClick={() => {
-              history.push('sampling');
-            }}
-            startIcon={<Icon path={mdiPlus} size={1} />}>
-            Add
-          </Button>
-        </Toolbar>
-        <Box
-          sx={{
-            overflowY: 'scroll',
-            background: grey[50],
-            '& .MuiAccordion-root + .MuiAccordion-root': {
-              borderTopStyle: 'solid',
-              borderTopWidth: '1px',
-              borderTopColor: grey[300]
-            }
-          }}>
-          {!surveyContext.sampleSiteDataLoader.data.sampleSites.length && (
-            <Box display="flex" flex="1 1 auto" alignItems="center" justifyContent="center">
-              <Typography variant="body2">No Sampling Sites</Typography>
-            </Box>
-          )}
-
-          {surveyContext.sampleSiteDataLoader.data.sampleSites.map((sampleSite, index) => {
-            return (
-              <Accordion
-                key={`sample_site_${sampleSite.survey_sample_site_id}`}
-                square
-                disableGutters
-                sx={{
-                  boxShadow: 'none'
-                }}>
-                <Box display="flex" justifyContent="space-between" alignItems="center" py={1} px={3}>
-                  <AccordionSummary sx={{ width: '100%' }} aria-controls="panel1bh-content">
-                    <Typography variant="body2" sx={{ fontWeight: 700 }}>
-                      {sampleSite.name}
-                    </Typography>
-                  </AccordionSummary>
-                  <IconButton
-                    onClick={(event: React.MouseEvent<HTMLButtonElement, MouseEvent>) =>
-                      handleMenuClick(event, sampleSite.survey_sample_site_id)
-                    }
-                    aria-label="settings">
-                    <MoreVertIcon />
-                  </IconButton>
-                </Box>
-                <AccordionDetails
-                  sx={{
-                    pt: 0
-                  }}>
-                  <List component="div" disablePadding>
-                    {sampleSite.sample_methods?.map((sampleMethod) => {
-                      return (
-                        <ListItem key={`sample_method_${sampleMethod.survey_sample_method_id}`}>
-                          <ListItemText>
-                            <Typography
-                              sx={{
-                                background: grey[200],
-                                p: 1
-                              }}
-                              variant="body2">
-                              {getCodesName(
-                                codesContext.codesDataLoader.data,
-                                'sample_methods',
-                                sampleMethod.method_lookup_id
-                              )}
-                            </Typography>
-                            <List disablePadding>
-                              {sampleMethod.sample_periods?.map((samplePeriod) => {
-                                return (
-                                  <ListItem key={`sample_period_${samplePeriod.survey_sample_period_id}`}>
-                                    <ListItemText>
-                                      <Typography variant="body2">
-                                        {samplePeriod.start_date} to {samplePeriod.end_date}
-                                      </Typography>
-                                    </ListItemText>
-                                  </ListItem>
-                                );
-                              })}
-                            </List>
-                          </ListItemText>
-                        </ListItem>
-                      );
-                    })}
-                  </List>
-                </AccordionDetails>
-              </Accordion>
-            );
-          })}
-=======
           sx={{
             flex: '0 0 auto',
             borderBottom: '1px solid #ccc'
@@ -355,7 +205,6 @@
               );
             })}
           </Box>
->>>>>>> e976b831
         </Box>
       </Box>
     </>
