--- conflicted
+++ resolved
@@ -221,15 +221,12 @@
                 <SampleSiteSkeleton />
                 <SampleSiteSkeleton />
                 <SampleSiteSkeleton />
-<<<<<<< HEAD
-                <SampleSiteSkeleton />
-                <SampleSiteSkeleton />
-                <SampleSiteSkeleton />
-                <SampleSiteSkeleton />
-                <SampleSiteSkeleton />
-                <SampleSiteSkeleton />
-=======
->>>>>>> 004f66a5
+                <SampleSiteSkeleton />
+                <SampleSiteSkeleton />
+                <SampleSiteSkeleton />
+                <SampleSiteSkeleton />
+                <SampleSiteSkeleton />
+                <SampleSiteSkeleton />
               </Paper>
             </Box>
           </Fade>
