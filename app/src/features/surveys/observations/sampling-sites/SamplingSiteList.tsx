--- conflicted
+++ resolved
@@ -1,23 +1,19 @@
-import { mdiPencilOutline, mdiPlus, mdiTrashCanOutline } from '@mdi/js';
+import { mdiDotsVertical, mdiPencilOutline, mdiPlus, mdiTrashCanOutline } from '@mdi/js';
 import Icon from '@mdi/react';
-import MoreVertIcon from '@mui/icons-material/MoreVert';
-import {
-  CircularProgress,
-  IconButton,
-  List,
-  ListItem,
-  ListItemIcon,
-  ListItemText,
-  Menu,
-  MenuItem,
-  MenuProps
-} from '@mui/material';
 import Accordion from '@mui/material/Accordion';
 import AccordionDetails from '@mui/material/AccordionDetails';
 import AccordionSummary from '@mui/material/AccordionSummary';
 import Box from '@mui/material/Box';
 import Button from '@mui/material/Button';
+import CircularProgress from '@mui/material/CircularProgress';
 import { grey } from '@mui/material/colors';
+import IconButton from '@mui/material/IconButton';
+import List from '@mui/material/List';
+import ListItem from '@mui/material/ListItem';
+import ListItemIcon from '@mui/material/ListItemIcon';
+import ListItemText from '@mui/material/ListItemText';
+import Menu, { MenuProps } from '@mui/material/Menu';
+import MenuItem from '@mui/material/MenuItem';
 import Toolbar from '@mui/material/Toolbar';
 import Typography from '@mui/material/Typography';
 import { CodesContext } from 'contexts/codesContext';
@@ -71,7 +67,6 @@
         }}>
         <MenuItem
           onClick={() => {
-<<<<<<< HEAD
             history.push(`sampling/${selectedSampleSiteId}/edit`);
           }}>
           <ListItemIcon>
@@ -112,6 +107,9 @@
           </Button>
         </Toolbar>
         <Box
+          position="relative"
+          display="flex"
+          flex="1 1 auto"
           sx={{
             overflowY: 'scroll',
             background: grey[50],
@@ -121,217 +119,98 @@
               borderTopColor: grey[300]
             }
           }}>
-          {!surveyContext.sampleSiteDataLoader.data.sampleSites.length && (
-            <Box display="flex" flex="1 1 auto" alignItems="center" justifyContent="center">
-              <Typography variant="body2">No Sampling Sites</Typography>
-            </Box>
-          )}
-
-          {surveyContext.sampleSiteDataLoader.data.sampleSites.map((sampleSite, index) => {
-            return (
-              <Accordion
-                square
-                disableGutters
-                key={`${sampleSite.survey_sample_site_id}-${sampleSite.name}`}
-                sx={{
-                  boxShadow: 'none'
-                }}>
-                <Box display="flex" justifyContent="space-between" alignItems="center" py={1} px={3}>
-                  <AccordionSummary sx={{ width: '100%' }} aria-controls="panel1bh-content">
-                    <Typography variant="body2" sx={{ fontWeight: 700 }}>
-                      {sampleSite.name}
-                    </Typography>
-                  </AccordionSummary>
-                  <IconButton
-                    onClick={(event: React.MouseEvent<HTMLButtonElement, MouseEvent>) =>
-                      handleMenuClick(event, sampleSite.survey_sample_site_id)
+          <Box
+            sx={{
+              position: 'absolute',
+              width: '100%',
+              height: '100%'
+            }}>
+            {!surveyContext.sampleSiteDataLoader.data.sampleSites.length && (
+              <Box display="flex" flex="1 1 auto" height="100%" alignItems="center" justifyContent="center">
+                <Typography variant="body2">No Sampling Sites</Typography>
+              </Box>
+            )}
+
+            {surveyContext.sampleSiteDataLoader.data.sampleSites.map((sampleSite, index) => {
+              return (
+                <Accordion
+                  square
+                  disableGutters
+                  key={`${sampleSite.survey_sample_site_id}-${sampleSite.name}`}
+                  sx={{
+                    boxShadow: 'none',
+                    '&:before': {
+                      display: 'none'
                     }
-                    aria-label="settings">
-                    <MoreVertIcon />
-                  </IconButton>
-                </Box>
-                <AccordionDetails
-                  sx={{
-                    pt: 0
                   }}>
-                  <List component="div" disablePadding>
-                    {sampleSite.sample_methods?.map((sampleMethod) => {
-                      return (
-                        <ListItem key={`${sampleMethod.survey_sample_site_id}-${sampleMethod.survey_sample_method_id}`}>
-                          <ListItemText>
-                            <Typography
-                              sx={{
-                                background: grey[200],
-                                p: 1
-                              }}
-                              variant="body2">
-                              {getCodesName(
-                                codesContext.codesDataLoader.data,
-                                'sample_methods',
-                                sampleMethod.method_lookup_id
-                              )}
-                            </Typography>
-                            <List disablePadding>
-                              {sampleMethod.sample_periods?.map((samplePeriod) => {
-                                return (
-                                  <ListItem
-                                    key={`${samplePeriod.survey_sample_method_id}-${samplePeriod.survey_sample_period_id}`}>
-                                    <ListItemText>
-                                      <Typography variant="body2">
-                                        {samplePeriod.start_date} to {samplePeriod.end_date}
-                                      </Typography>
-                                    </ListItemText>
-                                  </ListItem>
-                                );
-                              })}
-                            </List>
-                          </ListItemText>
-                        </ListItem>
-                      );
-                    })}
-                  </List>
-                </AccordionDetails>
-              </Accordion>
-            );
-          })}
-=======
-            history.push('sampling');
-          }}
-          startIcon={<Icon path={mdiPlus} size={1} />}>
-          Add
-        </Button>
-      </Toolbar>
-      <Box
-        position="relative"
-        display="flex"
-        flex="1 1 auto"
-        sx={{
-          overflowY: 'scroll',
-          background: grey[50],
-          '& .MuiAccordion-root + .MuiAccordion-root': {
-            borderTopStyle: 'solid',
-            borderTopWidth: '1px',
-            borderTopColor: grey[300]
-          }
-        }}>
-        <Box
-          sx={{
-            position: 'absolute',
-            width: '100%',
-            height: '100%'
-          }}>
-          <Box display="flex" flex="1 1 auto" height="100%" alignItems="center" justifyContent="center">
-            <Typography variant="body2">No Sampling Sites</Typography>
+                  <Box display="flex" justifyContent="space-between" alignItems="center" py={1} px={3}>
+                    <AccordionSummary
+                      sx={{
+                        p: 0
+                      }}
+                      aria-controls="panel1bh-content">
+                      <Typography variant="body2" sx={{ fontWeight: 700 }}>
+                        {sampleSite.name}
+                      </Typography>
+                    </AccordionSummary>
+                    <IconButton
+                      edge="end"
+                      onClick={(event: React.MouseEvent<HTMLButtonElement, MouseEvent>) =>
+                        handleMenuClick(event, sampleSite.survey_sample_site_id)
+                      }
+                      aria-label="settings">
+                      <Icon path={mdiDotsVertical} size={1}></Icon>
+                    </IconButton>
+                  </Box>
+                  <AccordionDetails
+                    sx={{
+                      pt: 0
+                    }}>
+                    <List component="div" disablePadding>
+                      {sampleSite.sample_methods?.map((sampleMethod) => {
+                        return (
+                          <ListItem
+                            key={`${sampleMethod.survey_sample_site_id}-${sampleMethod.survey_sample_method_id}`}
+                            sx={{
+                              background: grey[200]
+                            }}>
+                            <ListItemText>
+                              <Typography
+                                sx={{
+                                  background: grey[200],
+                                  p: 1
+                                }}
+                                variant="body2">
+                                {getCodesName(
+                                  codesContext.codesDataLoader.data,
+                                  'sample_methods',
+                                  sampleMethod.method_lookup_id
+                                )}
+                              </Typography>
+                              <List disablePadding>
+                                {sampleMethod.sample_periods?.map((samplePeriod) => {
+                                  return (
+                                    <ListItem
+                                      key={`${samplePeriod.survey_sample_method_id}-${samplePeriod.survey_sample_period_id}`}>
+                                      <ListItemText>
+                                        <Typography variant="body2">
+                                          {samplePeriod.start_date} to {samplePeriod.end_date}
+                                        </Typography>
+                                      </ListItemText>
+                                    </ListItem>
+                                  );
+                                })}
+                              </List>
+                            </ListItemText>
+                          </ListItem>
+                        );
+                      })}
+                    </List>
+                  </AccordionDetails>
+                </Accordion>
+              );
+            })}
           </Box>
-
-          <Accordion
-            square
-            disableGutters
-            sx={{
-              display: 'none',
-              boxShadow: 'none',
-              '&:before': {
-                display: 'none'
-              }
-            }}>
-            <Box display="flex" justifyContent="space-between" alignItems="center" py={1} px={3}>
-              <AccordionSummary
-                aria-controls="panel1bh-content"
-                id="panel1bh-header"
-                sx={{
-                  p: 0
-                }}>
-                <Typography variant="body2" sx={{ fontWeight: 700 }}>
-                  Sampling Site 1
-                </Typography>
-              </AccordionSummary>
-              <IconButton edge="end">
-                <Icon path={mdiDotsVertical} size={1}></Icon>
-              </IconButton>
-            </Box>
-            <AccordionDetails
-              sx={{
-                pt: 0
-              }}>
-              <List component="div" disablePadding>
-                <ListItem
-                  sx={{
-                    background: grey[200]
-                  }}>
-                  <ListItemText>
-                    <Typography variant="body2">Method 1</Typography>
-                  </ListItemText>
-                </ListItem>
-              </List>
-              <List disablePadding>
-                <ListItem>
-                  <ListItemText>
-                    <Typography variant="body2">YYYY-MM-DD to YYYY-MM-DD</Typography>
-                  </ListItemText>
-                </ListItem>
-                <ListItem>
-                  <ListItemText>
-                    <Typography variant="body2">YYYY-MM-DD to YYYY-MM-DD</Typography>
-                  </ListItemText>
-                </ListItem>
-              </List>
-            </AccordionDetails>
-          </Accordion>
-
-          <Accordion
-            square
-            disableGutters
-            sx={{
-              display: 'none',
-              boxShadow: 'none',
-              '&:before': {
-                display: 'none'
-              }
-            }}>
-            <Box display="flex" justifyContent="space-between" alignItems="center" py={1} px={3}>
-              <AccordionSummary
-                aria-controls="panel1bh-content"
-                id="panel1bh-header"
-                sx={{
-                  p: 0
-                }}>
-                <Typography variant="body2" sx={{ fontWeight: 700 }}>
-                  Sampling Site 1
-                </Typography>
-              </AccordionSummary>
-              <IconButton edge="end">
-                <Icon path={mdiDotsVertical} size={1}></Icon>
-              </IconButton>
-            </Box>
-            <AccordionDetails
-              sx={{
-                pt: 0
-              }}>
-              <List disablePadding>
-                <ListItem
-                  sx={{
-                    background: grey[200]
-                  }}>
-                  <ListItemText>
-                    <Typography variant="body2">Method 1</Typography>
-                  </ListItemText>
-                </ListItem>
-              </List>
-              <List disablePadding>
-                <ListItem>
-                  <ListItemText>
-                    <Typography variant="body2">YYYY-MM-DD to YYYY-MM-DD</Typography>
-                  </ListItemText>
-                </ListItem>
-                <ListItem>
-                  <ListItemText>
-                    <Typography variant="body2">YYYY-MM-DD to YYYY-MM-DD</Typography>
-                  </ListItemText>
-                </ListItem>
-              </List>
-            </AccordionDetails>
-          </Accordion>
->>>>>>> a211c518
         </Box>
       </Box>
     </>
