--- conflicted
+++ resolved
@@ -303,82 +303,6 @@
                             fontSize: '0.9rem'
                           }
                         }}>
-<<<<<<< HEAD
-                        {sampleSite.name}
-                      </Typography>
-                    </AccordionSummary>
-                    <IconButton
-                      onClick={(event: React.MouseEvent<HTMLButtonElement, MouseEvent>) =>
-                        handleMenuClick(event, sampleSite.survey_sample_site_id)
-                      }
-                      aria-label="settings">
-                      <Icon path={mdiDotsVertical} size={1}></Icon>
-                    </IconButton>
-                  </Box>
-                  <AccordionDetails
-                    sx={{
-                      pt: 0
-                    }}>
-                    <List
-                      disablePadding
-                      sx={{
-                        '& .MuiListItemText-primary': {
-                          fontSize: '0.9rem'
-                        }
-                      }}>
-                      {sampleSite.sample_methods?.map((sampleMethod) => {
-                        return (
-                          <ListItem
-                            key={`${sampleMethod.survey_sample_site_id}-${sampleMethod.survey_sample_method_id}`}
-                            sx={{
-                              display: 'block',
-                              py: 0,
-                              '& + li': {
-                                mt: 1.5
-                              }
-                            }}>
-                            <ListItemText
-                              primary={getCodesName(
-                                codesContext.codesDataLoader.data,
-                                'sample_methods',
-                                sampleMethod.method_lookup_id
-                              )}></ListItemText>
-                            <List disablePadding>
-                              {sampleMethod.sample_periods?.map((samplePeriod) => {
-                                return (
-                                  <ListItem
-                                    dense
-                                    divider
-                                    disableGutters
-                                    sx={{
-                                      px: 1.5,
-                                      color: 'text.secondary'
-                                    }}
-                                    key={`${samplePeriod.survey_sample_method_id}-${samplePeriod.survey_sample_period_id}`}>
-                                    <ListItemIcon sx={{ minWidth: '32px' }} color="inherit">
-                                      <Icon path={mdiCalendarRange} size={0.75}></Icon>
-                                    </ListItemIcon>
-                                    <ListItemText>
-                                      <Typography variant="body2" component="div" color="inherit">
-                                        {`${samplePeriod.start_date} ${samplePeriod.start_time || ''} - ${
-                                          samplePeriod.end_date
-                                        } ${samplePeriod.end_time || ''}`}
-                                      </Typography>
-                                    </ListItemText>
-                                  </ListItem>
-                                );
-                              })}
-                            </List>
-                          </ListItem>
-                        );
-                      })}
-                    </List>
-                  </AccordionDetails>
-                </Accordion>
-              );
-            })}
-          </Box>
-=======
                         {sampleSite.sample_methods?.map((sampleMethod) => {
                           return (
                             <ListItem
@@ -440,7 +364,6 @@
               })}
             </Box>
           )}
->>>>>>> 0e87f1f8
         </Box>
       </Box>
     </>
