--- conflicted
+++ resolved
@@ -9,20 +9,12 @@
 import { ISurveySampleMethodData, SamplingSiteMethodYupSchema } from 'features/surveys/components/MethodForm';
 import { FormikProps } from 'formik';
 import { Feature } from 'geojson';
-<<<<<<< HEAD
-import { useContext } from 'react';
-=======
 import { useContext, useRef } from 'react';
 import { Link as RouterLink } from 'react-router-dom';
->>>>>>> 7186eaad
 import yup from 'utils/YupSchema';
 import SampleMethodEditForm from './SampleMethodEditForm';
 import SampleSiteGeneralInformationForm from './SampleSiteGeneralInformationForm';
 import SurveySamplingSiteEditForm from './SurveySampleSiteEditForm';
-<<<<<<< HEAD
-import { useHistory } from 'react-router';
-=======
->>>>>>> 7186eaad
 
 export interface IEditSamplingSiteRequest {
   sampleSite: {
@@ -54,12 +46,7 @@
   })
 });
 
-<<<<<<< HEAD
-const SampleSiteEditForm: React.FC<ISampleSiteEditForm> = (props) => {
-  const history = useHistory();
-=======
 const SampleSiteEditForm = (props: ISampleSiteEditFormProps) => {
->>>>>>> 7186eaad
   const surveyContext = useContext(SurveyContext);
   const formikRef = useRef<FormikProps<IEditSamplingSiteRequest>>(null);
 
@@ -102,46 +89,27 @@
               <Box
                 sx={{
                   '& button': {
-<<<<<<< HEAD
-                    minWidth: '6rem',
-=======
                     minWidth: '6rem'
->>>>>>> 7186eaad
                   },
                   '& button + button': {
                     ml: 1
                   }
-<<<<<<< HEAD
-                }}
-              >
-=======
                 }}>
->>>>>>> 7186eaad
                 <LoadingButton
                   type="submit"
                   variant="contained"
                   color="primary"
                   loading={props.isSubmitting}
                   onClick={() => {
-<<<<<<< HEAD
-                    props.formikRef.current?.submitForm();
-=======
                     formikRef.current?.submitForm();
->>>>>>> 7186eaad
                   }}>
                   Save and Exit
                 </LoadingButton>
                 <Button
                   variant="outlined"
                   color="primary"
-<<<<<<< HEAD
-                  onClick={() => {
-                    history.push(`/admin/projects/${surveyContext.projectId}/surveys/${surveyContext.surveyId}/observations`)
-                  }}>
-=======
                   component={RouterLink}
                   to={`/admin/projects/${surveyContext.projectId}/surveys/${surveyContext.surveyId}/observations`}>
->>>>>>> 7186eaad
                   Cancel
                 </Button>
               </Box>
