--- conflicted
+++ resolved
@@ -386,11 +386,8 @@
         localeText={{
           noRowsLabel: 'No Records'
         }}
-<<<<<<< HEAD
         rowSelectionModel={rowSelectionModel}
-=======
         getRowHeight={() => 'auto'}
->>>>>>> b52a44eb
         sx={{
           border: 'none',
           '& .MuiDataGrid-columnHeaderTitle': {
