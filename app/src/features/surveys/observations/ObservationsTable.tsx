--- conflicted
+++ resolved
@@ -1,15 +1,5 @@
 import { mdiTrashCanOutline } from '@mdi/js';
 import Icon from '@mdi/react';
-<<<<<<< HEAD
-import Skeleton from '@mui/lab/Skeleton';
-import Box from '@mui/material/Box';
-import { cyan, grey } from '@mui/material/colors';
-import IconButton from '@mui/material/IconButton';
-import {
-  DataGrid,
-  GridColDef,
-  GridEditInputCell,
-=======
 import Box from '@mui/material/Box';
 import { cyan, grey } from '@mui/material/colors';
 import IconButton from '@mui/material/IconButton';
@@ -18,7 +8,6 @@
 import {
   DataGrid,
   GridColDef,
->>>>>>> 3b1400aa
   GridEventListener,
   GridInputRowSelectionModel,
   GridRowModelUpdate
@@ -33,12 +22,6 @@
 import TaxonomyDataGridViewCell from 'components/data-grid/taxonomy/TaxonomyDataGridViewCell';
 import YesNoDialog from 'components/dialog/YesNoDialog';
 import { ObservationsTableI18N } from 'constants/i18n';
-<<<<<<< HEAD
-import { IObservationRecord, IObservationTableRow, ObservationsContext } from 'contexts/observationsContext';
-import moment from 'moment';
-import { useContext, useEffect, useMemo, useState } from 'react';
-import { useLocation } from 'react-router';
-=======
 import { CodesContext } from 'contexts/codesContext';
 import { IObservationRecord, IObservationTableRow, ObservationsContext } from 'contexts/observationsContext';
 import { SurveyContext } from 'contexts/surveyContext';
@@ -51,7 +34,6 @@
 import { useContext, useEffect, useMemo, useState } from 'react';
 import { useLocation } from 'react-router';
 import { getCodesName } from 'utils/Utils';
->>>>>>> 3b1400aa
 
 type ISampleSiteOption = {
   survey_sample_site_id: number;
@@ -82,11 +64,7 @@
       p: 1,
       height: 58,
       background: '#fff',
-<<<<<<< HEAD
-      borderBottom: '1px solid' + grey[300]
-=======
       borderBottom: '1px solid ' + grey[300]
->>>>>>> 3b1400aa
     }}>
     <Skeleton height={26} sx={{ flex: '1 1 auto' }} />
     <Skeleton height={26} sx={{ flex: '1 1 auto' }} />
@@ -100,28 +78,15 @@
 const LoadingOverlay = () => {
   return (
     <Box display="flex" flexDirection="column">
-<<<<<<< HEAD
-      <SampleSiteSkeleton/>
-      <SampleSiteSkeleton/>
-      <SampleSiteSkeleton/>
-      <SampleSiteSkeleton/>
-=======
       <SampleSiteSkeleton />
       <SampleSiteSkeleton />
       <SampleSiteSkeleton />
       <SampleSiteSkeleton />
->>>>>>> 3b1400aa
     </Box>
   );
 };
 
 const ObservationsTable = (props: ISpeciesObservationTableProps) => {
-<<<<<<< HEAD
-  const { sample_sites, sample_methods, sample_periods } = props;
-  const location = useLocation();
-
-  const observationsContext = useContext(ObservationsContext);
-=======
   const [deletingObservation, setDeletingObservation] = useState<string | number | null>(null);
   const location = useLocation();
   const observationsContext = useContext(ObservationsContext);
@@ -129,7 +94,6 @@
   const codesContext = useContext(CodesContext);
   const hasLoadedCodes = Boolean(codesContext.codesDataLoader.data);
 
->>>>>>> 3b1400aa
   const { observationsDataLoader } = observationsContext;
   const apiRef = observationsContext._muiDataGridApiRef;
 
@@ -474,10 +438,7 @@
       width: 70,
       disableColumnMenu: true,
       resizable: false,
-<<<<<<< HEAD
-=======
       headerClassName: 'pinnedColumn',
->>>>>>> 3b1400aa
       cellClassName: 'pinnedColumn',
       getActions: (params) => [
         <IconButton
@@ -492,21 +453,6 @@
     }
   ];
 
-<<<<<<< HEAD
-  const [deletingObservation, setDeletingObservation] = useState<string | number | null>(null);
-  const showConfirmDeleteDialog = Boolean(deletingObservation);
-
-  const rowSelectionModel: GridInputRowSelectionModel | undefined = useMemo(() => {
-    if (location.hash.startsWith('#view-')) {
-      const selectedId = location.hash.split('-')[1];
-      return [selectedId];
-    }
-
-    return undefined;
-  }, []);
-
-=======
->>>>>>> 3b1400aa
   useEffect(() => {
     if (observationsDataLoader.data?.surveyObservations) {
       const rows: IObservationTableRow[] = observationsDataLoader.data.surveyObservations.map(
@@ -580,12 +526,8 @@
         onNo={() => handleCancelDeleteRow()}
       />
       <DataGrid
-<<<<<<< HEAD
-        loading={observationsDataLoader.isLoading}
-=======
         checkboxSelection
         loading={observationsDataLoader.isLoading || props.isLoading}
->>>>>>> 3b1400aa
         rowHeight={56}
         apiRef={apiRef}
         editMode="row"
@@ -603,9 +545,6 @@
           loadingOverlay: LoadingOverlay
         }}
         sx={{
-<<<<<<< HEAD
-          border: 'none',
-=======
           background: grey[50],
           border: 'none',
           '& .pinnedColumn': {
@@ -635,20 +574,11 @@
               outline: 'none'
             }
           },
->>>>>>> 3b1400aa
           '& .MuiDataGrid-columnHeaderTitle': {
             fontWeight: 700,
             textTransform: 'uppercase',
             color: 'text.secondary'
           },
-<<<<<<< HEAD
-          '& .pinnedColumn': {
-            position: 'sticky',
-            right: 0,
-            top: 0,
-            borderLeft: '1px solid #ccc',
-            background: '#fff'
-=======
           '& .MuiDataGrid-cell': {
             // px: 3,
             py: 1,
@@ -660,7 +590,6 @@
               p: 0.5,
               backgroundColor: cyan[100]
             }
->>>>>>> 3b1400aa
           },
           '& .MuiDataGrid-row--editing': {
             boxShadow: 'none',
@@ -669,29 +598,18 @@
               backgroundColor: cyan[50]
             }
           },
-<<<<<<< HEAD
-          '& .MuiDataGrid-columnHeaders:after': {
-            content: "''",
-            position: 'absolute',
-            top: '20px',
-            right: 0,
-            width: '70px',
-            height: '60px',
-            background: '#fff'
-          },
-          '& .MuiDataGrid-actionsCell': {
-            gap: 0
-          },
-          '& .MuiDataGrid-cell': {
-            p: 1
-          },
-          '& .MuiDataGrid-cell.MuiDataGrid-cell--editing:focus-within': {
-            outline: 'none'
-          },
-          '& .MuiDataGrid-cell.MuiDataGrid-cell--editing': {
-            px: 0.5,
-            py: 1,
-            backgroundColor: cyan[50]
+          '& .MuiDataGrid-editInputCell': {
+            border: '1px solid #ccc',
+            '&:hover': {
+              borderColor: 'primary.main'
+            },
+            '&.Mui-focused': {
+              borderColor: 'primary.main',
+              outlineWidth: '2px',
+              outlineStyle: 'solid',
+              outlineColor: 'primary.main',
+              outlineOffset: '-2px'
+            }
           },
           '& .MuiInputBase-root': {
             height: '40px',
@@ -702,55 +620,12 @@
               padding: 0
             }
           },
-          '& .MuiDataGrid-editInputCell:hover': {
-            borderColor: 'primary.main'
-          },
-          '& .MuiDataGrid-editInputCell': {
-            border: '1px solid #ccc',
-=======
-          '& .MuiDataGrid-editInputCell': {
-            border: '1px solid #ccc',
-            '&:hover': {
-              borderColor: 'primary.main'
-            },
->>>>>>> 3b1400aa
-            '&.Mui-focused': {
-              borderColor: 'primary.main',
-              outlineWidth: '2px',
-              outlineStyle: 'solid',
-              outlineColor: 'primary.main',
-              outlineOffset: '-2px'
-            }
-          },
-<<<<<<< HEAD
-=======
-          '& .MuiInputBase-root': {
-            height: '40px',
-            borderRadius: '4px',
-            background: '#fff',
-            fontSize: '0.875rem',
-            '&.MuiDataGrid-editInputCell': {
-              padding: 0
-            }
-          },
->>>>>>> 3b1400aa
           '& .MuiOutlinedInput-root': {
             borderRadius: '4px',
             background: '#fff',
             border: 'none',
             '&:hover': {
               borderColor: 'primary.main'
-<<<<<<< HEAD
-            }
-          },
-          '& .MuiOutlinedInput-root:hover': {
-            '& > fieldset': {
-              border: '1px solid' + 'primary.main'
-            }
-          },
-          '& .MuiOutlinedInput-notchedOutline': {
-            border: '1px solid #ccc',
-=======
             },
             '&:hover > fieldset': {
               border: '1px solid primary.main'
@@ -758,28 +633,16 @@
           },
           '& .MuiOutlinedInput-notchedOutline': {
             border: '1px solid ' + grey[300],
->>>>>>> 3b1400aa
             '&.Mui-focused': {
               borderColor: 'primary.main'
             }
           },
-<<<<<<< HEAD
-          '& .MuiDataGrid-row': {
-            '&--editing': {
-              boxShadow: 'none',
-              background: grey[100]
-            }
-=======
           '& .MuiDataGrid-virtualScrollerContent': {
             background: grey[100]
           },
           '& .MuiDataGrid-footerContainer': {
             background: '#fff'
->>>>>>> 3b1400aa
           }
-          // '& .Mui-focused .MuiOutlinedInput-notchedOutline': {
-          //   border: '1px solid' + 'primary.main'
-          // }
         }}
       />
     </>
