--- conflicted
+++ resolved
@@ -135,13 +135,9 @@
 
       observationsContext.setInitialRows(rows);
     }
-<<<<<<< HEAD
-  }, [observationsContext, observationsDataLoader.data]);
-=======
 
     // eslint-disable-next-line react-hooks/exhaustive-deps
   }, [observationsDataLoader.data]);
->>>>>>> d4aa9c4c
 
   const handleCancelDeleteRow = () => {
     setDeletingObservation(null);
