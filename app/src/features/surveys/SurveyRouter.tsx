--- conflicted
+++ resolved
@@ -7,10 +7,7 @@
 import RouteWithTitle from 'utils/RouteWithTitle';
 import { getTitle } from 'utils/Utils';
 import EditSurveyPage from './edit/EditSurveyPage';
-<<<<<<< HEAD
-=======
 import SamplingSitePage from './observations/sampling-sites/SamplingSitePage';
->>>>>>> 6d00b841
 import { SurveyObservationPage } from './observations/SurveyObservationPage';
 
 /**
@@ -45,17 +42,7 @@
         </ProjectsLayout>
       </RouteWithTitle>
 
-<<<<<<< HEAD
-      <Route exact path="/admin/projects/:id/surveys/:survey_id/observations">
-        <ProjectsLayout>
-          <SurveyObservationPage />
-        </ProjectsLayout>
-      </Route>
-
-      <RouteWithTitle title={getTitle('Edit Survey')} exact path="/admin/projects/:id/surveys/:survey_id/edit">
-=======
       <RouteWithTitle exact path="/admin/projects/:id/surveys/:survey_id/edit" title={getTitle('Edit Survey')}>
->>>>>>> 6d00b841
         <ProjectsLayout>
           <ProjectRoleRouteGuard
             validProjectPermissions={[PROJECT_PERMISSION.COORDINATOR, PROJECT_PERMISSION.COLLABORATOR]}
