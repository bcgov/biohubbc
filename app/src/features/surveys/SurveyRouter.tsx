import { ProjectRoleRouteGuard } from 'components/security/RouteGuards';
import { PROJECT_PERMISSION, SYSTEM_ROLE } from 'constants/roles';
import SurveyPage from 'features/surveys/view/SurveyPage';
import React from 'react';
import { Redirect, Switch } from 'react-router';
import RouteWithTitle from 'utils/RouteWithTitle';
import { getTitle } from 'utils/Utils';
import { SurveyLocationPage } from './components/locations/SurveyLocationPage';
import EditSurveyPage from './edit/EditSurveyPage';
import SamplingSiteEditPage from './observations/sampling-sites/edit/SamplingSiteEditPage';
import SamplingSitePage from './observations/sampling-sites/SamplingSitePage';
import { SurveyObservationPage } from './observations/SurveyObservationPage';
<<<<<<< HEAD
import ManualTelemetryPage from './telemetry/ManualTelemetryPage';
=======
import { SurveyAnimalsPage } from './view/survey-animals/SurveyAnimalsPage';
>>>>>>> 0612e402

/**
 * Router for all `/admin/projects/:id/surveys/:survey_id/*` pages.
 *
 * @return {*}
 */
const SurveyRouter: React.FC = () => {
  return (
    <Switch>
      <Redirect
        exact
        from="/admin/projects/:id/surveys/:survey_id"
        to="/admin/projects/:id/surveys/:survey_id/details"
      />

      <RouteWithTitle exact path="/admin/projects/:id/surveys/:survey_id/details" title={getTitle('Surveys')}>
        <SurveyPage />
      </RouteWithTitle>

      <RouteWithTitle exact path="/admin/projects/:id/surveys/:survey_id/observations" title={getTitle('Observations')}>
        <SurveyObservationPage />
      </RouteWithTitle>

<<<<<<< HEAD
      <RouteWithTitle
        exact
        path="/admin/projects/:id/surveys/:survey_id/telemetry"
        title={getTitle('Manual Telemetry')}>
        <ManualTelemetryPage />
=======
      <RouteWithTitle exact path={'/admin/projects/:id/surveys/:survey_id/animals'} title={getTitle('Manage Animals')}>
        <SurveyAnimalsPage />
>>>>>>> 0612e402
      </RouteWithTitle>

      {/* Sample Site Routes */}
      <RouteWithTitle exact path="/admin/projects/:id/surveys/:survey_id/sampling" title={getTitle('Sampling Sites')}>
        <SamplingSitePage />
      </RouteWithTitle>

      <RouteWithTitle
        exact
        path="/admin/projects/:id/surveys/:survey_id/sampling/:survey_sample_site_id/edit"
        title={getTitle('Edit Sampling Site')}>
        <SamplingSiteEditPage />
      </RouteWithTitle>

      {/* Survey Locations */}
      <RouteWithTitle exact path="/admin/projects/:id/surveys/:survey_id/locations" title={getTitle('Survey Area')}>
        <SurveyLocationPage />
      </RouteWithTitle>

      <RouteWithTitle exact path="/admin/projects/:id/surveys/:survey_id/edit" title={getTitle('Edit Survey')}>
        <ProjectRoleRouteGuard
          validProjectPermissions={[PROJECT_PERMISSION.COORDINATOR, PROJECT_PERMISSION.COLLABORATOR]}
          validSystemRoles={[SYSTEM_ROLE.SYSTEM_ADMIN, SYSTEM_ROLE.DATA_ADMINISTRATOR]}>
          <EditSurveyPage />
        </ProjectRoleRouteGuard>
      </RouteWithTitle>
    </Switch>
  );
};

export default SurveyRouter;<|MERGE_RESOLUTION|>--- conflicted
+++ resolved
@@ -10,11 +10,8 @@
 import SamplingSiteEditPage from './observations/sampling-sites/edit/SamplingSiteEditPage';
 import SamplingSitePage from './observations/sampling-sites/SamplingSitePage';
 import { SurveyObservationPage } from './observations/SurveyObservationPage';
-<<<<<<< HEAD
 import ManualTelemetryPage from './telemetry/ManualTelemetryPage';
-=======
 import { SurveyAnimalsPage } from './view/survey-animals/SurveyAnimalsPage';
->>>>>>> 0612e402
 
 /**
  * Router for all `/admin/projects/:id/surveys/:survey_id/*` pages.
@@ -38,16 +35,14 @@
         <SurveyObservationPage />
       </RouteWithTitle>
 
-<<<<<<< HEAD
       <RouteWithTitle
         exact
         path="/admin/projects/:id/surveys/:survey_id/telemetry"
         title={getTitle('Manual Telemetry')}>
         <ManualTelemetryPage />
-=======
+      </RouteWithTitle>
       <RouteWithTitle exact path={'/admin/projects/:id/surveys/:survey_id/animals'} title={getTitle('Manage Animals')}>
         <SurveyAnimalsPage />
->>>>>>> 0612e402
       </RouteWithTitle>
 
       {/* Sample Site Routes */}
