--- conflicted
+++ resolved
@@ -6,21 +6,13 @@
 import EditSurveyPage from 'features/surveys/edit/EditSurveyPage';
 import { SurveyObservationPage } from 'features/surveys/observations/SurveyObservationPage';
 import { SamplingRouter } from 'features/surveys/sampling-information/SamplingRouter';
-import ManualTelemetryPage from 'features/surveys/telemetry/ManualTelemetryPage';
 import SurveyPage from 'features/surveys/view/SurveyPage';
 import React from 'react';
 import { Redirect, Switch } from 'react-router';
 import RouteWithTitle from 'utils/RouteWithTitle';
 import { getTitle } from 'utils/Utils';
-<<<<<<< HEAD
-import { AnimalRouter } from './animals/AnimalRouter';
-import EditSurveyPage from './edit/EditSurveyPage';
-import { SurveyObservationPage } from './observations/SurveyObservationPage';
-import SamplingSitePage from './observations/sampling-sites/create/SamplingSitePage';
-import SamplingSiteEditPage from './observations/sampling-sites/edit/SamplingSiteEditPage';
+import { SamplingSiteManagePage } from './sampling-information/manage/SamplingSiteManagePage';
 import { TelemetryRouter } from './telemetry/TelemetryRouter';
-=======
->>>>>>> a281456f
 
 /**
  * Router for all `/admin/projects/:id/surveys/:survey_id/*` pages.
@@ -85,8 +77,17 @@
         </ProjectRoleRouteGuard>
       </RouteWithTitle>
 
-      {/* Sampling routes */}
-      <RouteWithTitle path="/admin/projects/:id/surveys/:survey_id/sampling" title={getTitle('Surveys')}>
+      {/* Sample Site Routes  TODO: Remove unused path and page */}
+      <RouteWithTitle exact path="/admin/projects/:id/surveys/:survey_id/sampling" title={getTitle('Sampling Sites')}>
+        <DialogContextProvider>
+          <SamplingSiteManagePage />
+        </DialogContextProvider>
+      </RouteWithTitle>
+
+      <RouteWithTitle
+        exact
+        path="/admin/projects/:id/surveys/:survey_id/sampling/:survey_sample_site_id/edit"
+        title={getTitle('Edit Sampling Site')}>
         <ProjectRoleRouteGuard
           validProjectPermissions={[
             PROJECT_PERMISSION.COORDINATOR,
