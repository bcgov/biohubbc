import { ProjectRoleRouteGuard } from 'components/security/RouteGuards';
import { SurveyAnimalsI18N } from 'constants/i18n';
import { PROJECT_PERMISSION, SYSTEM_ROLE } from 'constants/roles';
import SurveyPage from 'features/surveys/view/SurveyPage';
import React from 'react';
import { Redirect, Switch } from 'react-router';
import RouteWithTitle from 'utils/RouteWithTitle';
import { getTitle } from 'utils/Utils';
import { SurveySectionFullPageLayout } from './components/SurveySectionFullPageLayout';
import EditSurveyPage from './edit/EditSurveyPage';
import ObservationComponent from './observations/ObservationComponent';
import SamplingSiteEditPage from './observations/sampling-sites/edit/SamplingSiteEditPage';
import SamplingSiteList from './observations/sampling-sites/SamplingSiteList';
import SamplingSitePage from './observations/sampling-sites/SamplingSitePage';
import { SurveyAnimalsPage } from './view/survey-animals/SurveyAnimalsPage';

/**
 * Router for all `/admin/projects/:id/surveys/:survey_id/*` pages.
 *
 * @return {*}
 */
const SurveyRouter: React.FC = () => {
  return (
    <Switch>
      <Redirect
        exact
        from="/admin/projects/:id/surveys/:survey_id"
        to="/admin/projects/:id/surveys/:survey_id/details"
      />

      <RouteWithTitle exact path="/admin/projects/:id/surveys/:survey_id/details" title={getTitle('Surveys')}>
        <SurveyPage />
      </RouteWithTitle>

      <RouteWithTitle exact path="/admin/projects/:id/surveys/:survey_id/observations" title={getTitle('Observations')}>
        <SurveySectionFullPageLayout
          pageTitle="Manage Observations"
          sideBarComponent={<SamplingSiteList />}
          mainComponent={<ObservationComponent />}
        />
      </RouteWithTitle>

      <RouteWithTitle exact path="/admin/projects/:id/surveys/:survey_id/animals" title={getTitle('Observations')}>
<<<<<<< HEAD
        <SurveySectionFullPageLayout
          pageTitle="Manage Animals"
          sideBarComponent={<AnimalList onSelectCritter={() => {}} />}
          mainComponent={
            <AddEditAnimal
              currentCritterId="826aa7b4-31cf-44d5-80cd-fc159e42d7e7"
              currentFormState={SurveyAnimalsI18N.animalGeneralTitle}
            />
          }
        />
=======
        <SurveyAnimalsPage />
>>>>>>> cea7d8a4
      </RouteWithTitle>

      <RouteWithTitle exact path="/admin/projects/:id/surveys/:survey_id/sampling" title={getTitle('Sampling Sites')}>
        <SamplingSitePage />
      </RouteWithTitle>

      <RouteWithTitle
        exact
        path="/admin/projects/:id/surveys/:survey_id/sampling/:survey_sample_site_id/edit"
        title={getTitle('Edit Sampling Site')}>
        <SamplingSiteEditPage />
      </RouteWithTitle>

      <RouteWithTitle exact path="/admin/projects/:id/surveys/:survey_id/edit" title={getTitle('Edit Survey')}>
        <ProjectRoleRouteGuard
          validProjectPermissions={[PROJECT_PERMISSION.COORDINATOR, PROJECT_PERMISSION.COLLABORATOR]}
          validSystemRoles={[SYSTEM_ROLE.SYSTEM_ADMIN, SYSTEM_ROLE.DATA_ADMINISTRATOR]}>
          <EditSurveyPage />
        </ProjectRoleRouteGuard>
      </RouteWithTitle>
    </Switch>
  );
};

export default SurveyRouter;<|MERGE_RESOLUTION|>--- conflicted
+++ resolved
@@ -41,20 +41,7 @@
       </RouteWithTitle>
 
       <RouteWithTitle exact path="/admin/projects/:id/surveys/:survey_id/animals" title={getTitle('Observations')}>
-<<<<<<< HEAD
-        <SurveySectionFullPageLayout
-          pageTitle="Manage Animals"
-          sideBarComponent={<AnimalList onSelectCritter={() => {}} />}
-          mainComponent={
-            <AddEditAnimal
-              currentCritterId="826aa7b4-31cf-44d5-80cd-fc159e42d7e7"
-              currentFormState={SurveyAnimalsI18N.animalGeneralTitle}
-            />
-          }
-        />
-=======
         <SurveyAnimalsPage />
->>>>>>> cea7d8a4
       </RouteWithTitle>
 
       <RouteWithTitle exact path="/admin/projects/:id/surveys/:survey_id/sampling" title={getTitle('Sampling Sites')}>
