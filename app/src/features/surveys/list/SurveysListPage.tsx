--- conflicted
+++ resolved
@@ -1,10 +1,4 @@
-import Box from '@material-ui/core/Box';
-<<<<<<< HEAD
-=======
-import Button from '@material-ui/core/Button';
 import Paper from '@material-ui/core/Paper';
-import Typography from '@material-ui/core/Typography';
->>>>>>> 4e96144b
 import { mdiPlus } from '@mdi/js';
 import Icon from '@mdi/react';
 import SurveysList from 'components/surveys/SurveysList';
@@ -54,28 +48,14 @@
 
   return (
     <>
-<<<<<<< HEAD
-      <H2ButtonToolbar
-        label="Surveys"
-        buttonLabel="Create Survey"
-        buttonTitle="Create Survey"
-        buttonStartIcon={<Icon path={mdiPlus} size={1} />}
-        buttonOnClick={() => navigateToCreateSurveyPage(projectForViewData.id)}
-      />
-      <Box mb={3}>
-=======
       <Paper>
-        <Box p={2} display="flex" alignItems="center" justifyContent="space-between">
-          <Typography variant="h2">Surveys</Typography>
-          <Button
-            color="primary"
-            variant="outlined"
-            startIcon={<Icon path={mdiPlus} size={1} />}
-            onClick={() => navigateToCreateSurveyPage(projectForViewData.id)}>
-            Create Survey
-          </Button>
-        </Box>
->>>>>>> 4e96144b
+        <H2ButtonToolbar
+          label="Surveys"
+          buttonLabel="Create Survey"
+          buttonTitle="Create Survey"
+          buttonStartIcon={<Icon path={mdiPlus} size={1} />}
+          buttonOnClick={() => navigateToCreateSurveyPage(projectForViewData.id)}
+        />
         <SurveysList projectId={projectForViewData.id} surveysList={surveys} />
       </Paper>
     </>
