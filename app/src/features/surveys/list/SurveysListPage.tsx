--- conflicted
+++ resolved
@@ -54,11 +54,7 @@
         buttonLabel="Create Survey"
         buttonTitle="Create Survey"
         buttonStartIcon={<Icon path={mdiPlus} size={0.8} />}
-<<<<<<< HEAD
-        buttonProps={{variant: 'contained'}}
-=======
         buttonProps={{ variant: 'contained' }}
->>>>>>> e3a0b881
         buttonOnClick={() => navigateToCreateSurveyPage(projectForViewData.id)}
       />
       <Divider></Divider>
