--- conflicted
+++ resolved
@@ -413,29 +413,6 @@
                 </Box>
               </>
             </Formik>
-<<<<<<< HEAD
-=======
-
-            <Box mt={4} display="flex" justifyContent="flex-end">
-              <Button
-                type="submit"
-                size="large"
-                variant="contained"
-                color="primary"
-                onClick={() => formikRef.current?.submitForm()}
-                className={classes.actionButton}>
-                Save and Exit
-              </Button>
-              <Button
-                size="large"
-                variant="outlined"
-                color="primary"
-                onClick={handleCancel}
-                className={classes.actionButton}>
-                Cancel
-              </Button>
-            </Box>
->>>>>>> 268af385
           </Box>
         </Container>
       </Box>
