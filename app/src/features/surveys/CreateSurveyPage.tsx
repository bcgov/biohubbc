--- conflicted
+++ resolved
@@ -178,13 +178,9 @@
     .concat(PurposeAndMethodologyYupSchema)
     .concat(ProprietaryDataYupSchema)
     .concat(SurveyFundingSourceFormYupSchema)
-<<<<<<< HEAD
     .concat(AgreementsYupSchema)
-    .concat(SurveyUserJobYupSchema);
-=======
-    .concat(SurveyPartnershipsFormYupSchema)
-    .concat(AgreementsYupSchema);
->>>>>>> 39065a76
+    .concat(SurveyUserJobYupSchema)
+    .concat(SurveyPartnershipsFormYupSchema);
 
   const handleCancel = () => {
     dialogContext.setYesNoDialog(defaultCancelDialogProps);
@@ -351,7 +347,6 @@
                 <Divider className={classes.sectionDivider} />
 
                 <HorizontalSplitFormComponent
-<<<<<<< HEAD
                   title="Survey Participants"
                   summary="Specify the people who participated in this survey."
                   component={<SurveyUserForm users={[]} jobs={codes.survey_jobs} />}
@@ -362,10 +357,6 @@
                 <HorizontalSplitFormComponent
                   title="Funding Sources"
                   summary="Specify funding sources for this survey."
-=======
-                  title="Funding Sources and Partnerships"
-                  summary="Specify survey funding sources and partnerships."
->>>>>>> 39065a76
                   component={
                     <Box>
                       <Box component="fieldset">
