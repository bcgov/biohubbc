import { Theme } from '@mui/material';
import Box from '@mui/material/Box';
import Button from '@mui/material/Button';
import CircularProgress from '@mui/material/CircularProgress';
import Container from '@mui/material/Container';
import Divider from '@mui/material/Divider';
import Paper from '@mui/material/Paper';
import Typography from '@mui/material/Typography';
import { makeStyles } from '@mui/styles';
import { IErrorDialogProps } from 'components/dialog/ErrorDialog';
import HorizontalSplitFormComponent from 'components/fields/HorizontalSplitFormComponent';
import { ScrollToFormikError } from 'components/formik/ScrollToFormikError';
import { DATE_FORMAT, DATE_LIMIT } from 'constants/dateTimeFormats';
import { CreateSurveyI18N } from 'constants/i18n';
import { CodesContext } from 'contexts/codesContext';
import { DialogContext } from 'contexts/dialogContext';
import { ProjectContext } from 'contexts/projectContext';
import SurveyPartnershipsForm, {
  SurveyPartnershipsFormInitialValues,
  SurveyPartnershipsFormYupSchema
} from 'features/surveys/view/components/SurveyPartnershipsForm';
import { Formik, FormikProps } from 'formik';
import * as History from 'history';
import { APIError } from 'hooks/api/useAxios';
import { useBiohubApi } from 'hooks/useBioHubApi';
import { ICreateSurveyRequest } from 'interfaces/useSurveyApi.interface';
import moment from 'moment';
import { useContext, useEffect, useRef, useState } from 'react';
import { Prompt, useHistory } from 'react-router';
import { getFormattedDate } from 'utils/Utils';
import yup from 'utils/YupSchema';
import AgreementsForm, { AgreementsInitialValues, AgreementsYupSchema } from './components/AgreementsForm';
import GeneralInformationForm, {
  GeneralInformationInitialValues,
  GeneralInformationYupSchema
} from './components/GeneralInformationForm';
import ProprietaryDataForm, {
  ProprietaryDataInitialValues,
  ProprietaryDataYupSchema
} from './components/ProprietaryDataForm';
import PurposeAndMethodologyForm, {
  PurposeAndMethodologyInitialValues,
  PurposeAndMethodologyYupSchema
} from './components/PurposeAndMethodologyForm';
import SamplingStrategyForm from './components/SamplingStrategyForm';
import StudyAreaForm, { SurveyLocationInitialValues, SurveyLocationYupSchema } from './components/StudyAreaForm';
import { SurveyBlockInitialValues } from './components/SurveyBlockSection';
import SurveyFundingSourceForm, {
  SurveyFundingSourceFormInitialValues,
  SurveyFundingSourceFormYupSchema
} from './components/SurveyFundingSourceForm';
import { SurveySiteSelectionInitialValues, SurveySiteSelectionYupSchema } from './components/SurveySiteSelectionForm';
import SurveyUserForm, { SurveyUserJobFormInitialValues, SurveyUserJobYupSchema } from './components/SurveyUserForm';

const useStyles = makeStyles((theme: Theme) => ({
  actionButton: {
    minWidth: '6rem',
    '& + button': {
      marginLeft: '0.5rem'
    }
  },
  sectionDivider: {
    height: '1px',
    marginTop: theme.spacing(5),
    marginBottom: theme.spacing(5)
  },
  pageTitleContainer: {
    maxWidth: '170ch',
    overflow: 'hidden',
    textOverflow: 'ellipsis'
  },
  pageTitle: {
    display: '-webkit-box',
    '-webkit-line-clamp': 2,
    '-webkit-box-orient': 'vertical',
    paddingTop: theme.spacing(0.5),
    paddingBottom: theme.spacing(0.5),
    overflow: 'hidden'
  },
  pageTitleActions: {
    paddingTop: theme.spacing(0.75),
    paddingBottom: theme.spacing(0.75),
    '& button': {
      marginLeft: theme.spacing(1)
    }
  }
}));

/**
 * Page to create a survey.
 *
 * @return {*}
 */
const CreateSurveyPage = () => {
  const classes = useStyles();
  const biohubApi = useBiohubApi();
  const history = useHistory();

  const codesContext = useContext(CodesContext);
  useEffect(() => {
    codesContext.codesDataLoader.load();
  }, [codesContext.codesDataLoader]);
  const codes = codesContext.codesDataLoader.data;

  const projectContext = useContext(ProjectContext);
  useEffect(() => {
    projectContext.projectDataLoader.load(projectContext.projectId);
  }, [projectContext.projectDataLoader, projectContext.projectId]);
  const projectData = projectContext.projectDataLoader.data?.projectData;

  const [formikRef] = useState(useRef<FormikProps<any>>(null));

  // Ability to bypass showing the 'Are you sure you want to cancel' dialog
  const [enableCancelCheck, setEnableCancelCheck] = useState<boolean>(true);

  const dialogContext = useContext(DialogContext);

  const defaultCancelDialogProps = {
    dialogTitle: CreateSurveyI18N.cancelTitle,
    dialogText: CreateSurveyI18N.cancelText,
    open: false,
    onClose: () => {
      dialogContext.setYesNoDialog({ open: false });
    },
    onNo: () => {
      dialogContext.setYesNoDialog({ open: false });
    },
    onYes: () => {
      dialogContext.setYesNoDialog({ open: false });
      history.push(`/admin/projects/${projectData?.project.project_id}`);
    }
  };

  // Initial values for the survey form sections
  const [surveyInitialValues] = useState<ICreateSurveyRequest>({
    ...GeneralInformationInitialValues,
    ...PurposeAndMethodologyInitialValues,
    ...SurveyFundingSourceFormInitialValues,
    ...SurveyPartnershipsFormInitialValues,
    ...ProprietaryDataInitialValues,
    ...AgreementsInitialValues,
    ...SurveyLocationInitialValues,
    ...SurveySiteSelectionInitialValues,
    ...SurveyUserJobFormInitialValues,
    ...SurveyBlockInitialValues
  });

  // Yup schemas for the survey form sections
  const surveyYupSchemas = GeneralInformationYupSchema({
    start_date: yup
      .string()
      .isValidDateString()
      .isAfterDate(
        projectData?.project.start_date,
        DATE_FORMAT.ShortDateFormat,
        `Survey start date cannot be before project start date ${
          projectData && getFormattedDate(DATE_FORMAT.ShortMediumDateFormat, projectData.project.start_date)
        }`
      )
      .isAfterDate(
        moment(DATE_LIMIT.min).toISOString(),
        DATE_FORMAT.ShortDateFormat,
        `Survey start date cannot be before ${getFormattedDate(DATE_FORMAT.ShortMediumDateFormat, DATE_LIMIT.min)}`
      )
      .required('Start Date is Required'),
    end_date: yup
      .string()
      .isValidDateString()
      .isEndDateSameOrAfterStartDate('start_date')
      .isBeforeDate(
        projectData?.project.end_date,
        DATE_FORMAT.ShortDateFormat,
        `Survey end date cannot be after project end date ${
          projectData && getFormattedDate(DATE_FORMAT.ShortMediumDateFormat, projectData.project.end_date)
        }`
      )
      .isBeforeDate(
        moment(DATE_LIMIT.max).toISOString(),
        DATE_FORMAT.ShortDateFormat,
        `Survey end date cannot be after ${getFormattedDate(DATE_FORMAT.ShortMediumDateFormat, DATE_LIMIT.max)}`
      )
      .nullable()
      .optional()
  })
    .concat(PurposeAndMethodologyYupSchema)
    .concat(ProprietaryDataYupSchema)
    .concat(SurveyFundingSourceFormYupSchema)
    .concat(AgreementsYupSchema)
    .concat(SurveyUserJobYupSchema)
    .concat(SurveyLocationYupSchema)
    .concat(SurveySiteSelectionYupSchema)
    .concat(SurveyPartnershipsFormYupSchema);

  const handleCancel = () => {
    dialogContext.setYesNoDialog(defaultCancelDialogProps);
    history.push(`/admin/projects/${projectData?.project.project_id}`);
  };

  const showCreateErrorDialog = (textDialogProps?: Partial<IErrorDialogProps>) => {
    dialogContext.setErrorDialog({
      dialogTitle: CreateSurveyI18N.createErrorTitle,
      dialogText: CreateSurveyI18N.createErrorText,
      onClose: () => {
        dialogContext.setErrorDialog({ open: false });
      },
      onOk: () => {
        dialogContext.setErrorDialog({ open: false });
      },
      ...textDialogProps,
      open: true
    });
  };

  /**
   * Handle creation of surveys.
   *
   * @return {*}
   */
  const handleSubmit = async (values: ICreateSurveyRequest) => {
    try {
      const response = await biohubApi.survey.createSurvey(Number(projectData?.project.project_id), values);

      if (!response?.id) {
        showCreateErrorDialog({
          dialogError: 'The response from the server was null, or did not contain a survey ID.'
        });
        return;
      }

      setEnableCancelCheck(false);

      history.push(`/admin/projects/${projectData?.project.project_id}/surveys/${response.id}/details`);
    } catch (error) {
      const apiError = error as APIError;
      showCreateErrorDialog({
        dialogTitle: 'Error Creating Survey',
        dialogError: apiError?.message,
        dialogErrorDetails: apiError?.errors
      });
    }
  };

  /**
   * Intercepts all navigation attempts (when used with a `Prompt`).
   *
   * Returning true allows the navigation, returning false prevents it.
   *
   * @param {History.Location} location
   * @return {*}
   */
  const handleLocationChange = (location: History.Location, action: History.Action) => {
    if (!dialogContext.yesNoDialogProps.open) {
      // If the cancel dialog is not open: open it
      dialogContext.setYesNoDialog({
        ...defaultCancelDialogProps,
        onYes: () => {
          dialogContext.setYesNoDialog({ open: false });
          history.push(location.pathname);
        },
        open: true
      });
      return false;
    }

    // If the cancel dialog is already open and another location change action is triggered: allow it
    return true;
  };

  if (!codes || !projectData) {
    return <CircularProgress className="pageProgress" size={40} />;
  }
  return (
    <>
      <Prompt when={enableCancelCheck} message={handleLocationChange} />
      <Paper square={true} elevation={0}>
        <Container maxWidth="xl">
          <Box py={4}>
            <Box display="flex" justifyContent="space-between">
              <Box className={classes.pageTitleContainer}>
                <Typography variant="h1" className={classes.pageTitle}>
                  Create New Survey
                </Typography>
              </Box>
              <Box flex="0 0 auto" className={classes.pageTitleActions}>
                <Button color="primary" variant="contained" onClick={() => formikRef.current?.submitForm()}>
                  Save and Exit
                </Button>
                <Button color="primary" variant="outlined" onClick={handleCancel}>
                  Cancel
                </Button>
              </Box>
            </Box>
          </Box>
        </Container>
      </Paper>

      <Box my={3}>
        <Container maxWidth="xl">
          <Box p={5} component={Paper} display="block">
            <Formik
              innerRef={formikRef}
              initialValues={surveyInitialValues}
              validationSchema={surveyYupSchemas}
              validateOnBlur={true}
              validateOnChange={false}
              onSubmit={handleSubmit}>
              <>
                <ScrollToFormikError fieldOrder={Object.keys(surveyInitialValues)} />

                <HorizontalSplitFormComponent
                  title="General Information"
                  summary=""
                  component={
                    <GeneralInformationForm
                      type={
                        codes?.type?.map((item) => {
                          return { value: item.id, label: item.name };
                        }) || []
                      }
                      projectStartDate={projectData.project.start_date}
                      projectEndDate={projectData.project.end_date}
                    />
                  }></HorizontalSplitFormComponent>

                <Divider className={classes.sectionDivider} />

                <HorizontalSplitFormComponent
                  title="Purpose and Methodology"
                  summary=""
                  component={
                    <PurposeAndMethodologyForm
                      intended_outcomes={
                        codes?.intended_outcomes.map((item) => {
                          return { value: item.id, label: item.name, subText: item.description };
                        }) || []
                      }
<<<<<<< HEAD
                      ecological_seasons={
                        codes?.ecological_seasons.map((item) => {
=======
                      field_methods={
                        codes?.field_methods.map((item) => {
>>>>>>> e5158d68
                          return { value: item.id, label: item.name, subText: item.description };
                        }) || []
                      }
                      vantage_codes={
                        codes?.vantage_codes.map((item) => {
                          return { value: item.id, label: item.name };
                        }) || []
                      }
                    />
                  }></HorizontalSplitFormComponent>

                <Divider className={classes.sectionDivider} />

                <HorizontalSplitFormComponent
                  title="Survey Participants"
                  summary="Specify the people who participated in this survey."
                  component={<SurveyUserForm users={[]} jobs={codes.survey_jobs} />}
                />

                <Divider className={classes.sectionDivider} />

                <HorizontalSplitFormComponent
                  title="Funding Sources"
                  summary="Specify funding sources for this survey."
                  component={
                    <Box>
                      <Box component="fieldset">
                        <Typography component="legend">Add Funding Sources</Typography>
                        <Box mt={1}>
                          <SurveyFundingSourceForm />
                        </Box>
                      </Box>
                      <Box component="fieldset" mt={5}>
                        <Typography component="legend">Additional Partnerships</Typography>
                        <Box mt={1}>
                          <SurveyPartnershipsForm />
                        </Box>
                      </Box>
                    </Box>
                  }
                />

                <Divider className={classes.sectionDivider} />

                <HorizontalSplitFormComponent
                  title="Sampling Strategy"
                  summary="Specify site selection methods, stratums and optional sampling blocks for this survey."
                  component={<SamplingStrategyForm />}
                />

                <Divider className={classes.sectionDivider} />

                <HorizontalSplitFormComponent
                  title="Study Area"
                  summary=""
                  component={<StudyAreaForm />}></HorizontalSplitFormComponent>

                <Divider className={classes.sectionDivider} />

                <HorizontalSplitFormComponent
                  title="Proprietary Data"
                  summary=""
                  component={
                    <ProprietaryDataForm
                      proprietary_data_category={
                        codes?.proprietor_type?.map((item) => {
                          return { value: item.id, label: item.name, is_first_nation: item.is_first_nation };
                        }) || []
                      }
                      first_nations={
                        codes?.first_nations?.map((item) => {
                          return { value: item.id, label: item.name };
                        }) || []
                      }
                    />
                  }></HorizontalSplitFormComponent>

                <Divider className={classes.sectionDivider} />

                <HorizontalSplitFormComponent
                  title="Agreements"
                  summary=""
                  component={<AgreementsForm />}></HorizontalSplitFormComponent>

                <Divider className={classes.sectionDivider} />

                <Box display="flex" justifyContent="flex-end">
                  <Button
                    type="submit"
                    variant="contained"
                    color="primary"
                    onClick={() => {
                      formikRef.current?.submitForm();
                    }}
                    className={classes.actionButton}>
                    Save and Exit
                  </Button>
                  <Button variant="outlined" color="primary" onClick={handleCancel} className={classes.actionButton}>
                    Cancel
                  </Button>
                </Box>
              </>
            </Formik>
          </Box>
        </Container>
      </Box>
    </>
  );
};

export default CreateSurveyPage;<|MERGE_RESOLUTION|>--- conflicted
+++ resolved
@@ -334,16 +334,6 @@
                           return { value: item.id, label: item.name, subText: item.description };
                         }) || []
                       }
-<<<<<<< HEAD
-                      ecological_seasons={
-                        codes?.ecological_seasons.map((item) => {
-=======
-                      field_methods={
-                        codes?.field_methods.map((item) => {
->>>>>>> e5158d68
-                          return { value: item.id, label: item.name, subText: item.description };
-                        }) || []
-                      }
                       vantage_codes={
                         codes?.vantage_codes.map((item) => {
                           return { value: item.id, label: item.name };
