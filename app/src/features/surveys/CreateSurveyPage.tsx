--- conflicted
+++ resolved
@@ -117,8 +117,6 @@
     { id: 3, name: 'method 3' }
   ];
 
-
-
   // Ability to bypass showing the 'Are you sure you want to cancel' dialog
   const [enableCancelCheck, setEnableCancelCheck] = useState(true);
 
@@ -385,19 +383,6 @@
                           return { value: item.id, label: item.name };
                         }) || []
                       }
-<<<<<<< HEAD
-                      // common_survey_methodologies={
-                      //   codes?.common_survey_methodologies?.map((item) => {
-                      //     return { value: item.id, label: item.name };
-                      //   }) || []
-                      // }
-=======
-                      common_survey_methodologies={
-                        codes?.field_method?.map((item) => {
-                          return { value: item.id, label: item.name };
-                        }) || []
-                      }
->>>>>>> 7af6d478
                       permit_numbers={
                         surveyPermits?.map((item) => {
                           return { value: item.number, label: `${item.number} - ${item.type}` };
