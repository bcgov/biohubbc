import Box from '@mui/material/Box';
import CircularProgress from '@mui/material/CircularProgress';
import FormikErrorSnackbar from 'components/alert/FormikErrorSnackbar';
import { EditAnimalDeploymentI18N } from 'constants/i18n';
import {
  DeploymentForm,
  DeploymentFormYupSchema
} from 'features/surveys/telemetry/deployments/components/form/DeploymentForm';
import { DeploymentFormHeader } from 'features/surveys/telemetry/deployments/components/form/DeploymentFormHeader';
import { Formik, FormikProps } from 'formik';
import { APIError } from 'hooks/api/useAxios';
import { useBiohubApi } from 'hooks/useBioHubApi';
import { useDialogContext, useProjectContext, useSurveyContext, useTelemetryDataContext } from 'hooks/useContext';
import useDataLoader from 'hooks/useDataLoader';
import { SKIP_CONFIRMATION_DIALOG, useUnsavedChangesDialog } from 'hooks/useUnsavedChangesDialog';
import { ICreateAnimalDeployment } from 'interfaces/useTelemetryApi.interface';
import { useEffect, useRef, useState } from 'react';
import { Prompt, useHistory, useParams } from 'react-router';

/**
 * Renders the Edit Deployment page.
 *
 * @return {*}
 */
export const EditDeploymentPage = () => {
  const history = useHistory();

  const biohubApi = useBiohubApi();

  const dialogContext = useDialogContext();
  const projectContext = useProjectContext();
  const surveyContext = useSurveyContext();
  const telemetryDataContext = useTelemetryDataContext();

  const formikRef = useRef<FormikProps<ICreateAnimalDeployment>>(null);
  const [isSubmitting, setIsSubmitting] = useState(false);

  const { locationChangeInterceptor } = useUnsavedChangesDialog();

  const urlParams: Record<string, string | number | undefined> = useParams();
  const deploymentId: number | undefined = Number(urlParams['deployment_id']);

  const critters = surveyContext.critterDataLoader.data ?? [];

  const deploymentDataLoader = useDataLoader(biohubApi.survey.getDeploymentById);

  useEffect(() => {
    deploymentDataLoader.load(surveyContext.projectId, surveyContext.surveyId, deploymentId);
  }, [deploymentDataLoader, deploymentId, surveyContext.projectId, surveyContext.surveyId]);

  if (!surveyContext.surveyDataLoader.data || !projectContext.projectDataLoader.data || !deploymentDataLoader.data) {
    return <CircularProgress className="pageProgress" size={40} />;
  }

  const badDeployment = deploymentDataLoader.data.bad_deployment;

  if (badDeployment) {
    return <CircularProgress className="pageProgress" size={40} />;
  }

  const deployment = deploymentDataLoader.data.deployment;

  const deploymentFormInitialValues = {
    critter_id: deployment.critter_id,
    device_id: String(deployment.device_id),
    frequency: deployment.frequency,
    frequency_unit: deployment.frequency_unit,
    device_model: deployment.device_model,
    device_make: deployment.device_make,
    critterbase_start_capture_id: deployment.critterbase_start_capture_id,
    critterbase_end_capture_id: deployment.critterbase_end_capture_id,
    critterbase_end_mortality_id: deployment.critterbase_end_mortality_id,
    attachment_end_date: deployment.attachment_end_date,
    attachment_end_time: deployment.attachment_end_time
  };

  const handleSubmit = async (values: ICreateAnimalDeployment) => {
    setIsSubmitting(true);

    try {
      const critter_id = Number(critters?.find((animal) => animal.critter_id === values.critter_id)?.critter_id);

      if (!critter_id) {
        throw new Error('Invalid critter data');
      }

      await biohubApi.survey.updateDeployment(surveyContext.projectId, surveyContext.surveyId, deploymentId, {
        critter_id: values.critter_id,
        device_id: Number(values.device_id),
        device_make: values.device_make,
<<<<<<< HEAD
        frequency: values.frequency || null,
=======
        frequency: values.frequency || null, // nullify if empty string
>>>>>>> bd416d69
        frequency_unit: values.frequency_unit,
        device_model: values.device_model,
        critterbase_start_capture_id: values.critterbase_start_capture_id,
        critterbase_end_capture_id: values.critterbase_end_capture_id,
        critterbase_end_mortality_id: values.critterbase_end_mortality_id,
        attachment_end_date: values.attachment_end_date,
        attachment_end_time: values.attachment_end_time
      });

      telemetryDataContext.deploymentsDataLoader.refresh(surveyContext.projectId, surveyContext.surveyId);

      // edit complete, navigate back to telemetry page
      history.push(
        `/admin/projects/${surveyContext.projectId}/surveys/${surveyContext.surveyId}/telemetry`,
        SKIP_CONFIRMATION_DIALOG
      );
    } catch (error) {
      dialogContext.setErrorDialog({
        dialogTitle: EditAnimalDeploymentI18N.createErrorTitle,
        dialogText: EditAnimalDeploymentI18N.createErrorText,
        dialogError: (error as APIError).message,
        dialogErrorDetails: (error as APIError)?.errors,
        onClose: () => {
          dialogContext.setErrorDialog({ open: false });
        },
        onOk: () => {
          dialogContext.setErrorDialog({ open: false });
        },
        open: true
      });

      setIsSubmitting(false);
    }
  };

  return (
    <>
      <Prompt when={true} message={locationChangeInterceptor} />
      <Formik
        innerRef={formikRef}
        initialValues={deploymentFormInitialValues}
        validationSchema={DeploymentFormYupSchema}
        validateOnBlur={false}
        validateOnChange={false}
        onSubmit={handleSubmit}>
        <Box display="flex" flexDirection="column">
          <FormikErrorSnackbar />
          <DeploymentFormHeader
            project_id={surveyContext.projectId}
            project_name={projectContext.projectDataLoader.data?.projectData.project.project_name}
            survey_id={surveyContext.surveyId}
            survey_name={surveyContext.surveyDataLoader.data.surveyData.survey_details.survey_name}
            is_submitting={isSubmitting}
            title="Edit Deployment"
            breadcrumb="Edit Deployment"
          />
          <Box display="flex" flex="1 1 auto">
            <DeploymentForm isSubmitting={isSubmitting} isEdit={true} />
          </Box>
        </Box>
      </Formik>
    </>
  );
};<|MERGE_RESOLUTION|>--- conflicted
+++ resolved
@@ -88,11 +88,7 @@
         critter_id: values.critter_id,
         device_id: Number(values.device_id),
         device_make: values.device_make,
-<<<<<<< HEAD
-        frequency: values.frequency || null,
-=======
         frequency: values.frequency || null, // nullify if empty string
->>>>>>> bd416d69
         frequency_unit: values.frequency_unit,
         device_model: values.device_model,
         critterbase_start_capture_id: values.critterbase_start_capture_id,
