--- conflicted
+++ resolved
@@ -195,17 +195,15 @@
       <Container maxWidth="xl" sx={{ py: 3 }}>
         <Paper sx={{ p: 5 }}>
           <EditSurveyForm
-<<<<<<< HEAD
-            initialSurveyData={{ ...surveyData, funding_used: Boolean(surveyData.funding_sources?.length) }}
-=======
             initialSurveyData={{
               ...surveyData,
               permit: {
                 permits: surveyData.permit?.permits ?? [],
                 used: Boolean(surveyData.permit?.permits.length)
-              }
+              },
+              funding_sources: surveyData.funding_sources ?? [],
+              funding_used: Boolean(surveyData.funding_sources?.length)
             }}
->>>>>>> f594d0e6
             handleSubmit={handleSubmit}
             formikRef={formikRef}
           />
