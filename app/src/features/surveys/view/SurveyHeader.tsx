<<<<<<< HEAD
import {
  mdiCalendarRangeOutline,
  mdiChevronDown,
  mdiCogOutline,
  mdiPencilOutline,
  mdiTrashCanOutline
} from '@mdi/js';
=======
import { mdiCalendarRangeOutline, mdiChevronDown, mdiCogOutline, mdiPencilOutline, mdiTrashCanOutline } from '@mdi/js';
>>>>>>> 3b1400aa
import Icon from '@mdi/react';
import Box from '@mui/material/Box';
import Breadcrumbs from '@mui/material/Breadcrumbs';
import Button from '@mui/material/Button';
import CircularProgress from '@mui/material/CircularProgress';
import { grey } from '@mui/material/colors';
import Container from '@mui/material/Container';
import Link from '@mui/material/Link';
import ListItemIcon from '@mui/material/ListItemIcon';
import Menu from '@mui/material/Menu';
import MenuItem from '@mui/material/MenuItem';
import Paper from '@mui/material/Paper';
import Typography from '@mui/material/Typography';
import { IErrorDialogProps } from 'components/dialog/ErrorDialog';
import PublishSurveyDialog from 'components/publish/PublishSurveyDialog';
import { ProjectRoleGuard } from 'components/security/Guards';
import { DATE_FORMAT } from 'constants/dateTimeFormats';
import { DeleteSurveyI18N } from 'constants/i18n';
import { PROJECT_PERMISSION, SYSTEM_ROLE } from 'constants/roles';
import { AuthStateContext } from 'contexts/authStateContext';
import { DialogContext } from 'contexts/dialogContext';
import { ProjectContext } from 'contexts/projectContext';
import { SurveyContext } from 'contexts/surveyContext';
import { APIError } from 'hooks/api/useAxios';
import { useBiohubApi } from 'hooks/useBioHubApi';
import React, { useContext, useState } from 'react';
import { useHistory } from 'react-router';
import { Link as RouterLink } from 'react-router-dom';
import { getFormattedDateRangeString } from 'utils/Utils';

/**
 * Survey header for a single-survey view.
 *
 * @return {*}
 */
const SurveyHeader = () => {
  const surveyContext = useContext(SurveyContext);
  const projectContext = useContext(ProjectContext);

  const surveyWithDetails = surveyContext.surveyDataLoader.data;
  const projectWithDetails = projectContext.projectDataLoader.data;

  const history = useHistory();

  const biohubApi = useBiohubApi();

  const dialogContext = useContext(DialogContext);

  const { keycloakWrapper } = useContext(AuthStateContext);

  const defaultYesNoDialogProps = {
    dialogTitle: 'Delete Survey?',
    dialogText: 'Are you sure you want to delete this survey? This action cannot be undone.',
    open: false,
    onClose: () => dialogContext.setYesNoDialog({ open: false }),
    onNo: () => dialogContext.setYesNoDialog({ open: false }),
    onYes: () => dialogContext.setYesNoDialog({ open: false })
  };

  const deleteErrorDialogProps = {
    dialogTitle: DeleteSurveyI18N.deleteErrorTitle,
    dialogText: DeleteSurveyI18N.deleteErrorText,
    open: false,
    onClose: () => {
      dialogContext.setErrorDialog({ open: false });
    },
    onOk: () => {
      dialogContext.setErrorDialog({ open: false });
    }
  };

  const showDeleteSurveyDialog = () => {
    dialogContext.setYesNoDialog({
      ...defaultYesNoDialogProps,
      open: true,
      yesButtonProps: { color: 'error' },
      yesButtonLabel: 'Delete',
      noButtonProps: { color: 'primary', variant: 'outlined' },
      noButtonLabel: 'Cancel',
      onYes: () => {
        deleteSurvey();
        dialogContext.setYesNoDialog({ open: false });
      }
    });
    setMenuAnchorEl(null);
  };

  const deleteSurvey = async () => {
    if (!surveyWithDetails) {
      return <></>;
    }

    try {
      const response = await biohubApi.survey.deleteSurvey(
        surveyContext.projectId,
        surveyWithDetails.surveyData.survey_details.id
      );

      if (!response) {
        showDeleteErrorDialog({ open: true });
        return;
      }
      projectContext.surveysListDataLoader.refresh(projectContext.projectId);

      history.push(`/admin/projects/${surveyContext.projectId}`);
    } catch (error) {
      const apiError = error as APIError;
      showDeleteErrorDialog({ dialogText: apiError.message, open: true });
      return error;
    }
  };

  const showDeleteErrorDialog = (textDialogProps?: Partial<IErrorDialogProps>) => {
    dialogContext.setErrorDialog({ ...deleteErrorDialogProps, ...textDialogProps, open: true });
  };

  // Enable delete button if you a system admin or a project admin
  const enableDeleteSurveyButton = keycloakWrapper?.hasSystemRole([
    SYSTEM_ROLE.SYSTEM_ADMIN,
    SYSTEM_ROLE.DATA_ADMINISTRATOR,
    SYSTEM_ROLE.PROJECT_CREATOR
  ]);

  const [menuAnchorEl, setMenuAnchorEl] = useState<null | HTMLElement>(null);
  const [publishSurveyDialogOpen, setPublishSurveyDialogOpen] = useState<boolean>(false);

  if (!surveyWithDetails) {
    return <CircularProgress className="pageProgress" size={40} />;
  }

  return (
    <>
      <Paper
        elevation={0}
        square={true}
        id="pageTitle"
        sx={{
          position: 'sticky',
          top: 0,
          zIndex: 1002,
          pt: 3,
<<<<<<< HEAD
          pb: 4,
          borderBottom: '1px solid' + grey[300]
        }}>
        <Container maxWidth="xl">
          <Breadcrumbs
            sx={{
              mb: 1.5
            }}>
=======
          pb: 3.75,
          borderBottomStyle: 'solid',
          borderBottomWidth: '1px',
          borderBottomColor: grey[300]
        }}>
        <Container maxWidth="xl">
          <Breadcrumbs>
>>>>>>> 3b1400aa
            <Link
              component={RouterLink}
              variant="body2"
              underline="hover"
              to={`/admin/projects/${projectWithDetails?.projectData.project.project_id}`}
              aria-current="page">
              {projectWithDetails?.projectData.project.project_name}
            </Link>
            <Typography variant="body2" component="span">
              {surveyWithDetails.surveyData.survey_details.survey_name}
            </Typography>
          </Breadcrumbs>
          <Box
            display="flex"
            justifyContent="space-between"
            gap="1.5rem"
            sx={{
              flexDirection: { xs: 'column', lg: 'row' }
            }}>
            <Box>
              <Typography
<<<<<<< HEAD
                variant="h2"
                component="h1"
=======
                component="h1"
                variant="h2"
>>>>>>> 3b1400aa
                sx={{
                  display: 'block',
                  overflow: 'hidden',
                  whiteSpace: 'nowrap',
<<<<<<< HEAD
                  textOverflow: 'ellipsis'
                }}>
                {surveyWithDetails.surveyData.survey_details.survey_name}
              </Typography>
              <Box mt={1} display="flex" alignItems="center" flexWrap="wrap">
=======
                  textOverflow: 'ellipsis',
                  ml: '-2px'
                }}>
                {surveyWithDetails.surveyData.survey_details.survey_name}
              </Typography>
              <Box display="flex" alignItems="center" flexWrap="wrap" mt={1}>
>>>>>>> 3b1400aa
                <Typography
                  component="span"
                  variant="subtitle1"
                  color="textSecondary"
                  sx={{
                    display: 'flex',
                    alignItems: 'center',
                    '& svg': {
                      color: 'text.secondary'
                    }
                  }}>
<<<<<<< HEAD
                  <Icon path={mdiCalendarRangeOutline} size={0.875} />
                  <Typography component="span" sx={{ ml: 0.75 }}>
=======
                  <Icon path={mdiCalendarRangeOutline} size={1} />
                  <Typography component="span" sx={{ ml: 1.5 }}>
>>>>>>> 3b1400aa
                    {getFormattedDateRangeString(
                      DATE_FORMAT.ShortMediumDateFormat,
                      surveyWithDetails.surveyData.survey_details.start_date,
                      surveyWithDetails.surveyData.survey_details.end_date
                    )}
                  </Typography>
                </Typography>
              </Box>
            </Box>
            <Box display="flex" alignItems="flex-start" flex="0 0 auto">
              <ProjectRoleGuard
                validProjectPermissions={[PROJECT_PERMISSION.COORDINATOR, PROJECT_PERMISSION.COLLABORATOR]}
                validSystemRoles={[SYSTEM_ROLE.SYSTEM_ADMIN, SYSTEM_ROLE.DATA_ADMINISTRATOR]}>
                <Button
                  id="survey_settings_button"
                  aria-label="Survey Settings"
                  aria-controls="surveySettingsMenu"
                  aria-haspopup="true"
                  variant="outlined"
                  color="primary"
                  startIcon={<Icon path={mdiCogOutline} size={1} />}
                  endIcon={<Icon path={mdiChevronDown} size={1} />}
                  onClick={(event: React.MouseEvent<HTMLButtonElement>) => setMenuAnchorEl(event.currentTarget)}>
                  Settings
                </Button>
              </ProjectRoleGuard>
              <Menu
                id="surveySettingsMenu"
                aria-labelledby="survey_settings_button"
                style={{ marginTop: '8px' }}
                anchorOrigin={{
                  vertical: 'bottom',
                  horizontal: 'right'
                }}
                transformOrigin={{
                  vertical: 'top',
                  horizontal: 'right'
                }}
                keepMounted
                anchorEl={menuAnchorEl}
                open={Boolean(menuAnchorEl)}
                onClose={() => setMenuAnchorEl(null)}>
                <MenuItem onClick={() => history.push('edit')}>
                  <ListItemIcon>
                    <Icon path={mdiPencilOutline} size={1} />
                  </ListItemIcon>
                  <Typography variant="inherit">Edit Survey Details</Typography>
                </MenuItem>
                {enableDeleteSurveyButton && (
                  <MenuItem
                    data-testid="delete-survey-button"
                    onClick={showDeleteSurveyDialog}
                    disabled={!enableDeleteSurveyButton}>
                    <ListItemIcon>
                      <Icon path={mdiTrashCanOutline} size={1} />
                    </ListItemIcon>
                    <Typography variant="inherit">Delete Survey</Typography>
                  </MenuItem>
                )}
              </Menu>
            </Box>
          </Box>
        </Container>
      </Paper>

      <PublishSurveyDialog open={publishSurveyDialogOpen} onClose={() => setPublishSurveyDialogOpen(false)} />
    </>
  );
};

export default SurveyHeader;<|MERGE_RESOLUTION|>--- conflicted
+++ resolved
@@ -1,14 +1,4 @@
-<<<<<<< HEAD
-import {
-  mdiCalendarRangeOutline,
-  mdiChevronDown,
-  mdiCogOutline,
-  mdiPencilOutline,
-  mdiTrashCanOutline
-} from '@mdi/js';
-=======
 import { mdiCalendarRangeOutline, mdiChevronDown, mdiCogOutline, mdiPencilOutline, mdiTrashCanOutline } from '@mdi/js';
->>>>>>> 3b1400aa
 import Icon from '@mdi/react';
 import Box from '@mui/material/Box';
 import Breadcrumbs from '@mui/material/Breadcrumbs';
@@ -150,16 +140,6 @@
           top: 0,
           zIndex: 1002,
           pt: 3,
-<<<<<<< HEAD
-          pb: 4,
-          borderBottom: '1px solid' + grey[300]
-        }}>
-        <Container maxWidth="xl">
-          <Breadcrumbs
-            sx={{
-              mb: 1.5
-            }}>
-=======
           pb: 3.75,
           borderBottomStyle: 'solid',
           borderBottomWidth: '1px',
@@ -167,7 +147,6 @@
         }}>
         <Container maxWidth="xl">
           <Breadcrumbs>
->>>>>>> 3b1400aa
             <Link
               component={RouterLink}
               variant="body2"
@@ -189,31 +168,18 @@
             }}>
             <Box>
               <Typography
-<<<<<<< HEAD
-                variant="h2"
-                component="h1"
-=======
                 component="h1"
                 variant="h2"
->>>>>>> 3b1400aa
                 sx={{
                   display: 'block',
                   overflow: 'hidden',
                   whiteSpace: 'nowrap',
-<<<<<<< HEAD
-                  textOverflow: 'ellipsis'
-                }}>
-                {surveyWithDetails.surveyData.survey_details.survey_name}
-              </Typography>
-              <Box mt={1} display="flex" alignItems="center" flexWrap="wrap">
-=======
                   textOverflow: 'ellipsis',
                   ml: '-2px'
                 }}>
                 {surveyWithDetails.surveyData.survey_details.survey_name}
               </Typography>
               <Box display="flex" alignItems="center" flexWrap="wrap" mt={1}>
->>>>>>> 3b1400aa
                 <Typography
                   component="span"
                   variant="subtitle1"
@@ -225,13 +191,8 @@
                       color: 'text.secondary'
                     }
                   }}>
-<<<<<<< HEAD
-                  <Icon path={mdiCalendarRangeOutline} size={0.875} />
-                  <Typography component="span" sx={{ ml: 0.75 }}>
-=======
                   <Icon path={mdiCalendarRangeOutline} size={1} />
                   <Typography component="span" sx={{ ml: 1.5 }}>
->>>>>>> 3b1400aa
                     {getFormattedDateRangeString(
                       DATE_FORMAT.ShortMediumDateFormat,
                       surveyWithDetails.surveyData.survey_details.start_date,
