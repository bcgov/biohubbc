--- conflicted
+++ resolved
@@ -171,14 +171,8 @@
                 component={Link}
                 to={`/admin/projects/${surveyContext.projectId}/surveys`}
                 color="primary"
-<<<<<<< HEAD
-                startIcon={<Icon path={mdiArrowLeft} size={0.9} />}>
+                startIcon={<Icon path={mdiArrowLeft} size={0.8} />}>
                 <strong>Back to Project</strong>
-=======
-                startIcon={<Icon path={mdiArrowLeft} size={0.8} />}
-                onClick={() => history.push(`/admin/projects/${surveyContext.projectId}/surveys`)}>
-                Back to Project
->>>>>>> 03271004
               </Button>
             </Box>
             <Box display="flex" justifyContent="space-between">
