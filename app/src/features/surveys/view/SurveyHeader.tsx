import { mdiChevronDown, mdiCogOutline, mdiPencilOutline, mdiTrashCanOutline } from '@mdi/js';
import Icon from '@mdi/react';
import Breadcrumbs from '@mui/material/Breadcrumbs';
import Button from '@mui/material/Button';
import CircularProgress from '@mui/material/CircularProgress';
<<<<<<< HEAD
import { grey } from '@mui/material/colors';
import Container from '@mui/material/Container';
import Divider from '@mui/material/Divider';
=======
>>>>>>> 449edb56
import Link from '@mui/material/Link';
import ListItemIcon from '@mui/material/ListItemIcon';
import Menu from '@mui/material/Menu';
import MenuItem from '@mui/material/MenuItem';
<<<<<<< HEAD
import Paper from '@mui/material/Paper';
import Stack from '@mui/material/Stack';
=======
>>>>>>> 449edb56
import Typography from '@mui/material/Typography';
import { IErrorDialogProps } from 'components/dialog/ErrorDialog';
import PublishSurveyIdDialog from 'components/publish/PublishSurveyIdDialog';
import { ProjectRoleGuard } from 'components/security/Guards';
import { DATE_FORMAT } from 'constants/dateTimeFormats';
import { DeleteSurveyI18N } from 'constants/i18n';
import { PROJECT_PERMISSION, SYSTEM_ROLE } from 'constants/roles';
import { DialogContext } from 'contexts/dialogContext';
import { ProjectContext } from 'contexts/projectContext';
import { SurveyContext } from 'contexts/surveyContext';
import { APIError } from 'hooks/api/useAxios';
import { useAuthStateContext } from 'hooks/useAuthStateContext';
import { useBiohubApi } from 'hooks/useBioHubApi';
import React, { useContext, useState } from 'react';
import { useHistory } from 'react-router';
import { Link as RouterLink } from 'react-router-dom';
import { hasAtLeastOneValidValue } from 'utils/authUtils';
import { getFormattedDateRangeString } from 'utils/Utils';
import SurveyBaseHeader from './components/SurveyBaseHeader';

/**
 * Survey header for a single-survey view.
 *
 * @return {*}
 */
const SurveyHeader = () => {
  const surveyContext = useContext(SurveyContext);
  const projectContext = useContext(ProjectContext);

  const surveyWithDetails = surveyContext.surveyDataLoader.data;
  const projectWithDetails = projectContext.projectDataLoader.data;

  const history = useHistory();

  const biohubApi = useBiohubApi();

  const dialogContext = useContext(DialogContext);

  const authStateContext = useAuthStateContext();

  const defaultYesNoDialogProps = {
    dialogTitle: 'Delete Survey?',
    dialogText: 'Are you sure you want to delete this survey? This action cannot be undone.',
    open: false,
    onClose: () => dialogContext.setYesNoDialog({ open: false }),
    onNo: () => dialogContext.setYesNoDialog({ open: false }),
    onYes: () => dialogContext.setYesNoDialog({ open: false })
  };

  const deleteErrorDialogProps = {
    dialogTitle: DeleteSurveyI18N.deleteErrorTitle,
    dialogText: DeleteSurveyI18N.deleteErrorText,
    open: false,
    onClose: () => {
      dialogContext.setErrorDialog({ open: false });
    },
    onOk: () => {
      dialogContext.setErrorDialog({ open: false });
    }
  };

  const showDeleteSurveyDialog = () => {
    dialogContext.setYesNoDialog({
      ...defaultYesNoDialogProps,
      open: true,
      yesButtonProps: { color: 'error' },
      yesButtonLabel: 'Delete',
      noButtonProps: { color: 'primary', variant: 'outlined' },
      noButtonLabel: 'Cancel',
      onYes: () => {
        deleteSurvey();
        dialogContext.setYesNoDialog({ open: false });
      }
    });
    setMenuAnchorEl(null);
  };

  const deleteSurvey = async () => {
    if (!surveyWithDetails) {
      return <></>;
    }

    try {
      const response = await biohubApi.survey.deleteSurvey(
        surveyContext.projectId,
        surveyWithDetails.surveyData.survey_details.id
      );

      if (!response) {
        showDeleteErrorDialog({ open: true });
        return;
      }
      projectContext.surveysListDataLoader.refresh(projectContext.projectId);

      history.push(`/admin/projects/${surveyContext.projectId}`);
    } catch (error) {
      const apiError = error as APIError;
      showDeleteErrorDialog({ dialogText: apiError.message, open: true });
      return error;
    }
  };

  const showDeleteErrorDialog = (textDialogProps?: Partial<IErrorDialogProps>) => {
    dialogContext.setErrorDialog({ ...deleteErrorDialogProps, ...textDialogProps, open: true });
  };

  // Enable delete button if you a system admin or a project admin
  const enableDeleteSurveyButton = hasAtLeastOneValidValue(
    [SYSTEM_ROLE.SYSTEM_ADMIN, SYSTEM_ROLE.DATA_ADMINISTRATOR, SYSTEM_ROLE.PROJECT_CREATOR],
    authStateContext.simsUserWrapper.roleNames
  );

  const [menuAnchorEl, setMenuAnchorEl] = useState<null | HTMLElement>(null);
  const [publishSurveyDialogOpen, setPublishSurveyDialogOpen] = useState<boolean>(false);

  if (!surveyWithDetails) {
    return <CircularProgress className="pageProgress" size={40} />;
  }

  return (
    <>
<<<<<<< HEAD
      <Paper
        elevation={0}
        square={true}
        id="pageTitle"
        sx={{
          position: 'sticky',
          top: 0,
          zIndex: 1002,
          py: 3,
          borderBottomStyle: 'solid',
          borderBottomWidth: '1px',
          borderBottomColor: grey[300]
        }}>
        <Container maxWidth="xl">
=======
      <SurveyBaseHeader
        title={surveyWithDetails.surveyData.survey_details.survey_name}
        breadCrumb={
>>>>>>> 449edb56
          <Breadcrumbs>
            <Link
              component={RouterLink}
              variant="body2"
              underline="hover"
              to={`/admin/projects/${projectWithDetails?.projectData.project.project_id}`}
              aria-current="page">
              {projectWithDetails?.projectData.project.project_name}
            </Link>
            <Typography variant="body2" component="span">
              {surveyWithDetails.surveyData.survey_details.survey_name}
            </Typography>
          </Breadcrumbs>
        }
        subTitle={
          <Typography
            component="span"
            variant="subtitle1"
            color="textSecondary"
            sx={{
              display: 'flex',
              alignItems: 'center',
              '& svg': {
                color: 'text.secondary'
              }
            }}>
<<<<<<< HEAD
            <Box>
              <Typography
                component="h1"
                variant="h2"
                sx={{
                  display: 'block',
                  overflow: 'hidden',
                  whiteSpace: 'nowrap',
                  textOverflow: 'ellipsis',
                  ml: '-2px'
                }}>
                {surveyWithDetails.surveyData.survey_details.survey_name}
              </Typography>
              <Stack
                flexDirection="row"
                alignItems="center"
                flexWrap="wrap"
                gap={1}
                divider={<Divider flexItem orientation="vertical"></Divider>}
                sx={{
                  mt: 0.5
                }}>
                <Typography
                  component="span"
                  variant="subtitle1"
                  color="textSecondary"
                  sx={{
                    display: 'flex',
                    alignItems: 'center',
                    '& svg': {
                      color: 'text.secondary'
                    }
                  }}>
                  Timeline: &nbsp;
                  {getFormattedDateRangeString(
                    DATE_FORMAT.ShortMediumDateFormat,
                    surveyWithDetails.surveyData.survey_details.start_date,
                    surveyWithDetails.surveyData.survey_details.end_date
                  )}
                </Typography>
                <Typography component="span" variant="subtitle1" color="textSecondary">
                  Published: YYYY-MM-DD
                </Typography>
              </Stack>
            </Box>
            <Box display="flex" alignItems="flex-start" flex="0 0 auto">
              <ProjectRoleGuard
                validProjectPermissions={[PROJECT_PERMISSION.COORDINATOR, PROJECT_PERMISSION.COLLABORATOR]}
                validSystemRoles={[SYSTEM_ROLE.SYSTEM_ADMIN, SYSTEM_ROLE.DATA_ADMINISTRATOR]}>
                <Stack flexDirection="row" gap={1}>
                  <Button
                    variant="outlined"
                    color="primary"
                    startIcon={<Icon path={mdiPencilOutline} size={0.75} />}
                    onClick={() => history.push('edit')}>
                    Edit
                  </Button>
                  <Button
                    title="Submit Survey Data and Documents"
                    color="primary"
                    variant="contained"
                    onClick={() => setPublishSurveyDialogOpen(true)}
                    style={{ minWidth: '8rem' }}>
                    Publish Survey
                  </Button>
                  <Button
                    sx={{ display: 'none' }}
                    id="survey_settings_button"
                    aria-label="Survey Settings"
                    aria-controls="surveySettingsMenu"
                    aria-haspopup="true"
                    variant="outlined"
                    color="primary"
                    startIcon={<Icon path={mdiCogOutline} size={1} />}
                    endIcon={<Icon path={mdiChevronDown} size={1} />}
                    onClick={(event: React.MouseEvent<HTMLButtonElement>) => setMenuAnchorEl(event.currentTarget)}>
                    Settings
                  </Button>
                </Stack>
              </ProjectRoleGuard>
              <Menu
                id="surveySettingsMenu"
                aria-labelledby="survey_settings_button"
                style={{ marginTop: '8px' }}
                anchorOrigin={{
                  vertical: 'bottom',
                  horizontal: 'right'
                }}
                transformOrigin={{
                  vertical: 'top',
                  horizontal: 'right'
                }}
                keepMounted
                anchorEl={menuAnchorEl}
                open={Boolean(menuAnchorEl)}
                onClose={() => setMenuAnchorEl(null)}>
                <MenuItem onClick={() => history.push('edit')}>
=======
            <Icon path={mdiCalendarRangeOutline} size={1} />
            <Typography component="span" sx={{ ml: 1.5 }}>
              {getFormattedDateRangeString(
                DATE_FORMAT.ShortMediumDateFormat,
                surveyWithDetails.surveyData.survey_details.start_date,
                surveyWithDetails.surveyData.survey_details.end_date
              )}
            </Typography>
          </Typography>
        }
        buttonJSX={
          <>
            <ProjectRoleGuard
              validProjectPermissions={[PROJECT_PERMISSION.COORDINATOR, PROJECT_PERMISSION.COLLABORATOR]}
              validSystemRoles={[SYSTEM_ROLE.SYSTEM_ADMIN, SYSTEM_ROLE.DATA_ADMINISTRATOR]}>
              <Button
                id="survey_settings_button"
                aria-label="Survey Settings"
                aria-controls="surveySettingsMenu"
                aria-haspopup="true"
                variant="outlined"
                color="primary"
                startIcon={<Icon path={mdiCogOutline} size={1} />}
                endIcon={<Icon path={mdiChevronDown} size={1} />}
                onClick={(event: React.MouseEvent<HTMLButtonElement>) => setMenuAnchorEl(event.currentTarget)}>
                Settings
              </Button>
            </ProjectRoleGuard>
            <Menu
              id="surveySettingsMenu"
              aria-labelledby="survey_settings_button"
              style={{ marginTop: '8px' }}
              anchorOrigin={{
                vertical: 'bottom',
                horizontal: 'right'
              }}
              transformOrigin={{
                vertical: 'top',
                horizontal: 'right'
              }}
              keepMounted
              anchorEl={menuAnchorEl}
              open={Boolean(menuAnchorEl)}
              onClose={() => setMenuAnchorEl(null)}>
              <MenuItem onClick={() => history.push('edit')}>
                <ListItemIcon>
                  <Icon path={mdiPencilOutline} size={1} />
                </ListItemIcon>
                <Typography variant="inherit">Edit Survey Details</Typography>
              </MenuItem>
              {enableDeleteSurveyButton && (
                <MenuItem
                  data-testid="delete-survey-button"
                  onClick={showDeleteSurveyDialog}
                  disabled={!enableDeleteSurveyButton}>
>>>>>>> 449edb56
                  <ListItemIcon>
                    <Icon path={mdiTrashCanOutline} size={1} />
                  </ListItemIcon>
                  <Typography variant="inherit">Delete Survey</Typography>
                </MenuItem>
              )}
            </Menu>
          </>
        }
      />

      <PublishSurveyIdDialog open={publishSurveyDialogOpen} onClose={() => setPublishSurveyDialogOpen(false)} />
    </>
  );
};

export default SurveyHeader;<|MERGE_RESOLUTION|>--- conflicted
+++ resolved
@@ -3,21 +3,12 @@
 import Breadcrumbs from '@mui/material/Breadcrumbs';
 import Button from '@mui/material/Button';
 import CircularProgress from '@mui/material/CircularProgress';
-<<<<<<< HEAD
-import { grey } from '@mui/material/colors';
-import Container from '@mui/material/Container';
 import Divider from '@mui/material/Divider';
-=======
->>>>>>> 449edb56
 import Link from '@mui/material/Link';
 import ListItemIcon from '@mui/material/ListItemIcon';
 import Menu from '@mui/material/Menu';
 import MenuItem from '@mui/material/MenuItem';
-<<<<<<< HEAD
-import Paper from '@mui/material/Paper';
 import Stack from '@mui/material/Stack';
-=======
->>>>>>> 449edb56
 import Typography from '@mui/material/Typography';
 import { IErrorDialogProps } from 'components/dialog/ErrorDialog';
 import PublishSurveyIdDialog from 'components/publish/PublishSurveyIdDialog';
@@ -139,26 +130,9 @@
 
   return (
     <>
-<<<<<<< HEAD
-      <Paper
-        elevation={0}
-        square={true}
-        id="pageTitle"
-        sx={{
-          position: 'sticky',
-          top: 0,
-          zIndex: 1002,
-          py: 3,
-          borderBottomStyle: 'solid',
-          borderBottomWidth: '1px',
-          borderBottomColor: grey[300]
-        }}>
-        <Container maxWidth="xl">
-=======
       <SurveyBaseHeader
         title={surveyWithDetails.surveyData.survey_details.survey_name}
         breadCrumb={
->>>>>>> 449edb56
           <Breadcrumbs>
             <Link
               component={RouterLink}
@@ -185,105 +159,6 @@
                 color: 'text.secondary'
               }
             }}>
-<<<<<<< HEAD
-            <Box>
-              <Typography
-                component="h1"
-                variant="h2"
-                sx={{
-                  display: 'block',
-                  overflow: 'hidden',
-                  whiteSpace: 'nowrap',
-                  textOverflow: 'ellipsis',
-                  ml: '-2px'
-                }}>
-                {surveyWithDetails.surveyData.survey_details.survey_name}
-              </Typography>
-              <Stack
-                flexDirection="row"
-                alignItems="center"
-                flexWrap="wrap"
-                gap={1}
-                divider={<Divider flexItem orientation="vertical"></Divider>}
-                sx={{
-                  mt: 0.5
-                }}>
-                <Typography
-                  component="span"
-                  variant="subtitle1"
-                  color="textSecondary"
-                  sx={{
-                    display: 'flex',
-                    alignItems: 'center',
-                    '& svg': {
-                      color: 'text.secondary'
-                    }
-                  }}>
-                  Timeline: &nbsp;
-                  {getFormattedDateRangeString(
-                    DATE_FORMAT.ShortMediumDateFormat,
-                    surveyWithDetails.surveyData.survey_details.start_date,
-                    surveyWithDetails.surveyData.survey_details.end_date
-                  )}
-                </Typography>
-                <Typography component="span" variant="subtitle1" color="textSecondary">
-                  Published: YYYY-MM-DD
-                </Typography>
-              </Stack>
-            </Box>
-            <Box display="flex" alignItems="flex-start" flex="0 0 auto">
-              <ProjectRoleGuard
-                validProjectPermissions={[PROJECT_PERMISSION.COORDINATOR, PROJECT_PERMISSION.COLLABORATOR]}
-                validSystemRoles={[SYSTEM_ROLE.SYSTEM_ADMIN, SYSTEM_ROLE.DATA_ADMINISTRATOR]}>
-                <Stack flexDirection="row" gap={1}>
-                  <Button
-                    variant="outlined"
-                    color="primary"
-                    startIcon={<Icon path={mdiPencilOutline} size={0.75} />}
-                    onClick={() => history.push('edit')}>
-                    Edit
-                  </Button>
-                  <Button
-                    title="Submit Survey Data and Documents"
-                    color="primary"
-                    variant="contained"
-                    onClick={() => setPublishSurveyDialogOpen(true)}
-                    style={{ minWidth: '8rem' }}>
-                    Publish Survey
-                  </Button>
-                  <Button
-                    sx={{ display: 'none' }}
-                    id="survey_settings_button"
-                    aria-label="Survey Settings"
-                    aria-controls="surveySettingsMenu"
-                    aria-haspopup="true"
-                    variant="outlined"
-                    color="primary"
-                    startIcon={<Icon path={mdiCogOutline} size={1} />}
-                    endIcon={<Icon path={mdiChevronDown} size={1} />}
-                    onClick={(event: React.MouseEvent<HTMLButtonElement>) => setMenuAnchorEl(event.currentTarget)}>
-                    Settings
-                  </Button>
-                </Stack>
-              </ProjectRoleGuard>
-              <Menu
-                id="surveySettingsMenu"
-                aria-labelledby="survey_settings_button"
-                style={{ marginTop: '8px' }}
-                anchorOrigin={{
-                  vertical: 'bottom',
-                  horizontal: 'right'
-                }}
-                transformOrigin={{
-                  vertical: 'top',
-                  horizontal: 'right'
-                }}
-                keepMounted
-                anchorEl={menuAnchorEl}
-                open={Boolean(menuAnchorEl)}
-                onClose={() => setMenuAnchorEl(null)}>
-                <MenuItem onClick={() => history.push('edit')}>
-=======
             <Icon path={mdiCalendarRangeOutline} size={1} />
             <Typography component="span" sx={{ ml: 1.5 }}>
               {getFormattedDateRangeString(
@@ -339,7 +214,6 @@
                   data-testid="delete-survey-button"
                   onClick={showDeleteSurveyDialog}
                   disabled={!enableDeleteSurveyButton}>
->>>>>>> 449edb56
                   <ListItemIcon>
                     <Icon path={mdiTrashCanOutline} size={1} />
                   </ListItemIcon>
