--- conflicted
+++ resolved
@@ -240,17 +240,12 @@
                 </Box>
               </Box>
               <Box display="flex" alignItems="flex-start" flex="0 0 auto" className={classes.pageTitleActions}>
-<<<<<<< HEAD
-                <SystemRoleGuard validSystemRoles={[SYSTEM_ROLE.SYSTEM_ADMIN]}>
+                <SystemRoleGuard validSystemRoles={[SYSTEM_ROLE.SYSTEM_ADMIN, SYSTEM_ROLE.DATA_ADMINISTRATOR]}>
                   <Button
                     color="primary"
                     variant="contained"
                     onClick={() => setOpenSubmitSurvey(!openSubmitSurvey)}
                     startIcon={<Icon path={mdiShareAll} size={0.8} />}>
-=======
-                <SystemRoleGuard validSystemRoles={[SYSTEM_ROLE.SYSTEM_ADMIN, SYSTEM_ROLE.DATA_ADMINISTRATOR]}>
-                  <Button color="primary" variant="contained" onClick={showUploadSurveyDialog}>
->>>>>>> 03ae4447
                     Submit Data
                   </Button>
                 </SystemRoleGuard>
