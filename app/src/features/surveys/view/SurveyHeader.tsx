--- conflicted
+++ resolved
@@ -9,19 +9,14 @@
 import { Theme } from '@material-ui/core/styles/createMuiTheme';
 import makeStyles from '@material-ui/core/styles/makeStyles';
 import Typography from '@material-ui/core/Typography';
-<<<<<<< HEAD
-import { mdiArrowLeft, mdiCalendarRangeOutline, mdiCogOutline, mdiPencilOutline, mdiTrashCanOutline } from '@mdi/js';
-=======
 import {
   mdiArrowLeft,
   mdiCalendarRangeOutline,
   mdiChevronDown,
   mdiCogOutline,
   mdiPencilOutline,
-  mdiShareAllOutline,
   mdiTrashCanOutline
 } from '@mdi/js';
->>>>>>> 3f3225e2
 import Icon from '@mdi/react';
 import { IErrorDialogProps } from 'components/dialog/ErrorDialog';
 import PublishSurveyButton from 'components/publish/PublishSurveyButton';
@@ -198,19 +193,7 @@
               </Box>
               <Box display="flex" alignItems="flex-start" flex="0 0 auto" className={classes.pageTitleActions}>
                 <SystemRoleGuard validSystemRoles={[SYSTEM_ROLE.SYSTEM_ADMIN, SYSTEM_ROLE.DATA_ADMINISTRATOR]}>
-<<<<<<< HEAD
                   <PublishSurveyButton />
-=======
-                  <Button
-                    aria-label="Submit Survey Data and Documents"
-                    color="primary"
-                    variant="contained"
-                    startIcon={<Icon path={mdiShareAllOutline} size={1} />}
-                    onClick={() => setOpenSubmitSurvey(!openSubmitSurvey)}
-                    style={{ minWidth: '7rem' }}>
-                    Submit Data
-                  </Button>
->>>>>>> 3f3225e2
                 </SystemRoleGuard>
                 <Button
                   id="survey_settings_button"
