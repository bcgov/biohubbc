--- conflicted
+++ resolved
@@ -1,14 +1,4 @@
-<<<<<<< HEAD
-import {
-  mdiCalendarRangeOutline,
-  mdiChevronDown,
-  mdiCogOutline,
-  mdiPencilOutline,
-  mdiTrashCanOutline
-} from '@mdi/js';
-=======
 import { mdiCalendarRangeOutline, mdiChevronDown, mdiCogOutline, mdiPencilOutline, mdiTrashCanOutline } from '@mdi/js';
->>>>>>> 7186eaad
 import Icon from '@mdi/react';
 import Box from '@mui/material/Box';
 import Breadcrumbs from '@mui/material/Breadcrumbs';
@@ -151,11 +141,7 @@
           zIndex: 1002,
           pt: 3,
           pb: 4,
-<<<<<<< HEAD
-          borderBottom: '1px solid' + grey[300]
-=======
           borderBottom: '1px solid ' + grey[300]
->>>>>>> 7186eaad
         }}>
         <Container maxWidth="xl">
           <Breadcrumbs
