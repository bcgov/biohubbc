--- conflicted
+++ resolved
@@ -1,9 +1,4 @@
-<<<<<<< HEAD
-import { cleanup, fireEvent, cleanup, render, waitFor } from 'test-helpers/test-utils';
-import { SYSTEM_ROLE } from 'constants/roles';
-=======
-import { cleanup, fireEvent, render, waitFor } from '@testing-library/react';
->>>>>>> 4d11ecbf
+import { cleanup, fireEvent, render, waitFor } from 'test-helpers/test-utils';
 import { AuthStateContext, IAuthState } from 'contexts/authStateContext';
 import { DialogContextProvider } from 'contexts/dialogContext';
 import { IProjectContext, ProjectContext } from 'contexts/projectContext';
