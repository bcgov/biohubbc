--- conflicted
+++ resolved
@@ -1279,27 +1279,7 @@
                   </div>
                   <div
                     class="leaflet-top leaflet-right"
-<<<<<<< HEAD
-                  >
-                    <div
-                      class="leaflet-draw leaflet-control"
-                    />
-                    <div
-                      class="leaflet-draw leaflet-control"
-                    />
-                    <div
-                      class="leaflet-draw leaflet-control"
-                    />
-                    <div
-                      class="leaflet-draw leaflet-control"
-                    />
-                    <div
-                      class="leaflet-draw leaflet-control"
-                    />
-                  </div>
-=======
                   />
->>>>>>> a4f1b992
                   <div
                     class="leaflet-bottom leaflet-left"
                   />
@@ -1325,11 +1305,7 @@
                             <div>
                               <input
                                 class="leaflet-control-layers-selector"
-<<<<<<< HEAD
-                                name="leaflet-base-layers_133"
-=======
                                 name="leaflet-base-layers_120"
->>>>>>> a4f1b992
                                 type="radio"
                               />
                               <span>
@@ -1342,11 +1318,7 @@
                               <input
                                 checked="checked"
                                 class="leaflet-control-layers-selector"
-<<<<<<< HEAD
-                                name="leaflet-base-layers_133"
-=======
                                 name="leaflet-base-layers_120"
->>>>>>> a4f1b992
                                 type="radio"
                               />
                               <span>
@@ -2673,27 +2645,7 @@
                   </div>
                   <div
                     class="leaflet-top leaflet-right"
-<<<<<<< HEAD
-                  >
-                    <div
-                      class="leaflet-draw leaflet-control"
-                    />
-                    <div
-                      class="leaflet-draw leaflet-control"
-                    />
-                    <div
-                      class="leaflet-draw leaflet-control"
-                    />
-                    <div
-                      class="leaflet-draw leaflet-control"
-                    />
-                    <div
-                      class="leaflet-draw leaflet-control"
-                    />
-                  </div>
-=======
                   />
->>>>>>> a4f1b992
                   <div
                     class="leaflet-bottom leaflet-left"
                   />
@@ -2719,11 +2671,7 @@
                             <div>
                               <input
                                 class="leaflet-control-layers-selector"
-<<<<<<< HEAD
-                                name="leaflet-base-layers_102"
-=======
                                 name="leaflet-base-layers_93"
->>>>>>> a4f1b992
                                 type="radio"
                               />
                               <span>
@@ -2736,11 +2684,7 @@
                               <input
                                 checked="checked"
                                 class="leaflet-control-layers-selector"
-<<<<<<< HEAD
-                                name="leaflet-base-layers_102"
-=======
                                 name="leaflet-base-layers_93"
->>>>>>> a4f1b992
                                 type="radio"
                               />
                               <span>
