import { DATE_LIMIT } from 'constants/dateTimeFormats';
import { default as dayjs } from 'dayjs';
import { ICritterDetailedResponse } from 'interfaces/useCritterApi.interface';
import { PROJECTION_MODE } from 'utils/mapProjectionHelpers';
import yup from 'utils/YupSchema';
import { AnyObjectSchema, InferType } from 'yup';

/**
 * Critterbase related enums.
 *
 */
export enum ANIMAL_FORM_MODE {
  ADD = 'add',
  EDIT = 'edit'
}

export enum AnimalSex {
  MALE = 'Male',
  FEMALE = 'Female',
  UNKNOWN = 'Unknown',
  HERM = 'Hermaphroditic'
}

export enum ANIMAL_SECTION {
  GENERAL = 'General',
  COLLECTION_UNITS = 'Ecological Units',
  MARKINGS = 'Markings',
  MEASUREMENTS = 'Measurements',
  CAPTURES = 'Captures',
  MORTALITY = 'Mortality',
  FAMILY = 'Family'
}

/**
 * Shared props for animal section forms.
 * example: MarkingAnimalForm
 *
 */

export type AnimalFormProps<T> =
  | {
      formObject?: never;
      formMode: ANIMAL_FORM_MODE.ADD;
      open: boolean;
      handleClose: () => void;
      critter: ICritterDetailedResponse;
    }
  | {
      formObject: T;
      formMode: ANIMAL_FORM_MODE.EDIT;
      open: boolean;
      handleClose: () => void;
      critter: ICritterDetailedResponse;
    };

/**
 * Checks if property in schema is required. Used to keep required fields in sync with schema.
 * ie: { required: true } -> { required: isReq(Schema, 'property_name') }
 *
 * @template T - AnyObjectSchema
 * @param {T} schema - Yup Schema.
 * @param {keyof T['fields']} key - Property of yup schema.
 * @returns {boolean} indicator if required in schema.
 */
export const isRequiredInSchema = <T extends AnyObjectSchema>(schema: T, key: keyof T['fields']): boolean => {
  return Boolean(schema.fields[key].exclusiveTests.required);
};

export const glt = (num: number, greater = true) => `Must be ${greater ? 'greater' : 'less'} than or equal to ${num}`;

const req = 'Required';
const mustBeNum = 'Must be a number';
const numSchema = yup.number().typeError(mustBeNum);

const latSchema = yup.number().min(-90, glt(-90)).max(90, glt(90, false)).typeError(mustBeNum);
const lonSchema = yup.number().min(-180, glt(-180)).max(180, glt(180, false)).typeError(mustBeNum);

const dateSchema = yup
  .date()
  .min(dayjs(DATE_LIMIT.min), `Must be after ${DATE_LIMIT.min}`)
  .max(dayjs(DATE_LIMIT.max), `Must be before ${DATE_LIMIT.max}`)
  .typeError('Invalid date format');

/**
 * Critterbase create schemas.
 *
 */

export const LocationSchema = yup.object().shape({
  /**
   * This is useful for when you need to have different validation for the projection mode.
   * example: easting/northing or lat/lng fields have different min max values.
   */
  projection_mode: yup.mixed<PROJECTION_MODE>().oneOf(Object.values(PROJECTION_MODE)).default(PROJECTION_MODE.WGS),

  location_id: yup.string().optional(),
  latitude: yup
    .number()
    .when('projection_mode', {
      is: (projection_mode: PROJECTION_MODE) => projection_mode === PROJECTION_MODE.WGS,
      then: latSchema
    })
    .when('projection_mode', {
      is: (projection_mode: PROJECTION_MODE) => projection_mode === PROJECTION_MODE.UTM,
      then: yup.number()
    })
    .required(req),
  longitude: yup
    .number()
    .when('projection_mode', {
      is: (projection_mode: PROJECTION_MODE) => projection_mode === PROJECTION_MODE.WGS,
      then: lonSchema
    })
    .when('projection_mode', {
      is: (projection_mode: PROJECTION_MODE) => projection_mode === PROJECTION_MODE.UTM,
      then: yup.number()
    })
    .required(req),
  coordinate_uncertainty: yup.number().required(req),
  coordinate_uncertainty_unit: yup.string()
});

export const CreateCritterCaptureSchema = yup.object({
  capture_id: yup.string().optional(),
  critter_id: yup.string().required(req),
  capture_location: LocationSchema.required(),
  release_location: LocationSchema.optional().default(undefined),
  capture_comment: yup.string().optional(),
  capture_timestamp: dateSchema.required(req),
  release_timestamp: dateSchema.optional(),
  release_comment: yup.string().optional()
});

export const CreateCritterSchema = yup.object({
  critter_id: yup.string().optional(),
  itis_tsn: yup.number().required(req),
  animal_id: yup.string().required(req),
  wlh_id: yup.string().optional(),
  sex: yup.mixed<AnimalSex>().oneOf(Object.values(AnimalSex)).required(req)
});

export const CreateCritterMarkingSchema = yup.object({
  marking_id: yup.string().optional(),
  critter_id: yup.string().required(req),
  marking_type_id: yup.string().required('Marking type is required'),
  taxon_marking_body_location_id: yup.string().required('Body location required'),
  primary_colour_id: yup.string().optional().nullable(),
  secondary_colour_id: yup.string().optional().nullable(),
  marking_comment: yup.string().optional().nullable()
});

export const CreateCritterMeasurementSchema = yup.object({
  critter_id: yup.string().required().required(req),
  measurement_qualitative_id: yup.string().optional(),
  measurement_quantitative_id: yup.string().optional(),
  taxon_measurement_id: yup.string().required('Type is required'),
  qualitative_option_id: yup.string().optional(),
  value: numSchema.required(req).optional(),
  measured_timestamp: dateSchema.required('Date is required'),
  measurement_comment: yup.string().optional()
});

export const CreateCritterCollectionUnitSchema = yup.object({
  critter_collection_unit_id: yup.string().optional(),
  critter_id: yup.string().required(req),
  collection_unit_id: yup.string().required('Name is required'),
  collection_category_id: yup.string().required('Category is required')
});

<<<<<<< HEAD
// @TODO needs updating

export const AnimalMortalitySchema = yup.object({}).shape({
=======
export const AnimalMortalitySchema = yup.object({
>>>>>>> bdcca3c8
  mortality_id: yup.string(),
  location_id: yup.string(),
  mortality_longitude: lonSchema.when('projection_mode', {
    is: 'wgs',
    then: lonSchema.required('Longitude is required')
  }),
  mortality_latitude: latSchema.when('projection_mode', {
    is: 'wgs',
    then: latSchema.required('Latitude is required')
  }),
  mortality_utm_northing: numSchema.when('projection_mode', {
    is: 'utm',
    then: numSchema.required('UTM Northing is required')
  }),
  mortality_utm_easting: numSchema.when('projection_mode', {
    is: 'utm',
    then: numSchema.required('UTM Easting is required')
  }),
  mortality_timestamp: dateSchema.required('Mortality Date is required'),
  mortality_coordinate_uncertainty: numSchema,
  mortality_comment: yup.string(),
  proximate_cause_of_death_id: yup.string().uuid().required(req),
  proximate_cause_of_death_confidence: yup.string().nullable(),
  proximate_predated_by_itis_tsn: yup.string().uuid(),
  ultimate_cause_of_death_id: yup.string().uuid(),
  ultimate_cause_of_death_confidence: yup.string(),
  ultimate_predated_by_itis_tsn: yup.string().uuid(),
  projection_mode: yup.mixed().oneOf(['wgs', 'utm'])
});

export const CreateCritterFamilySchema = yup.object({
  family_id: yup.string().required(req),
  relationship: yup.mixed().oneOf(['parent', 'child', 'sibling']).required(req)
});

/**
 * Critterbase schema infered types.
 *
 */
export type ICreateCritter = InferType<typeof CreateCritterSchema>;

export type ICreateCritterMarking = InferType<typeof CreateCritterMarkingSchema>;
export type ICreateCritterMeasurement = InferType<typeof CreateCritterMeasurementSchema>;
export type ICreateCritterCollectionUnit = InferType<typeof CreateCritterCollectionUnitSchema>;
<<<<<<< HEAD

// //Animal form related types
//
// export type IAnimalGeneral = InferType<typeof AnimalGeneralSchema>;
//
// export type IAnimalCapture = InferType<typeof AnimalCaptureSchema>;
//
// export type IAnimalMarking = InferType<typeof AnimalMarkingSchema>;
//
// export type IAnimalCollectionUnit = InferType<typeof AnimalCollectionUnitSchema>;
//
// export type IAnimalMeasurement = InferType<typeof AnimalMeasurementSchema>;
//
export type IAnimalMortality = InferType<typeof AnimalMortalitySchema>;
//
// export type IAnimalRelationship = InferType<typeof AnimalRelationshipSchema>;
//
// export type IAnimalImage = InferType<typeof AnimalImageSchema>;
//
// export type IAnimal = InferType<typeof AnimalSchema>;
//
// export type IAnimalKey = keyof IAnimal;
//
// //Critterbase related types
// type ICritterID = { critter_id: string };
//
// type ICritterLocation = InferType<typeof LocationSchema>;
//
// type ICritterMortality = Omit<
//   ICritterID &
//     IAnimalMortality & {
//       location_id: string;
//       mortality_id: string | undefined;
//       location?: ICritterLocation;
//     },
//   | '_id'
//   | 'mortality_utm_easting'
//   | 'mortality_utm_northing'
//   | 'projection_mode'
//   | 'mortality_latitude'
//   | 'mortality_longitude'
//   | 'mortality_coordinate_uncertainty'
// >;
//
// type ICritterCapture = Omit<
//   ICritterID &
//     Pick<IAnimalCapture, 'capture_timestamp' | 'release_timestamp' | 'release_comment' | 'capture_comment'> & {
//       capture_id: string | undefined;
//       capture_location_id: string;
//       release_location_id: string | undefined;
//       capture_location?: ICritterLocation;
//       release_location?: ICritterLocation;
//       force_create_release?: boolean;
//     },
//   '_id'
// >;
//
// export type ICritterMarking = ICritterID & IAnimalMarking;
//
// export type ICritterCollection = Omit<ICritterID & IAnimalCollectionUnit, 'collection_category_id'>;
//
// type ICritterQualitativeMeasurement = Omit<
//   ICritterID & IAnimalMeasurement,
//   'value' | '_id' | 'option_label' | 'measurement_name'
// >;
//
// type ICritterQuantitativeMeasurement = Omit<
//   ICritterID & IAnimalMeasurement,
//   'qualitative_option_id' | '_id' | 'option_label' | 'measurement_name'
// >;
//
// type ICapturesAndLocations = { captures: ICritterCapture[]; capture_locations: ICritterLocation[] };
// type IMortalityAndLocation = { mortalities: ICritterMortality[]; mortalities_locations: ICritterLocation[] };
//
// export const newFamilyIdPlaceholder = 'New Family';
//
// type ICritterFamilyParent = {
//   family_id: string;
//   parent_critter_id: string;
//   _delete?: boolean;
// };
//
// type ICritterFamilyChild = {
//   family_id: string;
//   child_critter_id: string;
//   _delete?: boolean;
// };
//
// type ICritterFamily = {
//   family_id: string;
//   family_label: string;
// };
//
// type ICritterRelationships = {
//   parents: ICritterFamilyParent[];
//   children: ICritterFamilyChild[];
//   families: ICritterFamily[];
// };
//
// //Converts IAnimal(Form data) to a Critterbase Critter
//
// export class Critter {
//   critter_id: string;
//   itis_tsn: number;
//   animal_id: string;
//   wlh_id?: string;
//   sex?: AnimalSex;
//   captures: ICritterCapture[];
//   markings: ICritterMarking[];
//   measurements: {
//     qualitative: ICritterQualitativeMeasurement[];
//     quantitative: ICritterQuantitativeMeasurement[];
//   };
//   mortalities: Omit<ICritterMortality, '_id'>[];
//   families: ICritterRelationships;
//   locations: ICritterLocation[];
//   collections: ICritterCollection[];
//
//   private itis_scientific_name?: string;
//
//   get name(): string {
//     return `${this.animal_id}-${this.itis_scientific_name}`;
//   }
//
//   _formatCritterCaptures(animal_captures: IAnimalCapture[]): ICapturesAndLocations {
//     const formattedCaptures: ICritterCapture[] = [];
//     const formattedLocations: ICritterLocation[] = [];
//     animal_captures.forEach((capture) => {
//       const cleanedCapture = omitBy(capture, (value) => value === '') as IAnimalCapture;
//       const c_loc_id = v4();
//       let r_loc_id: string | undefined = undefined;
//
//       const capture_location = {
//         latitude: Number(capture.capture_latitude),
//         longitude: Number(capture.capture_longitude),
//         coordinate_uncertainty: Number(capture.capture_coordinate_uncertainty),
//         coordinate_uncertainty_unit: 'm'
//       };
//       let release_location = undefined;
//       if (capture.release_latitude && capture.release_longitude) {
//         r_loc_id = v4();
//
//         release_location = {
//           latitude: Number(capture.release_latitude),
//           longitude: Number(capture.release_longitude),
//           coordinate_uncertainty: Number(capture.release_coordinate_uncertainty),
//           coordinate_uncertainty_unit: 'm'
//         };
//       }
//
//       let force_create_release = false;
//       if (release_location && !deepEquals(capture_location, release_location)) {
//         force_create_release = true;
//       }
//
//       formattedCaptures.push({
//         force_create_release: force_create_release,
//         capture_id: cleanedCapture.capture_id,
//         critter_id: this.critter_id,
//         capture_location_id: cleanedCapture.capture_location_id ?? c_loc_id,
//         release_location_id: cleanedCapture.release_location_id ?? r_loc_id,
//         capture_timestamp: cleanedCapture.capture_timestamp,
//         release_timestamp: cleanedCapture.release_timestamp,
//         capture_comment: cleanedCapture.capture_comment,
//         release_comment: cleanedCapture.release_comment,
//         capture_location: cleanedCapture.capture_location_id
//           ? { ...capture_location, location_id: cleanedCapture.capture_location_id }
//           : undefined,
//         release_location:
//           release_location && cleanedCapture.release_location_id
//             ? { ...release_location, location_id: cleanedCapture.release_location_id }
//             : undefined
//       });
//
//       if (!cleanedCapture.capture_location_id) {
//         formattedLocations.push({ ...capture_location, location_id: c_loc_id });
//       }
//       if (release_location && !cleanedCapture.release_location_id) {
//         formattedLocations.push({ ...release_location, location_id: r_loc_id });
//       }
//     });
//
//     return { captures: formattedCaptures, capture_locations: formattedLocations };
//   }
//
//   _formatCritterMortalities(animal_mortalities: IAnimalMortality[]): IMortalityAndLocation {
//     const formattedMortalities: ICritterMortality[] = [];
//     const formattedLocations: ICritterLocation[] = [];
//     animal_mortalities.forEach((mortality) => {
//       const cleanedMortality = omitBy(mortality, (value) => value === '') as IAnimalMortality;
//       const loc_id = v4();
//
//       const mortality_location = {
//         latitude: Number(mortality.mortality_latitude),
//         longitude: Number(mortality.mortality_longitude),
//         coordinate_uncertainty: Number(mortality.mortality_coordinate_uncertainty),
//         coordinate_uncertainty_unit: 'm'
//       };
//
//       formattedMortalities.push({
//         critter_id: this.critter_id,
//         location_id: cleanedMortality.location_id ?? loc_id,
//         mortality_id: cleanedMortality.mortality_id,
//         mortality_timestamp: cleanedMortality.mortality_timestamp,
//         mortality_comment: cleanedMortality.mortality_comment,
//         proximate_predated_by_itis_tsn: cleanedMortality.proximate_predated_by_itis_tsn,
//         proximate_cause_of_death_id: cleanedMortality.proximate_cause_of_death_id,
//         proximate_cause_of_death_confidence: cleanedMortality.proximate_cause_of_death_confidence,
//         ultimate_cause_of_death_id: cleanedMortality.ultimate_cause_of_death_id,
//         ultimate_cause_of_death_confidence: cleanedMortality.ultimate_cause_of_death_confidence,
//         ultimate_predated_by_itis_tsn: cleanedMortality.ultimate_predated_by_itis_tsn,
//         location: cleanedMortality.location_id
//           ? { ...mortality_location, location_id: cleanedMortality.location_id }
//           : undefined
//       });
//
//       if (!cleanedMortality.location_id) {
//         formattedLocations.push({ ...mortality_location, location_id: loc_id });
//       }
//     });
//     return { mortalities: formattedMortalities, mortalities_locations: formattedLocations };
//   }
//
//   _formatCritterMarkings(animal_markings: IAnimalMarking[]): ICritterMarking[] {
//     return animal_markings.map((marking) => {
//       const cleanedMarking = omitBy(marking, (value) => value === '') as IAnimalMarking;
//       return {
//         critter_id: this.critter_id,
//         ...omit(cleanedMarking, '_id')
//       };
//     });
//   }
//
//   _formatCritterCollectionUnits(animal_collections: IAnimalCollectionUnit[]): ICritterCollection[] {
//     return animal_collections.map((collection) => ({
//       critter_id: this.critter_id,
//       ...omit(collection, ['collection_category_id'])
//     }));
//   }
//
//   _formatCritterQualitativeMeasurements(animal_measurements: IAnimalMeasurement[]): ICritterQualitativeMeasurement[] {
//     const filteredQualitativeMeasurements = animal_measurements.filter((measurement) => {
//       if (measurement.qualitative_option_id && measurement.value) {
//         // Qualitative measurement must only contain option_id and no value
//         return false;
//       }
//       return measurement.qualitative_option_id;
//     });
//
//     return filteredQualitativeMeasurements.map((qual_measurement) => ({
//       critter_id: this.critter_id,
//       measurement_qualitative_id: qual_measurement.measurement_qualitative_id,
//       measurement_quantitative_id: undefined,
//       taxon_measurement_id: qual_measurement.taxon_measurement_id,
//       qualitative_option_id: qual_measurement.qualitative_option_id,
//       measured_timestamp: qual_measurement.measured_timestamp || undefined,
//       measurement_comment: qual_measurement.measurement_comment || undefined
//     }));
//   }
//
//   _formatCritterQuantitativeMeasurements(animal_measurements: IAnimalMeasurement[]): ICritterQuantitativeMeasurement[] {
//     const filteredQuantitativeMeasurements = animal_measurements.filter((measurement) => {
//       if (measurement.qualitative_option_id && measurement.value) {
//         return false;
//       }
//       return measurement.value;
//     });
//     return filteredQuantitativeMeasurements.map((quant_measurement) => {
//       return {
//         critter_id: this.critter_id,
//         measurement_qualitative_id: undefined,
//         measurement_quantitative_id: quant_measurement.measurement_quantitative_id,
//         taxon_measurement_id: quant_measurement.taxon_measurement_id,
//         value: Number(quant_measurement.value),
//         measured_timestamp: quant_measurement.measured_timestamp || undefined,
//         measurement_comment: quant_measurement.measurement_comment || undefined
//       };
//     });
//   }
//
//   _formatCritterFamilyRelationships(animal_family: IAnimalRelationship[]): ICritterRelationships {
//     let newFamily: ICritterFamily | undefined = undefined;
//     const families: ICritterFamily[] = [];
//     for (const fam of animal_family) {
//       //If animal form had the newFamilyIdPlaceholder used at some point, make a real uuid for the new family and add it for creation.
//       if (fam.family_id === newFamilyIdPlaceholder) {
//         if (!newFamily) {
//           newFamily = { family_id: v4(), family_label: this.name + '_family' };
//           families.push(newFamily);
//         }
//       }
//     }
//
//     const parents = animal_family
//       .filter((parent) => parent.relationship === 'parent')
//       .map((parent_fam) => ({
//         family_id:
//           parent_fam.family_id === newFamilyIdPlaceholder && newFamily ? newFamily.family_id : parent_fam.family_id,
//         parent_critter_id: this.critter_id
//       }));
//
//     const children = animal_family
//       .filter((children) => children.relationship === 'child')
//       .map((children_fam) => ({
//         family_id:
//           children_fam.family_id === newFamilyIdPlaceholder && newFamily ? newFamily.family_id : children_fam.family_id,
//         child_critter_id: this.critter_id
//       }));
//     //Currently not supporting siblings in the UI
//     return { parents, children, families };
//   }
//
//   constructor(animal: IAnimal) {
//     this.critter_id = animal.general.critter_id ? animal.general.critter_id : v4();
//     this.itis_tsn = animal.general.itis_tsn;
//     this.itis_scientific_name = animal.general.itis_scientific_name;
//     this.animal_id = animal.general.animal_id;
//     this.wlh_id = animal.general.wlh_id;
//     this.sex = animal.general.sex;
//     const { captures, capture_locations } = this._formatCritterCaptures(animal.captures);
//     const { mortalities, mortalities_locations } = this._formatCritterMortalities(animal.mortality);
//
//     this.captures = captures;
//     this.mortalities = mortalities;
//     this.locations = [...capture_locations, ...mortalities_locations];
//
//     this.markings = this._formatCritterMarkings(animal.markings);
//     this.collections = this._formatCritterCollectionUnits(animal.collectionUnits);
//
//     this.measurements = {
//       qualitative: this._formatCritterQualitativeMeasurements(animal.measurements),
//       quantitative: this._formatCritterQuantitativeMeasurements(animal.measurements)
//     };
//
//     const { parents, children, families } = this._formatCritterFamilyRelationships(animal.family);
//     this.families = { parents, children, families };
//   }
// }
=======
export type ICreateCritterCapture = InferType<typeof CreateCritterCaptureSchema>;
export type ICreateCritterFamily = InferType<typeof CreateCritterFamilySchema>;
>>>>>>> bdcca3c8
<|MERGE_RESOLUTION|>--- conflicted
+++ resolved
@@ -167,13 +167,8 @@
   collection_category_id: yup.string().required('Category is required')
 });
 
-<<<<<<< HEAD
-// @TODO needs updating
-
-export const AnimalMortalitySchema = yup.object({}).shape({
-=======
+// @TODO needs updating?
 export const AnimalMortalitySchema = yup.object({
->>>>>>> bdcca3c8
   mortality_id: yup.string(),
   location_id: yup.string(),
   mortality_longitude: lonSchema.when('projection_mode', {
@@ -218,346 +213,5 @@
 export type ICreateCritterMarking = InferType<typeof CreateCritterMarkingSchema>;
 export type ICreateCritterMeasurement = InferType<typeof CreateCritterMeasurementSchema>;
 export type ICreateCritterCollectionUnit = InferType<typeof CreateCritterCollectionUnitSchema>;
-<<<<<<< HEAD
-
-// //Animal form related types
-//
-// export type IAnimalGeneral = InferType<typeof AnimalGeneralSchema>;
-//
-// export type IAnimalCapture = InferType<typeof AnimalCaptureSchema>;
-//
-// export type IAnimalMarking = InferType<typeof AnimalMarkingSchema>;
-//
-// export type IAnimalCollectionUnit = InferType<typeof AnimalCollectionUnitSchema>;
-//
-// export type IAnimalMeasurement = InferType<typeof AnimalMeasurementSchema>;
-//
-export type IAnimalMortality = InferType<typeof AnimalMortalitySchema>;
-//
-// export type IAnimalRelationship = InferType<typeof AnimalRelationshipSchema>;
-//
-// export type IAnimalImage = InferType<typeof AnimalImageSchema>;
-//
-// export type IAnimal = InferType<typeof AnimalSchema>;
-//
-// export type IAnimalKey = keyof IAnimal;
-//
-// //Critterbase related types
-// type ICritterID = { critter_id: string };
-//
-// type ICritterLocation = InferType<typeof LocationSchema>;
-//
-// type ICritterMortality = Omit<
-//   ICritterID &
-//     IAnimalMortality & {
-//       location_id: string;
-//       mortality_id: string | undefined;
-//       location?: ICritterLocation;
-//     },
-//   | '_id'
-//   | 'mortality_utm_easting'
-//   | 'mortality_utm_northing'
-//   | 'projection_mode'
-//   | 'mortality_latitude'
-//   | 'mortality_longitude'
-//   | 'mortality_coordinate_uncertainty'
-// >;
-//
-// type ICritterCapture = Omit<
-//   ICritterID &
-//     Pick<IAnimalCapture, 'capture_timestamp' | 'release_timestamp' | 'release_comment' | 'capture_comment'> & {
-//       capture_id: string | undefined;
-//       capture_location_id: string;
-//       release_location_id: string | undefined;
-//       capture_location?: ICritterLocation;
-//       release_location?: ICritterLocation;
-//       force_create_release?: boolean;
-//     },
-//   '_id'
-// >;
-//
-// export type ICritterMarking = ICritterID & IAnimalMarking;
-//
-// export type ICritterCollection = Omit<ICritterID & IAnimalCollectionUnit, 'collection_category_id'>;
-//
-// type ICritterQualitativeMeasurement = Omit<
-//   ICritterID & IAnimalMeasurement,
-//   'value' | '_id' | 'option_label' | 'measurement_name'
-// >;
-//
-// type ICritterQuantitativeMeasurement = Omit<
-//   ICritterID & IAnimalMeasurement,
-//   'qualitative_option_id' | '_id' | 'option_label' | 'measurement_name'
-// >;
-//
-// type ICapturesAndLocations = { captures: ICritterCapture[]; capture_locations: ICritterLocation[] };
-// type IMortalityAndLocation = { mortalities: ICritterMortality[]; mortalities_locations: ICritterLocation[] };
-//
-// export const newFamilyIdPlaceholder = 'New Family';
-//
-// type ICritterFamilyParent = {
-//   family_id: string;
-//   parent_critter_id: string;
-//   _delete?: boolean;
-// };
-//
-// type ICritterFamilyChild = {
-//   family_id: string;
-//   child_critter_id: string;
-//   _delete?: boolean;
-// };
-//
-// type ICritterFamily = {
-//   family_id: string;
-//   family_label: string;
-// };
-//
-// type ICritterRelationships = {
-//   parents: ICritterFamilyParent[];
-//   children: ICritterFamilyChild[];
-//   families: ICritterFamily[];
-// };
-//
-// //Converts IAnimal(Form data) to a Critterbase Critter
-//
-// export class Critter {
-//   critter_id: string;
-//   itis_tsn: number;
-//   animal_id: string;
-//   wlh_id?: string;
-//   sex?: AnimalSex;
-//   captures: ICritterCapture[];
-//   markings: ICritterMarking[];
-//   measurements: {
-//     qualitative: ICritterQualitativeMeasurement[];
-//     quantitative: ICritterQuantitativeMeasurement[];
-//   };
-//   mortalities: Omit<ICritterMortality, '_id'>[];
-//   families: ICritterRelationships;
-//   locations: ICritterLocation[];
-//   collections: ICritterCollection[];
-//
-//   private itis_scientific_name?: string;
-//
-//   get name(): string {
-//     return `${this.animal_id}-${this.itis_scientific_name}`;
-//   }
-//
-//   _formatCritterCaptures(animal_captures: IAnimalCapture[]): ICapturesAndLocations {
-//     const formattedCaptures: ICritterCapture[] = [];
-//     const formattedLocations: ICritterLocation[] = [];
-//     animal_captures.forEach((capture) => {
-//       const cleanedCapture = omitBy(capture, (value) => value === '') as IAnimalCapture;
-//       const c_loc_id = v4();
-//       let r_loc_id: string | undefined = undefined;
-//
-//       const capture_location = {
-//         latitude: Number(capture.capture_latitude),
-//         longitude: Number(capture.capture_longitude),
-//         coordinate_uncertainty: Number(capture.capture_coordinate_uncertainty),
-//         coordinate_uncertainty_unit: 'm'
-//       };
-//       let release_location = undefined;
-//       if (capture.release_latitude && capture.release_longitude) {
-//         r_loc_id = v4();
-//
-//         release_location = {
-//           latitude: Number(capture.release_latitude),
-//           longitude: Number(capture.release_longitude),
-//           coordinate_uncertainty: Number(capture.release_coordinate_uncertainty),
-//           coordinate_uncertainty_unit: 'm'
-//         };
-//       }
-//
-//       let force_create_release = false;
-//       if (release_location && !deepEquals(capture_location, release_location)) {
-//         force_create_release = true;
-//       }
-//
-//       formattedCaptures.push({
-//         force_create_release: force_create_release,
-//         capture_id: cleanedCapture.capture_id,
-//         critter_id: this.critter_id,
-//         capture_location_id: cleanedCapture.capture_location_id ?? c_loc_id,
-//         release_location_id: cleanedCapture.release_location_id ?? r_loc_id,
-//         capture_timestamp: cleanedCapture.capture_timestamp,
-//         release_timestamp: cleanedCapture.release_timestamp,
-//         capture_comment: cleanedCapture.capture_comment,
-//         release_comment: cleanedCapture.release_comment,
-//         capture_location: cleanedCapture.capture_location_id
-//           ? { ...capture_location, location_id: cleanedCapture.capture_location_id }
-//           : undefined,
-//         release_location:
-//           release_location && cleanedCapture.release_location_id
-//             ? { ...release_location, location_id: cleanedCapture.release_location_id }
-//             : undefined
-//       });
-//
-//       if (!cleanedCapture.capture_location_id) {
-//         formattedLocations.push({ ...capture_location, location_id: c_loc_id });
-//       }
-//       if (release_location && !cleanedCapture.release_location_id) {
-//         formattedLocations.push({ ...release_location, location_id: r_loc_id });
-//       }
-//     });
-//
-//     return { captures: formattedCaptures, capture_locations: formattedLocations };
-//   }
-//
-//   _formatCritterMortalities(animal_mortalities: IAnimalMortality[]): IMortalityAndLocation {
-//     const formattedMortalities: ICritterMortality[] = [];
-//     const formattedLocations: ICritterLocation[] = [];
-//     animal_mortalities.forEach((mortality) => {
-//       const cleanedMortality = omitBy(mortality, (value) => value === '') as IAnimalMortality;
-//       const loc_id = v4();
-//
-//       const mortality_location = {
-//         latitude: Number(mortality.mortality_latitude),
-//         longitude: Number(mortality.mortality_longitude),
-//         coordinate_uncertainty: Number(mortality.mortality_coordinate_uncertainty),
-//         coordinate_uncertainty_unit: 'm'
-//       };
-//
-//       formattedMortalities.push({
-//         critter_id: this.critter_id,
-//         location_id: cleanedMortality.location_id ?? loc_id,
-//         mortality_id: cleanedMortality.mortality_id,
-//         mortality_timestamp: cleanedMortality.mortality_timestamp,
-//         mortality_comment: cleanedMortality.mortality_comment,
-//         proximate_predated_by_itis_tsn: cleanedMortality.proximate_predated_by_itis_tsn,
-//         proximate_cause_of_death_id: cleanedMortality.proximate_cause_of_death_id,
-//         proximate_cause_of_death_confidence: cleanedMortality.proximate_cause_of_death_confidence,
-//         ultimate_cause_of_death_id: cleanedMortality.ultimate_cause_of_death_id,
-//         ultimate_cause_of_death_confidence: cleanedMortality.ultimate_cause_of_death_confidence,
-//         ultimate_predated_by_itis_tsn: cleanedMortality.ultimate_predated_by_itis_tsn,
-//         location: cleanedMortality.location_id
-//           ? { ...mortality_location, location_id: cleanedMortality.location_id }
-//           : undefined
-//       });
-//
-//       if (!cleanedMortality.location_id) {
-//         formattedLocations.push({ ...mortality_location, location_id: loc_id });
-//       }
-//     });
-//     return { mortalities: formattedMortalities, mortalities_locations: formattedLocations };
-//   }
-//
-//   _formatCritterMarkings(animal_markings: IAnimalMarking[]): ICritterMarking[] {
-//     return animal_markings.map((marking) => {
-//       const cleanedMarking = omitBy(marking, (value) => value === '') as IAnimalMarking;
-//       return {
-//         critter_id: this.critter_id,
-//         ...omit(cleanedMarking, '_id')
-//       };
-//     });
-//   }
-//
-//   _formatCritterCollectionUnits(animal_collections: IAnimalCollectionUnit[]): ICritterCollection[] {
-//     return animal_collections.map((collection) => ({
-//       critter_id: this.critter_id,
-//       ...omit(collection, ['collection_category_id'])
-//     }));
-//   }
-//
-//   _formatCritterQualitativeMeasurements(animal_measurements: IAnimalMeasurement[]): ICritterQualitativeMeasurement[] {
-//     const filteredQualitativeMeasurements = animal_measurements.filter((measurement) => {
-//       if (measurement.qualitative_option_id && measurement.value) {
-//         // Qualitative measurement must only contain option_id and no value
-//         return false;
-//       }
-//       return measurement.qualitative_option_id;
-//     });
-//
-//     return filteredQualitativeMeasurements.map((qual_measurement) => ({
-//       critter_id: this.critter_id,
-//       measurement_qualitative_id: qual_measurement.measurement_qualitative_id,
-//       measurement_quantitative_id: undefined,
-//       taxon_measurement_id: qual_measurement.taxon_measurement_id,
-//       qualitative_option_id: qual_measurement.qualitative_option_id,
-//       measured_timestamp: qual_measurement.measured_timestamp || undefined,
-//       measurement_comment: qual_measurement.measurement_comment || undefined
-//     }));
-//   }
-//
-//   _formatCritterQuantitativeMeasurements(animal_measurements: IAnimalMeasurement[]): ICritterQuantitativeMeasurement[] {
-//     const filteredQuantitativeMeasurements = animal_measurements.filter((measurement) => {
-//       if (measurement.qualitative_option_id && measurement.value) {
-//         return false;
-//       }
-//       return measurement.value;
-//     });
-//     return filteredQuantitativeMeasurements.map((quant_measurement) => {
-//       return {
-//         critter_id: this.critter_id,
-//         measurement_qualitative_id: undefined,
-//         measurement_quantitative_id: quant_measurement.measurement_quantitative_id,
-//         taxon_measurement_id: quant_measurement.taxon_measurement_id,
-//         value: Number(quant_measurement.value),
-//         measured_timestamp: quant_measurement.measured_timestamp || undefined,
-//         measurement_comment: quant_measurement.measurement_comment || undefined
-//       };
-//     });
-//   }
-//
-//   _formatCritterFamilyRelationships(animal_family: IAnimalRelationship[]): ICritterRelationships {
-//     let newFamily: ICritterFamily | undefined = undefined;
-//     const families: ICritterFamily[] = [];
-//     for (const fam of animal_family) {
-//       //If animal form had the newFamilyIdPlaceholder used at some point, make a real uuid for the new family and add it for creation.
-//       if (fam.family_id === newFamilyIdPlaceholder) {
-//         if (!newFamily) {
-//           newFamily = { family_id: v4(), family_label: this.name + '_family' };
-//           families.push(newFamily);
-//         }
-//       }
-//     }
-//
-//     const parents = animal_family
-//       .filter((parent) => parent.relationship === 'parent')
-//       .map((parent_fam) => ({
-//         family_id:
-//           parent_fam.family_id === newFamilyIdPlaceholder && newFamily ? newFamily.family_id : parent_fam.family_id,
-//         parent_critter_id: this.critter_id
-//       }));
-//
-//     const children = animal_family
-//       .filter((children) => children.relationship === 'child')
-//       .map((children_fam) => ({
-//         family_id:
-//           children_fam.family_id === newFamilyIdPlaceholder && newFamily ? newFamily.family_id : children_fam.family_id,
-//         child_critter_id: this.critter_id
-//       }));
-//     //Currently not supporting siblings in the UI
-//     return { parents, children, families };
-//   }
-//
-//   constructor(animal: IAnimal) {
-//     this.critter_id = animal.general.critter_id ? animal.general.critter_id : v4();
-//     this.itis_tsn = animal.general.itis_tsn;
-//     this.itis_scientific_name = animal.general.itis_scientific_name;
-//     this.animal_id = animal.general.animal_id;
-//     this.wlh_id = animal.general.wlh_id;
-//     this.sex = animal.general.sex;
-//     const { captures, capture_locations } = this._formatCritterCaptures(animal.captures);
-//     const { mortalities, mortalities_locations } = this._formatCritterMortalities(animal.mortality);
-//
-//     this.captures = captures;
-//     this.mortalities = mortalities;
-//     this.locations = [...capture_locations, ...mortalities_locations];
-//
-//     this.markings = this._formatCritterMarkings(animal.markings);
-//     this.collections = this._formatCritterCollectionUnits(animal.collectionUnits);
-//
-//     this.measurements = {
-//       qualitative: this._formatCritterQualitativeMeasurements(animal.measurements),
-//       quantitative: this._formatCritterQuantitativeMeasurements(animal.measurements)
-//     };
-//
-//     const { parents, children, families } = this._formatCritterFamilyRelationships(animal.family);
-//     this.families = { parents, children, families };
-//   }
-// }
-=======
 export type ICreateCritterCapture = InferType<typeof CreateCritterCaptureSchema>;
-export type ICreateCritterFamily = InferType<typeof CreateCritterFamilySchema>;
->>>>>>> bdcca3c8
+export type ICreateCritterFamily = InferType<typeof CreateCritterFamilySchema>;