--- conflicted
+++ resolved
@@ -65,12 +65,8 @@
   animal_id: yup.string().required(req),
   taxon_name: yup.string(),
   wlh_id: yup.string(),
-<<<<<<< HEAD
-  sex: yup.string(),
+  sex: yup.mixed<AnimalSex>().oneOf(Object.values(AnimalSex)),
   critter_id: yup.string()
-=======
-  sex: yup.mixed<AnimalSex>().oneOf(Object.values(AnimalSex))
->>>>>>> f23144bb
 });
 
 export const AnimalCaptureSchema = yup.object({}).shape({
@@ -121,12 +117,8 @@
 export const AnimalCollectionUnitSchema = yup.object({}).shape({
   _id: yup.string().required(),
   collection_unit_id: yup.string().required(),
-<<<<<<< HEAD
   collection_category_id: yup.string().required(),
   critter_collection_unit_id: yup.string()
-=======
-  collection_category_id: yup.string().required()
->>>>>>> f23144bb
 });
 
 export const AnimalMeasurementSchema = yup.object({}).shape(
@@ -299,11 +291,7 @@
   taxon_id: string;
   animal_id: string;
   wlh_id?: string;
-<<<<<<< HEAD
-  sex?: string;
-=======
   sex?: AnimalSex;
->>>>>>> f23144bb
   captures: ICritterCapture[];
   markings: ICritterMarking[];
   measurements: {
