import { Collapse } from '@mui/material';
import { SurveyAnimalsI18N } from 'constants/i18n';
import { DialogContext } from 'contexts/dialogContext';
import { EditDeleteStubCard } from 'features/surveys/components/EditDeleteStubCard';
import { FieldArray, FieldArrayRenderProps, useFormikContext } from 'formik';
import { IFamily } from 'hooks/cb_api/useFamilyApi';
import moment from 'moment';
import { useContext, useMemo } from 'react';
import { TransitionGroup } from 'react-transition-group';
import { IAnimal } from './animal';
import { ANIMAL_SECTIONS_FORM_MAP, IAnimalSections } from './animal-sections';

interface AnimalSectionDataCardsProps {
  section: IAnimalSections;
  onEditClick: (idx: number) => void;
  isAddingNew: boolean;
  allFamilies?: IFamily[];
}
<<<<<<< HEAD
export const AnimalSectionDataCards = ({ section, onEditClick, isAddingNew }: AnimalSectionDataCardsProps) => {
  const { values, submitForm } = useFormikContext<IAnimal>();
=======
export const AnimalSectionDataCards = ({
  section,
  onEditClick,
  isAddingNew,
  allFamilies
}: AnimalSectionDataCardsProps) => {
  const { values } = useFormikContext<IAnimal>();
>>>>>>> b81209af
  const dialogContext = useContext(DialogContext);
  const formatDate = (dt: Date) => moment(dt).format('MMM Do[,] YYYY');

  const showDeleteDialog = (onConfirmDelete: () => void) => {
    const close = () => dialogContext.setYesNoDialog({ open: false });
    dialogContext.setYesNoDialog({
      dialogTitle: `Delete ${ANIMAL_SECTIONS_FORM_MAP[section].dialogTitle}`,
      dialogText: 'Are you sure you want to delete this record?',
      open: true,
      onYes: async () => {
        onConfirmDelete();
        close();
      },
      onNo: () => close(),
      onClose: () => close()
    });
  };

  const sectionCardData = useMemo(() => {
    const sectionData: Record<
      IAnimalSections,
      Array<{ header: string; key: string; subHeaderData: Record<string, string | number | undefined> }>
    > = {
      [SurveyAnimalsI18N.animalGeneralTitle]: [
        {
          header: `General: ${values.general.animal_id}`,
          subHeaderData: { Taxon: values.general.taxon_name, Sex: values.general.sex, 'WLH ID': values.general.wlh_id },
          key: 'GENERAL_SECTION'
        }
      ],
      // Decided to loop through critter or formik values
      [SurveyAnimalsI18N.animalMarkingTitle]: values.markings.map((marking) => ({
        header: `Marking: ${marking.marking_type}`,
        subHeaderData: { Location: marking.body_location, Colour: marking.primary_colour },
        key: marking._id
      })),
      [SurveyAnimalsI18N.animalMeasurementTitle]: values.measurements.map((measurement) => ({
        header: `Measurement: ${formatDate(measurement.measured_timestamp)}`,
        subHeaderData: { [`${measurement.measurement_name}`]: measurement.option_label ?? measurement.value },
        key: measurement._id
      })),
      [SurveyAnimalsI18N.animalCaptureTitle]: values.captures.map((capture) => ({
        header: `Animal Captured: ${formatDate(capture.capture_timestamp)}`,
        subHeaderData: { Latitude: capture.capture_latitude, Longitude: capture.capture_longitude },
        key: capture._id
      })),
      [SurveyAnimalsI18N.animalMortalityTitle]: values.mortality.map((mortality) => ({
        header: `Animal Mortality: ${formatDate(mortality.mortality_timestamp)}`,
        subHeaderData: { Latitude: mortality.mortality_latitude, Longitude: mortality.mortality_longitude },
        key: mortality._id
      })),
      [SurveyAnimalsI18N.animalFamilyTitle]: values.family.map((family) => {
        //refreshFamilies();
        const family_label = allFamilies?.find((a) => a.family_id === family.family_id)?.family_label;
        return {
          header: family_label ? `Animal Relationship: ${family_label}` : `Animal Relationship`,
          subHeaderData: { Status: family.relationship },
          key: family._id
        };
      }),
      [SurveyAnimalsI18N.animalCollectionUnitTitle]: values.collectionUnits.map((collectionUnit) => ({
        header: `Ecological Unit: ${collectionUnit.unit_name}`,
        subHeaderData: { Category: collectionUnit.category_name },
        key: collectionUnit._id
      })),
      Telemetry: values.device.map((device) => ({
        header: `Device: ${device.device_id}`,
        subHeaderData: {
          Make: device.device_make,
          Model: device.device_model,
          Deployments: device.deployments?.length ?? 0
        },
        key: `${device.device_id}`
      }))
    };
    return sectionData[section];
  }, [
    values.general.animal_id,
    values.general.taxon_name,
    values.general.sex,
    values.general.wlh_id,
    values.markings,
    values.measurements,
    values.captures,
    values.mortality,
    values.family,
    values.collectionUnits,
    values.device,
    section,
    allFamilies
  ]);

  return (
    <TransitionGroup>
      {sectionCardData.map((cardData, index) =>
        isAddingNew && index === sectionCardData.length - 1 ? null : (
          <Collapse>
            <FieldArray name={ANIMAL_SECTIONS_FORM_MAP[section].animalKeyName}>
              {({ remove }: FieldArrayRenderProps) => {
                const handleDelete = () => {
                  showDeleteDialog(() => {
                    submitForm();
                    remove(index);
                  });
                };
                return (
                  <EditDeleteStubCard
                    header={cardData.header}
                    subHeaderData={cardData.subHeaderData}
                    onClickEdit={() => onEditClick(index)}
                    onClickDelete={
                      section === SurveyAnimalsI18N.animalGeneralTitle || section === 'Telemetry'
                        ? undefined
                        : handleDelete
                    }
                  />
                );
              }}
            </FieldArray>
          </Collapse>
        )
      )}
    </TransitionGroup>
  );
};<|MERGE_RESOLUTION|>--- conflicted
+++ resolved
@@ -16,18 +16,13 @@
   isAddingNew: boolean;
   allFamilies?: IFamily[];
 }
-<<<<<<< HEAD
-export const AnimalSectionDataCards = ({ section, onEditClick, isAddingNew }: AnimalSectionDataCardsProps) => {
-  const { values, submitForm } = useFormikContext<IAnimal>();
-=======
 export const AnimalSectionDataCards = ({
   section,
   onEditClick,
   isAddingNew,
   allFamilies
 }: AnimalSectionDataCardsProps) => {
-  const { values } = useFormikContext<IAnimal>();
->>>>>>> b81209af
+  const { values, submitForm } = useFormikContext<IAnimal>();
   const dialogContext = useContext(DialogContext);
   const formatDate = (dt: Date) => moment(dt).format('MMM Do[,] YYYY');
 
