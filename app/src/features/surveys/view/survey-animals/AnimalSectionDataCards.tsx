import { Collapse } from '@mui/material';
import { SurveyAnimalsI18N } from 'constants/i18n';
import { EditDeleteStubCard } from 'features/surveys/components/EditDeleteStubCard';
import { FieldArray, FieldArrayRenderProps, useFormikContext } from 'formik';
import { useCritterbaseApi } from 'hooks/useCritterbaseApi';
import useDataLoader from 'hooks/useDataLoader';
import moment from 'moment';
import { useEffect, useMemo } from 'react';
import { TransitionGroup } from 'react-transition-group';
import { IAnimal } from './animal';
import { ANIMAL_SECTIONS_FORM_MAP, IAnimalSections } from './animal-sections';

interface AnimalSectionDataCardsProps {
  section: IAnimalSections;
  onEditClick: (idx: number) => void;
  isAddingNew: boolean;
}
<<<<<<< HEAD
export const AnimalSectionDataCards = ({ section, onEditClick }: AnimalSectionDataCardsProps) => {
=======
export const AnimalSectionDataCards = ({ section, critter, onEditClick, isAddingNew }: AnimalSectionDataCardsProps) => {
>>>>>>> 073de17e
  const { values } = useFormikContext<IAnimal>();
  const formatDate = (dt: Date) => moment(dt).format('MMM Do[,] YYYY');
  const cbApi = useCritterbaseApi();
  const { data: allFamilies, refresh: refreshFamilies } = useDataLoader(() => cbApi.family.getAllFamilies());

  useEffect(() => {
    refreshFamilies();
    // eslint-disable-next-line react-hooks/exhaustive-deps
  }, [values.family.length]);

  const sectionCardData = useMemo(() => {
    const sectionData: Record<
      IAnimalSections,
      Array<{ header: string; key: string; subHeaderData: Record<string, string | number | undefined> }>
    > = {
      [SurveyAnimalsI18N.animalGeneralTitle]: [
        {
          header: `General: ${values.general.animal_id}`,
          subHeaderData: { Taxon: values.general.taxon_name, Sex: values.general.sex, 'WLH ID': values.general.wlh_id },
          key: 'GENERAL_SECTION'
        }
      ],
      // Decided to loop through critter or formik values
      [SurveyAnimalsI18N.animalMarkingTitle]: values.markings.map((marking) => ({
        header: `Marking: ${marking.marking_type}`,
        subHeaderData: { Location: marking.body_location, Colour: marking.primary_colour },
        key: marking._id
      })),
      [SurveyAnimalsI18N.animalMeasurementTitle]: values.measurements.map((measurement) => ({
        header: `Measurement: ${measurement.measurement_name}`,
        subHeaderData: { Value: measurement.option_label ?? measurement.value },
        key: measurement._id
      })),
      [SurveyAnimalsI18N.animalCaptureTitle]: values.captures.map((capture) => ({
        header: capture.capture_timestamp
          ? `Animal Captured: ${formatDate(capture.capture_timestamp)}`
          : 'Animal Captured',
        subHeaderData: { Latitude: capture.capture_latitude, Longitude: capture.capture_longitude },
        key: capture._id
      })),
      [SurveyAnimalsI18N.animalMortalityTitle]: values.mortality.map((mortality) => ({
        header: mortality.mortality_timestamp
          ? `Animal Mortality: ${formatDate(mortality.mortality_timestamp)}`
          : `Animal Mortality`,
        subHeaderData: { Latitude: mortality.mortality_latitude, Longitude: mortality.mortality_longitude },
        key: mortality._id
      })),
      [SurveyAnimalsI18N.animalFamilyTitle]: values.family.map((family) => {
        const family_label = allFamilies?.find((a) => a.family_id === family.family_id)?.family_label;
        return {
          header: `Animal Relationship: ${family_label ?? family.family_id}`,
          subHeaderData: { Status: family.relationship },
          key: family._id
        };
      }),
      [SurveyAnimalsI18N.animalCollectionUnitTitle]: values.collectionUnits.map((collectionUnit) => ({
        header: `Ecological Unit: ${collectionUnit.unit_name}`,
        subHeaderData: {},
        key: collectionUnit._id
      })),
      Telemetry: values.device.map((device) => ({
        header: `Device: ${device.device_id}`,
        subHeaderData: {
          Make: device.device_make,
          Model: device.device_model,
          Deployments: device.deployments?.length ?? 0
        },
        key: `${device.device_id}`
      }))
    };
    return sectionData[section];
  }, [
    values.general.animal_id,
    values.general.taxon_name,
    values.general.sex,
    values.general.wlh_id,
    values.markings,
    values.measurements,
    values.captures,
    values.mortality,
    values.family,
    values.collectionUnits,
    values.device,
    section,
    allFamilies
  ]);

  return (
    <TransitionGroup>
      {sectionCardData.map((cardData, index) =>
        isAddingNew && index === sectionCardData.length - 1 ? null : (
          <Collapse key={cardData.key}>
            <FieldArray name={ANIMAL_SECTIONS_FORM_MAP[section].animalKeyName}>
              {({ remove }: FieldArrayRenderProps) => (
                <EditDeleteStubCard
                  header={cardData.header}
                  subHeaderData={cardData.subHeaderData}
                  onClickEdit={() => onEditClick(index)}
                  onClickDelete={
                    section === SurveyAnimalsI18N.animalGeneralTitle || section === 'Telemetry'
                      ? undefined
                      : () => remove(index)
                  }
                />
              )}
            </FieldArray>
          </Collapse>
        )
      )}
    </TransitionGroup>
  );
};<|MERGE_RESOLUTION|>--- conflicted
+++ resolved
@@ -15,11 +15,7 @@
   onEditClick: (idx: number) => void;
   isAddingNew: boolean;
 }
-<<<<<<< HEAD
-export const AnimalSectionDataCards = ({ section, onEditClick }: AnimalSectionDataCardsProps) => {
-=======
-export const AnimalSectionDataCards = ({ section, critter, onEditClick, isAddingNew }: AnimalSectionDataCardsProps) => {
->>>>>>> 073de17e
+export const AnimalSectionDataCards = ({ section, onEditClick, isAddingNew }: AnimalSectionDataCardsProps) => {
   const { values } = useFormikContext<IAnimal>();
   const formatDate = (dt: Date) => moment(dt).format('MMM Do[,] YYYY');
   const cbApi = useCritterbaseApi();
