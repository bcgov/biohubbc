--- conflicted
+++ resolved
@@ -1,14 +1,10 @@
-<<<<<<< HEAD
 import { mdiTrashCanOutline } from '@mdi/js';
 import Icon from '@mdi/react';
-import { Box, Divider, FormHelperText, IconButton, Paper, Typography } from '@mui/material';
-=======
-import { Box, FormHelperText, Typography } from '@mui/material';
+import { Box, FormHelperText, IconButton, Typography } from '@mui/material';
 import Card from '@mui/material/Card';
 import CardContent from '@mui/material/CardContent';
 import CardHeader from '@mui/material/CardHeader';
 import { grey } from '@mui/material/colors';
->>>>>>> 0aa35025
 import Grid from '@mui/material/Grid';
 import YesNoDialog from 'components/dialog/YesNoDialog';
 import CustomTextField from 'components/fields/CustomTextField';
@@ -79,7 +75,6 @@
   const [deploymentToDelete, setDeploymentToDelete] = useState('');
   return (
     <>
-<<<<<<< HEAD
       <YesNoDialog
         dialogTitle={'Remove deployment?'}
         dialogText={`Are you sure you want to remove this deployment? 
@@ -95,10 +90,7 @@
           await removeAction(String(deploymentToDelete));
           setOpenDeleteDialog(false);
         }}></YesNoDialog>
-      <Grid container spacing={2}>
-=======
       <Grid container spacing={3}>
->>>>>>> 0aa35025
         {deployments.map((deploy, i) => {
           return (
             <Fragment key={`deployment-item-${deploy.deployment_id}`}>
@@ -109,13 +101,8 @@
                   label={'Start Date'}
                 />
               </Grid>
-<<<<<<< HEAD
               <Grid item xs={mode === TELEMETRY_DEVICE_FORM_MODE.ADD ? 6 : 5.5}>
-                <SingleDateField name={`${index}.deployments.${i}.attachment_end`} label={'Attachment End'} />
-=======
-              <Grid item xs={6}>
                 <SingleDateField name={`${index}.deployments.${i}.attachment_end`} label={'End Date'} />
->>>>>>> 0aa35025
               </Grid>
               {mode === TELEMETRY_DEVICE_FORM_MODE.EDIT && (
                 <Grid item xs={1}>
@@ -163,14 +150,17 @@
 
   useEffect(() => {
     const errors: { attachment_start?: string } = {};
+    console.log(`useEffect deployments: ${JSON.stringify(values[index].deployments, null, 2)}`);
+    console.log(`useEffect deviceData: ${JSON.stringify(bctwDeviceData?.deployments, null, 2)}`);
     for (const deployment of values[index].deployments ?? []) {
       const existingDeployment = bctwDeviceData?.deployments?.find(
         (a) =>
           deployment.deployment_id !== a.deployment_id &&
-          moment(deployment.attachment_start).isSameOrAfter(moment(a.attachment_start)) &&
-          (moment(deployment.attachment_start).isSameOrBefore(moment(a.attachment_end)) || a.attachment_end == null)
+          moment(deployment.attachment_start).isSameOrBefore(moment(a.attachment_end)) &&
+          (moment(deployment.attachment_end).isSameOrAfter(moment(a.attachment_start)) || a.attachment_end == null)
       ); //Check if there is already a deployment that is not the same id as this one and overlaps the time we are trying to upload.
       if (existingDeployment) {
+        console.log('Raised error!');
         errors.attachment_start = `Cannot make a deployment starting on this date, it will conflict with deployment ${
           existingDeployment.deployment_id
         } 
@@ -245,14 +235,10 @@
       {((values[index].device_make === 'Vectronic' && !bctwDeviceData?.keyXStatus) ||
         values[index].device_make === 'Lotek') && (
         <Box sx={{ mt: 3 }}>
-<<<<<<< HEAD
-          <AttachmentFormSection index={index} deviceMake={values[index].device_make} />
-=======
           <Typography component="legend" variant="body2">
             Upload Attachment
           </Typography>
-          <AttchmentFormSection index={index} deviceMake={values[index].device_make} />
->>>>>>> 0aa35025
+          <AttachmentFormSection index={index} deviceMake={values[index].device_make} />
         </Box>
       )}
       <Box component="fieldset" sx={{ mt: 3 }}>
@@ -260,23 +246,16 @@
           Deployment Dates
         </Typography>
 
-        {<DeploymentFormSection index={index} deployments={values[index].deployments ?? []} />}
+        {
+          <DeploymentFormSection
+            index={index}
+            deployments={values[index].deployments ?? []}
+            mode={mode}
+            removeAction={removeAction}
+          />
+        }
       </Box>
       <Box sx={{ mt: 3 }}>
-<<<<<<< HEAD
-        <Paper sx={{ padding: 3 }}>
-          <Typography sx={{ ml: 1, mb: 3 }}>Deployments</Typography>
-          {
-            <DeploymentFormSection
-              removeAction={removeAction}
-              mode={mode}
-              index={index}
-              deployments={values[index].deployments ?? []}
-            />
-          }
-        </Paper>
-=======
->>>>>>> 0aa35025
         {Object.entries(bctwErrors).length > 0 && (
           <Grid item xs={12}>
             {Object.entries(bctwErrors).map((bctwError) => (
@@ -300,14 +279,6 @@
   const { values } = useFormikContext<IAnimalTelemetryDeviceFile[]>();
 
   return (
-<<<<<<< HEAD
-    <>
-      <Form>
-        <>
-          {values.map((device, idx) => (
-            <Box key={`device-form-section-${mode === TELEMETRY_DEVICE_FORM_MODE.ADD ? 'add' : device.device_id}`}>
-              <Typography sx={{ mt: 2, mb: 2 }}>Device Metadata</Typography>
-=======
     <Form>
       <>
         {values.map((device, idx) => (
@@ -338,29 +309,18 @@
                 }
               }}></CardHeader>
             <CardContent>
->>>>>>> 0aa35025
               <DeviceFormSection
                 mode={mode}
                 values={values}
                 key={`device-form-section-${mode === TELEMETRY_DEVICE_FORM_MODE.ADD ? 'add' : device.device_id}`}
                 index={idx}
-<<<<<<< HEAD
                 removeAction={removeAction}
-              />
-              <Divider sx={{ mt: 3 }} />
-            </Box>
-          ))}
-        </>
-      </Form>
-    </>
-=======
               />
             </CardContent>
           </Card>
         ))}
       </>
     </Form>
->>>>>>> 0aa35025
   );
 };
 
