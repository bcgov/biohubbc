--- conflicted
+++ resolved
@@ -1,4 +1,8 @@
-import { Box, FormHelperText, Typography } from '@mui/material';
+import { Box, FormHelperText, Paper, Typography } from '@mui/material';
+import Card from '@mui/material/Card';
+import CardContent from '@mui/material/CardContent';
+import CardHeader from '@mui/material/CardHeader';
+import { grey } from '@mui/material/colors';
 import Grid from '@mui/material/Grid';
 import CustomTextField from 'components/fields/CustomTextField';
 import SingleDateField from 'components/fields/SingleDateField';
@@ -10,14 +14,7 @@
 import moment from 'moment';
 import { Fragment, useEffect, useState } from 'react';
 import { IAnimalTelemetryDevice, IDeploymentTimespan } from './device';
-<<<<<<< HEAD
-import Card from '@mui/material/Card';
-import CardHeader from '@mui/material/CardHeader';
-import CardContent from '@mui/material/CardContent';
-import { grey } from '@mui/material/colors';
-=======
 import { TelemetryFileUpload } from './TelemetryFileUpload';
->>>>>>> 1673dec9
 
 export enum TELEMETRY_DEVICE_FORM_MODE {
   ADD = 'add',
@@ -31,16 +28,16 @@
 
 const AttchmentFormSection = (props: { index: number; deviceMake: string }) => {
   return (
-    <Paper sx={{ padding: 3 }}>
+    <Paper variant="outlined" sx={{ padding: 3 }}>
       {props.deviceMake === 'Vectronic' && (
         <>
-          <Typography sx={{ ml: 1, mb: 3 }}>{`Upload Vectronic KeyX File`}</Typography>
+          <Typography sx={{ ml: 1, mb: 3 }}>{`Vectronic KeyX File`}</Typography>
           <TelemetryFileUpload attachmentType={AttachmentType.KEYX} index={props.index} />
         </>
       )}
       {props.deviceMake === 'Lotek' && (
         <>
-          <Typography sx={{ ml: 1, mb: 3 }}>{`Upload Lotek Config File`}</Typography>
+          <Typography sx={{ ml: 1, mb: 3 }}>{`Lotek Config File`}</Typography>
           <TelemetryFileUpload attachmentType={AttachmentType.OTHER} index={props.index} />
         </>
       )}
@@ -127,32 +124,36 @@
   return (
     <>
       <Box component="fieldset">
-        <Typography component="legend" variant="body2">Device Metadata</Typography>
+        <Typography component="legend" variant="body2">
+          Device Metadata
+        </Typography>
         <Grid container spacing={3}>
           <Grid item xs={6}>
             <CustomTextField label="Device ID" name={`${index}.device_id`} other={{ disabled: mode === 'edit' }} />
           </Grid>
           <Grid item xs={6}>
             <Grid container>
-              <Grid item xs={8}
+              <Grid
+                item
+                xs={8}
                 sx={{
                   '& .MuiInputBase-root': {
                     borderTopRightRadius: 0,
                     borderBottomRightRadius: 0
                   }
-                }}
-              >
+                }}>
                 <CustomTextField label="Frequency (Optional)" name={`${index}.frequency`} />
               </Grid>
-              <Grid item xs={4}
+              <Grid
+                item
+                xs={4}
                 sx={{
                   '& .MuiInputBase-root': {
                     ml: '-1px',
                     borderTopLeftRadius: 0,
                     borderBottomLeftRadius: 0
                   }
-                }}
-              >
+                }}>
                 <TelemetrySelectField
                   label="Units"
                   name={`${index}.frequency_unit`}
@@ -161,7 +162,6 @@
                     const codeVals = await api.devices.getCodeValues('frequency_unit');
                     return codeVals.map((a) => a.description);
                   }}
-                  
                 />
               </Grid>
             </Grid>
@@ -178,28 +178,24 @@
             <CustomTextField label="Device Model (Optional)" name={`${index}.device_model`} />
           </Grid>
         </Grid>
-<<<<<<< HEAD
       </Box>
-      <Box component="fieldset" sx={{ mt: 3 }}>
-        
-        <Typography component="legend" variant="body2">Deployment Dates</Typography>
-        
-        {<DeploymentFormSection index={index} deployments={values[index].deployments ?? []} />}
-
-=======
-      </Grid>
       {((values[index].device_make === 'Vectronic' && !bctwDeviceData?.keyXStatus) ||
         values[index].device_make === 'Lotek') && (
         <Box sx={{ mt: 3 }}>
+          <Typography component="legend" variant="body2">
+            Upload Attachment
+          </Typography>
           <AttchmentFormSection index={index} deviceMake={values[index].device_make} />
         </Box>
       )}
+      <Box component="fieldset" sx={{ mt: 3 }}>
+        <Typography component="legend" variant="body2">
+          Deployment Dates
+        </Typography>
+
+        {<DeploymentFormSection index={index} deployments={values[index].deployments ?? []} />}
+      </Box>
       <Box sx={{ mt: 3 }}>
-        <Paper sx={{ padding: 3 }}>
-          <Typography sx={{ ml: 1, mb: 3 }}>Deployments</Typography>
-          {<DeploymentFormSection index={index} deployments={values[index].deployments ?? []} />}
-        </Paper>
->>>>>>> 1673dec9
         {Object.entries(bctwErrors).length > 0 && (
           <Grid item xs={12}>
             {Object.entries(bctwErrors).map((bctwError) => (
@@ -223,9 +219,10 @@
 
   return (
     <Form>
-      <> 
+      <>
         {values.map((device, idx) => (
-          <Card key={`device-form-section-${mode === TELEMETRY_DEVICE_FORM_MODE.ADD ? 'add' : device.device_id}`}
+          <Card
+            key={`device-form-section-${mode === TELEMETRY_DEVICE_FORM_MODE.ADD ? 'add' : device.device_id}`}
             variant="outlined"
             sx={{
               '& + div': {
@@ -240,19 +237,16 @@
                   padding: 0
                 }
               }
-            }}
-          >
-            <CardHeader 
-              title={'Device ID:' + ' ' + device.device_id}
+            }}>
+            <CardHeader
+              title={`Device ID: ${device.device_id}`}
               sx={{
                 background: grey[100],
                 borderBottom: '1px solid' + grey[300],
                 '& .MuiCardHeader-title': {
                   fontSize: '1.125rem'
                 }
-              }}  
-            >
-            </CardHeader>
+              }}></CardHeader>
             <CardContent>
               <DeviceFormSection
                 mode={mode}
@@ -262,7 +256,7 @@
               />
             </CardContent>
           </Card>
-        ))} 
+        ))}
       </>
     </Form>
   );
