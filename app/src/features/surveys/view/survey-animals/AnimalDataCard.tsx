--- conflicted
+++ resolved
@@ -9,98 +9,18 @@
 import { IAnimal } from './animal';
 import { ANIMAL_SECTIONS_FORM_MAP, IAnimalSections } from './animal-sections';
 
-<<<<<<< HEAD
-interface AnimalDataCardProps {
-  header: string;
-  subHeaderData: Record<string, string | number | undefined>;
-  disableTrashIcon?: boolean;
-  onClickEdit: () => void;
-  onClickDelete: () => void;
-}
-export const AnimalDataCard = ({
-  header,
-  subHeaderData,
-  onClickEdit,
-  onClickDelete,
-  disableTrashIcon
-}: AnimalDataCardProps) => {
-  return (
-    <Card
-      variant="outlined"
-      sx={{
-        background: grey[100],
-        '& .MuiCardHeader-subheader': {
-          display: '-webkit-box',
-          WebkitLineClamp: '2',
-          WebkitBoxOrient: 'vertical',
-          maxWidth: '92ch',
-          overflow: 'hidden',
-          textOverflow: 'ellipsis',
-          fontSize: '14px'
-        },
-        mt: 1,
-        '& .MuiCardHeader-title': {
-          mb: 0.5
-        }
-      }}>
-      <CardHeader
-        action={
-          <>
-            <IconButton aria-label="settings" onClick={onClickEdit}>
-              <Icon path={mdiPencilOutline} size={1} />
-            </IconButton>
-            {!disableTrashIcon && (
-              <IconButton aria-label="settings" onClick={onClickDelete}>
-                <Icon path={mdiTrashCanOutline} size={1} />
-              </IconButton>
-            )}
-          </>
-        }
-        title={header}
-        // TODO Handle undefined value
-        subheader={Object.entries(subHeaderData)
-          .map(([key, value]) => `${key} • ${value}`)
-          .join(' | ')}
-      />
-    </Card>
-  );
-};
-
-interface AnimalSectionDataCardsProps {
-  section: IAnimalSections;
-  disableTrashIcon?: boolean;
-  onEditClick: (idx: number) => void;
-}
-export const AnimalSectionDataCards = ({ section, onEditClick, disableTrashIcon }: AnimalSectionDataCardsProps) => {
-  const { values } = useFormikContext<IAnimal>();
-  const sectionDataCardMap: Record<
-    IAnimalSections,
-    Array<{ header: string; subHeaderData: Record<string, string | number | undefined> }>
-  > = {
-    [SurveyAnimalsI18N.animalGeneralTitle]: [{ header: 'General', subHeaderData: {} }],
-    [SurveyAnimalsI18N.animalMarkingTitle]: values.markings.map((marking) => ({
-      header: `Marking`,
-      subHeaderData: { a: 'test' }
-    })),
-    [SurveyAnimalsI18N.animalMeasurementTitle]: [{ header: 'Measurement', subHeaderData: {} }],
-    [SurveyAnimalsI18N.animalCaptureTitle]: values.captures.map((capture) => ({
-      header: `Animal Captured: ${capture.capture_timestamp}`,
-      subHeaderData: { Latitude: capture.capture_latitude, Longitude: capture.capture_longitude }
-    })),
-    [SurveyAnimalsI18N.animalMortalityTitle]: [{ header: 'Mortality', subHeaderData: {} }],
-    [SurveyAnimalsI18N.animalFamilyTitle]: [{ header: 'Family', subHeaderData: {} }],
-    [SurveyAnimalsI18N.animalCollectionUnitTitle]: [{ header: 'Ecological Unit', subHeaderData: {} }],
-    Telemetry: values.device.map((a) => ({
-      header: 'Device',
-      subHeaderData: { DeviceID: a.device_id, Deployments: a.deployments?.length }
-    }))
-  };
-=======
 interface AnimalSectionDataCardsProps {
   section: IAnimalSections;
   critter: IDetailedCritterWithInternalId;
+  onEditClick: (idx: number) => void;
+  disableTrashIcon?: boolean;
 }
-export const AnimalSectionDataCards = ({ section, critter }: AnimalSectionDataCardsProps) => {
+export const AnimalSectionDataCards = ({
+  section,
+  critter,
+  onEditClick,
+  disableTrashIcon
+}: AnimalSectionDataCardsProps) => {
   const { values } = useFormikContext<IAnimal>();
   const formatDate = (dt: Date) => moment(dt).format('MMM Do[,] YYYY');
 
@@ -147,7 +67,11 @@
       })),
       Telemetry: values.device.map((device) => ({
         header: `Device: ${device.device_id}`,
-        subHeaderData: { Make: device.device_make, Model: device.device_model },
+        subHeaderData: {
+          Make: device.device_make,
+          Model: device.device_model,
+          Deployments: device.deployments?.length ?? 0
+        },
         key: `${device.device_id}`
       }))
     };
@@ -163,7 +87,6 @@
     critter.marking,
     critter.collection_units
   ]);
->>>>>>> 0179c511
 
   return (
     <TransitionGroup>
@@ -171,16 +94,12 @@
         <Collapse key={cardData.key}>
           <FieldArray name={ANIMAL_SECTIONS_FORM_MAP[section].animalKeyName}>
             {({ remove }: FieldArrayRenderProps) => (
-<<<<<<< HEAD
-              <AnimalDataCard
-                disableTrashIcon={disableTrashIcon}
-=======
               <EditDeleteStubCard
->>>>>>> 0179c511
                 header={cardData.header}
                 subHeaderData={cardData.subHeaderData}
                 onClickEdit={() => onEditClick(index)}
                 onClickDelete={() => remove(index)}
+                disableTrashIcon={disableTrashIcon}
               />
             )}
           </FieldArray>
