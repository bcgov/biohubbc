--- conflicted
+++ resolved
@@ -51,21 +51,6 @@
   loadCritters();
   loadDeployments();
 
-<<<<<<< HEAD
-  const setPopup = (message: string) => {
-    dialogContext.setSnackbar({
-      open: true,
-      snackbarAutoCloseMs: 2000,
-      snackbarMessage: (
-        <Typography variant="body2" component="div">
-          {message}
-        </Typography>
-      )
-    });
-  };
-
-=======
->>>>>>> b29632bd
   const defaultFormValues: IAnimal = useMemo(() => {
     return {
       general: { wlh_id: '', taxon_id: '', taxon_name: '', animal_id: '', sex: AnimalSex.UNKNOWN, critter_id: '' },
