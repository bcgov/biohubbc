import { mdiChevronDown, mdiPlus } from '@mdi/js';
import Icon from '@mdi/react';
import {
  Accordion,
  AccordionDetails,
  AccordionSummary,
  Button,
  List,
  ListItem,
  ListItemText,
  Toolbar,
  Typography
} from '@mui/material';
import { cyan } from '@mui/material/colors';
import { Box } from '@mui/system';
import { SurveyContext } from 'contexts/surveyContext';
import { useBiohubApi } from 'hooks/useBioHubApi';
import useDataLoader from 'hooks/useDataLoader';
<<<<<<< HEAD
import React, { useContext } from 'react';
import { useHistory, useParams } from 'react-router-dom';
import { ANIMAL_SUBSECTIONS, IAnimalSubSections, MANAGE_ANIMALS_DEFAULT_URL_PARAM } from './animal';
=======
import React, { useContext, useMemo } from 'react';
import { Link as RouterLink } from 'react-router-dom';
import { ANIMAL_SUBSECTIONS, IAnimalSubSections } from './animal';
>>>>>>> 2d7a920c

interface AnimalListProps {
  onSelectSection: (section: IAnimalSubSections) => void;
}

const AnimalList = ({ onSelectSection }: AnimalListProps) => {
  const bhApi = useBiohubApi();
  const surveyContext = useContext(SurveyContext);
  const { survey_critter_id } = useParams<{ survey_critter_id?: string }>();
  const history = useHistory();

  const {
    //refresh: refreshCritters,
    load: loadCritters,
    data: critterData,
    isLoading
  } = useDataLoader(() => bhApi.survey.getSurveyCritters(surveyContext.projectId, surveyContext.surveyId));

  if (!critterData) {
    loadCritters();
  }

  const handleCritterSelect = (id: string) => {
    const critterParam = survey_critter_id == id ? MANAGE_ANIMALS_DEFAULT_URL_PARAM : id;
    history.push(critterParam);
  };

  const sortedCritterData = useMemo(() => {
    return [...(critterData ?? [])].sort(
      (a, b) => new Date(a.create_timestamp).getTime() - new Date(b.create_timestamp).getTime()
    );
  }, [critterData]);

  return (
    <Box display="flex" flexDirection="column" height="100%">
      <Toolbar
        sx={{
          flex: '0 0 auto',
          borderBottom: '1px solid #ccc'
        }}>
        <Typography
          sx={{
            flexGrow: '1',
            fontSize: '1.125rem',
            fontWeight: 700
          }}>
          Animals
        </Typography>
        <Button
          sx={{
            mr: -1
          }}
          variant="contained"
          color="primary"
          startIcon={<Icon path={mdiPlus} size={1} />}>
          Add
        </Button>
      </Toolbar>

      {isLoading ? (
        // Skeleton Load
        <div>LOADING</div>
      ) : critterData ? (
        // Animal List
        sortedCritterData?.map((critter) => (
          <Accordion
            disableGutters
            key={critter.critter_id}
            expanded={critter.survey_critter_id.toString() == survey_critter_id}
            sx={{
              boxShadow: 'none',
              '&.Mui-expanded': {},
              '&.Mui-expanded .sampleSiteHeader': {
                background: cyan[50]
              }
            }}>
            <Box display="flex" overflow="hidden" alignItems="center" pr={1.5} className="sampleSiteHeader">
              <AccordionSummary
                expandIcon={<Icon path={mdiChevronDown} size={1} />}
                onClick={() => handleCritterSelect(critter.survey_critter_id.toString())}
                aria-controls="panel1bh-content"
                sx={{
                  flex: '1 1 auto',
                  overflow: 'hidden',
                  py: 0.25,
                  pr: 1.5,
                  gap: '16px',
                  '& .MuiAccordionSummary-content': {
                    flex: '1 1 auto',
                    overflow: 'hidden',
                    whiteSpace: 'nowrap'
                  }
                }}>
                <Typography sx={{ overflow: 'hidden', textOverflow: 'ellipsis', typography: 'body2' }}>
                  {critter.animal_id}
                </Typography>
              </AccordionSummary>
            </Box>
            <AccordionDetails
              sx={{
                py: 0
              }}>
              <List
                disablePadding
                sx={{
                  '& .MuiListItemText-primary': {
                    fontSize: '0.875rem'
                  }
                }}>
                {ANIMAL_SUBSECTIONS.map((section) => (
                  <ListItem
                    dense
                    divider
                    button
                    onClick={() => {
                      onSelectSection(section);
                    }}>
                    <ListItemText>{section}</ListItemText>
                  </ListItem>
                ))}
              </List>
            </AccordionDetails>
          </Accordion>
        ))
      ) : (
        // No Animals to render
        <Box display="flex" flex="1 1 auto" height="100%" alignItems="center" justifyContent="center">
          <Typography variant="body2">No Animals</Typography>
        </Box>
      )}
    </Box>
  );
};

export default AnimalList;<|MERGE_RESOLUTION|>--- conflicted
+++ resolved
@@ -16,15 +16,9 @@
 import { SurveyContext } from 'contexts/surveyContext';
 import { useBiohubApi } from 'hooks/useBioHubApi';
 import useDataLoader from 'hooks/useDataLoader';
-<<<<<<< HEAD
-import React, { useContext } from 'react';
+import React, { useContext, useMemo } from 'react';
 import { useHistory, useParams } from 'react-router-dom';
 import { ANIMAL_SUBSECTIONS, IAnimalSubSections, MANAGE_ANIMALS_DEFAULT_URL_PARAM } from './animal';
-=======
-import React, { useContext, useMemo } from 'react';
-import { Link as RouterLink } from 'react-router-dom';
-import { ANIMAL_SUBSECTIONS, IAnimalSubSections } from './animal';
->>>>>>> 2d7a920c
 
 interface AnimalListProps {
   onSelectSection: (section: IAnimalSubSections) => void;
