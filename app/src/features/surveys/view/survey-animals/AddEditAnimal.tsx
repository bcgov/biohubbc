import { mdiContentCopy, mdiPlus } from '@mdi/js';
import Icon from '@mdi/react';
import { LoadingButton } from '@mui/lab';
import { Box, Button, Collapse, Grid, IconButton, Toolbar, Typography } from '@mui/material';
import CircularProgress from '@mui/material/CircularProgress';
import CustomTextField from 'components/fields/CustomTextField';
import { SurveyAnimalsI18N } from 'constants/i18n';
import { DialogContext } from 'contexts/dialogContext';
import { SurveyContext } from 'contexts/surveyContext';
import { FieldArray, FieldArrayRenderProps, Form, useFormikContext } from 'formik';
import { isEqual } from 'lodash-es';
import React, { useContext, useMemo, useState } from 'react';
import { useParams } from 'react-router';
import { getAnimalFieldName, IAnimal, IAnimalGeneral } from './animal';
import { ANIMAL_SECTIONS_FORM_MAP, IAnimalSections } from './animal-sections';
import CaptureAnimalForm from './form-sections/CaptureAnimalForm';
import CollectionUnitAnimalForm from './form-sections/CollectionUnitAnimalForm';
import FamilyAnimalForm from './form-sections/FamilyAnimalForm';
import GeneralAnimalForm from './form-sections/GeneralAnimalForm';
import MarkingAnimalForm from './form-sections/MarkingAnimalForm';
import MeasurementAnimalForm from './form-sections/MeasurementAnimalForm';
import MortalityAnimalForm from './form-sections/MortalityAnimalForm';
<<<<<<< HEAD

interface AddEditAnimalProps {
  section: IAnimalSections;
=======
import TelemetryDeviceForm from './TelemetryDeviceForm';
import { IDetailedCritterWithInternalId } from 'interfaces/useSurveyApi.interface';
import { IAnimalDeployment } from './device';

interface AddEditAnimalProps {
  section: IAnimalSubSections;
  critterData?: IDetailedCritterWithInternalId[];
  deploymentData?: IAnimalDeployment[];
>>>>>>> 0fdc8271
  isLoading?: boolean;
}

export const AddEditAnimal = (props: AddEditAnimalProps) => {
  const [openDeviceForm, setOpenDeviceForm] = useState(false);
  const { section, isLoading } = props;
  const surveyContext = useContext(SurveyContext);
  const { survey_critter_id } = useParams<{ survey_critter_id: string }>();
  const { submitForm, initialValues, values, resetForm } = useFormikContext<IAnimal>();
  const dialogContext = useContext(DialogContext);

  const renderFormContent = useMemo(() => {
    const sectionMap: Partial<Record<IAnimalSections, JSX.Element>> = {
      [SurveyAnimalsI18N.animalGeneralTitle]: <GeneralAnimalForm />,
      [SurveyAnimalsI18N.animalMarkingTitle]: <MarkingAnimalForm />,
      [SurveyAnimalsI18N.animalMeasurementTitle]: <MeasurementAnimalForm />,
      [SurveyAnimalsI18N.animalCaptureTitle]: <CaptureAnimalForm />,
      [SurveyAnimalsI18N.animalMortalityTitle]: <MortalityAnimalForm />,
      [SurveyAnimalsI18N.animalFamilyTitle]: <FamilyAnimalForm />,
<<<<<<< HEAD
      [SurveyAnimalsI18N.animalCollectionUnitTitle]: <CollectionUnitAnimalForm />
=======
      [SurveyAnimalsI18N.animalCollectionUnitTitle]: <CollectionUnitAnimalForm />,
      Telemetry: (
        <TelemetryDeviceForm
          survey_critter_id={Number(survey_critter_id)}
          critterData={props.critterData}
          deploymentData={props.deploymentData}
          removeAction={function (deployment_id: string): void {
            throw new Error('Function not implemented.');
          }}
        />
      )
>>>>>>> 0fdc8271
    };
    return sectionMap[section] ? sectionMap[section] : <Typography>Unimplemented</Typography>;
  }, [openDeviceForm, section]);

  if (!surveyContext.surveyDataLoader.data) {
    return <CircularProgress className="pageProgress" size={40} />;
  }

  const setPopup = (message: string) => {
    dialogContext.setSnackbar({
      open: true,
      snackbarAutoCloseMs: 1500,
      snackbarMessage: (
        <Typography variant="body2" component="div">
          {message}
        </Typography>
      )
    });
  };

  return (
    <>
      <Toolbar
        sx={{
          flex: '0 0 auto',
          borderBottom: '1px solid #ccc',
          '& button': {
            minWidth: '6rem'
          },
          '& button + button': {
            ml: 1
          }
        }}>
        <Typography
          sx={{
            flexGrow: '1',
            fontSize: '1.125rem',
            fontWeight: 700
          }}>
          {initialValues?.general?.animal_id
            ? `Animal Details: ${initialValues?.general?.animal_id}`
            : 'Animal Details'}
        </Typography>

        <Box
          sx={{
            '& div:first-of-type': {
              display: 'flex',
              overflow: 'hidden',
              whiteSpace: 'nowrap'
            }
          }}>
          <Box display="flex" overflow="hidden">
            {ANIMAL_SECTIONS_FORM_MAP[section]?.addBtnText ? (
              <FieldArray name={ANIMAL_SECTIONS_FORM_MAP[section].animalKeyName}>
                {({ push }: FieldArrayRenderProps) => (
                  <Button
                    startIcon={<Icon path={mdiPlus} size={1} />}
                    variant="contained"
                    color="primary"
                    onClick={() => {
                      //Remove this before handling the modal section
                      push(ANIMAL_SECTIONS_FORM_MAP[section]?.defaultFormValue());
                    }}>
                    {ANIMAL_SECTIONS_FORM_MAP[section].addBtnText}
                  </Button>
                )}
              </FieldArray>
            ) : null}
            <Collapse in={!isEqual(initialValues, values)} orientation="horizontal">
              <Box ml={1} whiteSpace="nowrap">
                <LoadingButton loading={isLoading} variant="contained" color="primary" onClick={() => submitForm()}>
                  Save
                </LoadingButton>
                <Button variant="outlined" color="primary" onClick={() => resetForm()}>
                  Discard Changes
                </Button>
              </Box>
            </Collapse>
          </Box>
        </Box>
      </Toolbar>
      <Box p={2}>
        {initialValues.general.critter_id ? (
          <Grid container>
            <Grid item mb={2} lg={4} sm={12} md={8}>
              <CustomTextField
                label="Critter ID"
                name={getAnimalFieldName<IAnimalGeneral>('general', 'critter_id')}
                other={{
                  InputProps: {
                    endAdornment: (
                      <IconButton
                        aria-label={`Copy Critter ID`}
                        onClick={() => {
                          navigator.clipboard.writeText(initialValues.general?.critter_id ?? '');
                          setPopup('Copied Critter ID');
                        }}>
                        <Icon path={mdiContentCopy} size={0.8} />
                      </IconButton>
                    )
                  },
                  disabled: true,
                  variant: 'filled'
                }}
              />
            </Grid>
          </Grid>
        ) : null}
        <Form>{parseInt(survey_critter_id) ? renderFormContent : null}</Form>
      </Box>
    </>
  );
};<|MERGE_RESOLUTION|>--- conflicted
+++ resolved
@@ -8,11 +8,13 @@
 import { DialogContext } from 'contexts/dialogContext';
 import { SurveyContext } from 'contexts/surveyContext';
 import { FieldArray, FieldArrayRenderProps, Form, useFormikContext } from 'formik';
+import { IDetailedCritterWithInternalId } from 'interfaces/useSurveyApi.interface';
 import { isEqual } from 'lodash-es';
-import React, { useContext, useMemo, useState } from 'react';
+import React, { useContext, useMemo } from 'react';
 import { useParams } from 'react-router';
 import { getAnimalFieldName, IAnimal, IAnimalGeneral } from './animal';
 import { ANIMAL_SECTIONS_FORM_MAP, IAnimalSections } from './animal-sections';
+import { IAnimalDeployment } from './device';
 import CaptureAnimalForm from './form-sections/CaptureAnimalForm';
 import CollectionUnitAnimalForm from './form-sections/CollectionUnitAnimalForm';
 import FamilyAnimalForm from './form-sections/FamilyAnimalForm';
@@ -20,25 +22,17 @@
 import MarkingAnimalForm from './form-sections/MarkingAnimalForm';
 import MeasurementAnimalForm from './form-sections/MeasurementAnimalForm';
 import MortalityAnimalForm from './form-sections/MortalityAnimalForm';
-<<<<<<< HEAD
+import TelemetryDeviceForm from './TelemetryDeviceForm';
 
 interface AddEditAnimalProps {
   section: IAnimalSections;
-=======
-import TelemetryDeviceForm from './TelemetryDeviceForm';
-import { IDetailedCritterWithInternalId } from 'interfaces/useSurveyApi.interface';
-import { IAnimalDeployment } from './device';
-
-interface AddEditAnimalProps {
-  section: IAnimalSubSections;
   critterData?: IDetailedCritterWithInternalId[];
   deploymentData?: IAnimalDeployment[];
->>>>>>> 0fdc8271
   isLoading?: boolean;
 }
 
 export const AddEditAnimal = (props: AddEditAnimalProps) => {
-  const [openDeviceForm, setOpenDeviceForm] = useState(false);
+  //const [openDeviceForm, setOpenDeviceForm] = useState(false);
   const { section, isLoading } = props;
   const surveyContext = useContext(SurveyContext);
   const { survey_critter_id } = useParams<{ survey_critter_id: string }>();
@@ -53,9 +47,6 @@
       [SurveyAnimalsI18N.animalCaptureTitle]: <CaptureAnimalForm />,
       [SurveyAnimalsI18N.animalMortalityTitle]: <MortalityAnimalForm />,
       [SurveyAnimalsI18N.animalFamilyTitle]: <FamilyAnimalForm />,
-<<<<<<< HEAD
-      [SurveyAnimalsI18N.animalCollectionUnitTitle]: <CollectionUnitAnimalForm />
-=======
       [SurveyAnimalsI18N.animalCollectionUnitTitle]: <CollectionUnitAnimalForm />,
       Telemetry: (
         <TelemetryDeviceForm
@@ -67,10 +58,9 @@
           }}
         />
       )
->>>>>>> 0fdc8271
     };
     return sectionMap[section] ? sectionMap[section] : <Typography>Unimplemented</Typography>;
-  }, [openDeviceForm, section]);
+  }, [section]);
 
   if (!surveyContext.surveyDataLoader.data) {
     return <CircularProgress className="pageProgress" size={40} />;
@@ -130,6 +120,7 @@
                     color="primary"
                     onClick={() => {
                       //Remove this before handling the modal section
+                      // This is where we will open the modal from
                       push(ANIMAL_SECTIONS_FORM_MAP[section]?.defaultFormValue());
                     }}>
                     {ANIMAL_SECTIONS_FORM_MAP[section].addBtnText}
