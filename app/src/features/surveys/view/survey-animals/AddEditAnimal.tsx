import { LoadingButton } from '@mui/lab';
import { Box, Button, Collapse, Toolbar, Typography } from '@mui/material';
import CircularProgress from '@mui/material/CircularProgress';
import { SurveyAnimalsI18N } from 'constants/i18n';
import { DialogContext } from 'contexts/dialogContext';
import { SurveyContext } from 'contexts/surveyContext';
import { Form, Formik } from 'formik';
import { useBiohubApi } from 'hooks/useBioHubApi';
import useDataLoader from 'hooks/useDataLoader';
import { IDetailedCritterWithInternalId } from 'interfaces/useSurveyApi.interface';
<<<<<<< HEAD
import { isEqual } from 'lodash-es';
import React, { useContext, useMemo } from 'react';
import { useParams } from 'react-router';
=======
import React, { useContext, useMemo, useState } from 'react';
>>>>>>> 2d7a920c
import { AnimalSchema, AnimalSex, IAnimal, IAnimalSubSections } from './animal';
import { createCritterUpdatePayload, transformCritterbaseAPIResponseToForm } from './animal-form-helpers';
import CaptureAnimalForm from './form-sections/CaptureAnimalForm';
import CollectionUnitAnimalForm from './form-sections/CollectionUnitAnimalForm';
import FamilyAnimalForm from './form-sections/FamilyAnimalForm';
import GeneralAnimalForm from './form-sections/GeneralAnimalForm';
import MarkingAnimalForm from './form-sections/MarkingAnimalForm';
import MeasurementAnimalForm from './form-sections/MeasurementAnimalForm';
import MortalityAnimalForm from './form-sections/MortalityAnimalForm';

interface AddEditAnimalProps {
  section: IAnimalSubSections;
}

export const AddEditAnimal = (props: AddEditAnimalProps) => {
  const surveyContext = useContext(SurveyContext);
  const dialogContext = useContext(DialogContext);
  const bhApi = useBiohubApi();
  const { survey_critter_id } = useParams<{ survey_critter_id: string }>();

<<<<<<< HEAD
  const { section } = props;
=======
  const [isSubmitting, setIsSubmitting] = useState(false);
  const { projectId, surveyId } = surveyContext;
  const { critter_id, section } = props;
>>>>>>> 2d7a920c

  const { data: critterData, load: loadCritters } = useDataLoader(() =>
    bhApi.survey.getSurveyCritters(projectId, surveyId)
  );

  loadCritters();

  const setPopup = (message: string) => {
    dialogContext.setSnackbar({
      open: true,
      snackbarMessage: (
        <Typography variant="body2" component="div">
          {message}
        </Typography>
      )
    });
  };

  const obtainAnimalFormInitialvalues = useMemo(() => {
    const AnimalFormValues: IAnimal = {
      general: { wlh_id: '', taxon_id: '', taxon_name: '', animal_id: '', sex: AnimalSex.UNKNOWN, critter_id: '' },
      captures: [],
      markings: [],
      mortality: [],
      collectionUnits: [],
      measurements: [],
      family: [],
      images: [],
      device: undefined
    };

    const existingCritter = critterData?.find(
      (critter: IDetailedCritterWithInternalId) => survey_critter_id === `${critter.survey_critter_id}`
    );
    if (!existingCritter) {
      return AnimalFormValues;
    }
    return transformCritterbaseAPIResponseToForm(existingCritter);
  }, [critterData, survey_critter_id]);

  const handleCritterSave = async (currentFormValues: IAnimal) => {
    const patchCritterPayload = async () => {
      const initialFormValues = obtainAnimalFormInitialvalues;
      if (!initialFormValues) {
        throw Error('Could not obtain initial form values.');
      }
      const { create: createCritter, update: updateCritter } = createCritterUpdatePayload(
        initialFormValues,
        currentFormValues
      );
      const surveyCritter = critterData?.find((critter) => critter.critter_id === critter_id);
      if (!critter_id || !surveyCritter) {
        throw Error('The internal critter id for this row was not set correctly.');
      }
      await bhApi.survey.updateSurveyCritter(
        projectId,
        surveyId,
        surveyCritter.survey_critter_id,
        updateCritter,
        createCritter
      );
      /*console.log(`Initial values. ${JSON.stringify(initialFormValues, null, 2)}`);
      console.log(`Current values. ${JSON.stringify(currentFormValues, null, 2)}`);

      console.log(`Create payload. ${JSON.stringify(createCritter, null, 2)}`);
      console.log(`Update payload. ${JSON.stringify(updateCritter, null, 2)}`);*/
    };
    try {
      setIsSubmitting(true);
      await patchCritterPayload();
      setPopup('Successfully updated animal.');
    } catch (err) {
      setPopup(`Submmision failed ${(err as Error).message}`);
    } finally {
      setIsSubmitting(false);
    }
  };

  const renderFormContent = useMemo(() => {
    const sectionMap: Partial<Record<IAnimalSubSections, JSX.Element>> = {
      [SurveyAnimalsI18N.animalGeneralTitle]: <GeneralAnimalForm />,
      [SurveyAnimalsI18N.animalMarkingTitle]: <MarkingAnimalForm />,
      [SurveyAnimalsI18N.animalMeasurementTitle]: <MeasurementAnimalForm />,
      [SurveyAnimalsI18N.animalCaptureTitle]: <CaptureAnimalForm />,
      [SurveyAnimalsI18N.animalMortalityTitle]: <MortalityAnimalForm />,
      [SurveyAnimalsI18N.animalFamilyTitle]: <FamilyAnimalForm />,
      [SurveyAnimalsI18N.animalCollectionUnitTitle]: <CollectionUnitAnimalForm />
    };
    return sectionMap[section] ? sectionMap[section] : <Typography>Unimplemented</Typography>;
  }, [section]);

  if (!surveyContext.surveyDataLoader.data) {
    return <CircularProgress className="pageProgress" size={40} />;
  }

  return (
    <Formik
      initialValues={obtainAnimalFormInitialvalues}
      enableReinitialize
      validationSchema={AnimalSchema}
      validateOnBlur={true}
      validateOnChange={false}
<<<<<<< HEAD
      onSubmit={(values) => {}}>
      {(formik) => (
        <>
=======
      onSubmit={handleCritterSave}>
      {(formikProps) => (
        <Form>
>>>>>>> 2d7a920c
          <Toolbar
            sx={{
              flex: '0 0 auto',
              borderBottom: '1px solid #ccc',
              '& button': {
                minWidth: '6rem'
              },
              '& button + button': {
                ml: 1
              }
            }}>
            <Typography
              sx={{
                flexGrow: '1',
                fontSize: '1.125rem',
                fontWeight: 700
              }}>
<<<<<<< HEAD
              {survey_critter_id
                ? `Animal Details: ${obtainAnimalFormInitialvalues.general.animal_id}`
                : 'Animal Details'}
            </Typography>

=======
              {critter_id ? `Animal: ${obtainAnimalFormInitialvalues.general.animal_id}` : 'No Animal Selected'}
            </Typography>
>>>>>>> 2d7a920c
            <Box
              sx={{
                '& div:first-of-type': {
                  display: 'flex',
                  overflow: 'hidden',
                  whiteSpace: 'nowrap'
                }
              }}>
              <Box display="flex" overflow="hidden">
<<<<<<< HEAD
                <Collapse in={!isEqual(formik.initialValues, formik.values)} orientation="horizontal">
                  <Box ml={1} whiteSpace="nowrap">
                    <LoadingButton
                      loading={isSaving}
                      variant="contained"
                      color="primary"
                      onClick={() => console.log(formik)}>
                      Save
                    </LoadingButton>
=======
                <Collapse in={!!critter_id} orientation="horizontal">
                  <Box ml={1} whiteSpace="nowrap">
                    <LoadingButton
                      color="primary"
                      variant="contained"
                      disabled={isSubmitting}
                      loading={isSubmitting}
                      onClick={formikProps.submitForm}>
                      Save Changes
                    </LoadingButton>

>>>>>>> 2d7a920c
                    <Button variant="outlined" color="primary" onClick={() => console.log('discarding')}>
                      Discard Changes
                    </Button>
                  </Box>
                </Collapse>
              </Box>
            </Box>
          </Toolbar>
<<<<<<< HEAD
          <Form>{survey_critter_id ? renderFormContent : null}</Form>
        </>
=======
          {critter_id ? renderFormContent : null}
          {Object.keys(formikProps.errors).length > 0 && (
            <Typography color="error">{`There are issues preventing save in the following sections: ${Object.keys(
              formikProps.errors
            ).join(',')}`}</Typography>
          )}
        </Form>
>>>>>>> 2d7a920c
      )}
    </Formik>
  );
};<|MERGE_RESOLUTION|>--- conflicted
+++ resolved
@@ -8,13 +8,9 @@
 import { useBiohubApi } from 'hooks/useBioHubApi';
 import useDataLoader from 'hooks/useDataLoader';
 import { IDetailedCritterWithInternalId } from 'interfaces/useSurveyApi.interface';
-<<<<<<< HEAD
 import { isEqual } from 'lodash-es';
-import React, { useContext, useMemo } from 'react';
+import React, { useContext, useMemo, useState } from 'react';
 import { useParams } from 'react-router';
-=======
-import React, { useContext, useMemo, useState } from 'react';
->>>>>>> 2d7a920c
 import { AnimalSchema, AnimalSex, IAnimal, IAnimalSubSections } from './animal';
 import { createCritterUpdatePayload, transformCritterbaseAPIResponseToForm } from './animal-form-helpers';
 import CaptureAnimalForm from './form-sections/CaptureAnimalForm';
@@ -35,13 +31,9 @@
   const bhApi = useBiohubApi();
   const { survey_critter_id } = useParams<{ survey_critter_id: string }>();
 
-<<<<<<< HEAD
   const { section } = props;
-=======
   const [isSubmitting, setIsSubmitting] = useState(false);
   const { projectId, surveyId } = surveyContext;
-  const { critter_id, section } = props;
->>>>>>> 2d7a920c
 
   const { data: critterData, load: loadCritters } = useDataLoader(() =>
     bhApi.survey.getSurveyCritters(projectId, surveyId)
@@ -92,8 +84,8 @@
         initialFormValues,
         currentFormValues
       );
-      const surveyCritter = critterData?.find((critter) => critter.critter_id === critter_id);
-      if (!critter_id || !surveyCritter) {
+      const surveyCritter = critterData?.find((critter) => critter.survey_critter_id === parseInt(survey_critter_id));
+      if (!survey_critter_id || !surveyCritter) {
         throw Error('The internal critter id for this row was not set correctly.');
       }
       await bhApi.survey.updateSurveyCritter(
@@ -144,15 +136,9 @@
       validationSchema={AnimalSchema}
       validateOnBlur={true}
       validateOnChange={false}
-<<<<<<< HEAD
-      onSubmit={(values) => {}}>
+      onSubmit={handleCritterSave}>
       {(formik) => (
         <>
-=======
-      onSubmit={handleCritterSave}>
-      {(formikProps) => (
-        <Form>
->>>>>>> 2d7a920c
           <Toolbar
             sx={{
               flex: '0 0 auto',
@@ -170,16 +156,11 @@
                 fontSize: '1.125rem',
                 fontWeight: 700
               }}>
-<<<<<<< HEAD
               {survey_critter_id
                 ? `Animal Details: ${obtainAnimalFormInitialvalues.general.animal_id}`
                 : 'Animal Details'}
             </Typography>
 
-=======
-              {critter_id ? `Animal: ${obtainAnimalFormInitialvalues.general.animal_id}` : 'No Animal Selected'}
-            </Typography>
->>>>>>> 2d7a920c
             <Box
               sx={{
                 '& div:first-of-type': {
@@ -189,29 +170,15 @@
                 }
               }}>
               <Box display="flex" overflow="hidden">
-<<<<<<< HEAD
                 <Collapse in={!isEqual(formik.initialValues, formik.values)} orientation="horizontal">
                   <Box ml={1} whiteSpace="nowrap">
                     <LoadingButton
-                      loading={isSaving}
+                      loading={isSubmitting}
                       variant="contained"
                       color="primary"
-                      onClick={() => console.log(formik)}>
+                      onClick={() => formik.submitForm}>
                       Save
                     </LoadingButton>
-=======
-                <Collapse in={!!critter_id} orientation="horizontal">
-                  <Box ml={1} whiteSpace="nowrap">
-                    <LoadingButton
-                      color="primary"
-                      variant="contained"
-                      disabled={isSubmitting}
-                      loading={isSubmitting}
-                      onClick={formikProps.submitForm}>
-                      Save Changes
-                    </LoadingButton>
-
->>>>>>> 2d7a920c
                     <Button variant="outlined" color="primary" onClick={() => console.log('discarding')}>
                       Discard Changes
                     </Button>
@@ -220,18 +187,13 @@
               </Box>
             </Box>
           </Toolbar>
-<<<<<<< HEAD
           <Form>{survey_critter_id ? renderFormContent : null}</Form>
-        </>
-=======
-          {critter_id ? renderFormContent : null}
-          {Object.keys(formikProps.errors).length > 0 && (
+          {Object.keys(formik.errors).length > 0 && (
             <Typography color="error">{`There are issues preventing save in the following sections: ${Object.keys(
-              formikProps.errors
+              formik.errors
             ).join(',')}`}</Typography>
           )}
-        </Form>
->>>>>>> 2d7a920c
+        </>
       )}
     </Formik>
   );
