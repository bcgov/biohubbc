import { mdiContentCopy, mdiPlus } from '@mdi/js';
import Icon from '@mdi/react';
import { LoadingButton } from '@mui/lab';
import { Box, Button, Collapse, Grid, IconButton, Toolbar, Typography } from '@mui/material';
import CircularProgress from '@mui/material/CircularProgress';
import EditDialog from 'components/dialog/EditDialog';
import CustomTextField from 'components/fields/CustomTextField';
import { SurveyAnimalsI18N } from 'constants/i18n';
import { DialogContext } from 'contexts/dialogContext';
import { SurveyContext } from 'contexts/surveyContext';
import { FieldArray, FieldArrayRenderProps, Form, useFormikContext } from 'formik';
import { useCritterbaseApi } from 'hooks/useCritterbaseApi';
import useDataLoader from 'hooks/useDataLoader';
import { useTelemetryApi } from 'hooks/useTelemetryApi';
import { IDetailedCritterWithInternalId } from 'interfaces/useSurveyApi.interface';
import { isEqual } from 'lodash-es';
import React, { useContext, useEffect, useMemo, useState } from 'react';
<<<<<<< HEAD
import { useParams } from 'react-router';
import { dateRangesOverlap } from 'utils/Utils';
import yup from 'utils/YupSchema';
=======
>>>>>>> 4ae211df
import { AnimalSchema, getAnimalFieldName, IAnimal, IAnimalGeneral } from './animal';
import { ANIMAL_SECTIONS_FORM_MAP, IAnimalSections } from './animal-sections';
import { AnimalSectionDataCards } from './AnimalSectionDataCards';
import { AnimalDeploymentTimespanSchema, AnimalTelemetryDeviceSchema, IAnimalDeployment } from './device';
import { CaptureAnimalFormContent } from './form-sections/CaptureAnimalForm';
import { CollectionUnitAnimalFormContent } from './form-sections/CollectionUnitAnimalForm';
import { FamilyAnimalFormContent } from './form-sections/FamilyAnimalForm';
import GeneralAnimalForm from './form-sections/GeneralAnimalForm';
import { MarkingAnimalFormContent } from './form-sections/MarkingAnimalForm';
import { MeasurementFormContent } from './form-sections/MeasurementAnimalForm';
import { MortalityAnimalFormContent } from './form-sections/MortalityAnimalForm';
import { DeviceFormSection, IAnimalTelemetryDeviceFile, TELEMETRY_DEVICE_FORM_MODE } from './TelemetryDeviceForm';

interface AddEditAnimalProps {
  section: IAnimalSections;
  critterData?: IDetailedCritterWithInternalId[];
  deploymentData?: IAnimalDeployment[];
  isLoading?: boolean;
  telemetrySaveAction: (data: IAnimalTelemetryDeviceFile[], formMode: TELEMETRY_DEVICE_FORM_MODE) => Promise<void>;
  deploymentRemoveAction: (deploymentId: string) => void;
}

export const AddEditAnimal = (props: AddEditAnimalProps) => {
  const { section, isLoading, critterData, telemetrySaveAction, deploymentRemoveAction } = props;
  const surveyContext = useContext(SurveyContext);
  const { submitForm, initialValues, values, resetForm, setFieldValue } = useFormikContext<IAnimal>();
  const dialogContext = useContext(DialogContext);

  const [showDialog, setShowDialog] = useState(false);
  const [selectedIndex, setSelectedIndex] = useState<number>(0);
  const [openedFromAddButton, setOpenedFromAddButton] = useState(false);

  const dialogTitle = openedFromAddButton
    ? `Add ${ANIMAL_SECTIONS_FORM_MAP[section].dialogTitle}`
    : `Edit ${ANIMAL_SECTIONS_FORM_MAP[section].dialogTitle}`;

  const cbApi = useCritterbaseApi();
  const telemetryApi = useTelemetryApi();

  const { data: allFamilies, refresh: refreshFamilies } = useDataLoader(cbApi.family.getAllFamilies);

  useEffect(() => {
    refreshFamilies();
    // eslint-disable-next-line react-hooks/exhaustive-deps
  }, [critterData]);

  const { data: measurements, refresh: refreshMeasurements } = useDataLoader(cbApi.lookup.getTaxonMeasurements);
  useEffect(() => {
    refreshMeasurements(values.general.taxon_id);
    // eslint-disable-next-line react-hooks/exhaustive-deps
  }, [values.general.taxon_id]);

  const renderSingleForm = useMemo(() => {
    const sectionMap: Partial<Record<IAnimalSections, JSX.Element>> = {
      [SurveyAnimalsI18N.animalGeneralTitle]: <GeneralAnimalForm />,
      [SurveyAnimalsI18N.animalMarkingTitle]: <MarkingAnimalFormContent name={'markings'} index={selectedIndex} />,
      [SurveyAnimalsI18N.animalMeasurementTitle]: (
        <MeasurementFormContent index={selectedIndex} measurements={measurements} />
      ),
      [SurveyAnimalsI18N.animalCaptureTitle]: (
        <CaptureAnimalFormContent name={'captures'} index={selectedIndex} value={values.captures[selectedIndex]} />
      ),
      [SurveyAnimalsI18N.animalMortalityTitle]: (
        <MortalityAnimalFormContent name={'mortality'} index={selectedIndex} value={values.mortality[selectedIndex]} />
      ),
      [SurveyAnimalsI18N.animalFamilyTitle]: (
        <FamilyAnimalFormContent name={'family'} index={selectedIndex} allFamilies={allFamilies} />
      ),
      [SurveyAnimalsI18N.animalCollectionUnitTitle]: (
        <CollectionUnitAnimalFormContent name={'collectionUnits'} index={selectedIndex} />
      ),
      Telemetry: (
        <DeviceFormSection
          values={values.device}
          mode={openedFromAddButton ? TELEMETRY_DEVICE_FORM_MODE.ADD : TELEMETRY_DEVICE_FORM_MODE.EDIT}
          index={selectedIndex}
          removeAction={deploymentRemoveAction}
        />
      )
    };
    const gridWrappedComp =
      section === 'Telemetry' ? (
        sectionMap[section]
      ) : (
        <Grid container spacing={2}>
          {sectionMap[section]}
        </Grid>
      );
    return gridWrappedComp ?? <Typography>Unimplemented</Typography>;
  }, [
    allFamilies,
    deploymentRemoveAction,
    measurements,
    openedFromAddButton,
    section,
    selectedIndex,
    values.captures,
    values.device,
    values.mortality
  ]);

  const setPopup = (message: string) => {
    dialogContext.setSnackbar({
      open: true,
      snackbarAutoCloseMs: 1500,
      snackbarMessage: (
        <Typography variant="body2" component="div">
          {message}
        </Typography>
      )
    });
  };

  const deploymentOverlapTest = async (
    device_id: number,
    deployment_id: string,
    attachment_start: string | undefined,
    attachment_end: string | null | undefined
  ): Promise<string> => {
    const deviceDetails = await telemetryApi.devices.getDeviceDetails(device_id);
    if (!attachment_start) {
      return 'Attachment start is required.'; //It probably won't actually display this but just in case.
    }
    const existingDeployment = deviceDetails?.deployments?.find(
      (a) =>
        a.deployment_id !== deployment_id &&
        dateRangesOverlap(a.attachment_start, a.attachment_end, attachment_start, attachment_end)
    );
    if (existingDeployment) {
      return `This will conflict with an existing deployment for the device running from ${
        existingDeployment.attachment_start
      } until ${existingDeployment.attachment_end ?? 'indefinite.'}`;
    } else {
      return '';
    }
  };

  const AnimalDeploymentSchemaAsyncValidation = AnimalTelemetryDeviceSchema.shape({
    device_make: yup
      .string()
      .required('Required')
      .test('checkDeviceMakeIsNotChanged', '', async (value, context) => {
        const deviceDetails = await telemetryApi.devices.getDeviceDetails(Number(context.parent.device_id));
        if (deviceDetails.device?.device_make && deviceDetails.device?.device_make !== value) {
          return context.createError({
            message: `The current make for this device is ${deviceDetails.device?.device_make}, this value should not be changed.`
          });
        }
        return true;
      }),
    deployments: yup.array(
      AnimalDeploymentTimespanSchema.shape({
        attachment_start: yup
          .string()
          .required('Required.')
          .isValidDateString()
          .typeError('Required.')
          .test('checkDeploymentRange', '', async (value, context) => {
            const upperLevelIndex = Number(context.path.match(/\[(\d+)\]/)?.[1]); //Searches device[0].deployments[0].attachment_start for the number contained in first index.
            const deviceId = context.options.context?.device?.[upperLevelIndex]?.device_id;
            const errStr = await deploymentOverlapTest(
              deviceId,
              context.parent.deployment_id,
              value,
              context.parent.attachment_end
            );
            if (errStr.length) {
              return context.createError({ message: errStr });
            } else {
              return true;
            }
          }),
        attachment_end: yup
          .string()
          .isValidDateString()
          .isEndDateSameOrAfterStartDate('attachment_start')
          .nullable()
          .test('checkDeploymentRangeEnd', '', async (value, context) => {
            const upperLevelIndex = Number(context.path.match(/\[(\d+)\]/)?.[1]); //Searches device[0].deployments[0].attachment_start for the number contained in first index.
            const deviceId = context.options.context?.device?.[upperLevelIndex]?.device_id;
            const errStr = await deploymentOverlapTest(
              deviceId,
              context.parent.deployment_id,
              context.parent.attachment_start,
              value
            );
            if (errStr.length) {
              return context.createError({ message: errStr });
            } else {
              return true;
            }
          })
      })
    )
  });

  const AnimalSchemaWithDeployments = AnimalSchema.shape({
    device: yup.array().of(AnimalDeploymentSchemaAsyncValidation)
  });

  if (!surveyContext.surveyDataLoader.data) {
    return <CircularProgress className="pageProgress" size={40} />;
  }

  return (
    <>
      <Toolbar
        sx={{
          flex: '0 0 auto',
          borderBottom: '1px solid #ccc',
          '& button': {
            minWidth: '6rem'
          },
          '& button + button': {
            ml: 1
          }
        }}>
        <Typography
          sx={{
            flexGrow: '1',
            fontSize: '1.125rem',
            fontWeight: 700
          }}>
          {values?.general?.animal_id ? `Animal Details > ${section}` : 'Animal Details'}
        </Typography>
        <FieldArray name={ANIMAL_SECTIONS_FORM_MAP[section].animalKeyName}>
          {({ push, remove }: FieldArrayRenderProps) => (
            <>
              <EditDialog
                dialogTitle={dialogTitle}
                open={showDialog}
                dialogSaveButtonLabel={openedFromAddButton ? 'Add' : 'Update'}
                component={{
                  initialValues: values,
                  element: renderSingleForm,
                  validationSchema: AnimalSchemaWithDeployments,
                  validateOnBlur: section !== 'Telemetry',
                  validateOnChange: section === 'Telemetry'
                }}
                onCancel={() => {
                  if (openedFromAddButton) {
                    remove(selectedIndex);
                  }
                  setOpenedFromAddButton(false);
                  setShowDialog(false);
                }}
                onSave={async (saveVals) => {
                  if (section === 'Telemetry') {
                    const vals = openedFromAddButton ? [saveVals.device[selectedIndex]] : saveVals.device;
                    try {
                      await telemetrySaveAction(
                        vals,
                        openedFromAddButton ? TELEMETRY_DEVICE_FORM_MODE.ADD : TELEMETRY_DEVICE_FORM_MODE.EDIT
                      );
                    } catch (err) {
                      setPopup('Telemetry save failed!');
                    }
                  }
                  setOpenedFromAddButton(false);
                  setShowDialog(false);
                  setFieldValue(
                    ANIMAL_SECTIONS_FORM_MAP[section].animalKeyName,
                    saveVals[ANIMAL_SECTIONS_FORM_MAP[section].animalKeyName]
                  );
                }}
              />
              {ANIMAL_SECTIONS_FORM_MAP[section]?.addBtnText ? (
                <Button
                  startIcon={<Icon path={mdiPlus} size={1} />}
                  variant="contained"
                  color="primary"
                  onClick={() => {
                    setOpenedFromAddButton(true);
                    push(ANIMAL_SECTIONS_FORM_MAP[section]?.defaultFormValue());
                    setSelectedIndex((values[ANIMAL_SECTIONS_FORM_MAP[section].animalKeyName] as any)['length'] ?? 0);
                    setShowDialog(true);
                  }}>
                  {ANIMAL_SECTIONS_FORM_MAP[section].addBtnText}
                </Button>
              ) : null}
            </>
          )}
        </FieldArray>
        <Collapse in={!isEqual(initialValues, values) && section !== 'Telemetry'} orientation="horizontal">
          <Box ml={1} whiteSpace="nowrap">
            <LoadingButton loading={isLoading} variant="contained" color="primary" onClick={() => submitForm()}>
              Save
            </LoadingButton>
            <Button variant="outlined" color="primary" onClick={() => resetForm()}>
              Discard Changes
            </Button>
          </Box>
        </Collapse>
      </Toolbar>
      <Box p={2}>
        {values.general.animal_id ? (
          <Grid container spacing={1} alignItems="center" mb={2}>
            <Grid item lg={9} md={6}>
              <Typography variant="body1" color="textSecondary">
                {ANIMAL_SECTIONS_FORM_MAP[section].infoText}
              </Typography>
            </Grid>
            <Grid item lg={3} md={6}>
              {values.general.critter_id ? (
                <CustomTextField
                  label="Critter ID"
                  name={getAnimalFieldName<IAnimalGeneral>('general', 'critter_id')}
                  other={{
                    size: 'small',
                    InputProps: {
                      endAdornment: (
                        <IconButton
                          aria-label={`Copy Critter ID`}
                          onClick={() => {
                            navigator.clipboard.writeText(initialValues.general?.critter_id ?? '');
                            setPopup('Copied Critter ID');
                          }}>
                          <Icon path={mdiContentCopy} size={0.8} />
                        </IconButton>
                      )
                    },
                    disabled: true,
                    variant: 'filled'
                  }}
                />
              ) : null}
            </Grid>
          </Grid>
        ) : null}
        {values.general.animal_id ? (
          <Form>
            <AnimalSectionDataCards
              onEditClick={(idx) => {
                setSelectedIndex(idx);
                setShowDialog(true);
              }}
              section={section}
              isAddingNew={openedFromAddButton}
            />
          </Form>
        ) : (
          <Box display="flex" alignItems="center" justifyContent="center">
            <Typography component="span" variant="body2" color="textSecondary">
              No Critter Selected
            </Typography>
          </Box>
        )}
      </Box>
    </>
  );
};<|MERGE_RESOLUTION|>--- conflicted
+++ resolved
@@ -15,12 +15,9 @@
 import { IDetailedCritterWithInternalId } from 'interfaces/useSurveyApi.interface';
 import { isEqual } from 'lodash-es';
 import React, { useContext, useEffect, useMemo, useState } from 'react';
-<<<<<<< HEAD
 import { useParams } from 'react-router';
 import { dateRangesOverlap } from 'utils/Utils';
 import yup from 'utils/YupSchema';
-=======
->>>>>>> 4ae211df
 import { AnimalSchema, getAnimalFieldName, IAnimal, IAnimalGeneral } from './animal';
 import { ANIMAL_SECTIONS_FORM_MAP, IAnimalSections } from './animal-sections';
 import { AnimalSectionDataCards } from './AnimalSectionDataCards';
