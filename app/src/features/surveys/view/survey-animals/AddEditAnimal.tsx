--- conflicted
+++ resolved
@@ -13,11 +13,7 @@
 import useDataLoader from 'hooks/useDataLoader';
 import { IDetailedCritterWithInternalId } from 'interfaces/useSurveyApi.interface';
 import { isEqual } from 'lodash-es';
-<<<<<<< HEAD
 import React, { useContext, useEffect, useMemo, useState } from 'react';
-=======
-import React, { useContext, useMemo, useState } from 'react';
->>>>>>> 0179c511
 import { useParams } from 'react-router';
 import { AnimalSchema, getAnimalFieldName, IAnimal, IAnimalGeneral } from './animal';
 import { ANIMAL_SECTIONS_FORM_MAP, IAnimalSections } from './animal-sections';
@@ -40,11 +36,7 @@
 }
 
 export const AddEditAnimal = (props: AddEditAnimalProps) => {
-<<<<<<< HEAD
-  const { section, isLoading, telemetrySaveAction, deploymentRemoveAction } = props;
-=======
-  const { section, isLoading, critterData } = props;
->>>>>>> 0179c511
+  const { section, isLoading, critterData, telemetrySaveAction, deploymentRemoveAction } = props;
   const surveyContext = useContext(SurveyContext);
   const { survey_critter_id } = useParams<{ survey_critter_id: string }>();
   const { submitForm, initialValues, values, resetForm, setFieldValue } = useFormikContext<IAnimal>();
@@ -264,20 +256,19 @@
             </Grid>
           </Grid>
         ) : null}
-<<<<<<< HEAD
         <Form>
-          <AnimalSectionDataCards
-            onEditClick={(idx) => {
-              setSelectedIndex(idx);
-              setShowDialog(true);
-            }}
-            disableTrashIcon={section === 'Telemetry'}
-            section={section}
-          />
+          {critter ? (
+            <AnimalSectionDataCards
+              onEditClick={(idx) => {
+                setSelectedIndex(idx);
+                setShowDialog(true);
+              }}
+              disableTrashIcon={section === 'Telemetry'}
+              section={section}
+              critter={critter}
+            />
+          ) : null}
         </Form>
-=======
-        <Form>{critter ? <AnimalSectionDataCards section={section} critter={critter} /> : null}</Form>
->>>>>>> 0179c511
       </Box>
     </>
   );
