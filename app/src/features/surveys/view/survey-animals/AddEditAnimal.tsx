import { mdiContentCopy, mdiPlus } from '@mdi/js';
import Icon from '@mdi/react';
import { LoadingButton } from '@mui/lab';
import { Box, Button, Collapse, Grid, IconButton, Toolbar, Typography } from '@mui/material';
import CircularProgress from '@mui/material/CircularProgress';
import EditDialog from 'components/dialog/EditDialog';
import CustomTextField from 'components/fields/CustomTextField';
import { SurveyAnimalsI18N } from 'constants/i18n';
import { DialogContext } from 'contexts/dialogContext';
import { SurveyContext } from 'contexts/surveyContext';
import { FieldArray, FieldArrayRenderProps, Form, useFormikContext } from 'formik';
import { useCritterbaseApi } from 'hooks/useCritterbaseApi';
import useDataLoader from 'hooks/useDataLoader';
import { IDetailedCritterWithInternalId } from 'interfaces/useSurveyApi.interface';
import { isEqual } from 'lodash-es';
import React, { useContext, useEffect, useMemo, useState } from 'react';
import { useParams } from 'react-router';
import { AnimalSchema, getAnimalFieldName, IAnimal, IAnimalGeneral } from './animal';
import { ANIMAL_SECTIONS_FORM_MAP, IAnimalSections } from './animal-sections';
import { AnimalSectionDataCards } from './AnimalSectionDataCards';
import { IAnimalDeployment } from './device';
import { CaptureAnimalFormContent } from './form-sections/CaptureAnimalForm';
import { CollectionUnitAnimalFormContent } from './form-sections/CollectionUnitAnimalForm';
import { FamilyAnimalFormContent } from './form-sections/FamilyAnimalForm';
import GeneralAnimalForm from './form-sections/GeneralAnimalForm';
import { MarkingAnimalFormContent } from './form-sections/MarkingAnimalForm';
import { MeasurementFormContent } from './form-sections/MeasurementAnimalForm';
import { MortalityAnimalFormContent } from './form-sections/MortalityAnimalForm';
import { DeviceFormSection, IAnimalTelemetryDeviceFile, TELEMETRY_DEVICE_FORM_MODE } from './TelemetryDeviceForm';

interface AddEditAnimalProps {
  section: IAnimalSections;
  critterData?: IDetailedCritterWithInternalId[];
  deploymentData?: IAnimalDeployment[];
  isLoading?: boolean;
  telemetrySaveAction: (data: IAnimalTelemetryDeviceFile[], formMode: TELEMETRY_DEVICE_FORM_MODE) => Promise<void>;
  deploymentRemoveAction: (deploymentId: string) => void;
}

export const AddEditAnimal = (props: AddEditAnimalProps) => {
  const { section, isLoading, critterData, telemetrySaveAction, deploymentRemoveAction } = props;
  const surveyContext = useContext(SurveyContext);
  const { survey_critter_id } = useParams<{ survey_critter_id: string }>();
  const { submitForm, initialValues, values, resetForm, setFieldValue } = useFormikContext<IAnimal>();
  const dialogContext = useContext(DialogContext);

  const [showDialog, setShowDialog] = useState(false);
  const [selectedIndex, setSelectedIndex] = useState<number>(0);
  const [openedFromAddButton, setOpenedFromAddButton] = useState(false);

  const dialogTitle = openedFromAddButton
    ? `Add ${ANIMAL_SECTIONS_FORM_MAP[section].dialogTitle}`
    : `Edit ${ANIMAL_SECTIONS_FORM_MAP[section].dialogTitle}`;

  const cbApi = useCritterbaseApi();

  const { data: allFamilies, refresh: refreshFamilies } = useDataLoader(cbApi.family.getAllFamilies);

  useEffect(() => {
    refreshFamilies();
    // eslint-disable-next-line react-hooks/exhaustive-deps
  }, [critterData]);

  const { data: measurements, refresh: refreshMeasurements } = useDataLoader(cbApi.lookup.getTaxonMeasurements);
  useEffect(() => {
    refreshMeasurements(values.general.taxon_id);
    // eslint-disable-next-line react-hooks/exhaustive-deps
  }, [values.general.taxon_id]);

  const renderSingleForm = useMemo(() => {
    const sectionMap: Partial<Record<IAnimalSections, JSX.Element>> = {
      [SurveyAnimalsI18N.animalGeneralTitle]: <GeneralAnimalForm />,
      [SurveyAnimalsI18N.animalMarkingTitle]: <MarkingAnimalFormContent name={'markings'} index={selectedIndex} />,
      [SurveyAnimalsI18N.animalMeasurementTitle]: (
        <MeasurementFormContent index={selectedIndex} measurements={measurements} />
      ),
      [SurveyAnimalsI18N.animalCaptureTitle]: (
        <CaptureAnimalFormContent name={'captures'} index={selectedIndex} value={values.captures[selectedIndex]} />
      ),
      [SurveyAnimalsI18N.animalMortalityTitle]: (
        <MortalityAnimalFormContent name={'mortality'} index={selectedIndex} value={values.mortality[selectedIndex]} />
      ),
      [SurveyAnimalsI18N.animalFamilyTitle]: (
        <FamilyAnimalFormContent name={'family'} index={selectedIndex} allFamilies={allFamilies} />
      ),
      [SurveyAnimalsI18N.animalCollectionUnitTitle]: (
        <CollectionUnitAnimalFormContent name={'collectionUnits'} index={selectedIndex} />
      ),
      Telemetry: (
        <DeviceFormSection
          values={values.device}
          mode={openedFromAddButton ? TELEMETRY_DEVICE_FORM_MODE.ADD : TELEMETRY_DEVICE_FORM_MODE.EDIT}
          index={selectedIndex}
          removeAction={deploymentRemoveAction}
        />
      )
    };
    const gridWrappedComp =
      section === 'Telemetry' ? (
        sectionMap[section]
      ) : (
        <Grid container spacing={2}>
          {sectionMap[section]}
        </Grid>
      );
    return gridWrappedComp ?? <Typography>Unimplemented</Typography>;
  }, [
    allFamilies,
    deploymentRemoveAction,
    measurements,
    openedFromAddButton,
    section,
    selectedIndex,
    values.captures,
    values.device,
    values.mortality
  ]);

  const setPopup = (message: string) => {
    dialogContext.setSnackbar({
      open: true,
      snackbarAutoCloseMs: 1500,
      snackbarMessage: (
        <Typography variant="body2" component="div">
          {message}
        </Typography>
      )
    });
  };

  if (!surveyContext.surveyDataLoader.data) {
    return <CircularProgress className="pageProgress" size={40} />;
  }

  return (
    <>
      <Toolbar
        sx={{
          flex: '0 0 auto',
          borderBottom: '1px solid #ccc',
          '& button': {
            minWidth: '6rem'
          },
          '& button + button': {
            ml: 1
          }
        }}>
        <Typography
          sx={{
            flexGrow: '1',
            fontSize: '1.125rem',
            fontWeight: 700
          }}>
          {values?.general?.animal_id ? `Animal Details > ${section}` : 'Animal Details'}
        </Typography>
        <FieldArray name={ANIMAL_SECTIONS_FORM_MAP[section].animalKeyName}>
          {({ push, remove }: FieldArrayRenderProps) => (
            <>
              <EditDialog
                dialogTitle={dialogTitle}
                open={showDialog}
                dialogSaveButtonLabel={openedFromAddButton ? 'Add' : 'Update'}
                component={{
                  initialValues: values,
                  element: renderSingleForm,
                  validationSchema: AnimalSchema
                }}
                onCancel={() => {
                  if (openedFromAddButton) {
                    remove(selectedIndex);
                  }
                  setOpenedFromAddButton(false);
                  setShowDialog(false);
                }}
                onSave={async (saveVals) => {
                  if (section === 'Telemetry') {
                    const vals = openedFromAddButton ? [saveVals.device[selectedIndex]] : saveVals.device;
                    try {
                      await telemetrySaveAction(
                        vals,
                        openedFromAddButton ? TELEMETRY_DEVICE_FORM_MODE.ADD : TELEMETRY_DEVICE_FORM_MODE.EDIT
                      );
                    } catch (err) {
                      setPopup('Telemetry save failed!');
                    }
                  }
                  setOpenedFromAddButton(false);
                  setShowDialog(false);
                  setFieldValue(
                    ANIMAL_SECTIONS_FORM_MAP[section].animalKeyName,
                    saveVals[ANIMAL_SECTIONS_FORM_MAP[section].animalKeyName]
                  );
                }}
              />
              {ANIMAL_SECTIONS_FORM_MAP[section]?.addBtnText ? (
                <Button
                  startIcon={<Icon path={mdiPlus} size={1} />}
                  variant="contained"
                  color="primary"
                  onClick={() => {
                    setOpenedFromAddButton(true);
                    push(ANIMAL_SECTIONS_FORM_MAP[section]?.defaultFormValue());
                    setSelectedIndex((values[ANIMAL_SECTIONS_FORM_MAP[section].animalKeyName] as any)['length'] ?? 0);
                    setShowDialog(true);
                  }}>
                  {ANIMAL_SECTIONS_FORM_MAP[section].addBtnText}
                </Button>
              ) : null}
            </>
          )}
        </FieldArray>
        <Collapse in={!isEqual(initialValues, values) && section !== 'Telemetry'} orientation="horizontal">
          <Box ml={1} whiteSpace="nowrap">
            <LoadingButton loading={isLoading} variant="contained" color="primary" onClick={() => submitForm()}>
              Save
            </LoadingButton>
            <Button variant="outlined" color="primary" onClick={() => resetForm()}>
              Discard Changes
            </Button>
          </Box>
        </Collapse>
      </Toolbar>
      <Box p={2}>
        {critter ? (
          <Grid container spacing={1} alignItems="center" mb={2}>
            <Grid item lg={9} md={6}>
              <Typography variant="body1" color="textSecondary">
                {ANIMAL_SECTIONS_FORM_MAP[section].infoText}
              </Typography>
            </Grid>
            <Grid item lg={3} md={6}>
              {values.general.critter_id ? (
                <CustomTextField
                  label="Critter ID"
                  name={getAnimalFieldName<IAnimalGeneral>('general', 'critter_id')}
                  other={{
                    size: 'small',
                    InputProps: {
                      endAdornment: (
                        <IconButton
                          aria-label={`Copy Critter ID`}
                          onClick={() => {
                            navigator.clipboard.writeText(initialValues.general?.critter_id ?? '');
                            setPopup('Copied Critter ID');
                          }}>
                          <Icon path={mdiContentCopy} size={0.8} />
                        </IconButton>
                      )
                    },
                    disabled: true,
                    variant: 'filled'
                  }}
                />
              ) : null}
            </Grid>
          </Grid>
        ) : null}
<<<<<<< HEAD
        <Form>
          {(
=======
        {critter ? (
          <Form>
>>>>>>> 073de17e
            <AnimalSectionDataCards
              onEditClick={(idx) => {
                setSelectedIndex(idx);
                setShowDialog(true);
              }}
              section={section}
<<<<<<< HEAD
=======
              critter={critter}
              isAddingNew={openedFromAddButton}
>>>>>>> 073de17e
            />
          </Form>
        ) : (
          <Box display="flex" alignItems="center" justifyContent="center">
            <Typography component="span" variant="body2" color="textSecondary">
              No Critter Selected
            </Typography>
          </Box>
        )}
      </Box>
    </>
  );
};<|MERGE_RESOLUTION|>--- conflicted
+++ resolved
@@ -221,7 +221,7 @@
         </Collapse>
       </Toolbar>
       <Box p={2}>
-        {critter ? (
+        {values.general.animal_id ? (
           <Grid container spacing={1} alignItems="center" mb={2}>
             <Grid item lg={9} md={6}>
               <Typography variant="body1" color="textSecondary">
@@ -255,24 +255,15 @@
             </Grid>
           </Grid>
         ) : null}
-<<<<<<< HEAD
-        <Form>
-          {(
-=======
-        {critter ? (
+        {values.general.animal_id ? (
           <Form>
->>>>>>> 073de17e
             <AnimalSectionDataCards
               onEditClick={(idx) => {
                 setSelectedIndex(idx);
                 setShowDialog(true);
               }}
               section={section}
-<<<<<<< HEAD
-=======
-              critter={critter}
               isAddingNew={openedFromAddButton}
->>>>>>> 073de17e
             />
           </Form>
         ) : (
