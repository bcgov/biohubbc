--- conflicted
+++ resolved
@@ -12,18 +12,14 @@
 } from './animal';
 
 const animal: IAnimal = {
-<<<<<<< HEAD
   general: {
     taxon_id: 'a',
     taxon_name: 'taxon',
     animal_id: 'animal',
     wlh_id: 'a',
-    sex: 'Male',
+    sex: AnimalSex.MALE,
     critter_id: v4()
   },
-=======
-  general: { taxon_id: 'a', taxon_name: 'taxon', animal_id: 'animal', wlh_id: 'a', sex: AnimalSex.MALE },
->>>>>>> f23144bb
   captures: [
     {
       _id: v4(),
@@ -65,13 +61,9 @@
   family: [],
   images: [],
   device: undefined,
-<<<<<<< HEAD
   collectionUnits: [
     { collection_category_id: 'a', collection_unit_id: 'b', _id: v4(), critter_collection_unit_id: v4() }
   ]
-=======
-  collectionUnits: [{ collection_category_id: 'a', collection_unit_id: 'b', _id: v4() }]
->>>>>>> f23144bb
 };
 
 describe('Animal', () => {
