import { fireEvent, render, waitFor } from 'test-helpers/test-utils';
import SurveyAnimalsTableActions from './SurveyAnimalsTableActions';

describe('SurveyAnimalsTableActions', () => {
  const onAddDevice = jest.fn();
  const onRemoveCritter = jest.fn();
  const onEditCritter = jest.fn();

  it('all buttons should be clickable', async () => {
    const { getByTestId } = render(
      <SurveyAnimalsTableActions
        critter_id={1}
        devices={[]}
        onAddDevice={onAddDevice}
        onEditDevice={() => {}}
        onEditCritter={onEditCritter}
        onRemoveCritter={onRemoveCritter}
        onMenuOpen={() => {}}
<<<<<<< HEAD
        onRemoveDevice={() => {}}
        onMapOpen={() => {}}
=======
>>>>>>> d117643e
      />
    );

    fireEvent.click(getByTestId('animal actions'));

    await waitFor(() => {
      expect(getByTestId('animal-table-row-add-device')).toBeInTheDocument();
      expect(getByTestId('animal-table-row-remove-critter')).toBeInTheDocument();
    });

    fireEvent.click(getByTestId('animal-table-row-add-device'));
    expect(onAddDevice.mock.calls.length).toBe(1);

    fireEvent.click(getByTestId('animal-table-row-remove-critter'));
    expect(onRemoveCritter.mock.calls.length).toBe(1);

    fireEvent.click(getByTestId('animal-table-row-edit-critter'));
    expect(onEditCritter.mock.calls.length).toBe(1);
  });
});<|MERGE_RESOLUTION|>--- conflicted
+++ resolved
@@ -16,11 +16,7 @@
         onEditCritter={onEditCritter}
         onRemoveCritter={onRemoveCritter}
         onMenuOpen={() => {}}
-<<<<<<< HEAD
-        onRemoveDevice={() => {}}
         onMapOpen={() => {}}
-=======
->>>>>>> d117643e
       />
     );
 
