--- conflicted
+++ resolved
@@ -34,10 +34,6 @@
       frequency_unit: ''
     };
   }
-<<<<<<< HEAD
-  console.log(device);
-=======
->>>>>>> 7bfbf9c3
 
   const { data: deviceDetails, refresh } = useDataLoader(() => telemetryApi.devices.getDeviceDetails(device.device_id));
 
