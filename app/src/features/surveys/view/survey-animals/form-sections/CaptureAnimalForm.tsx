<<<<<<< HEAD
import { Box, Grid, Tab, Tabs } from '@mui/material';
import CustomTextField from 'components/fields/CustomTextField';
import { SurveyAnimalsI18N } from 'constants/i18n';
import { FieldArray, FieldArrayRenderProps, useFormikContext } from 'formik';
import React, { Fragment, useState } from 'react';
import { IAnimal, IAnimalCapture } from '../animal';
import FormSectionWrapper from './FormSectionWrapper';

type CaptureTabState = 'form' | 'map';

=======
import { Checkbox, FormControlLabel, Grid } from '@mui/material';
import CustomTextField from 'components/fields/CustomTextField';
import { SurveyAnimalsI18N } from 'constants/i18n';
import { FieldArray, FieldArrayRenderProps, useFormikContext } from 'formik';
import React, { useState } from 'react';
import { getAnimalFieldName, IAnimal, IAnimalCapture } from '../animal';
import TextInputToggle from '../TextInputToggle';
import FormSectionWrapper from './FormSectionWrapper';
>>>>>>> 85831f32
/**
 * Renders the Capture section for the Individual Animal form
 *
 * Note A: Using <FieldArray/> the name properties must stay in sync with
 * values object and nested arrays.
 * ie: values = { capture: [{id: 'test'}] };  name = 'capture.[0].id';
 *
 * Note B: FormSectionWrapper uses a Grid container to render children elements.
 * Children of FormSectionWrapper can use Grid items to organize inputs.
 *
 * Returns {*}
 */

const CaptureAnimalForm = () => {
  const { values } = useFormikContext<IAnimal>();

  const name: keyof IAnimal = 'capture';
  const newCapture: IAnimalCapture = {
    capture_latitude: '' as unknown as number,
    capture_longitude: '' as unknown as number,
    capture_comment: '',
    capture_timestamp: '' as unknown as Date,
    release_latitude: '' as unknown as number,
    release_longitude: '' as unknown as number,
    release_comment: '',
    release_timestamp: '' as unknown as Date
  };

  const [tabState, setTabState] = useState<CaptureTabState[]>([]);
  const handleAdd = (pushfunc: (a: any) => void) => {
    pushfunc(newCapture);
    setTabState([...tabState, 'form']);
  };
  const handleRemove = (a: number, removeFunc: (a: number) => void) => {
    removeFunc(a);
    setTabState([...tabState.slice(0, a), ...tabState.slice(a + 1)]);
  };
  return (
    <FieldArray name={name}>
      {({ remove, push }: FieldArrayRenderProps) => (
        <>
          <FormSectionWrapper
            title={SurveyAnimalsI18N.animalCaptureTitle}
            titleHelp={SurveyAnimalsI18N.animalCaptureHelp}
            btnLabel={SurveyAnimalsI18N.animalCaptureAddBtn}
            handleAddSection={() => handleAdd(push)}
            handleRemoveSection={(a) => handleRemove(a, remove)}>
            {values.capture.map((_cap, index) => (
<<<<<<< HEAD
              <Fragment key={`${name}-${index}-inputs`}>
                <Box>
                  <Tabs
                    value={tabState[index] === 'form' ? 0 : 1}
                    onChange={(e, newVal) => {
                      console.log(newVal);
                      setTabState([
                        ...tabState.slice(0, index),
                        newVal === 0 ? 'form' : 'map',
                        ...tabState.slice(index + 1)
                      ]);
                    }}>
                    <Tab label="Forms" />
                    <Tab label="Map" />
                  </Tabs>
                </Box>
                {tabState[index] === 'form' && (
                  <>
                    <Grid item xs={6}>
                      <CustomTextField
                        other={{ required: true, size: 'small' }}
                        label="Latitude"
                        name={`${name}.${index}.capture_latitude`}
                      />
                    </Grid>
                    <Grid item xs={6}>
                      <CustomTextField
                        other={{ required: true, size: 'small' }}
                        label="Longitude"
                        name={`${name}.${index}.capture_longitude`}
                      />
                    </Grid>
                    <Grid item xs={6}>
                      <CustomTextField
                        other={{ required: true, size: 'small' }}
                        label="Temp Capture Timestamp"
                        name={`${name}.${index}.capture_timestamp`}
                      />
                    </Grid>
                  </>
                )}
                {tabState[index] === 'map' && (
                  <Box>
                    <p>Map placeholder</p>
                  </Box>
                )}
              </Fragment>
=======
              <CaptureAnimalFormContent key={`${name}-${index}-inputs`} name={name} index={index} />
>>>>>>> 85831f32
            ))}
          </FormSectionWrapper>
        </>
      )}
    </FieldArray>
  );
};

interface CaptureAnimalFormContentProps {
  name: keyof IAnimal;
  index: number;
}

const CaptureAnimalFormContent = ({ name, index }: CaptureAnimalFormContentProps) => {
  const [showRelease, setShowRelease] = useState(false);
  return (
    <>
      <Grid item xs={6}>
        <CustomTextField
          other={{ required: true, size: 'small' }}
          label="Capture Latitude"
          name={getAnimalFieldName<IAnimalCapture>(name, 'capture_latitude', index)}
        />
      </Grid>
      <Grid item xs={6}>
        <CustomTextField
          other={{ required: true, size: 'small' }}
          label="Capture Longitude"
          name={getAnimalFieldName<IAnimalCapture>(name, 'capture_longitude', index)}
        />
      </Grid>
      <Grid item xs={6}>
        <CustomTextField
          other={{ required: true, size: 'small' }}
          label="Temp Capture Timestamp"
          name={getAnimalFieldName<IAnimalCapture>(name, 'capture_timestamp', index)}
        />
      </Grid>
      <Grid item />
      <Grid item xs={6}>
        <TextInputToggle label="Add comment about this Capture">
          <CustomTextField
            other={{ required: true, size: 'small' }}
            label="Capture Comment"
            name={getAnimalFieldName<IAnimalCapture>(name, 'capture_comment', index)}
          />
        </TextInputToggle>
      </Grid>
      <Grid item xs={12}>
        <FormControlLabel
          control={<Checkbox checked={showRelease} onChange={() => setShowRelease((s) => !s)} />}
          label={SurveyAnimalsI18N.animalCaptureReleaseRadio}
        />
      </Grid>
      {showRelease ? (
        <>
          <Grid item xs={6}>
            <CustomTextField
              other={{ required: true, size: 'small' }}
              label="Release Latitude"
              name={getAnimalFieldName<IAnimalCapture>(name, 'release_latitude', index)}
            />
          </Grid>
          <Grid item xs={6}>
            <CustomTextField
              other={{ required: true, size: 'small' }}
              label="Release Longitude"
              name={getAnimalFieldName<IAnimalCapture>(name, 'release_longitude', index)}
            />
          </Grid>
          <Grid item xs={6}>
            <CustomTextField
              other={{ required: true, size: 'small' }}
              label="Temp Release Timestamp"
              name={getAnimalFieldName<IAnimalCapture>(name, 'release_timestamp', index)}
            />
          </Grid>
          <Grid item />
          <Grid item xs={6}>
            <TextInputToggle label="Add comment about this Release">
              <CustomTextField
                other={{ required: true, size: 'small' }}
                label="Release Comment"
                name={getAnimalFieldName<IAnimalCapture>(name, 'release_comment', index)}
              />
            </TextInputToggle>
          </Grid>
        </>
      ) : null}
    </>
  );
};

export default CaptureAnimalForm;<|MERGE_RESOLUTION|>--- conflicted
+++ resolved
@@ -1,24 +1,11 @@
-<<<<<<< HEAD
-import { Box, Grid, Tab, Tabs } from '@mui/material';
+import { Checkbox, FormControlLabel, Grid, Tab, Tabs } from '@mui/material';
 import CustomTextField from 'components/fields/CustomTextField';
 import { SurveyAnimalsI18N } from 'constants/i18n';
 import { FieldArray, FieldArrayRenderProps, useFormikContext } from 'formik';
-import React, { Fragment, useState } from 'react';
-import { IAnimal, IAnimalCapture } from '../animal';
-import FormSectionWrapper from './FormSectionWrapper';
-
-type CaptureTabState = 'form' | 'map';
-
-=======
-import { Checkbox, FormControlLabel, Grid } from '@mui/material';
-import CustomTextField from 'components/fields/CustomTextField';
-import { SurveyAnimalsI18N } from 'constants/i18n';
-import { FieldArray, FieldArrayRenderProps, useFormikContext } from 'formik';
-import React, { useState } from 'react';
+import { useState } from 'react';
 import { getAnimalFieldName, IAnimal, IAnimalCapture } from '../animal';
 import TextInputToggle from '../TextInputToggle';
 import FormSectionWrapper from './FormSectionWrapper';
->>>>>>> 85831f32
 /**
  * Renders the Capture section for the Individual Animal form
  *
@@ -31,6 +18,8 @@
  *
  * Returns {*}
  */
+
+//type CaptureTabState = 'form' | 'map';
 
 const CaptureAnimalForm = () => {
   const { values } = useFormikContext<IAnimal>();
@@ -47,15 +36,6 @@
     release_timestamp: '' as unknown as Date
   };
 
-  const [tabState, setTabState] = useState<CaptureTabState[]>([]);
-  const handleAdd = (pushfunc: (a: any) => void) => {
-    pushfunc(newCapture);
-    setTabState([...tabState, 'form']);
-  };
-  const handleRemove = (a: number, removeFunc: (a: number) => void) => {
-    removeFunc(a);
-    setTabState([...tabState.slice(0, a), ...tabState.slice(a + 1)]);
-  };
   return (
     <FieldArray name={name}>
       {({ remove, push }: FieldArrayRenderProps) => (
@@ -64,60 +44,10 @@
             title={SurveyAnimalsI18N.animalCaptureTitle}
             titleHelp={SurveyAnimalsI18N.animalCaptureHelp}
             btnLabel={SurveyAnimalsI18N.animalCaptureAddBtn}
-            handleAddSection={() => handleAdd(push)}
-            handleRemoveSection={(a) => handleRemove(a, remove)}>
+            handleAddSection={() => push(newCapture)}
+            handleRemoveSection={remove}>
             {values.capture.map((_cap, index) => (
-<<<<<<< HEAD
-              <Fragment key={`${name}-${index}-inputs`}>
-                <Box>
-                  <Tabs
-                    value={tabState[index] === 'form' ? 0 : 1}
-                    onChange={(e, newVal) => {
-                      console.log(newVal);
-                      setTabState([
-                        ...tabState.slice(0, index),
-                        newVal === 0 ? 'form' : 'map',
-                        ...tabState.slice(index + 1)
-                      ]);
-                    }}>
-                    <Tab label="Forms" />
-                    <Tab label="Map" />
-                  </Tabs>
-                </Box>
-                {tabState[index] === 'form' && (
-                  <>
-                    <Grid item xs={6}>
-                      <CustomTextField
-                        other={{ required: true, size: 'small' }}
-                        label="Latitude"
-                        name={`${name}.${index}.capture_latitude`}
-                      />
-                    </Grid>
-                    <Grid item xs={6}>
-                      <CustomTextField
-                        other={{ required: true, size: 'small' }}
-                        label="Longitude"
-                        name={`${name}.${index}.capture_longitude`}
-                      />
-                    </Grid>
-                    <Grid item xs={6}>
-                      <CustomTextField
-                        other={{ required: true, size: 'small' }}
-                        label="Temp Capture Timestamp"
-                        name={`${name}.${index}.capture_timestamp`}
-                      />
-                    </Grid>
-                  </>
-                )}
-                {tabState[index] === 'map' && (
-                  <Box>
-                    <p>Map placeholder</p>
-                  </Box>
-                )}
-              </Fragment>
-=======
               <CaptureAnimalFormContent key={`${name}-${index}-inputs`} name={name} index={index} />
->>>>>>> 85831f32
             ))}
           </FormSectionWrapper>
         </>
@@ -133,8 +63,19 @@
 
 const CaptureAnimalFormContent = ({ name, index }: CaptureAnimalFormContentProps) => {
   const [showRelease, setShowRelease] = useState(false);
+  const [tabState, setTabState] = useState(0);
   return (
     <>
+      <Grid item xs={12}>
+        <Tabs
+          value={tabState}
+          onChange={(e, newVal) => {
+            setTabState(newVal);
+          }}>
+          <Tab label="Forms" />
+          <Tab label="Map" />
+        </Tabs>
+      </Grid>
       <Grid item xs={6}>
         <CustomTextField
           other={{ required: true, size: 'small' }}
