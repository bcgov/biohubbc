import { Grid } from '@mui/material';
import CustomTextField from 'components/fields/CustomTextField';
import { SurveyAnimalsI18N } from 'constants/i18n';
import { FieldArray, FieldArrayRenderProps, FormikErrors, useFormikContext } from 'formik';
import { getAnimalFieldName, IAnimal, IAnimalCapture } from '../animal';
import TextInputToggle from '../TextInputToggle';
import FormSectionWrapper from './FormSectionWrapper';
import LocationEntryForm from './LocationEntryForm';
/**
 * Renders the Capture section for the Individual Animal form
 *
 * Note A: Using <FieldArray/> the name properties must stay in sync with
 * values object and nested arrays.
 * ie: values = { capture: [{id: 'test'}] };  name = 'capture.[0].id';
 *
 * Note B: FormSectionWrapper uses a Grid container to render children elements.
 * Children of FormSectionWrapper can use Grid items to organize inputs.
 *
 * Returns {*}
 */

type ProjectionMode = 'wgs' | 'utm';
const CaptureAnimalForm = () => {
  const { values, setFieldValue } = useFormikContext<IAnimal>();

  const name: keyof IAnimal = 'capture';
  const newCapture: IAnimalCapture = {
    capture_latitude: '' as unknown as number,
    capture_longitude: '' as unknown as number,
    capture_utm_northing: '' as unknown as number,
    capture_utm_easting: '' as unknown as number,
    capture_comment: '',
    capture_coordinate_uncertainty: 10,
    capture_timestamp: '' as unknown as Date,
    release_latitude: '' as unknown as number,
    release_longitude: '' as unknown as number,
    release_utm_northing: '' as unknown as number,
    release_utm_easting: '' as unknown as number,
    release_comment: '',
    release_timestamp: '' as unknown as Date,
    release_coordinate_uncertainty: 10,
    projection_mode: 'wgs' as ProjectionMode
  };

  return (
    <FieldArray name={name}>
      {({ remove, push }: FieldArrayRenderProps) => (
        <>
          <FormSectionWrapper
            title={SurveyAnimalsI18N.animalCaptureTitle}
            titleHelp={SurveyAnimalsI18N.animalCaptureHelp}
            btnLabel={SurveyAnimalsI18N.animalCaptureAddBtn}
            handleAddSection={() => push(newCapture)}
            handleRemoveSection={remove}>
            {values.capture.map((_cap, index) => (
              <CaptureAnimalFormContent
                key={`${name}-${index}-inputs`}
                name={name}
                index={index}
                setFieldValue={setFieldValue}
                value={_cap}
              />
            ))}
          </FormSectionWrapper>
        </>
      )}
    </FieldArray>
  );
};

interface CaptureAnimalFormContentProps {
  name: keyof IAnimal;
  index: number;
  setFieldValue: (field: string, value: any, shouldValidate?: boolean) => Promise<void | FormikErrors<any>>;
  value: IAnimalCapture;
}

const CaptureAnimalFormContent = ({ name, index, setFieldValue, value }: CaptureAnimalFormContentProps) => {
<<<<<<< HEAD
  const [showRelease, setShowRelease] = useState(false); //Controls whether fields for the release event are shown or not.
  const [tabState, setTabState] = useState(0); //Controls whether we are on the Forms tab or the Map tab.
  const [placeReleaseMode, setPlaceReleaseMode] = useState(false); //Controls whether left clicking on the map will place the capture or release marker.

  const handleMarkerPlacement = (e: LatLng, isRelease: boolean) => {
    setFieldValue(
      getAnimalFieldName<IAnimalCapture>(name, isRelease ? 'release_latitude' : 'capture_latitude', index),
      e.lat.toFixed(3)
    );
    setFieldValue(
      getAnimalFieldName<IAnimalCapture>(name, isRelease ? 'release_longitude' : 'capture_longitude', index),
      e.lng.toFixed(3)
    );
    const utm_coords = getLatLngAsUtm(e.lat, e.lng);
    setFieldValue(
      getAnimalFieldName<IAnimalCapture>(name, isRelease ? 'release_utm_northing' : 'capture_utm_northing', index),
      utm_coords[1]
    );
    setFieldValue(
      getAnimalFieldName<IAnimalCapture>(name, isRelease ? 'release_utm_easting' : 'capture_utm_easting', index),
      utm_coords[0]
    );
  };

  const onProjectionModeSwitch = (e: ChangeEvent<HTMLInputElement>) => {
    //This gets called everytime the toggle element fires. We need to do a projection each time so that the new fields that get shown
    //will be in sync with the values from the ones that were just hidden.
    if (value.projection_mode === 'wgs') {
      const utm_coords = getLatLngAsUtm(value.capture_latitude, value.capture_longitude);
      setFieldValue(getAnimalFieldName<IAnimalCapture>(name, 'capture_utm_northing', index), utm_coords[1]);
      setFieldValue(getAnimalFieldName<IAnimalCapture>(name, 'capture_utm_easting', index), utm_coords[0]);
      if (value.release_latitude || value.release_longitude) {
        const utm_coords_release = getLatLngAsUtm(
          coerceZero(value.release_latitude),
          coerceZero(value.release_longitude)
        );
        setFieldValue(getAnimalFieldName<IAnimalCapture>(name, 'release_utm_northing', index), utm_coords_release[1]);
        setFieldValue(getAnimalFieldName<IAnimalCapture>(name, 'release_utm_easting', index), utm_coords_release[0]);
      }
    } else {
      const wgs_coords = getUtmAsLatLng(coerceZero(value.capture_utm_northing), coerceZero(value.capture_utm_easting));
      setFieldValue(getAnimalFieldName<IAnimalCapture>(name, 'capture_latitude', index), wgs_coords[1]);
      setFieldValue(getAnimalFieldName<IAnimalCapture>(name, 'capture_longitude', index), wgs_coords[0]);
      if (value.release_utm_northing || value.release_utm_easting) {
        const wgs_coords_release = getUtmAsLatLng(
          coerceZero(value.release_utm_northing),
          coerceZero(value.release_utm_easting)
        );
        setFieldValue(getAnimalFieldName<IAnimalCapture>(name, 'release_latitude', index), wgs_coords_release[1]);
        setFieldValue(getAnimalFieldName<IAnimalCapture>(name, 'release_longitude', index), wgs_coords_release[0]);
      }
    }
    setFieldValue(getAnimalFieldName<IAnimalCapture>(name, 'projection_mode', index), e.target.checked ? 'utm' : 'wgs');
  };

  const getCurrentMarkerPos = (isRelease: boolean): LatLng => {
    if (value.projection_mode === 'utm') {
      const latlng_coords = getUtmAsLatLng(
        coerceZero(isRelease ? value.release_utm_northing : value.capture_utm_northing),
        coerceZero(isRelease ? value.release_utm_easting : value.capture_utm_easting)
      );
      return new LatLng(latlng_coords[1], latlng_coords[0]);
    } else {
      return new LatLng(
        coerceZero(isRelease ? value.release_latitude : value.capture_latitude),
        coerceZero(isRelease ? value.release_longitude : value.capture_longitude)
      );
    }
  };

  return (
    <>
      <Grid item xs={12}>
        <Tabs
          value={tabState}
          variant="fullWidth"
          onChange={(e, newVal) => {
            setTabState(newVal);
          }}>
          <Tab label="Text" />
          <Tab label="Map" />
        </Tabs>
      </Grid>

      {tabState === 0 ? (
        <>
          <Grid item xs={12}>
            <FormGroup sx={{ alignItems: 'end' }}>
              <FormControlLabel
                control={
                  <Switch checked={value.projection_mode === 'utm'} onChange={onProjectionModeSwitch} size={'small'} />
                }
                label="UTM Coordinates"
              />
            </FormGroup>
          </Grid>
          {value.projection_mode === 'wgs' ? (
            <>
              <Grid item xs={6}>
                <CustomTextField
                  other={{ required: true, size: 'small' }}
                  label="Capture Latitude"
                  name={getAnimalFieldName<IAnimalCapture>(name, 'capture_latitude', index)}
                />
              </Grid>
              <Grid item xs={6}>
                <CustomTextField
                  other={{ required: true, size: 'small' }}
                  label="Capture Longitude"
                  name={getAnimalFieldName<IAnimalCapture>(name, 'capture_longitude', index)}
                />
              </Grid>
            </>
          ) : (
            <>
              <Grid item xs={6}>
                <CustomTextField
                  other={{ required: true, size: 'small' }}
                  label="Capture UTM Northing"
                  name={getAnimalFieldName<IAnimalCapture>(name, 'capture_utm_northing', index)}
                />
              </Grid>
              <Grid item xs={6}>
                <CustomTextField
                  other={{ required: true, size: 'small' }}
                  label="Capture UTM Easting"
                  name={getAnimalFieldName<IAnimalCapture>(name, 'capture_utm_easting', index)}
                />
              </Grid>
            </>
          )}

          <Grid item xs={6}>
=======
  const renderCaptureFields = (): JSX.Element => {
    return (
      <>
        <Grid item xs={6}>
          <CustomTextField
            other={{ required: true, size: 'small' }}
            label="Temp Capture Timestamp"
            name={getAnimalFieldName<IAnimalCapture>(name, 'capture_timestamp', index)}
          />
        </Grid>
        <Grid item />
        <Grid item xs={6}>
          <TextInputToggle label="Add comment about this Capture">
>>>>>>> 5f71a4ac
            <CustomTextField
              other={{ required: true, size: 'small' }}
              label="Capture Comment"
              name={getAnimalFieldName<IAnimalCapture>(name, 'capture_comment', index)}
            />
          </TextInputToggle>
        </Grid>
      </>
    );
  };

  const renderReleaseFields = (): JSX.Element => {
    return (
      <>
        <Grid item xs={6}>
          <CustomTextField
            other={{ required: true, size: 'small' }}
            label="Temp Release Timestamp"
            name={getAnimalFieldName<IAnimalCapture>(name, 'release_timestamp', index)}
          />
        </Grid>
        <Grid item />
        <Grid item xs={6}>
          <TextInputToggle label="Add comment about this Release">
            <CustomTextField
              other={{ required: true, size: 'small' }}
<<<<<<< HEAD
              label="Temp Capture Timestamp"
              name={getAnimalFieldName<IAnimalCapture>(name, 'capture_timestamp', index)}
            />
          </Grid>
          <Grid item />
          <Grid item xs={6}>
            <TextInputToggle label="Add comment about this Capture">
              <CustomTextField
                other={{ required: true, size: 'small' }}
                label="Capture Comment"
                name={getAnimalFieldName<IAnimalCapture>(name, 'capture_comment', index)}
              />
            </TextInputToggle>
          </Grid>
          <Grid item xs={12}>
            <FormControlLabel
              control={<Checkbox checked={showRelease} onChange={() => setShowRelease((s) => !s)} />}
              label={SurveyAnimalsI18N.animalCaptureReleaseRadio}
            />
          </Grid>
          {showRelease ? (
            <>
              {value.projection_mode === 'wgs' ? (
                <>
                  <Grid item xs={6}>
                    <CustomTextField
                      other={{ required: true, size: 'small' }}
                      label="Release Latitude"
                      name={getAnimalFieldName<IAnimalCapture>(name, 'release_latitude', index)}
                    />
                  </Grid>
                  <Grid item xs={6}>
                    <CustomTextField
                      other={{ required: true, size: 'small' }}
                      label="Release Longitude"
                      name={getAnimalFieldName<IAnimalCapture>(name, 'release_longitude', index)}
                    />
                  </Grid>
                </>
              ) : (
                <>
                  <Grid item xs={6}>
                    <CustomTextField
                      other={{ required: true, size: 'small' }}
                      label="Release UTM Northing"
                      name={getAnimalFieldName<IAnimalCapture>(name, 'release_utm_northing', index)}
                    />
                  </Grid>
                  <Grid item xs={6}>
                    <CustomTextField
                      other={{ required: true, size: 'small' }}
                      label="Release UTM Easting"
                      name={getAnimalFieldName<IAnimalCapture>(name, 'release_utm_easting', index)}
                    />
                  </Grid>
                </>
              )}

              <Grid item xs={6}>
                <CustomTextField
                  other={{ required: true, size: 'small' }}
                  label="Release Coordinate Uncertainty"
                  name={getAnimalFieldName<IAnimalCapture>(name, 'release_coordinate_uncertainty', index)}
                />
              </Grid>
              <Grid item xs={6}>
                <CustomTextField
                  other={{ required: true, size: 'small' }}
                  label="Temp Release Timestamp"
                  name={getAnimalFieldName<IAnimalCapture>(name, 'release_timestamp', index)}
                />
              </Grid>
              <Grid item />
              <Grid item xs={6}>
                <TextInputToggle label="Add comment about this Release">
                  <CustomTextField
                    other={{ required: true, size: 'small' }}
                    label="Release Comment"
                    name={getAnimalFieldName<IAnimalCapture>(name, 'release_comment', index)}
                  />
                </TextInputToggle>
              </Grid>
            </>
          ) : null}
        </>
      ) : (
        <Grid item xs={12}>
          <FormGroup sx={{ alignItems: 'end' }}>
            <FormControlLabel
              control={<Switch checked={placeReleaseMode} onChange={(e, b) => setPlaceReleaseMode(b)} size={'small'} />}
              label="Place Release Coordinate"
            />
          </FormGroup>
          <Box position="relative" height={350}>
            <MapContainer
              mapId="caputre_form_map"
              scrollWheelZoom={true}
              additionalLayers={[
                <MarkerWithResizableRadius
                  radius={coerceZero(value.capture_coordinate_uncertainty ?? NaN)}
                  position={getCurrentMarkerPos(false)}
                  listenForMouseEvents={!placeReleaseMode}
                  handlePlace={(p) => handleMarkerPlacement(p, placeReleaseMode)}
                  handleResize={(n) => {
                    setFieldValue(
                      getAnimalFieldName<IAnimalCapture>(name, 'capture_coordinate_uncertainty', index),
                      n.toFixed(3)
                    );
                  }}
                />,
                <MarkerWithResizableRadius
                  radius={coerceZero(value.release_coordinate_uncertainty ?? NaN)}
                  position={getCurrentMarkerPos(true)}
                  markerColor="green"
                  listenForMouseEvents={placeReleaseMode}
                  handlePlace={(p) => handleMarkerPlacement(p, placeReleaseMode)}
                  handleResize={(n) => {
                    setFieldValue(
                      getAnimalFieldName<IAnimalCapture>(name, 'release_coordinate_uncertainty', index),
                      n.toFixed(3)
                    );
                  }}
                />
              ]}
=======
              label="Release Comment"
              name={getAnimalFieldName<IAnimalCapture>(name, 'release_comment', index)}
>>>>>>> 5f71a4ac
            />
          </TextInputToggle>
        </Grid>
      </>
    );
  };

  return (
    <LocationEntryForm
      name={name}
      index={index}
      setFieldValue={setFieldValue}
      value={value}
      primaryLocationFields={{
        latitude: 'capture_latitude',
        longitude: 'capture_longitude',
        coordinate_uncertainty: 'capture_coordinate_uncertainty',
        utm_northing: 'capture_utm_northing',
        utm_easting: 'capture_utm_easting'
      }}
      secondaryLocationFields={{
        latitude: 'release_latitude',
        longitude: 'release_longitude',
        coordinate_uncertainty: 'release_coordinate_uncertainty',
        utm_northing: 'release_utm_northing',
        utm_easting: 'release_utm_easting'
      }}
      secondaryCheckboxLabel={SurveyAnimalsI18N.animalCaptureReleaseRadio}
      otherPrimaryFields={[renderCaptureFields()]}
      otherSecondaryFields={[renderReleaseFields()]}
    />
  );
};

export default CaptureAnimalForm;<|MERGE_RESOLUTION|>--- conflicted
+++ resolved
@@ -76,141 +76,6 @@
 }
 
 const CaptureAnimalFormContent = ({ name, index, setFieldValue, value }: CaptureAnimalFormContentProps) => {
-<<<<<<< HEAD
-  const [showRelease, setShowRelease] = useState(false); //Controls whether fields for the release event are shown or not.
-  const [tabState, setTabState] = useState(0); //Controls whether we are on the Forms tab or the Map tab.
-  const [placeReleaseMode, setPlaceReleaseMode] = useState(false); //Controls whether left clicking on the map will place the capture or release marker.
-
-  const handleMarkerPlacement = (e: LatLng, isRelease: boolean) => {
-    setFieldValue(
-      getAnimalFieldName<IAnimalCapture>(name, isRelease ? 'release_latitude' : 'capture_latitude', index),
-      e.lat.toFixed(3)
-    );
-    setFieldValue(
-      getAnimalFieldName<IAnimalCapture>(name, isRelease ? 'release_longitude' : 'capture_longitude', index),
-      e.lng.toFixed(3)
-    );
-    const utm_coords = getLatLngAsUtm(e.lat, e.lng);
-    setFieldValue(
-      getAnimalFieldName<IAnimalCapture>(name, isRelease ? 'release_utm_northing' : 'capture_utm_northing', index),
-      utm_coords[1]
-    );
-    setFieldValue(
-      getAnimalFieldName<IAnimalCapture>(name, isRelease ? 'release_utm_easting' : 'capture_utm_easting', index),
-      utm_coords[0]
-    );
-  };
-
-  const onProjectionModeSwitch = (e: ChangeEvent<HTMLInputElement>) => {
-    //This gets called everytime the toggle element fires. We need to do a projection each time so that the new fields that get shown
-    //will be in sync with the values from the ones that were just hidden.
-    if (value.projection_mode === 'wgs') {
-      const utm_coords = getLatLngAsUtm(value.capture_latitude, value.capture_longitude);
-      setFieldValue(getAnimalFieldName<IAnimalCapture>(name, 'capture_utm_northing', index), utm_coords[1]);
-      setFieldValue(getAnimalFieldName<IAnimalCapture>(name, 'capture_utm_easting', index), utm_coords[0]);
-      if (value.release_latitude || value.release_longitude) {
-        const utm_coords_release = getLatLngAsUtm(
-          coerceZero(value.release_latitude),
-          coerceZero(value.release_longitude)
-        );
-        setFieldValue(getAnimalFieldName<IAnimalCapture>(name, 'release_utm_northing', index), utm_coords_release[1]);
-        setFieldValue(getAnimalFieldName<IAnimalCapture>(name, 'release_utm_easting', index), utm_coords_release[0]);
-      }
-    } else {
-      const wgs_coords = getUtmAsLatLng(coerceZero(value.capture_utm_northing), coerceZero(value.capture_utm_easting));
-      setFieldValue(getAnimalFieldName<IAnimalCapture>(name, 'capture_latitude', index), wgs_coords[1]);
-      setFieldValue(getAnimalFieldName<IAnimalCapture>(name, 'capture_longitude', index), wgs_coords[0]);
-      if (value.release_utm_northing || value.release_utm_easting) {
-        const wgs_coords_release = getUtmAsLatLng(
-          coerceZero(value.release_utm_northing),
-          coerceZero(value.release_utm_easting)
-        );
-        setFieldValue(getAnimalFieldName<IAnimalCapture>(name, 'release_latitude', index), wgs_coords_release[1]);
-        setFieldValue(getAnimalFieldName<IAnimalCapture>(name, 'release_longitude', index), wgs_coords_release[0]);
-      }
-    }
-    setFieldValue(getAnimalFieldName<IAnimalCapture>(name, 'projection_mode', index), e.target.checked ? 'utm' : 'wgs');
-  };
-
-  const getCurrentMarkerPos = (isRelease: boolean): LatLng => {
-    if (value.projection_mode === 'utm') {
-      const latlng_coords = getUtmAsLatLng(
-        coerceZero(isRelease ? value.release_utm_northing : value.capture_utm_northing),
-        coerceZero(isRelease ? value.release_utm_easting : value.capture_utm_easting)
-      );
-      return new LatLng(latlng_coords[1], latlng_coords[0]);
-    } else {
-      return new LatLng(
-        coerceZero(isRelease ? value.release_latitude : value.capture_latitude),
-        coerceZero(isRelease ? value.release_longitude : value.capture_longitude)
-      );
-    }
-  };
-
-  return (
-    <>
-      <Grid item xs={12}>
-        <Tabs
-          value={tabState}
-          variant="fullWidth"
-          onChange={(e, newVal) => {
-            setTabState(newVal);
-          }}>
-          <Tab label="Text" />
-          <Tab label="Map" />
-        </Tabs>
-      </Grid>
-
-      {tabState === 0 ? (
-        <>
-          <Grid item xs={12}>
-            <FormGroup sx={{ alignItems: 'end' }}>
-              <FormControlLabel
-                control={
-                  <Switch checked={value.projection_mode === 'utm'} onChange={onProjectionModeSwitch} size={'small'} />
-                }
-                label="UTM Coordinates"
-              />
-            </FormGroup>
-          </Grid>
-          {value.projection_mode === 'wgs' ? (
-            <>
-              <Grid item xs={6}>
-                <CustomTextField
-                  other={{ required: true, size: 'small' }}
-                  label="Capture Latitude"
-                  name={getAnimalFieldName<IAnimalCapture>(name, 'capture_latitude', index)}
-                />
-              </Grid>
-              <Grid item xs={6}>
-                <CustomTextField
-                  other={{ required: true, size: 'small' }}
-                  label="Capture Longitude"
-                  name={getAnimalFieldName<IAnimalCapture>(name, 'capture_longitude', index)}
-                />
-              </Grid>
-            </>
-          ) : (
-            <>
-              <Grid item xs={6}>
-                <CustomTextField
-                  other={{ required: true, size: 'small' }}
-                  label="Capture UTM Northing"
-                  name={getAnimalFieldName<IAnimalCapture>(name, 'capture_utm_northing', index)}
-                />
-              </Grid>
-              <Grid item xs={6}>
-                <CustomTextField
-                  other={{ required: true, size: 'small' }}
-                  label="Capture UTM Easting"
-                  name={getAnimalFieldName<IAnimalCapture>(name, 'capture_utm_easting', index)}
-                />
-              </Grid>
-            </>
-          )}
-
-          <Grid item xs={6}>
-=======
   const renderCaptureFields = (): JSX.Element => {
     return (
       <>
@@ -224,11 +89,10 @@
         <Grid item />
         <Grid item xs={6}>
           <TextInputToggle label="Add comment about this Capture">
->>>>>>> 5f71a4ac
             <CustomTextField
               other={{ required: true, size: 'small' }}
-              label="Capture Comment"
-              name={getAnimalFieldName<IAnimalCapture>(name, 'capture_comment', index)}
+              label="Capture Coordinate Uncertainty"
+              name={getAnimalFieldName<IAnimalCapture>(name, 'capture_coordinate_uncertainty', index)}
             />
           </TextInputToggle>
         </Grid>
@@ -251,135 +115,8 @@
           <TextInputToggle label="Add comment about this Release">
             <CustomTextField
               other={{ required: true, size: 'small' }}
-<<<<<<< HEAD
-              label="Temp Capture Timestamp"
-              name={getAnimalFieldName<IAnimalCapture>(name, 'capture_timestamp', index)}
-            />
-          </Grid>
-          <Grid item />
-          <Grid item xs={6}>
-            <TextInputToggle label="Add comment about this Capture">
-              <CustomTextField
-                other={{ required: true, size: 'small' }}
-                label="Capture Comment"
-                name={getAnimalFieldName<IAnimalCapture>(name, 'capture_comment', index)}
-              />
-            </TextInputToggle>
-          </Grid>
-          <Grid item xs={12}>
-            <FormControlLabel
-              control={<Checkbox checked={showRelease} onChange={() => setShowRelease((s) => !s)} />}
-              label={SurveyAnimalsI18N.animalCaptureReleaseRadio}
-            />
-          </Grid>
-          {showRelease ? (
-            <>
-              {value.projection_mode === 'wgs' ? (
-                <>
-                  <Grid item xs={6}>
-                    <CustomTextField
-                      other={{ required: true, size: 'small' }}
-                      label="Release Latitude"
-                      name={getAnimalFieldName<IAnimalCapture>(name, 'release_latitude', index)}
-                    />
-                  </Grid>
-                  <Grid item xs={6}>
-                    <CustomTextField
-                      other={{ required: true, size: 'small' }}
-                      label="Release Longitude"
-                      name={getAnimalFieldName<IAnimalCapture>(name, 'release_longitude', index)}
-                    />
-                  </Grid>
-                </>
-              ) : (
-                <>
-                  <Grid item xs={6}>
-                    <CustomTextField
-                      other={{ required: true, size: 'small' }}
-                      label="Release UTM Northing"
-                      name={getAnimalFieldName<IAnimalCapture>(name, 'release_utm_northing', index)}
-                    />
-                  </Grid>
-                  <Grid item xs={6}>
-                    <CustomTextField
-                      other={{ required: true, size: 'small' }}
-                      label="Release UTM Easting"
-                      name={getAnimalFieldName<IAnimalCapture>(name, 'release_utm_easting', index)}
-                    />
-                  </Grid>
-                </>
-              )}
-
-              <Grid item xs={6}>
-                <CustomTextField
-                  other={{ required: true, size: 'small' }}
-                  label="Release Coordinate Uncertainty"
-                  name={getAnimalFieldName<IAnimalCapture>(name, 'release_coordinate_uncertainty', index)}
-                />
-              </Grid>
-              <Grid item xs={6}>
-                <CustomTextField
-                  other={{ required: true, size: 'small' }}
-                  label="Temp Release Timestamp"
-                  name={getAnimalFieldName<IAnimalCapture>(name, 'release_timestamp', index)}
-                />
-              </Grid>
-              <Grid item />
-              <Grid item xs={6}>
-                <TextInputToggle label="Add comment about this Release">
-                  <CustomTextField
-                    other={{ required: true, size: 'small' }}
-                    label="Release Comment"
-                    name={getAnimalFieldName<IAnimalCapture>(name, 'release_comment', index)}
-                  />
-                </TextInputToggle>
-              </Grid>
-            </>
-          ) : null}
-        </>
-      ) : (
-        <Grid item xs={12}>
-          <FormGroup sx={{ alignItems: 'end' }}>
-            <FormControlLabel
-              control={<Switch checked={placeReleaseMode} onChange={(e, b) => setPlaceReleaseMode(b)} size={'small'} />}
-              label="Place Release Coordinate"
-            />
-          </FormGroup>
-          <Box position="relative" height={350}>
-            <MapContainer
-              mapId="caputre_form_map"
-              scrollWheelZoom={true}
-              additionalLayers={[
-                <MarkerWithResizableRadius
-                  radius={coerceZero(value.capture_coordinate_uncertainty ?? NaN)}
-                  position={getCurrentMarkerPos(false)}
-                  listenForMouseEvents={!placeReleaseMode}
-                  handlePlace={(p) => handleMarkerPlacement(p, placeReleaseMode)}
-                  handleResize={(n) => {
-                    setFieldValue(
-                      getAnimalFieldName<IAnimalCapture>(name, 'capture_coordinate_uncertainty', index),
-                      n.toFixed(3)
-                    );
-                  }}
-                />,
-                <MarkerWithResizableRadius
-                  radius={coerceZero(value.release_coordinate_uncertainty ?? NaN)}
-                  position={getCurrentMarkerPos(true)}
-                  markerColor="green"
-                  listenForMouseEvents={placeReleaseMode}
-                  handlePlace={(p) => handleMarkerPlacement(p, placeReleaseMode)}
-                  handleResize={(n) => {
-                    setFieldValue(
-                      getAnimalFieldName<IAnimalCapture>(name, 'release_coordinate_uncertainty', index),
-                      n.toFixed(3)
-                    );
-                  }}
-                />
-              ]}
-=======
               label="Release Comment"
               name={getAnimalFieldName<IAnimalCapture>(name, 'release_comment', index)}
->>>>>>> 5f71a4ac
             />
           </TextInputToggle>
         </Grid>
