import { Grid, MenuItem } from '@mui/material';
import CbSelectField, { FormikSelectWrapper } from 'components/fields/CbSelectField';
import CustomTextField from 'components/fields/CustomTextField';
import { SurveyAnimalsI18N } from 'constants/i18n';
import { Field, FieldArray, FieldArrayRenderProps, useFormikContext } from 'formik';
import { IMeasurementStub } from 'hooks/cb_api/useLookupApi';
import { useCritterbaseApi } from 'hooks/useCritterbaseApi';
import useDataLoader from 'hooks/useDataLoader';
import { has } from 'lodash-es';
import React, { Fragment, useEffect, useState } from 'react';
import {
  AnimalMeasurementSchema,
  getAnimalFieldName,
  IAnimal,
  IAnimalMeasurement,
  isReq,
  lastAnimalValueValid
} from '../animal';
import TextInputToggle from '../TextInputToggle';
import FormSectionWrapper from './FormSectionWrapper';

const NAME: keyof IAnimal = 'measurements';

const MeasurementAnimalForm = () => {
  const api = useCritterbaseApi();
  const { values } = useFormikContext<IAnimal>();

  const { data: measurements, load } = useDataLoader(api.lookup.getTaxonMeasurements);

  if (values.general.taxon_id) {
    load(values.general.taxon_id);
  }

  const newMeasurement: IAnimalMeasurement = {
    taxon_measurement_id: '',
<<<<<<< HEAD
    value: undefined,
    option_id: '',
=======
    value: '' as unknown as number,
    qualitative_option_id: '',
>>>>>>> bd5ada96
    measured_timestamp: '' as unknown as Date,
    measurement_comment: ''
  };

  return (
    <FieldArray name={NAME}>
      {({ remove, push }: FieldArrayRenderProps) => (
        <>
          <FormSectionWrapper
            title={SurveyAnimalsI18N.animalMeasurementTitle}
            addedSectionTitle={SurveyAnimalsI18N.animalMeasurementTitle2}
            titleHelp={SurveyAnimalsI18N.animalMeasurementHelp}
            btnLabel={SurveyAnimalsI18N.animalMeasurementAddBtn}
            disableAddBtn={!lastAnimalValueValid('measurements', values)}
            handleAddSection={() => push(newMeasurement)}
            handleRemoveSection={remove}>
            {values.measurements.map((_cap, index) => (
              <MeasurementFormContent key={`measurement-form-${index}`} index={index} measurements={measurements} />
            ))}
          </FormSectionWrapper>
        </>
      )}
    </FieldArray>
  );
};

interface MeasurementFormContentProps {
  index: number;
  measurements?: IMeasurementStub[];
}

const MeasurementFormContent = ({ index, measurements }: MeasurementFormContentProps) => {
  const { values, setFieldValue } = useFormikContext<IAnimal>();
  const [measurement, setMeasurement] = useState<IMeasurementStub>();

  const taxonMeasurementId = values.measurements[index].taxon_measurement_id;
  const isQuantMeasurement = has(measurement, 'unit');

  const tmIDName = getAnimalFieldName<IAnimalMeasurement>(NAME, 'taxon_measurement_id', index);
  const valName = getAnimalFieldName<IAnimalMeasurement>(NAME, 'value', index);
  const opIDName = getAnimalFieldName<IAnimalMeasurement>(NAME, 'qualitative_option_id', index);

  useEffect(() => {
    setFieldValue(valName, undefined);
    setFieldValue(opIDName, '');
    const m = measurements?.find((m) => m.taxon_measurement_id === taxonMeasurementId);
    setMeasurement(m);
  }, [taxonMeasurementId]);

  const validateValue = async (val: '' | number) => {
    const min = measurement?.min_value ?? 0;
    const max = measurement?.max_value;
    const unit = measurement?.unit ? ` ${measurement.unit}'s` : ``;
    if (val === '') {
      return;
    }
    if (val < min) {
      return `Measurement must be greater than ${min}${unit}`;
    }
    if (max && val > max) {
      return `Measurement must be less than ${max}${unit}`;
    }
  };

  return (
    <Fragment key={`meausurement-inputs-${index}`}>
      <Grid item xs={4}>
        <FormikSelectWrapper
          label="Measurement Type"
          name={tmIDName}
          controlProps={{
            size: 'small',
            required: isReq(AnimalMeasurementSchema, 'taxon_measurement_id'),
            disabled: !measurements?.length
          }}>
          {measurements?.map((m) => (
            <MenuItem key={m.taxon_measurement_id} value={m.taxon_measurement_id}>
              {m.measurement_name}
            </MenuItem>
          ))}
        </FormikSelectWrapper>
      </Grid>
      <Grid item xs={4}>
        {!isQuantMeasurement && taxonMeasurementId ? (
          <CbSelectField
            label="Value"
            name={opIDName}
            id="qualitative_option"
            route="taxon_qualitative_measurement_options"
            query={`taxon_measurement_id=${taxonMeasurementId}`}
            controlProps={{
              size: 'small',
              required: isReq(AnimalMeasurementSchema, 'option_id'),
              disabled: !taxonMeasurementId
            }}
          />
        ) : (
          <Field
            as={CustomTextField}
            name={valName}
            label={`Value${measurement?.unit ? ` [${measurement?.unit}'s]` : ``}`}
            other={{ required: isReq(AnimalMeasurementSchema, 'value'), size: 'small', disabled: !taxonMeasurementId }}
            validate={validateValue}
          />
        )}
      </Grid>
      <Grid item xs={4}>
        <CustomTextField
          other={{
            required: isReq(AnimalMeasurementSchema, 'measured_timestamp'),
            size: 'small',
            type: 'date',
            InputLabelProps: { shrink: true }
          }}
          label="Measured Date"
          name={getAnimalFieldName<IAnimalMeasurement>(NAME, 'measured_timestamp', index)}
        />
      </Grid>
      <Grid item xs={12}>
        <TextInputToggle label={SurveyAnimalsI18N.animalSectionComment('Measurement')}>
          <CustomTextField
            other={{ size: 'small', required: isReq(AnimalMeasurementSchema, 'measurement_comment') }}
            label="Measurment Comment"
            name={getAnimalFieldName<IAnimalMeasurement>(NAME, 'measurement_comment', index)}
          />
        </TextInputToggle>
      </Grid>
    </Fragment>
  );
};

export default MeasurementAnimalForm;<|MERGE_RESOLUTION|>--- conflicted
+++ resolved
@@ -33,13 +33,8 @@
 
   const newMeasurement: IAnimalMeasurement = {
     taxon_measurement_id: '',
-<<<<<<< HEAD
-    value: undefined,
-    option_id: '',
-=======
     value: '' as unknown as number,
     qualitative_option_id: '',
->>>>>>> bd5ada96
     measured_timestamp: '' as unknown as Date,
     measurement_comment: ''
   };
@@ -132,7 +127,7 @@
             query={`taxon_measurement_id=${taxonMeasurementId}`}
             controlProps={{
               size: 'small',
-              required: isReq(AnimalMeasurementSchema, 'option_id'),
+              required: isReq(AnimalMeasurementSchema, 'qualitative_option_id'),
               disabled: !taxonMeasurementId
             }}
           />
