import Box from '@mui/material/Box';
import Checkbox from '@mui/material/Checkbox';
import FormControlLabel from '@mui/material/FormControlLabel';
import Grid from '@mui/material/Grid';
import Paper from '@mui/material/Paper';
import Stack from '@mui/material/Stack';
import ToggleButton from '@mui/material/ToggleButton';
import ToggleButtonGroup from '@mui/material/ToggleButtonGroup';
import Typography from '@mui/material/Typography';
import CustomTextField from 'components/fields/CustomTextField';
import AdditionalLayers from 'components/map/components/AdditionalLayers';
import BaseLayerControls from 'components/map/components/BaseLayerControls';
import { MarkerIconColor, MarkerWithResizableRadius } from 'components/map/components/MarkerWithResizableRadius';
import { MapBaseCss } from 'components/map/styles/MapBaseCss';
import { MAP_DEFAULT_CENTER, MAP_DEFAULT_ZOOM } from 'constants/spatial';
import { useFormikContext } from 'formik';
import { LatLng } from 'leaflet';
<<<<<<< HEAD
import { ChangeEvent, Fragment, useState } from 'react';
=======
import { ChangeEvent, useState } from 'react';
import { LayersControl, MapContainer as LeafletMapContainer } from 'react-leaflet';
>>>>>>> cd8e3e06
import { getLatLngAsUtm, getUtmAsLatLng } from 'utils/mapProjectionHelpers';
import { coerceZero } from 'utils/Utils';
import { getAnimalFieldName, IAnimal, ProjectionMode } from '../animal';

type Marker = 'primary' | 'secondary' | null;

export type LocationEntryFields<T> = {
  fieldsetTitle?: string;

  latitude: keyof T;
  longitude: keyof T;
  coordinate_uncertainty: keyof T;
  utm_northing: keyof T;
  utm_easting: keyof T;
};

type LocationEntryFormProps<T> = {
  name: keyof IAnimal;
  index: number;
  value: T;
  primaryLocationFields: LocationEntryFields<T>;
  secondaryLocationFields?: LocationEntryFields<T>;
  otherPrimaryFields?: JSX.Element[];
  otherSecondaryFields?: JSX.Element[];
};

const LocationEntryForm = <T extends { projection_mode: ProjectionMode }>({
  name,
  index,
  value,
  primaryLocationFields,
  secondaryLocationFields,
  otherPrimaryFields,
  otherSecondaryFields
}: LocationEntryFormProps<T>) => {
  const { setFieldValue } = useFormikContext();
  const [markerEnabled, setMarkerEnabled] = useState<Marker>(null);

  const handleMarkerPlacement = (e: LatLng, fields: LocationEntryFields<T>) => {
    setFieldValue(getAnimalFieldName<T>(name, fields.latitude, index), e.lat.toFixed(3));
    setFieldValue(getAnimalFieldName<T>(name, fields.longitude, index), e.lng.toFixed(3));
    const utm_coords = getLatLngAsUtm(e.lat, e.lng);
    setFieldValue(getAnimalFieldName<T>(name, fields.utm_northing, index), utm_coords[1]);
    setFieldValue(getAnimalFieldName<T>(name, fields.utm_easting, index), utm_coords[0]);
  };

  const setLatLonFromUTM = (fields: LocationEntryFields<T> | undefined) => {
    if (fields && (value[fields.latitude] || value[fields.longitude])) {
      const utm_coords = getLatLngAsUtm(
        value[fields.latitude] as unknown as number,
        value[fields.longitude] as unknown as number
      );
      setFieldValue(getAnimalFieldName<T>(name, fields.utm_easting, index), utm_coords[0]);
      setFieldValue(getAnimalFieldName<T>(name, fields.utm_northing, index), utm_coords[1]);
    }
  };

  const setUTMFromLatLng = (fields: LocationEntryFields<T> | undefined) => {
    if (fields && (value[fields.utm_northing] || value[fields.utm_easting])) {
      const wgs_coords = getUtmAsLatLng(
        value[fields.utm_northing] as unknown as number,
        value[fields.utm_easting] as unknown as number
      );
      setFieldValue(getAnimalFieldName<T>(name, fields.latitude, index), wgs_coords[1]);
      setFieldValue(getAnimalFieldName<T>(name, fields.longitude, index), wgs_coords[0]);
    }
  };

  const onProjectionModeSwitch = (e: ChangeEvent<HTMLInputElement>) => {
    //This gets called every time the toggle element fires. We need to do a projection each time so that the new fields that get shown
    //will be in sync with the values from the ones that were just hidden.
    if (value?.projection_mode === 'wgs') {
      setLatLonFromUTM(primaryLocationFields);
      setLatLonFromUTM(secondaryLocationFields);
    } else {
      setUTMFromLatLng(primaryLocationFields);
      setUTMFromLatLng(secondaryLocationFields);
    }
    setFieldValue(getAnimalFieldName<T>(name, 'projection_mode', index), e.target.checked ? 'utm' : 'wgs');
  };

  const getCurrentMarkerPos = (fields: LocationEntryFields<T>): LatLng => {
    if (value?.projection_mode === 'utm') {
      const latlng_coords = getUtmAsLatLng(
        coerceZero(value[fields.utm_northing]),
        coerceZero(value[fields.utm_easting])
      );
      return new LatLng(latlng_coords[1], latlng_coords[0]);
    } else {
      return new LatLng(coerceZero(value[fields.latitude]), coerceZero(value[fields.longitude]));
    }
  };

  const handleMarkerSelected = (event: React.MouseEvent<HTMLElement>, enableMarker: Marker) => {
    setMarkerEnabled(enableMarker);
  };

  const renderLocationFields = (fields?: LocationEntryFields<T>): JSX.Element => {
    if (!fields) {
      return <></>;
    }
    return (
      <Grid container spacing={1}>
        {value?.projection_mode === 'wgs' ? (
          <Fragment>
            <Grid item xs={12} sm={4}>
              <CustomTextField
                other={{ required: true, type: 'number' }}
                label="Latitude"
                name={getAnimalFieldName<T>(name, fields.latitude, index)}
              />
            </Grid>
            <Grid item xs={12} sm={4}>
              <CustomTextField
                other={{ required: true, type: 'number' }}
                label="Longitude"
                name={getAnimalFieldName<T>(name, fields.longitude, index)}
              />
            </Grid>
          </Fragment>
        ) : (
          <Fragment>
            <Grid item xs={12} sm={4}>
              <CustomTextField
                other={{ required: true, type: 'number' }}
                label="Northing"
                name={getAnimalFieldName<T>(name, fields.utm_northing, index)}
              />
            </Grid>
            <Grid item xs={12} sm={4}>
              <CustomTextField
                other={{ required: true, type: 'number' }}
                label="Easting"
                name={getAnimalFieldName<T>(name, fields.utm_easting, index)}
              />
            </Grid>
          </Fragment>
        )}

        <Grid item xs={12} sm={4}>
          <CustomTextField
            other={{
              required: true,
              type: 'number'
            }}
            label="Uncertainty (Meters)"
            name={getAnimalFieldName<T>(name, fields.coordinate_uncertainty, index)}
          />
        </Grid>
      </Grid>
    );
  };

  const renderResizableMarker = (
    fields: LocationEntryFields<T> | undefined,
    listening: boolean,
    color: MarkerIconColor
  ): JSX.Element => {
    if (!fields) {
      return <></>;
    }
    return (
      <MarkerWithResizableRadius
        radius={coerceZero(value[fields.coordinate_uncertainty] ?? NaN)}
        position={getCurrentMarkerPos(fields)}
        markerColor={color}
        listenForMouseEvents={listening}
        handlePlace={(p) => {
          handleMarkerPlacement(p, fields);
          setMarkerEnabled(null);
        }}
        handleResize={(n) => {
          setFieldValue(getAnimalFieldName<T>(name, fields.coordinate_uncertainty, index), n.toFixed(3));
        }}
      />
    );
  };

  return (
    <Stack flexDirection="column" gap={4} maxWidth={800}>
      <Box component="fieldset">
        {primaryLocationFields.fieldsetTitle ? (
          <Typography component="legend">{primaryLocationFields.fieldsetTitle}</Typography>
        ) : null}

        <Stack gap={1} alignItems="flex-start">
          {renderLocationFields(primaryLocationFields)}
          <FormControlLabel
            sx={{ ml: 0 }}
            control={
              <Checkbox size="small" checked={value.projection_mode === 'utm'} onChange={onProjectionModeSwitch} />
            }
            label="Use UTM Coordinates"
          />
        </Stack>
      </Box>

      {otherSecondaryFields ? (
        <Box>
          {otherSecondaryFields}
          {renderLocationFields(secondaryLocationFields)}
        </Box>
      ) : null}

      <Box component="fieldset" flex="0 0 auto">
        <Typography component="legend">Location Preview</Typography>
        <Paper
          variant="outlined"
          sx={{
            position: 'relative',
            height: 350
          }}>
          <Stack
            sx={{
              display: 'none',
              position: 'absolute',
              bottom: '10px',
              right: '10px',
              zIndex: '999',
              transformOrigin: '50% 50%',
              transform: 'translateX(-50%)',
              '& .MuiToggleButton-root': {
                px: 2,
                fontSize: '12px',
                fontWeight: 700,
                '&.Mui-selected': {
                  background: '#003366',
                  color: '#fff'
                }
<<<<<<< HEAD
              }
            }}>
            <ToggleButtonGroup value={markerEnabled} onChange={handleMarkerSelected} exclusive>
              {primaryLocationFields ? (
                <ToggleButton
                  size="small"
                  value="primary"
                  sx={{
                    display: 'flex',
                    alignItems: 'center'
                  }}>
                  {`Set ${primaryLocationFields?.fieldsetTitle ?? 'Primary Location'}`}
                </ToggleButton>
              ) : null}
              {secondaryLocationFields ? (
                <ToggleButton
                  size="small"
                  value="secondary"
                  sx={{
                    display: 'flex',
                    alignItems: 'center'
                  }}>
                  {`Set ${secondaryLocationFields?.fieldsetTitle ?? 'Secondary Location'}`}
                </ToggleButton>
              ) : null}
            </ToggleButtonGroup>
          </Stack>
          <MapContainer
            mapId={`location-entry-${name}-${index}`}
            scrollWheelZoom={false}
            additionalLayers={[
              renderResizableMarker(primaryLocationFields, markerEnabled === 'primary', 'blue'),
              renderResizableMarker(secondaryLocationFields, markerEnabled === 'secondary', 'green')
            ]}
          />
        </Paper>
      </Box>
    </Stack>
=======
                label={'Place Other Coordinate'}
              />
            </FormGroup>
          ) : null}
          <Box position="relative">
            <LeafletMapContainer
              id={`location-entry-${name}-${index}`}
              scrollWheelZoom={true}
              style={{ height: 400 }}
              center={MAP_DEFAULT_CENTER}
              zoom={MAP_DEFAULT_ZOOM}>
              <MapBaseCss />
              <AdditionalLayers
                layers={[
                  renderResizableMarker(primaryLocationFields, !placeSecondaryMode, 'blue'),
                  secondaryLocationFields ? (
                    renderResizableMarker(secondaryLocationFields, placeSecondaryMode, 'green')
                  ) : (
                    <></>
                  )
                ]}
              />
              <LayersControl>
                <BaseLayerControls />
              </LayersControl>
            </LeafletMapContainer>
          </Box>
        </Grid>
      )}
    </>
>>>>>>> cd8e3e06
  );
};

export default LocationEntryForm;<|MERGE_RESOLUTION|>--- conflicted
+++ resolved
@@ -15,12 +15,8 @@
 import { MAP_DEFAULT_CENTER, MAP_DEFAULT_ZOOM } from 'constants/spatial';
 import { useFormikContext } from 'formik';
 import { LatLng } from 'leaflet';
-<<<<<<< HEAD
 import { ChangeEvent, Fragment, useState } from 'react';
-=======
-import { ChangeEvent, useState } from 'react';
 import { LayersControl, MapContainer as LeafletMapContainer } from 'react-leaflet';
->>>>>>> cd8e3e06
 import { getLatLngAsUtm, getUtmAsLatLng } from 'utils/mapProjectionHelpers';
 import { coerceZero } from 'utils/Utils';
 import { getAnimalFieldName, IAnimal, ProjectionMode } from '../animal';
@@ -250,7 +246,6 @@
                   background: '#003366',
                   color: '#fff'
                 }
-<<<<<<< HEAD
               }
             }}>
             <ToggleButtonGroup value={markerEnabled} onChange={handleMarkerSelected} exclusive>
@@ -278,49 +273,30 @@
               ) : null}
             </ToggleButtonGroup>
           </Stack>
-          <MapContainer
-            mapId={`location-entry-${name}-${index}`}
-            scrollWheelZoom={false}
-            additionalLayers={[
-              renderResizableMarker(primaryLocationFields, markerEnabled === 'primary', 'blue'),
-              renderResizableMarker(secondaryLocationFields, markerEnabled === 'secondary', 'green')
-            ]}
-          />
+          <LeafletMapContainer
+            id={`location-entry-${name}-${index}`}
+            scrollWheelZoom={true}
+            style={{ height: 400 }}
+            center={MAP_DEFAULT_CENTER}
+            zoom={MAP_DEFAULT_ZOOM}>
+            <MapBaseCss />
+            <AdditionalLayers
+              layers={[
+                renderResizableMarker(primaryLocationFields, markerEnabled === 'primary', 'blue'),
+                secondaryLocationFields ? (
+                  renderResizableMarker(secondaryLocationFields, markerEnabled === 'secondary', 'green')
+                ) : (
+                  <></>
+                )
+              ]}
+            />
+            <LayersControl>
+              <BaseLayerControls />
+            </LayersControl>
+          </LeafletMapContainer>
         </Paper>
       </Box>
     </Stack>
-=======
-                label={'Place Other Coordinate'}
-              />
-            </FormGroup>
-          ) : null}
-          <Box position="relative">
-            <LeafletMapContainer
-              id={`location-entry-${name}-${index}`}
-              scrollWheelZoom={true}
-              style={{ height: 400 }}
-              center={MAP_DEFAULT_CENTER}
-              zoom={MAP_DEFAULT_ZOOM}>
-              <MapBaseCss />
-              <AdditionalLayers
-                layers={[
-                  renderResizableMarker(primaryLocationFields, !placeSecondaryMode, 'blue'),
-                  secondaryLocationFields ? (
-                    renderResizableMarker(secondaryLocationFields, placeSecondaryMode, 'green')
-                  ) : (
-                    <></>
-                  )
-                ]}
-              />
-              <LayersControl>
-                <BaseLayerControls />
-              </LayersControl>
-            </LeafletMapContainer>
-          </Box>
-        </Grid>
-      )}
-    </>
->>>>>>> cd8e3e06
   );
 };
 
