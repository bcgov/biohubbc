--- conflicted
+++ resolved
@@ -192,15 +192,14 @@
 
   return (
     <Stack flexDirection="column" gap={4} maxWidth={800}>
-      
       <Box component="fieldset">
         {primaryLocationFields.fieldsetTitle ? (
-          <Typography component="legend">
-            {primaryLocationFields.fieldsetTitle}
-          </Typography>
+          <Typography component="legend">{primaryLocationFields.fieldsetTitle}</Typography>
         ) : null}
         <FormControlLabel
-          control={<Checkbox size="small" checked={value.projection_mode === 'utm'} onChange={onProjectionModeSwitch} />}
+          control={
+            <Checkbox size="small" checked={value.projection_mode === 'utm'} onChange={onProjectionModeSwitch} />
+          }
           label="UTM Coordinates"
           sx={{
             display: 'none'
@@ -221,18 +220,12 @@
         <Box>{renderLocationFields(secondaryLocationFields)}</Box>
       </Box>
 
-<<<<<<< HEAD
       <Box component="fieldset" flex="0 0 auto">
         <Typography component="legend">Location Preview</Typography>
         <ToggleButtonGroup value={markerEnabled} size="small" onChange={handleMarkerSelected} exclusive>
           {primaryLocationFields ? (
             <ToggleButton value="primary">{primaryLocationFields?.fieldsetTitle ?? 'Primary'}</ToggleButton>
           ) : null}
-=======
-      <Box>
-        {/* TODO Decided what to do with this control */}
-        <Box display="none">
->>>>>>> 727bfc0c
           {secondaryLocationFields ? (
             <ToggleButton value="secondary">{secondaryLocationFields?.fieldsetTitle ?? 'Secondary'}</ToggleButton>
           ) : null}
@@ -258,7 +251,6 @@
           />
         </Paper>
       </Box>
-      
     </Stack>
   );
 };
