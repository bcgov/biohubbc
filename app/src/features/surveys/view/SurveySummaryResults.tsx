--- conflicted
+++ resolved
@@ -1,9 +1,5 @@
 import { createStyles, LinearProgress, withStyles } from '@material-ui/core';
 import Box from '@material-ui/core/Box';
-<<<<<<< HEAD
-import Chip from '@material-ui/core/Chip';
-=======
->>>>>>> 497a3dce
 import Divider from '@material-ui/core/Divider';
 import IconButton from '@material-ui/core/IconButton';
 import Link from '@material-ui/core/Link';
@@ -37,14 +33,9 @@
 import { SurveyContext } from 'contexts/surveyContext';
 import { useBiohubApi } from 'hooks/useBioHubApi';
 import useDataLoader from 'hooks/useDataLoader';
-<<<<<<< HEAD
 import React, { useContext, useEffect, useState } from 'react';
-=======
 import useDataLoaderError from 'hooks/useDataLoaderError';
 import { ISurveySummarySupplementaryData } from 'interfaces/useSummaryResultsApi.interface';
-import React, { useContext, useEffect, useState } from 'react';
-import { useParams } from 'react-router';
->>>>>>> 497a3dce
 
 const useStyles = makeStyles((theme: Theme) => ({
   importFile: {
@@ -108,18 +99,14 @@
     })
   )(LinearProgress);
   const biohubApi = useBiohubApi();
-<<<<<<< HEAD
   const surveyContext = useContext(SurveyContext);
+  const dialogContext = useContext(DialogContext);
 
   const projectId = surveyContext.projectId as number;
   const surveyId = surveyContext.surveyId as number;
-=======
-  const urlParams = useParams();
-  const dialogContext = useContext(DialogContext);
-  const surveyContext = useContext(SurveyContext);
+
 
   const classes = useStyles();
->>>>>>> 497a3dce
 
   const [openImportSummaryResults, setOpenImportSummaryResults] = useState(false);
   const [refreshData, setRefreshData] = useState(false);
@@ -127,21 +114,24 @@
   // provide file name for 'loading' ui before submission responds
   const [filName, setFileName] = useState('');
   const [anchorEl, setAnchorEl] = React.useState<null | HTMLElement>(null);
-
-<<<<<<< HEAD
+  
+  //Summary Data Loader and Error Handling
   const summaryDataLoader = useDataLoader(() => biohubApi.survey.getSurveySummarySubmission(projectId, surveyId));
+  useDataLoaderError(summaryDataLoader, () => {
+    return {
+      dialogTitle: 'Error Loading Summary Details',
+      dialogText:
+        'An error has occurred while attempting to load summary details, please try again. If the error persists, please contact your system administrator.'
+    };
+  });
 
   useEffect(() => {
     summaryDataLoader.load();
   }, []); // eslint-disable-line
-
-  const submission = summaryDataLoader.data;
-  const submissionMessages = summaryDataLoader?.data?.messages || [];
-
-  const classes = useStyles();
-
-=======
->>>>>>> 497a3dce
+  
+  const summaryData = summaryDataLoader.data?.surveySummaryData;
+  const submissionMessages = summaryDataLoader?.data?.surveySummaryData.messages || [];
+
   const importSummaryResults = (): IUploadHandler => {
     return (file, cancelToken, handleFileUploadProgress) => {
       return biohubApi.survey
@@ -154,18 +144,13 @@
     };
   };
 
-<<<<<<< HEAD
-  const dialogContext = useContext(DialogContext);
-
   const softDeleteSubmission = async () => {
-    if (submission) {
-      await biohubApi.survey.deleteSummarySubmission(projectId, surveyId, submission.id);
+    if (summaryData) {
+      await biohubApi.survey.deleteSummarySubmission(projectId, surveyId, summaryData.survey_summary_submission_id);
       summaryDataLoader.clearData();
     }
   };
 
-=======
->>>>>>> 497a3dce
   const defaultUploadYesNoDialogProps = {
     dialogTitle: 'Import New Summary Results Data',
     dialogText:
@@ -182,18 +167,8 @@
     dialogText: 'Are you sure you want to delete this file? This action cannot be undone.'
   };
 
-  //Summary Data Loader and Error Handling
-  const summaryDataLoader = useDataLoader(() => biohubApi.survey.getSurveySummarySubmission(projectId, surveyId));
-  useDataLoaderError(summaryDataLoader, () => {
-    return {
-      dialogTitle: 'Error Loading Summary Details',
-      dialogText:
-        'An error has occurred while attempting to load summary details, please try again. If the error persists, please contact your system administrator.'
-    };
-  });
 
   summaryDataLoader.load();
-  const summaryData = summaryDataLoader.data?.surveySummaryData;
 
   //Rerender summary data when the survey data loader changes
   useEffect(() => {
@@ -201,23 +176,9 @@
     // eslint-disable-next-line react-hooks/exhaustive-deps
   }, [surveyContext.surveyDataLoader]);
 
-  const softDeleteSubmission = async () => {
-    if (!summaryData?.survey_summary_submission_id) {
-      return;
-    }
-
-    await biohubApi.survey.deleteSummarySubmission(projectId, surveyId, summaryData?.survey_summary_submission_id);
-
-    summaryDataLoader.refresh();
-  };
-
   const showUploadDialog = () => {
-<<<<<<< HEAD
     setRefreshData(false);
-    if (submission) {
-=======
     if (summaryData) {
->>>>>>> 497a3dce
       // already have summary data, prompt user to confirm override
       dialogContext.setYesNoDialog({
         ...defaultUploadYesNoDialogProps,
@@ -248,8 +209,6 @@
     });
   };
 
-<<<<<<< HEAD
-=======
   const checkSubmissionStatus = (
     supplementaryData: ISurveySummarySupplementaryData | null | undefined
   ): BioHubSubmittedStatusType => {
@@ -259,20 +218,6 @@
     return BioHubSubmittedStatusType.UNSUBMITTED;
   };
 
-  //Action prop for the Alert MUI component to render the delete icon and associated action
-  const submissionAlertAction = () => (
-    <Box className={classes.alertActions}>
-      <SubmitStatusChip status={checkSubmissionStatus(summaryDataLoader.data?.surveySummarySupplementaryData)} />
-      <IconButton aria-label="open" color="inherit" onClick={() => viewFileContents()}>
-        <Icon path={mdiDownload} size={1} />
-      </IconButton>
-      <IconButton aria-label="delete" color="inherit" onClick={() => showDeleteDialog()}>
-        <Icon path={mdiTrashCanOutline} size={1} />
-      </IconButton>
-    </Box>
-  );
-
->>>>>>> 497a3dce
   type MessageGrouping = { [key: string]: { type: string[]; label: string } };
 
   const messageGrouping: MessageGrouping = {
@@ -317,13 +262,10 @@
   const submissionErrors: SubmissionErrors = {};
   const submissionWarnings: SubmissionWarnings = {};
 
-<<<<<<< HEAD
   if (submissionMessages) {
-=======
   const messageList = summaryData?.messages;
 
   if (messageList) {
->>>>>>> 497a3dce
     Object.entries(messageGrouping).forEach(([key, value]) => {
       submissionMessages.forEach((message) => {
         if (value.type.includes(message.type)) {
@@ -369,14 +311,10 @@
     window.open(response);
   };
 
-<<<<<<< HEAD
   type SeverityLevel = 'error' | 'info' | 'success' | 'warning';
 
   let submissionStatusIcon = mdiFileOutline;
   let submissionStatusSeverity: SeverityLevel = 'info';
-=======
-  type severityLevel = 'error' | 'info' | 'success' | 'warning' | undefined;
->>>>>>> 497a3dce
 
   if (submissionMessages?.some((messageType) => messageType.type === 'Error')) {
     submissionStatusIcon = mdiFileAlertOutline;
@@ -436,9 +374,8 @@
         <Divider></Divider>
 
         <Box p={3}>
-<<<<<<< HEAD
           {/* No summary */}
-          {!submission && !summaryDataLoader?.isLoading && (
+          {!summaryData && !summaryDataLoader?.isLoading && (
             <Paper variant="outlined" className={classes.importFile}>
               <Box display="flex" flex="1 1 auto" alignItems="center" justifyContent="center">
                 <Typography data-testid="observations-nodata" variant="body2" color="textSecondary" component="div">
@@ -485,33 +422,11 @@
           )}
 
           {/* Got a summary with errors */}
-          {submission && submissionMessages.length > 0 && (
+          {summaryData && submissionMessages.length > 0 && (
             <Box>
               <Alert severity="error" icon={<Icon path={mdiAlertCircleOutline} size={1} />}>
                 <AlertTitle>Failed to import summary results</AlertTitle>
                 One or more errors occurred while attempting to import your summary results file.
-=======
-          {!summaryData && (
-            <Box textAlign="center">
-              <Typography data-testid="observations-nodata" variant="body2" color="textSecondary">
-                No Summary Results. &nbsp;
-                <Link onClick={() => setOpenImportSummaryResults(true)} className={classes.browseLink}>
-                  Click Here to Import
-                </Link>
-              </Typography>
-            </Box>
-          )}
-
-          {summaryData && !!summaryData.messages.length && (
-            <Box>
-              {displayAlertBox('error', mdiAlertCircleOutline, summaryData.fileName, 'Validation Failed')}
-              <Box my={3}>
-                <Typography data-testid="observations-error-details" variant="body1">
-                  Resolve the following errors in your local file and re-import.
-                </Typography>
-              </Box>
-              <Box>
->>>>>>> 497a3dce
                 {displayMessages(submissionErrors, messageGrouping, mdiAlertCircleOutline)}
                 {displayMessages(submissionWarnings, messageGrouping, mdiInformationOutline)}
               </Alert>
@@ -529,7 +444,7 @@
                           variant="body2"
                           component="div"
                           onClick={viewFileContents}>
-                          <strong>{submission.fileName}</strong>
+                          <strong>{summaryData.fileName}</strong>
                         </Typography>
                       </Box>
                     </Box>
@@ -570,10 +485,9 @@
               </Box>
             </Box>
           )}
-<<<<<<< HEAD
 
           {/* All done */}
-          {submission && !summaryDataLoader.isLoading && submissionMessages.length <= 0 && (
+          {summaryData && !summaryDataLoader.isLoading && submissionMessages.length <= 0 && (
             <>
               <Paper variant="outlined" className={classes.importFile + ` ` + `${submissionStatusSeverity}`}>
                 <Box display="flex" alignItems="center" flex="1 1 auto" style={{ overflow: 'hidden' }}>
@@ -587,14 +501,14 @@
                         variant="body2"
                         component="div"
                         onClick={viewFileContents}>
-                        <strong>{submission.fileName}</strong>
+                        <strong>{summaryData.fileName}</strong>
                       </Typography>
                     </Box>
                   </Box>
 
                   <Box flex="0 0 auto" display="flex" alignItems="center">
                     <Box mr={2}>
-                      <Chip label="Unsubmitted" color="primary" />
+                    <SubmitStatusChip status={checkSubmissionStatus(summaryDataLoader.data?.surveySummarySupplementaryData)} />
                     </Box>
 
                     <Box>
@@ -633,11 +547,6 @@
                 </Box>
               </Paper>
             </>
-=======
-          {summaryData && !summaryData.messages.length && (
-            <Box>{displayAlertBox('info', mdiFileOutline, summaryData?.fileName, '')}</Box>
->>>>>>> 497a3dce
-          )}
         </Box>
       </Paper>
 
@@ -649,11 +558,8 @@
             summaryDataLoader.refresh();
           }
           setOpenImportSummaryResults(false);
-<<<<<<< HEAD
-=======
           summaryDataLoader.refresh();
           surveyContext.surveyDataLoader.refresh(projectId, surveyId);
->>>>>>> 497a3dce
         }}>
         <FileUpload
           dropZoneProps={{ maxNumFiles: 1, acceptedFileExtensions: '.xls, .xlsm, .xlsx' }}
