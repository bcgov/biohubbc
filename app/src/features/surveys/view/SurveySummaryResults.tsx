--- conflicted
+++ resolved
@@ -428,16 +428,7 @@
           {/* Got a summary with errors */}
           {submission && submissionMessages.length > 0 && (
             <Box>
-<<<<<<< HEAD
               {displayAlertBox('error', mdiAlertCircleOutline, submission.fileName, 'Validation Failed')}
-=======
-              {displayAlertBox('error', mdiAlertCircleOutline, submission.fileName, 'Failed to validate')}
-              <Box my={3}>
-                <Typography data-testid="observations-error-details" variant="body1">
-                  Resolve the following errors in your local file and re-import.
-                </Typography>
-              </Box>
->>>>>>> e929a94b
               <Box>
                 {displayMessages(submissionErrors, messageGrouping, mdiAlertCircleOutline)}
                 {displayMessages(submissionWarnings, messageGrouping, mdiInformationOutline)}
