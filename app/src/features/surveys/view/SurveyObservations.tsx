--- conflicted
+++ resolved
@@ -98,20 +98,8 @@
             return;
           }
 
-<<<<<<< HEAD
           if (config?.N8N_HOST) {
-            biohubApi.n8n.initiateSubmissionValidation(result.submissionId, file.type).then(() => {
-              if (file.type === 'application/x-zip-compressed' || file.type === 'application/zip') {
-                biohubApi.n8n.initiateScrapeOccurrences(result.submissionId).then(() => {
-                  props.refresh();
-                });
-              }
-            });
-=======
-          if (process.env.REACT_APP_N8N_PORT) {
             biohubApi.n8n.initiateOccurrenceSubmissionProcessing(result.submissionId, file.type);
-
->>>>>>> b5301e7a
             return;
           }
 
