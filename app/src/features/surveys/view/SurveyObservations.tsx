import Box from '@material-ui/core/Box';
import Button from '@material-ui/core/Button';
import CircularProgress from '@material-ui/core/CircularProgress';
import IconButton from '@material-ui/core/IconButton';
import Link from '@material-ui/core/Link';
import Paper from '@material-ui/core/Paper';
import { Theme } from '@material-ui/core/styles/createMuiTheme';
import makeStyles from '@material-ui/core/styles/makeStyles';
import Typography from '@material-ui/core/Typography';
import Alert from '@material-ui/lab/Alert';
import AlertTitle from '@material-ui/lab/AlertTitle';
import {
  mdiAlertCircleOutline,
  mdiClockOutline,
  mdiFileOutline,
  mdiImport,
  mdiTrashCanOutline,
  mdiDownload
} from '@mdi/js';
import Icon from '@mdi/react';
import FileUpload from 'components/attachments/FileUpload';
import { IUploadHandler } from 'components/attachments/FileUploadItem';
import ComponentDialog from 'components/dialog/ComponentDialog';
import { DialogContext } from 'contexts/dialogContext';
import ObservationSubmissionCSV from 'features/observations/components/ObservationSubmissionCSV';
import { useBiohubApi } from 'hooks/useBioHubApi';
import { useInterval } from 'hooks/useInterval';
import { IGetObservationSubmissionResponse } from 'interfaces/useObservationApi.interface';
import React, { useCallback, useContext, useEffect, useState } from 'react';
import { useParams } from 'react-router';

const useStyles = makeStyles((theme: Theme) => ({
  textSpacing: {
    marginBottom: '1rem'
  },
  browseLink: {
    cursor: 'pointer'
  },
  center: {
    alignSelf: 'center'
  },
  box: {
    width: '100%',
    background: 'rgba(241, 243, 245, 1)',
    alignItems: 'center',
    display: 'flex',
    justifyContent: 'center',
    minHeight: '3rem'
  },
  infoBox: {
    background: 'rgba(241, 243, 245, 1)'
  },
  tab: {
    paddingLeft: theme.spacing(2)
  },
  nested: {
    paddingLeft: theme.spacing(4)
  },
  alertActions: {
    '& > *': {
      marginLeft: theme.spacing(2)
    }
  }
}));

const SurveyObservations = () => {
  const biohubApi = useBiohubApi();
  const urlParams = useParams();

  const projectId = urlParams['id'];
  const surveyId = urlParams['survey_id'];
  const [occurrenceSubmissionId, setOccurrenceSubmissionId] = useState<number | null>(null);
  const [openImportObservations, setOpenImportObservations] = useState(false);

  const classes = useStyles();

  const importObservations = (): IUploadHandler => {
    return (files, cancelToken, handleFileUploadProgress) => {
      return biohubApi.observation.uploadObservationSubmission(
        projectId,
        surveyId,
        files[0],
        cancelToken,
        handleFileUploadProgress
      );
    };
  };

  const [submissionStatus, setSubmissionStatus] = useState<IGetObservationSubmissionResponse | null>(null);
  const [isLoading, setIsLoading] = useState(true);
  const [isValidating, setIsValidating] = useState(false);
  const [isPolling, setIsPolling] = useState(false);
  const [pollingTime, setPollingTime] = useState<number | null>(0);

  const dialogContext = useContext(DialogContext);

  const fetchObservationSubmission = useCallback(async () => {
    const submission = await biohubApi.observation.getObservationSubmission(projectId, surveyId);

    setSubmissionStatus(() => {
      setIsLoading(false);
      if (submission) {
        if (
          submission.status === 'Rejected' ||
          submission.status === 'Darwin Core Validated' ||
          submission.status === 'Template Validated'
        ) {
          setIsValidating(false);
          setIsPolling(false);

          setPollingTime(null);
        } else {
          setIsValidating(true);
          setIsPolling(true);
        }

        setOccurrenceSubmissionId(submission.id);
      }

      return submission;
    });
  }, [biohubApi.observation, projectId, surveyId]);

  useInterval(fetchObservationSubmission, pollingTime);

  useEffect(() => {
    if (isLoading) {
      fetchObservationSubmission();
    }

    if (isPolling && !pollingTime) {
      setPollingTime(2000);
    }
  }, [
    biohubApi,
    isLoading,
    fetchObservationSubmission,
    isPolling,
    pollingTime,
    isValidating,
    submissionStatus,
    projectId,
    surveyId
  ]);

  const softDeleteSubmission = async () => {
    if (!occurrenceSubmissionId) {
      return;
    }

    await biohubApi.observation.deleteObservationSubmission(projectId, surveyId, occurrenceSubmissionId);

    fetchObservationSubmission();
  };

  const defaultUploadYesNoDialogProps = {
    dialogTitle: 'Upload Observation Data',
    dialogText:
      'Are you sure you want to import a different data set?  This will overwrite the existing data you have already imported.',
    open: false,
    onClose: () => dialogContext.setYesNoDialog({ open: false }),
    onNo: () => dialogContext.setYesNoDialog({ open: false }),
    onYes: () => dialogContext.setYesNoDialog({ open: false })
  };

  const defaultDeleteYesNoDialogProps = {
    ...defaultUploadYesNoDialogProps,
    dialogTitle: 'Delete Observation',
    dialogText:
      'Are you sure you want to delete the current observation data? Your observation will be removed from this survey.'
  };

  const showUploadDialog = () => {
    if (submissionStatus) {
      // already have observation data, prompt user to confirm override
      dialogContext.setYesNoDialog({
        ...defaultUploadYesNoDialogProps,
        open: true,
        onYes: () => {
          setOpenImportObservations(true);
          dialogContext.setYesNoDialog({ open: false });
        }
      });
    } else {
      setOpenImportObservations(true);
    }
  };

  const showDeleteDialog = () => {
    dialogContext.setYesNoDialog({
      ...defaultDeleteYesNoDialogProps,
      open: true,
      onYes: () => {
        softDeleteSubmission();
        dialogContext.setYesNoDialog({ open: false });
      }
    });
  };

  // Action prop for the Alert MUI component to render the delete icon and associated action
  const submissionAlertAction = () => (
    <Box className={classes.alertActions}>
      <IconButton aria-label="open" color="inherit" size="small" onClick={() => viewFileContents()}>
        <Icon path={mdiDownload} size={1} />
      </IconButton>
      <IconButton aria-label="delete" color="inherit" size="small" onClick={() => showDeleteDialog()}>
        <Icon path={mdiTrashCanOutline} size={1} />
      </IconButton>
    </Box>
  );

  type MessageGrouping = { [key: string]: { type: string[]; label: string } };

  const messageGrouping: MessageGrouping = {
    mandatory: {
      type: ['Missing Required Field', 'Missing Required Header'],
      label: 'Mandatory fields have not been filled out'
    },
    value_not_from_list: {
      type: ['Invalid Value'],
      label: "Values have not been selected from the field's dropdown list"
    },
    unsupported_header: {
      type: ['Unknown Header'],
      label: 'Column headers are not supported'
    },
    out_of_range: {
      type: ['Out of Range'],
      label: 'Values are out of range'
<<<<<<< HEAD
    },
    formatting_issues:{
      type: ['Unexpected Format'],
      label: 'Unexpected formats in the values provided'

=======
>>>>>>> 892ea61f
    },
    miscellaneous: { type: ['Miscellaneous'], label: 'Miscellaneous errors exist in your file' }
  };

  type SubmissionMessages = { [key: string]: string[] };

  const submissionMessages: SubmissionMessages = {};

  const messageList = submissionStatus?.messages;

  if (messageList) {
    Object.entries(messageGrouping).forEach(([key, value]) => {
      messageList.forEach((message) => {
        if (value.type.includes(message.type)) {
          if (!submissionMessages[key]) {
            submissionMessages[key] = [];
          }

          submissionMessages[key].push(message.message);
        }
      });
    });
  }

  const viewFileContents = async () => {
    if (!occurrenceSubmissionId) {
      return;
    }

    let response;

    try {
      response = await biohubApi.survey.getObservationSubmissionSignedURL(projectId, surveyId, occurrenceSubmissionId);
    } catch {
      return;
    }

    if (!response) {
      return;
    }

    window.open(response);
  };

  if (isLoading) {
    return <CircularProgress className="pageProgress" size={40} />;
  }

  return (
    <Box>
      <Box mb={5} display="flex" justifyContent="space-between">
        <Typography data-testid="observations-heading" variant="h2">
          Observations
        </Typography>
        <Button
          startIcon={<Icon path={mdiImport} size={1} />}
          variant="outlined"
          color="primary"
          onClick={() => showUploadDialog()}>
          Import
        </Button>
      </Box>

      <Box component={Paper} p={4}>
        {!submissionStatus && (
          <Typography data-testid="observations-nodata" variant="body2" className={`${classes.infoBox} ${classes.box}`}>
            No Observation Data. &nbsp;
            <Link onClick={() => setOpenImportObservations(true)} className={classes.browseLink}>
              Click Here to Import
            </Link>
          </Typography>
        )}
        {!isValidating && submissionStatus?.status === 'Rejected' && (
          <>
            <Alert
              icon={<Icon path={mdiAlertCircleOutline} size={1} />}
              severity="error"
              action={submissionAlertAction()}>
              <Box component={AlertTitle} display="flex">
                <Link underline="always" component="button" variant="body2" onClick={() => viewFileContents()}>
                  <strong>{submissionStatus.fileName}</strong>
                </Link>
              </Box>
              Validation Failed
            </Alert>

            <Box mt={3} mb={1}>
              <Typography data-testid="observations-error-details" variant="h4" className={classes.center}>
                What's next?
              </Typography>
            </Box>
            <Box mb={3}>
              <Typography data-testid="observations-error-details" variant="body2" className={classes.center}>
                Resolve the following errors in your local file and re-import.
              </Typography>
            </Box>
            <Box>
              {Object.entries(submissionMessages).map(([key, value], index) => {
                return (
                  <Box key={index}>
                    <Box display="flex" alignItems="center">
                      <Icon path={mdiAlertCircleOutline} size={1} color="#ff5252" />
                      <strong className={classes.tab}>{messageGrouping[key].label}</strong>
                    </Box>
                    <Box pl={2}>
                      <ul>
                        {value.map((message: string, index2: number) => {
                          return <li key={`${index}-${index2}`}>{message}</li>;
                        })}
                      </ul>
                    </Box>
                  </Box>
                );
              })}
            </Box>
          </>
        )}
        {!isValidating &&
          (submissionStatus?.status === 'Darwin Core Validated' ||
            submissionStatus?.status === 'Template Validated') && (
            <>
              <Alert icon={<Icon path={mdiFileOutline} size={1} />} severity="info" action={submissionAlertAction()}>
                <Box component={AlertTitle} display="flex">
                  <Link underline="always" component="button" variant="body2" onClick={() => viewFileContents()}>
                    <strong>{submissionStatus.fileName}</strong>
                  </Link>
                </Box>
              </Alert>

              <Box mt={5} overflow="hidden">
                <ObservationSubmissionCSV submissionId={submissionStatus.id} />
              </Box>
            </>
          )}
        {isValidating && (
          <>
            <Alert icon={<Icon path={mdiClockOutline} size={1} />} severity="info" action={submissionAlertAction()}>
              <Box component={AlertTitle} display="flex">
                <Link underline="always" component="button" variant="body2" onClick={() => viewFileContents()}>
                  <strong>{submissionStatus?.fileName}</strong>
                </Link>
              </Box>
              Validating observation data. Please wait ...
            </Alert>
          </>
        )}
      </Box>

      <ComponentDialog
        open={openImportObservations}
        dialogTitle="Import Observation Data"
        onClose={() => {
          setOpenImportObservations(false);
          setIsPolling(true);
          setIsLoading(true);
        }}>
        <FileUpload
          dropZoneProps={{ maxNumFiles: 1, acceptedFileExtensions: '.csv, .xls, .txt, .zip, .xlsm, .xlsx' }}
          uploadHandler={importObservations()}
        />
      </ComponentDialog>
    </Box>
  );
};

export default SurveyObservations;<|MERGE_RESOLUTION|>--- conflicted
+++ resolved
@@ -227,14 +227,11 @@
     out_of_range: {
       type: ['Out of Range'],
       label: 'Values are out of range'
-<<<<<<< HEAD
     },
     formatting_issues:{
       type: ['Unexpected Format'],
       label: 'Unexpected formats in the values provided'
 
-=======
->>>>>>> 892ea61f
     },
     miscellaneous: { type: ['Miscellaneous'], label: 'Miscellaneous errors exist in your file' }
   };
