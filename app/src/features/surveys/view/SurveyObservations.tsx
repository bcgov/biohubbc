import Box from '@material-ui/core/Box';
import Chip from '@material-ui/core/Chip';
import Divider from '@material-ui/core/Divider';
import IconButton from '@material-ui/core/IconButton';
import LinearProgress from '@material-ui/core/LinearProgress';
import Link from '@material-ui/core/Link';
import ListItemIcon from '@material-ui/core/ListItemIcon';
import Menu from '@material-ui/core/Menu';
import MenuItem from '@material-ui/core/MenuItem';
import Paper from '@material-ui/core/Paper';
import { createStyles, makeStyles, Theme, withStyles } from '@material-ui/core/styles';
import Typography from '@material-ui/core/Typography';
import Alert from '@material-ui/lab/Alert';
import AlertTitle from '@material-ui/lab/AlertTitle';
import {
  mdiAlertCircleOutline,
  mdiDotsVertical,
  mdiFileAlertOutline,
  mdiFileOutline,
  mdiImport,
  mdiInformationOutline,
  mdiTrashCanOutline,
  mdiTrayArrowDown
} from '@mdi/js';
import Icon from '@mdi/react';
import { SubmitStatusChip } from 'components/chips/SubmitStatusChip';
import ComponentDialog from 'components/dialog/ComponentDialog';
import FileUpload from 'components/file-upload/FileUpload';
import { IUploadHandler } from 'components/file-upload/FileUploadItem';
import { H2ButtonToolbar } from 'components/toolbar/ActionToolbars';
import { BioHubSubmittedStatusType } from 'constants/misc';
import { DialogContext } from 'contexts/dialogContext';
import { SurveyContext } from 'contexts/surveyContext';
import { useBiohubApi } from 'hooks/useBioHubApi';
import useDataLoader from 'hooks/useDataLoader';
import { useInterval } from 'hooks/useInterval';
import {
  IGetObservationSubmissionResponseMessages,
<<<<<<< HEAD
  IUploadObservationSubmissionResponse
=======
  ISurveySupplementaryData,
  IUploadObservationSubmissionResponse,
  ObservationSubmissionMessageSeverityLabel
>>>>>>> 497a3dce
} from 'interfaces/useObservationApi.interface';
import React, { useCallback, useContext, useEffect, useState } from 'react';

const useStyles = makeStyles((theme: Theme) => ({
  importFile: {
    display: 'flex',
    minHeight: '82px',
    padding: theme.spacing(2),
    paddingLeft: '20px',
    overflow: 'hidden',
    '& .importFile-icon': {
      color: theme.palette.text.secondary
    },
    '&.error': {
      borderColor: theme.palette.error.main,
      '& .importFile-icon': {
        color: theme.palette.error.main
      }
    }
  },
  alertActions: {
    '& > *': {
      marginLeft: theme.spacing(2)
    }
  },
  observationFileName: {
    marginTop: '2px',
    marginBottom: '4px',
    overflow: 'hidden',
    textOverflow: 'ellipsis',
    textDecoration: 'underline',
    cursor: 'pointer'
  }
}));

const SurveyObservations: React.FC = () => {
  const BorderLinearProgress = withStyles((theme: Theme) =>
    createStyles({
      root: {
        height: 6,
        borderRadius: 3
      },
      colorPrimary: {
        backgroundColor: theme.palette.grey[theme.palette.type === 'light' ? 300 : 700]
      },
      bar: {
        borderRadius: 3,
        backgroundColor: '#1976D2'
      }
    })
  )(LinearProgress);
  const [anchorEl, setAnchorEl] = React.useState<null | HTMLElement>(null);
  const biohubApi = useBiohubApi();
  const dialogContext = useContext(DialogContext);
  const classes = useStyles();
  const surveyContext = useContext(SurveyContext);
  const [openImportObservations, setOpenImportObservations] = useState(false);
  const [willRefreshOnClose, setWillRefreshOnClose] = useState(false);
  const [fileName, setFileName] = useState('');

  const projectId = surveyContext.projectId as number;
  const surveyId = surveyContext.surveyId as number;

  const refresh = useCallback(() => {
    if (projectId && surveyId) {
      surveyContext.surveyDataLoader.refresh(projectId, surveyId);
    }

<<<<<<< HEAD
    // eslint-disable-next-line react-hooks/exhaustive-deps
  }, [projectId, surveyId]);
=======
  const projectId = surveyContext.projectId as number;
  const surveyId = surveyContext.surveyId as number;
>>>>>>> 497a3dce

  const refresh = useCallback(() => {
    if (projectId && surveyId) {
      surveyContext.surveyDataLoader.refresh(projectId, surveyId);
    }

    // eslint-disable-next-line react-hooks/exhaustive-deps
  }, [projectId, surveyId]);

  const submissionDataLoader = useDataLoader(() => biohubApi.observation.getObservationSubmission(projectId, surveyId));
  submissionDataLoader.load();

  useEffect(() => {
    submissionDataLoader.refresh();
    // eslint-disable-next-line react-hooks/exhaustive-deps
  }, [surveyContext.surveyDataLoader]);

  const refreshSubmission = submissionDataLoader.refresh;
  const occurrenceSubmission = submissionDataLoader.data?.surveyObservationData;
  const occurrenceSupplementaryData = submissionDataLoader.data?.surveyObservationSupplementaryData;
  const occurrenceSubmissionId = occurrenceSubmission?.occurrence_submission_id;
  const submissionMessageTypes = occurrenceSubmission?.messageTypes || [];
  const submissionExists = Boolean(occurrenceSubmission);

  const submissionPollingInterval = useInterval(refreshSubmission, 5000, 60000);
  alphabetizeSubmissionMessages(submissionMessageTypes);
  useEffect(() => {
    if (submissionExists) {
      submissionPollingInterval.enable();
    } else {
      submissionPollingInterval.disable();
    }
  }, [submissionExists, submissionPollingInterval]);

  useEffect(() => {
    if (occurrenceSubmission?.isValidating === false) {
      submissionPollingInterval.disable();
    }
  }, [occurrenceSubmission, submissionPollingInterval]);

  const defaultUploadYesNoDialogProps = {
    dialogTitle: 'Import New Observation Data',
    dialogText: 'Importing a new file will overwrite the existing observations data. Are you sure you want to proceed?',
    open: false,
    onClose: () => dialogContext.setYesNoDialog({ open: false }),
    onNo: () => dialogContext.setYesNoDialog({ open: false }),
    onYes: () => dialogContext.setYesNoDialog({ open: false })
  };

  const defaultDeleteYesNoDialogProps = {
    ...defaultUploadYesNoDialogProps,
    dialogTitle: 'Delete Observations?',
    dialogText: 'Are you sure you want to delete this file? This action cannot be undone.'
  };

  const importObservations = (): IUploadHandler => {
    return async (file, cancelToken, handleFileUploadProgress) => {
      return biohubApi.observation
        .uploadObservationSubmission(projectId, surveyId, file, cancelToken, handleFileUploadProgress)
        .then((result: IUploadObservationSubmissionResponse) => {
          if (!result || !result.submissionId) {
            return;
          }

          if (file.type === 'application/x-zip-compressed' || file.type === 'application/zip') {
            biohubApi.observation.processDWCFile(projectId, result.submissionId).then(refresh);
          } else {
            biohubApi.observation.processOccurrences(projectId, result.submissionId, surveyId);
          }
        })
        .finally(() => {
          setWillRefreshOnClose(true);
          setAnchorEl(null);
          setFileName(file.name);
        });
    };
  };

  function handleOpenImportObservations() {
    setOpenImportObservations(true);
    setWillRefreshOnClose(false);
  }

  function handleCloseImportObservations() {
    if (willRefreshOnClose) {
      refreshSubmission();
      surveyContext.surveyDataLoader.refresh(projectId, surveyId);
    }

    setOpenImportObservations(false);
  }

  function softDeleteSubmission() {
    if (!occurrenceSubmissionId) {
      return;
    }

    biohubApi.observation.deleteObservationSubmission(projectId, surveyId, occurrenceSubmissionId).then(() => {
<<<<<<< HEAD
      refresh();
=======
>>>>>>> 497a3dce
      refreshSubmission();
    });
  }

  function showUploadDialog() {
    if (submissionExists) {
      dialogContext.setYesNoDialog({
        ...defaultUploadYesNoDialogProps,
        open: true,
        onYes: () => {
          handleOpenImportObservations();
          dialogContext.setYesNoDialog({ open: false });
        }
      });
    } else {
      handleOpenImportObservations();
    }
  }

  function showDeleteDialog() {
    dialogContext.setYesNoDialog({
      ...defaultDeleteYesNoDialogProps,
      open: true,
      yesButtonProps: { color: 'secondary' },
      yesButtonLabel: 'Delete',
      noButtonProps: { color: 'default' },
      noButtonLabel: 'Cancel',
      onYes: () => {
        softDeleteSubmission();
        dialogContext.setYesNoDialog({ open: false });
        surveyContext.surveyDataLoader.refresh(projectId, surveyId);
      }
    });
  }

  function alphabetizeSubmissionMessages(data: IGetObservationSubmissionResponseMessages[]) {
    // sorts data in place, no need to return
    data.sort((messageA, messageB) => {
      // Message A is sorted before B
      if (messageA.messageTypeLabel < messageB.messageTypeLabel) {
        return -1;
      }

      // Message B is sorted before A
      if (messageA.messageTypeLabel > messageB.messageTypeLabel) {
        return 1;
      }

      // Items are already in order
      return 0;
    });
  }

<<<<<<< HEAD
=======
  const getSubmissionStatus = (
    supplementaryData: ISurveySupplementaryData | null | undefined
  ): BioHubSubmittedStatusType => {
    if (supplementaryData?.event_timestamp) {
      return BioHubSubmittedStatusType.SUBMITTED;
    }
    return BioHubSubmittedStatusType.UNSUBMITTED;
  };

  const submissionAlertAction = () => (
    <Box>
      <SubmitStatusChip status={getSubmissionStatus(occurrenceSupplementaryData)} />
      <IconButton aria-label="open" color="inherit" onClick={openFileContents}>
        <Icon path={mdiDownload} size={1} />
      </IconButton>
      <IconButton aria-label="delete" color="inherit" onClick={showDeleteDialog}>
        <Icon path={mdiTrashCanOutline} size={1} />
      </IconButton>
    </Box>
  );

>>>>>>> 497a3dce
  const openFileContents = useCallback(() => {
    if (!occurrenceSubmissionId) {
      return;
    }

    biohubApi.survey
      .getObservationSubmissionSignedURL(projectId, surveyId, occurrenceSubmissionId)
      .then((objectUrl: string) => {
        window.open(objectUrl);
      })
      .catch((_err: any) => {
        return;
      });
  }, [biohubApi.survey, occurrenceSubmissionId, projectId, surveyId]);

  type AlertSeverityLevel = 'error' | 'info' | 'success' | 'warning';

  let submissionStatusIcon = mdiFileOutline;
  let submissionStatusSeverity: AlertSeverityLevel = 'info';

  if (submissionMessageTypes.some((messageType) => messageType.severityLabel === 'Error')) {
    submissionStatusIcon = mdiFileAlertOutline;
    submissionStatusSeverity = 'error';
  } else if (submissionMessageTypes.some((messageType) => messageType.severityLabel === 'Warning')) {
    submissionStatusIcon = mdiFileAlertOutline;
    submissionStatusSeverity = 'warning';
  } else if (submissionMessageTypes.some((messageType) => messageType.severityLabel === 'Notice')) {
    submissionStatusIcon = mdiInformationOutline;
  }

  const openContextMenu = (event: React.MouseEvent<HTMLButtonElement>) => {
    setAnchorEl(event.currentTarget);
  };

  const closeContextMenu = () => {
    setAnchorEl(null);
  };

  return (
    <>
      <Paper elevation={0}>
        <H2ButtonToolbar
          label="Observations"
          buttonLabel="Import"
          buttonTitle="Import Observations"
          buttonProps={{ variant: 'contained', color: 'primary' }}
          buttonStartIcon={<Icon path={mdiImport} size={1} />}
          buttonOnClick={() => showUploadDialog()}
        />

        <Divider />

        <Box p={3}>
          {!occurrenceSubmission?.isValidating && (
            <>
              {submissionStatusSeverity === 'error' && (
                <Box mb={3}>
                  <Alert severity="error" icon={<Icon path={mdiAlertCircleOutline} size={1} />}>
                    <AlertTitle>Failed to import observations</AlertTitle>
                    One or more errors occurred while attempting to import your observations file.
                    {
                      // Alphabetize message types for consistency
                      submissionMessageTypes.map((messageType) => {
                        return (
                          <Box key={messageType.messageTypeLabel} mt={3}>
                            <Box component="section">
                              <Typography variant="body2">
                                <strong>{messageType.messageTypeLabel}</strong>
                              </Typography>
                              <Box component="ul" mt={1} mb={0} pl={4}>
                                {messageType.messages.map((messageObject: { id: number; message: string }) => {
                                  return (
                                    <li key={messageObject.id}>
                                      <Typography variant="body2" component="span">
                                        {messageObject.message}
                                      </Typography>
                                    </li>
                                  );
                                })}
                              </Box>
                            </Box>
                          </Box>
                        );
                      })
                    }
                  </Alert>
                </Box>
              )}
            </>
          )}

          {/* No submission exists */}
          {!submissionExists && !submissionDataLoader.isLoading && (
            <>
              <Paper variant="outlined" className={classes.importFile}>
                <Box display="flex" flex="1 1 auto" alignItems="center" justifyContent="center">
                  <Typography data-testid="observations-nodata" variant="body2" color="textSecondary">
                    No Observation Data. &nbsp;
                    <Link onClick={handleOpenImportObservations}>Click Here to Import</Link>
                  </Typography>
                </Box>
              </Paper>
            </>
          )}

          {/* No submission yet, but data is loading */}
          {!submissionExists && submissionDataLoader.isLoading && (
            <>
              <Paper variant="outlined" className={classes.importFile + ` ` + `${submissionStatusSeverity}`}>
                <Box flex="1 1 auto" style={{ overflow: 'hidden' }}>
                  <Box display="flex" alignItems="center" flex="1 1 auto" style={{ overflow: 'hidden' }}>
                    <Box className="importFile-icon" flex="0 0 auto" mr={2}>
                      <Icon path={submissionStatusIcon} size={1} />
                    </Box>
                    <Box mr={2} flex="1 1 auto" style={{ overflow: 'hidden' }}>
                      <Typography className={classes.observationFileName} variant="body2" component="div">
                        <strong>{fileName}</strong>
                      </Typography>
                    </Box>
                  </Box>

                  <Box ml={5} mr={1}>
                    <Typography variant="body2" color="textSecondary" component="div">
                      Importing file. Please wait...
                    </Typography>
                    <Box mt={1.5}>
                      <BorderLinearProgress />
                    </Box>
                  </Box>
                </Box>
              </Paper>
            </>
          )}

          {/* Got a submission, but still loading */}
          {submissionExists && occurrenceSubmission?.isValidating && (
            <>
              <Paper variant="outlined" className={classes.importFile + ` ` + `${submissionStatusSeverity}`}>
                <Box flex="1 1 auto" style={{ overflow: 'hidden' }}>
                  <Box display="flex" alignItems="center" flex="1 1 auto" style={{ overflow: 'hidden' }}>
                    <Box className="importFile-icon" flex="0 0 auto" mr={2}>
                      <Icon path={submissionStatusIcon} size={1} />
                    </Box>
                    <Box flex="1 1 auto" style={{ overflow: 'hidden' }}>
                      <Typography
                        className={classes.observationFileName}
                        variant="body2"
                        component="div"
                        onClick={openFileContents}>
                        <strong>{occurrenceSubmission?.inputFileName}</strong>
                      </Typography>
                    </Box>
                  </Box>

                  <Box ml={5} mr={1}>
                    <Typography variant="body2" color="textSecondary" component="div">
                      {occurrenceSubmission?.isValidating
                        ? 'Importing file. Please wait...'
                        : occurrenceSubmission?.status}
                    </Typography>
                    <Box mt={1.5}>
                      <BorderLinearProgress />
                    </Box>
                  </Box>
                </Box>
              </Paper>
            </>
          )}

          {/* All done */}
          {submissionExists && !occurrenceSubmission?.isValidating && (
            <>
              <Paper variant="outlined" className={classes.importFile + ` ` + `${submissionStatusSeverity}`}>
                <Box display="flex" alignItems="center" flex="1 1 auto" style={{ overflow: 'hidden' }}>
                  <Box display="flex" alignItems="center" flex="1 1 auto" style={{ overflow: 'hidden' }}>
                    <Box display="flex" alignItems="center" flex="0 0 auto" mr={2} className="importFile-icon">
                      <Icon path={submissionStatusIcon} size={1} />
                    </Box>
                    <Box mr={2} flex="1 1 auto" style={{ overflow: 'hidden' }}>
                      <Typography
                        className={classes.observationFileName}
                        variant="body2"
                        component="div"
                        onClick={openFileContents}>
                        <strong>{occurrenceSubmission?.inputFileName}</strong>
                      </Typography>
                    </Box>
                  </Box>

                  <Box flex="0 0 auto" display="flex" alignItems="center">
                    <Box mr={2}>
                      <Chip label="Unsubmitted" color="primary" />
                    </Box>
                    <Box>
                      <IconButton aria-controls="context-menu" aria-haspopup="true" onClick={openContextMenu}>
                        <Icon path={mdiDotsVertical} size={1} />
                      </IconButton>
                      <Menu
                        keepMounted
                        id="context-menu"
                        anchorEl={anchorEl}
                        open={Boolean(anchorEl)}
                        onClose={closeContextMenu}
                        anchorOrigin={{
                          vertical: 'top',
                          horizontal: 'right'
                        }}
                        transformOrigin={{
                          vertical: 'top',
                          horizontal: 'right'
                        }}>
                        <MenuItem onClick={openFileContents}>
                          <ListItemIcon>
                            <Icon path={mdiTrayArrowDown} size={1} />
                          </ListItemIcon>
                          Download
                        </MenuItem>
                        <MenuItem onClick={showDeleteDialog}>
                          <ListItemIcon>
                            <Icon path={mdiTrashCanOutline} size={1} />
                          </ListItemIcon>
                          Delete
                        </MenuItem>
                      </Menu>
                    </Box>
                  </Box>
                </Box>
              </Paper>
            </>
          )}
        </Box>
      </Paper>

      <ComponentDialog
        open={openImportObservations}
        dialogTitle="Import Observation Data"
        onClose={handleCloseImportObservations}>
        <FileUpload
          dropZoneProps={{ maxNumFiles: 1, acceptedFileExtensions: '.xls, .xlsm, .xlsx' }}
          uploadHandler={importObservations()}
        />
      </ComponentDialog>
    </>
  );
};

export default SurveyObservations;<|MERGE_RESOLUTION|>--- conflicted
+++ resolved
@@ -1,5 +1,4 @@
 import Box from '@material-ui/core/Box';
-import Chip from '@material-ui/core/Chip';
 import Divider from '@material-ui/core/Divider';
 import IconButton from '@material-ui/core/IconButton';
 import LinearProgress from '@material-ui/core/LinearProgress';
@@ -36,13 +35,8 @@
 import { useInterval } from 'hooks/useInterval';
 import {
   IGetObservationSubmissionResponseMessages,
-<<<<<<< HEAD
+  ISurveySupplementaryData,
   IUploadObservationSubmissionResponse
-=======
-  ISurveySupplementaryData,
-  IUploadObservationSubmissionResponse,
-  ObservationSubmissionMessageSeverityLabel
->>>>>>> 497a3dce
 } from 'interfaces/useObservationApi.interface';
 import React, { useCallback, useContext, useEffect, useState } from 'react';
 
@@ -111,19 +105,6 @@
       surveyContext.surveyDataLoader.refresh(projectId, surveyId);
     }
 
-<<<<<<< HEAD
-    // eslint-disable-next-line react-hooks/exhaustive-deps
-  }, [projectId, surveyId]);
-=======
-  const projectId = surveyContext.projectId as number;
-  const surveyId = surveyContext.surveyId as number;
->>>>>>> 497a3dce
-
-  const refresh = useCallback(() => {
-    if (projectId && surveyId) {
-      surveyContext.surveyDataLoader.refresh(projectId, surveyId);
-    }
-
     // eslint-disable-next-line react-hooks/exhaustive-deps
   }, [projectId, surveyId]);
 
@@ -216,10 +197,7 @@
     }
 
     biohubApi.observation.deleteObservationSubmission(projectId, surveyId, occurrenceSubmissionId).then(() => {
-<<<<<<< HEAD
       refresh();
-=======
->>>>>>> 497a3dce
       refreshSubmission();
     });
   }
@@ -273,8 +251,6 @@
     });
   }
 
-<<<<<<< HEAD
-=======
   const getSubmissionStatus = (
     supplementaryData: ISurveySupplementaryData | null | undefined
   ): BioHubSubmittedStatusType => {
@@ -284,19 +260,6 @@
     return BioHubSubmittedStatusType.UNSUBMITTED;
   };
 
-  const submissionAlertAction = () => (
-    <Box>
-      <SubmitStatusChip status={getSubmissionStatus(occurrenceSupplementaryData)} />
-      <IconButton aria-label="open" color="inherit" onClick={openFileContents}>
-        <Icon path={mdiDownload} size={1} />
-      </IconButton>
-      <IconButton aria-label="delete" color="inherit" onClick={showDeleteDialog}>
-        <Icon path={mdiTrashCanOutline} size={1} />
-      </IconButton>
-    </Box>
-  );
-
->>>>>>> 497a3dce
   const openFileContents = useCallback(() => {
     if (!occurrenceSubmissionId) {
       return;
@@ -488,7 +451,7 @@
 
                   <Box flex="0 0 auto" display="flex" alignItems="center">
                     <Box mr={2}>
-                      <Chip label="Unsubmitted" color="primary" />
+                      <SubmitStatusChip status={getSubmissionStatus(occurrenceSupplementaryData)} />
                     </Box>
                     <Box>
                       <IconButton aria-controls="context-menu" aria-haspopup="true" onClick={openContextMenu}>
