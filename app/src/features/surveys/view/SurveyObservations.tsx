import Box from '@material-ui/core/Box';
import Button from '@material-ui/core/Button';
import CircularProgress from '@material-ui/core/CircularProgress';
import Link from '@material-ui/core/Link';
import makeStyles from '@material-ui/core/styles/makeStyles';
import Typography from '@material-ui/core/Typography';
import { mdiImport } from '@mdi/js';
import Icon from '@mdi/react';
import FileUpload from 'components/attachments/FileUpload';
import { IUploadHandler } from 'components/attachments/FileUploadItem';
import ComponentDialog from 'components/dialog/ComponentDialog';
import { DialogContext } from 'contexts/dialogContext';
import ObservationSubmissionCSV from 'features/observations/components/ObservationSubmissionCSV';
import { useBiohubApi } from 'hooks/useBioHubApi';
import React, { useContext, useEffect, useState } from 'react';
import { useParams } from 'react-router';
import Alert from '@material-ui/lab/Alert';
import AlertTitle from '@material-ui/lab/AlertTitle';
//import { Container } from '@material-ui/core';

const useStyles = makeStyles(() => ({
  textSpacing: {
    marginBottom: '1rem'
  },
  browseLink: {
    cursor: 'pointer'
  },
  center: {
    alignSelf: 'center'
  },
  box: {
    width: '100%',
<<<<<<< HEAD
    background: 'rgba(241, 243, 245, 1)',
    alignItems: 'center',
    display: 'flex',
    justifyContent: 'center',
=======
    alignSelf: 'center',
>>>>>>> 487f7a91
    minHeight: '3rem'
  },
  infoBox: {
    background: 'rgba(241, 243, 245, 1)'
  },
  errorBox: {
    background: 'rgba(244, 67, 54, 0.1)'
  },
  successBox: {
    background: 'rgba(33, 150, 243, 0.1)'
  }
}));

const SurveyObservations: React.FC = () => {
  const biohubApi = useBiohubApi();
  const urlParams = useParams();

  const projectId = urlParams['id'];
  const surveyId = urlParams['survey_id'];

  const [openImportObservations, setOpenImportObservations] = useState(false);

  const classes = useStyles();
  //const dialogContext = useContext(DialogContext);

  const importObservations = (): IUploadHandler => {
    return (files, cancelToken, handleFileUploadProgress) => {
      return biohubApi.observation.uploadObservationSubmission(
        projectId,
        surveyId,
        files[0],
        cancelToken,
        handleFileUploadProgress
      );
    };
  };

  const [submissionStatus, setSubmissionStatus] = useState<any>(null);
  const [timer, setTimer] = useState<any>(null);
  const [isLoading, setIsLoading] = useState(true);
  const [isValidating, setIsValidating] = useState(false);

  const dialogContext = useContext(DialogContext);

  useEffect(() => {
    const fetchObservationSubmission = async () => {
      try {
        const submission = await biohubApi.observation.getObservationSubmission(projectId, surveyId);

        setSubmissionStatus(() => {
          setIsLoading(false);
          if (submission) {
            if (submission.status === 'Rejected' || submission.status === 'Darwin Core Validated') {
              setIsValidating(false);

              if (timer) {
                clearInterval(timer);
                setTimer(null);
              }
            } else {
              setIsValidating(true);
            }
          }

          return submission;
        });
      } catch (e) {
        console.error('Failed to call the API - ', e);
      }
    };

    if (isLoading) {
      fetchObservationSubmission();
    }

    if (isValidating && !timer) {
      const t = setInterval(fetchObservationSubmission, 5000);
      setTimer(t);
    }
  }, [biohubApi, isLoading, isValidating, submissionStatus, timer, projectId, surveyId]);

  if (isLoading) {
    return <CircularProgress className="pageProgress" size={40} />;
  }

  const defaultYesNoDialogProps = {
    dialogTitle: 'Upload Observation Data',
    dialogText:
      'Are you sure you want to import a different data set?  This will overwrite the existing data you have already imported.',
    open: false,
    onClose: () => dialogContext.setYesNoDialog({ open: false }),
    onNo: () => dialogContext.setYesNoDialog({ open: false }),
    onYes: () => dialogContext.setYesNoDialog({ open: false })
  };

  const showUploadDialog = () => {
    if (submissionStatus) {
      // already have observation data.  prompt user to confirm override
      dialogContext.setYesNoDialog({
        ...defaultYesNoDialogProps,
        open: true,
        onYes: () => {
          setOpenImportObservations(true);
          dialogContext.setYesNoDialog({ open: false });
        }
      });
    } else {
      setOpenImportObservations(true);
    }
  };

  return (
    <>
      <Box mb={5} display="flex" justifyContent="space-between">
        <Typography data-testid="observations-heading" variant="h2">
          Observations
        </Typography>

        <Button
          startIcon={<Icon path={mdiImport} size={1} />}
          variant="outlined"
          color="primary"
          onClick={() => showUploadDialog()}>
          Import
        </Button>
      </Box>
      {!isLoading && !submissionStatus && (
<<<<<<< HEAD
        <Box mb={5}>
          <Typography data-testid="observations-nodata" variant="body2" className={classes.infoBox}>
=======
        <Box mb={5} display="flex" justifyContent="center" alignContent="center">
          <Typography data-testid="observations-nodata" variant="body2" className={`${classes.infoBox} ${classes.box}`}>
>>>>>>> 487f7a91
            No Observation Data.{' '}
            <Link onClick={() => setOpenImportObservations(true)} className={classes.browseLink}>
              Click Here to Import
            </Link>
          </Typography>
        </Box>
      )}
      {!isLoading && !isValidating && submissionStatus?.status === 'Rejected' && (
        <div>
          <Alert severity="error">
            <AlertTitle>{submissionStatus.fileName}</AlertTitle>
            Validation Failed
          </Alert>
          <Box mb={5} mt={5} display="flex" justifyContent="space-between">
            <Typography data-testid="observations-error-details" variant="body2" className={classes.center}>
              You will need to resolve the following errors in your local file and re-import:
            </Typography>
          </Box>
          <Box mb={5} display="flex" justifyContent="space-between">
            <ul>
              {submissionStatus?.messages.map((row: any) => (
                <li>{row}</li>
              ))}
            </ul>
          </Box>
        </div>
      )}
      {!isLoading && !isValidating && submissionStatus?.status === 'Darwin Core Validated' && (
        <div>
          <Alert severity="success">
            <AlertTitle>{submissionStatus.fileName}</AlertTitle>
          </Alert>
          <ObservationSubmissionCSV submissionId={submissionStatus.id} />
        </div>
      )}
      {!isLoading && isValidating && (
        <div>
          <Alert severity="info">
            <AlertTitle>{submissionStatus.fileName}</AlertTitle>
            Validating observation data. Please wait ...
          </Alert>
        </div>
      )}
      <ComponentDialog
        open={openImportObservations}
        dialogTitle="Import Observation Data"
        onClose={() => {
          setOpenImportObservations(false);
          setIsLoading(true);
        }}>
        <FileUpload
          dropZoneProps={{ maxNumFiles: 1, acceptedFileExtensions: '.csv, .xls, .txt, .zip, .xlsm, .xlsx' }}
          uploadHandler={importObservations()}
        />
      </ComponentDialog>
    </>
  );
};

export default SurveyObservations;<|MERGE_RESOLUTION|>--- conflicted
+++ resolved
@@ -30,14 +30,10 @@
   },
   box: {
     width: '100%',
-<<<<<<< HEAD
     background: 'rgba(241, 243, 245, 1)',
     alignItems: 'center',
     display: 'flex',
     justifyContent: 'center',
-=======
-    alignSelf: 'center',
->>>>>>> 487f7a91
     minHeight: '3rem'
   },
   infoBox: {
@@ -165,13 +161,8 @@
         </Button>
       </Box>
       {!isLoading && !submissionStatus && (
-<<<<<<< HEAD
         <Box mb={5}>
-          <Typography data-testid="observations-nodata" variant="body2" className={classes.infoBox}>
-=======
-        <Box mb={5} display="flex" justifyContent="center" alignContent="center">
           <Typography data-testid="observations-nodata" variant="body2" className={`${classes.infoBox} ${classes.box}`}>
->>>>>>> 487f7a91
             No Observation Data.{' '}
             <Link onClick={() => setOpenImportObservations(true)} className={classes.browseLink}>
               Click Here to Import
