--- conflicted
+++ resolved
@@ -84,7 +84,6 @@
     }
   }, [occurrenceSubmission, submissionPollingInterval]);
 
-<<<<<<< HEAD
   // TODO
   /*
   useEffect(() => {
@@ -93,13 +92,6 @@
     }
   }, [openImportObservations, submissionDataLoader])
   */
-=======
-    await biohubApi.observation.deleteObservationSubmission(projectId, surveyId, occurrenceSubmissionId);
-
-    await props.refresh();
-    fetchObservationSubmission();
-  };
->>>>>>> 03b793f8
 
   const defaultUploadYesNoDialogProps = {
     dialogTitle: 'Upload Observation Data',
@@ -143,7 +135,10 @@
 
     biohubApi.observation
       .deleteObservationSubmission(projectId, surveyId, occurrenceSubmissionId)
-      .then(refreshSubmission);
+      .then(() => {
+        props.refresh();
+        refreshSubmission();
+      });
   };
 
   const showUploadDialog = () => {
