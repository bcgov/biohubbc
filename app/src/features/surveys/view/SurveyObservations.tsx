--- conflicted
+++ resolved
@@ -22,10 +22,7 @@
 import { IUploadHandler } from 'components/attachments/FileUploadItem';
 import ComponentDialog from 'components/dialog/ComponentDialog';
 import { H2ButtonToolbar } from 'components/toolbar/ActionToolbars';
-<<<<<<< HEAD
 // import { ConfigContext } from 'contexts/configContext';
-=======
->>>>>>> a34ee868
 import { DialogContext } from 'contexts/dialogContext';
 import ObservationSubmissionCSV from 'features/observations/components/ObservationSubmissionCSV';
 import { useBiohubApi } from 'hooks/useBioHubApi';
@@ -63,10 +60,7 @@
 const SurveyObservations: React.FC<ISurveyObservationsProps> = (props) => {
   const biohubApi = useBiohubApi();
   const urlParams = useParams();
-<<<<<<< HEAD
   // const config = useContext(ConfigContext);
-=======
->>>>>>> a34ee868
 
   const projectId = Number(urlParams['id']);
   const surveyId = Number(urlParams['survey_id']);
