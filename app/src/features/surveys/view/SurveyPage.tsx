--- conflicted
+++ resolved
@@ -47,19 +47,11 @@
     <>
       <SurveyHeader />
       <Container maxWidth="xl" sx={{ py: 3 }}>
-<<<<<<< HEAD
-
-        <Stack gap={3}>
-          <Paper>
-            <SurveySpatialData />
-          </Paper>
-=======
         <Paper elevation={0}>
           <TaxonomyContextProvider>
             <SurveySpatialData />
           </TaxonomyContextProvider>
         </Paper>
->>>>>>> 72a62ca9
 
           <Paper>
             <SurveyAnimals />
