<<<<<<< HEAD
import { mdiCog } from '@mdi/js';
=======
import { mdiMapSearchOutline, mdiPencilOutline } from '@mdi/js';
>>>>>>> 0e87f1f8
import Icon from '@mdi/react';
import Box from '@mui/material/Box';
import Button from '@mui/material/Button';
import CircularProgress from '@mui/material/CircularProgress';
import grey from '@mui/material/colors/grey';
import Container from '@mui/material/Container';
import Paper from '@mui/material/Paper';
import Skeleton from '@mui/material/Skeleton';
import Toolbar from '@mui/material/Toolbar';
import Typography from '@mui/material/Typography';
import SurveySubmissionAlertBar from 'components/publish/SurveySubmissionAlertBar';
import { SystemRoleGuard } from 'components/security/Guards';
import { SYSTEM_ROLE } from 'constants/roles';
import { CodesContext } from 'contexts/codesContext';
import { ObservationsContext } from 'contexts/observationsContext';
import { SurveyContext } from 'contexts/surveyContext';
import SurveyDetails from 'features/surveys/view/SurveyDetails';
import React, { useContext, useEffect } from 'react';
import { Link as RouterLink } from 'react-router-dom';
import ObservationsMap from '../observations/ObservationsMap';
import SurveyStudyArea from './components/SurveyStudyArea';
import SurveySummaryResults from './summary-results/SurveySummaryResults';
import SurveyAnimals from './SurveyAnimals';
import SurveyAttachments from './SurveyAttachments';
import SurveyHeader from './SurveyHeader';

//TODO: PRODUCTION_BANDAGE: Remove <SystemRoleGuard validSystemRoles={[SYSTEM_ROLE.DATA_ADMINISTRATOR, SYSTEM_ROLE.SYSTEM_ADMIN]}>

/**
 * Page to display a single Survey.
 *
 * @return {*}
 */
const SurveyPage: React.FC = () => {
  const codesContext = useContext(CodesContext);
  const surveyContext = useContext(SurveyContext);
  const observationsContext = useContext(ObservationsContext);

  const numObservations: number =
    observationsContext.observationsDataLoader.data?.supplementaryObservationData?.observationCount || 0;

  useEffect(() => {
    codesContext.codesDataLoader.load();
  }, [codesContext.codesDataLoader]);

  useEffect(() => {
    observationsContext.observationsDataLoader.refresh();
  }, []);

  if (!codesContext.codesDataLoader.data || !surveyContext.surveyDataLoader.data) {
    return <CircularProgress className="pageProgress" size={40} />;
  }

  return (
    <>
      <SurveyHeader />
      <Container maxWidth="xl" sx={{ py: 3 }}>
        <Paper elevation={0} sx={{ overflow: 'hidden' }}>
          <Toolbar>
            <Typography
              component="h3"
              variant="h4"
              sx={{
                flex: '1 1 auto'
              }}>
              Observations &zwnj;
              {!numObservations ? (
                ' '
              ) : (
                <Typography sx={{ fontWeight: '400' }} component="span" variant="inherit" color="textSecondary">
                  ({numObservations})
                </Typography>
              )}
            </Typography>
            <Button
              component={RouterLink}
              variant="contained"
              color="primary"
              to={'observations'}
              title="Manage Observations"
              startIcon={<Icon path={mdiCog} size={0.75} />}>
              Manage Observations
            </Button>
          </Toolbar>
          <Box position="relative" height={{ sm: 400, md: 600 }}>
            {observationsContext.observationsDataLoader.isLoading && (
              <Box
                sx={{
                  position: 'absolute',
                  top: 0,
                  right: 0,
                  bottom: 0,
                  left: 0,
                  zIndex: 1002,
                  display: 'flex',
                  alignItems: 'center',
                  justifyContent: 'center',
                  background: '#fff',
                  '& svg': {
                    color: grey[300]
                  }
                }}>
                <Skeleton
                  variant="rectangular"
                  width="100%"
                  height="100%"
                  sx={{
                    position: 'absolute',
                    top: 0,
                    right: 0,
                    bottom: 0,
                    left: 0
                  }}
                />
                <Icon path={mdiMapSearchOutline} size={2} />
              </Box>
            )}
            <ObservationsMap />
          </Box>
        </Paper>

        <Box mt={3}>
          <Paper elevation={0}>
            <SurveyAnimals />
          </Paper>
        </Box>

        <Box mt={3}>
          <Paper elevation={0}>
            <SurveySummaryResults />
          </Paper>
        </Box>

        <Box mt={3}>
          <Paper elevation={0}>
            <SurveyAttachments />
          </Paper>
        </Box>

        <Box sx={{ mt: 3 }}>
          <SurveyDetails />
        </Box>

        <Paper sx={{ display: 'none' }}>
          <SurveyStudyArea />
        </Paper>

        <Box sx={{ display: 'none' }} my={3}>
          <SystemRoleGuard validSystemRoles={[SYSTEM_ROLE.DATA_ADMINISTRATOR, SYSTEM_ROLE.SYSTEM_ADMIN]}>
            <SurveySubmissionAlertBar />
          </SystemRoleGuard>
        </Box>
      </Container>
    </>
  );
};

export default SurveyPage;<|MERGE_RESOLUTION|>--- conflicted
+++ resolved
@@ -1,8 +1,4 @@
-<<<<<<< HEAD
-import { mdiCog } from '@mdi/js';
-=======
-import { mdiMapSearchOutline, mdiPencilOutline } from '@mdi/js';
->>>>>>> 0e87f1f8
+import { mdiMapSearchOutline } from '@mdi/js';
 import Icon from '@mdi/react';
 import Box from '@mui/material/Box';
 import Button from '@mui/material/Button';
