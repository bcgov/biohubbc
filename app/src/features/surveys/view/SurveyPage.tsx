--- conflicted
+++ resolved
@@ -79,26 +79,6 @@
     setProjectWithDetails(projectWithDetailsResponse);
   }, [biohubApi.project, urlParams]);
 
-<<<<<<< HEAD
-  const getSurvey = useCallback(async () => {
-    const surveyWithDetailsResponse = await biohubApi.survey.getSurveyForView(urlParams['id'], urlParams['survey_id']);
-
-    if (!surveyWithDetailsResponse) {
-      return;
-    }
-    setSurveyWithDetails(surveyWithDetailsResponse);
-
-    const getOccurrences = (occurrenceSubmissionId: number) => {
-      mapDataLoader.refresh(occurrenceSubmissionId);
-    };
-
-    if (surveyWithDetailsResponse.surveySupplementaryData.occurrence_submission.occurrence_submission_id) {
-      getOccurrences(surveyWithDetailsResponse.surveySupplementaryData.occurrence_submission.occurrence_submission_id);
-    }
-  }, [biohubApi.survey, urlParams, mapDataLoader]);
-
-=======
->>>>>>> 0931df05
   useEffect(() => {
     if (mapDataLoader.data) {
       const result = parseSpatialDataByType(mapDataLoader.data);
