import Box from '@material-ui/core/Box';
import CircularProgress from '@material-ui/core/CircularProgress';
import Container from '@material-ui/core/Container';
import Grid from '@material-ui/core/Grid';
import Paper from '@material-ui/core/Paper';
import { IMarkerLayer } from 'components/map/components/MarkerCluster';
import { IStaticLayer } from 'components/map/components/StaticLayers';
import SubmissionAlertBar from 'components/publish/SubmissionAlertBar';
import SurveyDetails from 'features/surveys/view/SurveyDetails';
import { useBiohubApi } from 'hooks/useBioHubApi';
import useDataLoader from 'hooks/useDataLoader';
import useDataLoaderError from 'hooks/useDataLoaderError';
import React, { useEffect, useState } from 'react';
import { useParams } from 'react-router';
import { parseSpatialDataByType } from 'utils/spatial-utils';
import SurveyStudyArea from './components/SurveyStudyArea';
import SurveyAttachments from './SurveyAttachments';
import SurveyHeader from './SurveyHeader';
import SurveyObservations from './SurveyObservations';
import SurveySummaryResults from './SurveySummaryResults';

/**
 * Page to display a single Survey.
 *
 * @return {*}
 */
const SurveyPage: React.FC = () => {
  const urlParams = useParams();

  const biohubApi = useBiohubApi();

  const [markerLayers, setMarkerLayers] = useState<IMarkerLayer[]>([]);
  const [staticLayers, setStaticLayers] = useState<IStaticLayer[]>([]);

  const codesDataLoader = useDataLoader(() => biohubApi.codes.getAllCodeSets());
  useDataLoaderError(codesDataLoader, () => {
    return {
      dialogTitle: 'Error Loading Codes Details',
      dialogText:
        'An error has occurred while attempting to load codes details, please try again. If the error persists, please contact your system administrator.'
    };
  });
  codesDataLoader.load();

  const projectDataLoader = useDataLoader(() => biohubApi.project.getProjectForView(urlParams['id']));
  useDataLoaderError(projectDataLoader, () => {
    return {
      dialogTitle: 'Error Loading Project Details',
      dialogText:
        'An error has occurred while attempting to load project details, please try again. If the error persists, please contact your system administrator.'
    };
  });
  projectDataLoader.load();

  const surveyDataLoader = useDataLoader(() =>
    biohubApi.survey.getSurveyForView(urlParams['id'], urlParams['survey_id'])
  );
  useDataLoaderError(surveyDataLoader, () => {
    return {
      dialogTitle: 'Error Loading Survey Details',
      dialogText:
        'An error has occurred while attempting to load survey details, please try again. If the error persists, please contact your system administrator.'
    };
  });
  surveyDataLoader.load();

<<<<<<< HEAD
  const mapDataLoader = useDataLoader((datasetID: number) => biohubApi.observation.getOccurrencesForView(datasetID));
  useDataLoaderError(mapDataLoader, () => {
    return {
      dialogTitle: 'Error Loading Map Data',
      dialogText:
        'An error has occurred while attempting to load map data, please try again. If the error persists, please contact your system administrator.'
    };
  });
=======
    if (surveyWithDetailsResponse.surveySupplementaryData.occurrence_submission.occurrence_submission_id) {
      getOccurrences(surveyWithDetailsResponse.surveySupplementaryData.occurrence_submission.occurrence_submission_id);
    }
  }, [biohubApi.survey, urlParams, mapDataLoader]);
>>>>>>> b8be83fd

  useEffect(() => {
    if (mapDataLoader.data) {
      const result = parseSpatialDataByType(mapDataLoader.data);

      setMarkerLayers(result.markerLayers);
      setStaticLayers(result.staticLayers);
    }
  }, [mapDataLoader.data]);

  if (!projectDataLoader.data || !surveyDataLoader.data || !codesDataLoader.data) {
    return <CircularProgress className="pageProgress" size={40} />;
  }

  return (
    <>
      <SurveyHeader
        projectWithDetails={projectDataLoader.data}
        surveyWithDetails={surveyDataLoader.data}
        refresh={surveyDataLoader.refresh}
      />
      <Container maxWidth="xl">
        <Box my={3}>
          <Grid container spacing={3}>
            <Grid item md={12}>
              <SubmissionAlertBar submitted={false} />
            </Grid>
            <Grid item md={12} lg={4}>
              <Paper elevation={0}>
                <SurveyDetails
                  projectForViewData={projectDataLoader.data}
                  surveyForViewData={surveyDataLoader.data}
                  codes={codesDataLoader.data}
                  refresh={surveyDataLoader.refresh}
                />
              </Paper>
            </Grid>
            <Grid item md={12} lg={8}>
              <Box mb={3}>
                <Paper elevation={0}>
                  <SurveyObservations refresh={surveyDataLoader.refresh} />
                </Paper>
              </Box>
              <Box mb={3}>
                <Paper elevation={0}>
                  <SurveySummaryResults />
                </Paper>
              </Box>
              <Box mb={3}>
                <Paper elevation={0}>
                  <SurveyAttachments
                    projectForViewData={projectDataLoader.data}
                    surveyForViewData={surveyDataLoader.data}
                  />
                </Paper>
              </Box>
              <Box mb={3}>
                <Paper elevation={0}>
                  <SurveyStudyArea
                    surveyForViewData={surveyDataLoader.data}
                    projectForViewData={projectDataLoader.data}
                    mapLayersForView={{ markerLayers: markerLayers, staticLayers: staticLayers }}
                    refresh={surveyDataLoader.refresh}
                  />
                </Paper>
              </Box>
            </Grid>
          </Grid>
        </Box>
      </Container>
    </>
  );
};

export default SurveyPage;<|MERGE_RESOLUTION|>--- conflicted
+++ resolved
@@ -64,7 +64,6 @@
   });
   surveyDataLoader.load();
 
-<<<<<<< HEAD
   const mapDataLoader = useDataLoader((datasetID: number) => biohubApi.observation.getOccurrencesForView(datasetID));
   useDataLoaderError(mapDataLoader, () => {
     return {
@@ -73,12 +72,6 @@
         'An error has occurred while attempting to load map data, please try again. If the error persists, please contact your system administrator.'
     };
   });
-=======
-    if (surveyWithDetailsResponse.surveySupplementaryData.occurrence_submission.occurrence_submission_id) {
-      getOccurrences(surveyWithDetailsResponse.surveySupplementaryData.occurrence_submission.occurrence_submission_id);
-    }
-  }, [biohubApi.survey, urlParams, mapDataLoader]);
->>>>>>> b8be83fd
 
   useEffect(() => {
     if (mapDataLoader.data) {
@@ -88,6 +81,10 @@
       setStaticLayers(result.staticLayers);
     }
   }, [mapDataLoader.data]);
+
+  if (surveyDataLoader.data?.surveySupplementaryData.occurrence_submission.occurrence_submission_id) {
+    mapDataLoader.load(surveyDataLoader.data?.surveySupplementaryData.occurrence_submission.occurrence_submission_id);
+  }
 
   if (!projectDataLoader.data || !surveyDataLoader.data || !codesDataLoader.data) {
     return <CircularProgress className="pageProgress" size={40} />;
