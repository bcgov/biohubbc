--- conflicted
+++ resolved
@@ -1,20 +1,11 @@
-<<<<<<< HEAD
-import Toolbar from '@mui/material/Toolbar';
-import Icon from '@mdi/react';
-import { mdiPencilOutline } from '@mdi/js';
-=======
 import { mdiPencilOutline } from '@mdi/js';
 import Icon from '@mdi/react';
->>>>>>> 7186eaad
 import Box from '@mui/material/Box';
 import Button from '@mui/material/Button';
 import CircularProgress from '@mui/material/CircularProgress';
 import Container from '@mui/material/Container';
 import Paper from '@mui/material/Paper';
-<<<<<<< HEAD
-=======
 import Toolbar from '@mui/material/Toolbar';
->>>>>>> 7186eaad
 import Typography from '@mui/material/Typography';
 import SurveySubmissionAlertBar from 'components/publish/SurveySubmissionAlertBar';
 import { SystemRoleGuard } from 'components/security/Guards';
@@ -58,11 +49,7 @@
     <>
       <SurveyHeader />
       <Container maxWidth="xl" sx={{ py: 3 }}>
-<<<<<<< HEAD
-        <Paper elevation={0} sx={{overflow: 'hidden'}}>
-=======
         <Paper elevation={0} sx={{ overflow: 'hidden' }}>
->>>>>>> 7186eaad
           <Toolbar>
             <Typography
               component="h3"
@@ -76,10 +63,6 @@
               </Typography>
             </Typography>
             <Button
-<<<<<<< HEAD
-              
-=======
->>>>>>> 7186eaad
               component={RouterLink}
               to={'observations'}
               title="Submit Survey Data and Documents"
