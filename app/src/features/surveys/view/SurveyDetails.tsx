--- conflicted
+++ resolved
@@ -3,26 +3,16 @@
 import Box from '@mui/material/Box';
 import { grey } from '@mui/material/colors';
 import Divider from '@mui/material/Divider';
-<<<<<<< HEAD
-import Grid from '@mui/material/Grid';
-import IconButton from '@mui/material/IconButton';
-import Paper from '@mui/material/Paper';
-=======
 import IconButton from '@mui/material/IconButton';
 import Paper from '@mui/material/Paper';
 import Stack from '@mui/material/Stack';
->>>>>>> 3b1400aa
 import Toolbar from '@mui/material/Toolbar';
 import Typography from '@mui/material/Typography';
 import Permits from 'features/surveys/view/components/Permits';
 import SurveyParticipants from 'features/surveys/view/components/SurveyParticipants';
 import SurveyProprietaryData from 'features/surveys/view/components/SurveyProprietaryData';
 import SurveyPurposeAndMethodologyData from 'features/surveys/view/components/SurveyPurposeAndMethodologyData';
-<<<<<<< HEAD
-import { useHistory } from 'react-router';
-=======
 import { Link as RouterLink } from 'react-router-dom';
->>>>>>> 3b1400aa
 import Partnerships from './components/Partnerships';
 import SamplingMethods from './components/SamplingMethods';
 import SurveyFundingSources from './components/SurveyFundingSources';
@@ -34,12 +24,6 @@
  *
  * @return {*}
  */
-<<<<<<< HEAD
-
-const SurveyDetails = () => {
-  const history = useHistory();
-=======
->>>>>>> 3b1400aa
 
 const SurveyDetails = () => {
   return (
@@ -48,34 +32,17 @@
         <Typography variant="h4" component="h2" sx={{ flex: '1 1 auto' }}>
           Survey Details
         </Typography>
-<<<<<<< HEAD
-        <IconButton aria-label="Edit Details" onClick={() => history.push('edit')}>
-=======
         <IconButton component={RouterLink} aria-label="Edit Details" to="edit">
->>>>>>> 3b1400aa
           <Icon path={mdiPencilOutline} size={1} />
         </IconButton>
       </Toolbar>
 
       <Divider sx={{ m: 0 }}></Divider>
 
-<<<<<<< HEAD
-      <Box
-        p={3}
-        sx={{
-          // '& section': {
-          //   display: 'flex',
-          //   flexDirection: 'row'
-          // },
-          '& section + section': {
-            mt: 3
-          },
-=======
       <Stack
         divider={<Divider />}
         p={3}
         sx={{
->>>>>>> 3b1400aa
           '& h3': {
             mb: 2,
             flex: '0 0 auto',
@@ -107,76 +74,6 @@
             flexDirection: 'row',
             flexWrap: { xs: 'wrap', md: 'nowrap' },
             gap: { xs: 0, md: '24px' },
-<<<<<<< HEAD
-            py: 1,
-            borderTop: '1px solid' + grey[300]
-          },
-          '& section.row': {
-            mt: 0
-          }
-        }}>
-        <Grid container spacing={3}>
-          <Grid item xs={12}>
-            <Box component="section">
-              <Typography component="h3">General Information</Typography>
-              <SurveyGeneralInformation />
-            </Box>
-
-            <Divider sx={{ my: 3 }}></Divider>
-
-            <Box component="section">
-              <Typography component="h3">Study Area Location</Typography>
-              <SurveyStudyArea />
-            </Box>
-
-            <Divider sx={{ my: 3 }}></Divider>
-
-            <Box component="section">
-              <Typography component="h3">Purpose and Methodology</Typography>
-              <SurveyPurposeAndMethodologyData />
-            </Box>
-
-            <Divider sx={{ my: 3 }}></Divider>
-
-            <Box component="section">
-              <Typography component="h3">Sampling Methods</Typography>
-              <SamplingMethods />
-            </Box>
-
-            <Divider sx={{ my: 3 }}></Divider>
-
-            <Box component="section">
-              <Typography component="h3">Survey Participants</Typography>
-              <SurveyParticipants />
-            </Box>
-
-            <Divider sx={{ my: 3 }}></Divider>
-
-            <Box component="section">
-              <Typography component="h3">Funding Sources & Partnerships</Typography>
-              <Box flex="1 1 auto">
-                <SurveyFundingSources />
-                <Partnerships />
-              </Box>
-            </Box>
-
-            <Divider sx={{ my: 3 }}></Divider>
-
-            <Box component="section">
-              <Typography component="h3">Permits</Typography>
-              <Permits />
-            </Box>
-
-            <Divider sx={{ my: 3 }}></Divider>
-
-            <Box component="section">
-              <Typography component="h3">Proprietary Information</Typography>
-              <SurveyProprietaryData />
-            </Box>
-          </Grid>
-        </Grid>
-      </Box>
-=======
             mt: 0,
             py: 1,
             borderTop: '1px solid ' + grey[300]
@@ -228,7 +125,6 @@
           <SurveyProprietaryData />
         </Box>
       </Stack>
->>>>>>> 3b1400aa
     </Paper>
   );
 };
