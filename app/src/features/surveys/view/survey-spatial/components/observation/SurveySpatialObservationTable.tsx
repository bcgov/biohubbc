import { mdiArrowTopRight } from '@mdi/js';
import { GridColDef, GridSortModel } from '@mui/x-data-grid';
import { StyledDataGrid } from 'components/data-grid/StyledDataGrid';
import { LoadingGuard } from 'components/loading/LoadingGuard';
import { SkeletonTable } from 'components/loading/SkeletonLoaders';
import { NoDataOverlay } from 'components/overlay/NoDataOverlay';
import { SurveyContext } from 'contexts/surveyContext';
import dayjs from 'dayjs';
import { useBiohubApi } from 'hooks/useBioHubApi';
import { useTaxonomyContext } from 'hooks/useContext';
import useDataLoader from 'hooks/useDataLoader';
import { useContext, useEffect, useState } from 'react';

// Set height so the skeleton loader will match table rows
const rowHeight = 52;

interface IObservationTableRow {
  survey_observation_id: number;
  itis_tsn: number | null;
  itis_scientific_name: string | null;
  count: number | null;
  survey_sample_site_name: string | null;
  survey_sample_method_name: string | null;
  survey_sample_period_start_datetime: string | null;
  observation_date: string;
  observation_time: string;
  latitude: number | null;
  longitude: number | null;
}

interface ISurveyDataObservationTableProps {
  isLoading: boolean;
}

/**
 * Component to display observation data in a table with server-side pagination and sorting.
 *
 * @param {ISurveyDataObservationTableProps} props - Component properties.
 * @returns {JSX.Element} The rendered component.
 */
export const SurveySpatialObservationTable = (props: ISurveyDataObservationTableProps) => {
  const biohubApi = useBiohubApi();
  const surveyContext = useContext(SurveyContext);
  const taxonomyContext = useTaxonomyContext();

  const [totalRows, setTotalRows] = useState<number>(0);
  const [page, setPage] = useState<number>(0);
  const [pageSize, setPageSize] = useState<number>(5);
  const [sortModel, setSortModel] = useState<GridSortModel>([]);
  const [rows, setTableData] = useState<IObservationTableRow[]>([]);
  const [tableColumns, setTableColumns] = useState<GridColDef<IObservationTableRow>[]>([]);

  const paginatedDataLoader = useDataLoader((page: number, limit: number, sort?: string, order?: 'asc' | 'desc') =>
    biohubApi.observation.getObservationRecords(surveyContext.projectId, surveyContext.surveyId, {
      page: page + 1, // This fixes an off-by-one error between the front end and the back end
      limit,
      sort,
      order
    })
  );

  // Page information has changed, fetch more data
  useEffect(() => {
    if (sortModel.length > 0) {
      if (sortModel[0].sort) {
        paginatedDataLoader.refresh(page, pageSize, sortModel[0].field, sortModel[0].sort);
      }
    } else {
      paginatedDataLoader.refresh(page, pageSize);
    }
    // eslint-disable-next-line react-hooks/exhaustive-deps
  }, [page, pageSize, sortModel]);

  // Update table data and columns when new data is loaded
  useEffect(() => {
    if (paginatedDataLoader.data) {
      setTotalRows(paginatedDataLoader.data.pagination.total);

      setTableData(
        paginatedDataLoader.data.surveyObservations.map((item) => {
          return {
            survey_observation_id: item.survey_observation_id,
            itis_tsn: item.itis_tsn,
            itis_scientific_name:
              (item.itis_tsn && taxonomyContext.getCachedSpeciesTaxonomyById(item.itis_tsn)?.scientificName) || null,
            count: item.count,
            survey_sample_site_name: item.survey_sample_site_name,
            survey_sample_method_name: item.survey_sample_method_name,
            survey_sample_period_start_datetime: item.survey_sample_period_start_datetime,
            observation_date: dayjs(item.observation_date).format('YYYY-MM-DD'),
            observation_time: dayjs(item.observation_date).format('HH:mm:ss'),
            latitude: item.latitude,
            longitude: item.longitude
          };
        })
      );

      setTableColumns([
        {
          field: 'itis_scientific_name',
          headerName: 'Species',
          flex: 1,
          minWidth: 200,
          renderCell: (params) => <em>{params.row.itis_scientific_name}</em>
        },
        {
          field: 'survey_sample_site_name',
          headerName: 'Sample Site',
          flex: 1,
          minWidth: 200
        },
        {
          field: 'survey_sample_method_name',
          headerName: 'Sample Method',
          flex: 1,
          minWidth: 200
        },
        {
          field: 'survey_sample_period_start_datetime',
          headerName: 'Sample Period',
          flex: 1,
          minWidth: 200
        },
        {
          field: 'count',
          headerName: 'Count',
          headerAlign: 'right',
          align: 'right',
          maxWidth: 100
        },
        {
          field: 'observation_date',
          headerName: 'Date',
          maxWidth: 120
        },
        {
          field: 'observation_time',
          headerName: 'Time',
          headerAlign: 'right',
          align: 'right',
          maxWidth: 100
        },
        {
          field: 'latitude',
          headerName: 'Lat',
          headerAlign: 'right',
          align: 'right',
          maxWidth: 100
        },
        {
          field: 'longitude',
          headerName: 'Long',
          headerAlign: 'right',
          align: 'right',
          maxWidth: 100
        }
      ]);
    }
  }, [paginatedDataLoader.data, taxonomyContext]);

  return (
<<<<<<< HEAD
    <>
      {props.isLoading || !paginatedDataLoader.data ? (
        <Stack>
          <SkeletonRow />
          <SkeletonRow />
          <SkeletonRow />
        </Stack>
      ) : (
        <StyledDataGrid
          noRowsMessage="No observation records found"
          columnHeaderHeight={rowHeight}
          rowHeight={rowHeight}
          rows={tableData}
          rowCount={totalRows}
          paginationModel={{ pageSize, page }}
          onPaginationModelChange={(model) => {
            setPage(model.page);
            setPageSize(model.pageSize);
          }}
          pageSizeOptions={[5]}
          paginationMode="server"
          sortingMode="server"
          sortModel={sortModel}
          onSortModelChange={(model) => setSortModel(model)}
          loading={paginatedDataLoader.isLoading}
          getRowId={(row) => row.survey_observation_id}
          columns={tableColumns}
          rowSelection={false}
          checkboxSelection={false}
          disableColumnSelector
          disableColumnFilter
          disableColumnMenu
          disableVirtualization
          data-testid="survey-spatial-observation-data-table"
          noRowsOverlay={
            <GridOverlay sx={{ position: 'relative' }}>
              <Box justifyContent="center" display="flex" flexDirection="column">
                <Typography mb={1} variant="h4" color="textSecondary" textAlign="center">
                  Add observations after sampling information&nbsp;
                  <Icon path={mdiArrowTopRight} size={1} />
                </Typography>
                <Typography color="textSecondary" textAlign="center">
                  After adding sampling information, add observations and assign them to a sampling period
                </Typography>
              </Box>
            </GridOverlay>
          }
          sx={{
            '& .MuiDataGrid-virtualScroller': {
              height: '250px',
              overflowY: 'auto !important'
            },
            '& .MuiDataGrid-overlay': {
              height: '250px',
              display: 'flex',
              justifyContent: 'center',
              alignItems: 'center'
            }
          }}
=======
    <LoadingGuard
      isLoading={props.isLoading || paginatedDataLoader.isLoading || !paginatedDataLoader.isReady}
      isLoadingFallback={<SkeletonTable />}
      isLoadingFallbackDelay={100}
      hasNoData={!rows.length}
      hasNoDataFallback={
        <NoDataOverlay
          height="250px"
          title="Add Observations"
          subtitle="After adding sampling information, upload observations and link them to sampling efforts"
          icon={mdiArrowTopRight}
>>>>>>> 2fedbf16
        />
      }
      hasNoDataFallbackDelay={100}>
      <StyledDataGrid
        noRowsMessage="No observation records found"
        columnHeaderHeight={rowHeight}
        rowHeight={rowHeight}
        rows={rows}
        rowCount={totalRows}
        paginationModel={{ pageSize, page }}
        onPaginationModelChange={(model) => {
          setPage(model.page);
          setPageSize(model.pageSize);
        }}
        pageSizeOptions={[5]}
        paginationMode="server"
        sortingMode="server"
        sortModel={sortModel}
        onSortModelChange={(model) => setSortModel(model)}
        loading={paginatedDataLoader.isLoading}
        getRowId={(row) => row.survey_observation_id}
        columns={tableColumns}
        rowSelection={false}
        checkboxSelection={false}
        disableColumnSelector
        disableColumnFilter
        disableColumnMenu
        disableVirtualization
        data-testid="survey-spatial-observation-data-table"
      />
    </LoadingGuard>
  );
};<|MERGE_RESOLUTION|>--- conflicted
+++ resolved
@@ -159,67 +159,6 @@
   }, [paginatedDataLoader.data, taxonomyContext]);
 
   return (
-<<<<<<< HEAD
-    <>
-      {props.isLoading || !paginatedDataLoader.data ? (
-        <Stack>
-          <SkeletonRow />
-          <SkeletonRow />
-          <SkeletonRow />
-        </Stack>
-      ) : (
-        <StyledDataGrid
-          noRowsMessage="No observation records found"
-          columnHeaderHeight={rowHeight}
-          rowHeight={rowHeight}
-          rows={tableData}
-          rowCount={totalRows}
-          paginationModel={{ pageSize, page }}
-          onPaginationModelChange={(model) => {
-            setPage(model.page);
-            setPageSize(model.pageSize);
-          }}
-          pageSizeOptions={[5]}
-          paginationMode="server"
-          sortingMode="server"
-          sortModel={sortModel}
-          onSortModelChange={(model) => setSortModel(model)}
-          loading={paginatedDataLoader.isLoading}
-          getRowId={(row) => row.survey_observation_id}
-          columns={tableColumns}
-          rowSelection={false}
-          checkboxSelection={false}
-          disableColumnSelector
-          disableColumnFilter
-          disableColumnMenu
-          disableVirtualization
-          data-testid="survey-spatial-observation-data-table"
-          noRowsOverlay={
-            <GridOverlay sx={{ position: 'relative' }}>
-              <Box justifyContent="center" display="flex" flexDirection="column">
-                <Typography mb={1} variant="h4" color="textSecondary" textAlign="center">
-                  Add observations after sampling information&nbsp;
-                  <Icon path={mdiArrowTopRight} size={1} />
-                </Typography>
-                <Typography color="textSecondary" textAlign="center">
-                  After adding sampling information, add observations and assign them to a sampling period
-                </Typography>
-              </Box>
-            </GridOverlay>
-          }
-          sx={{
-            '& .MuiDataGrid-virtualScroller': {
-              height: '250px',
-              overflowY: 'auto !important'
-            },
-            '& .MuiDataGrid-overlay': {
-              height: '250px',
-              display: 'flex',
-              justifyContent: 'center',
-              alignItems: 'center'
-            }
-          }}
-=======
     <LoadingGuard
       isLoading={props.isLoading || paginatedDataLoader.isLoading || !paginatedDataLoader.isReady}
       isLoadingFallback={<SkeletonTable />}
@@ -231,7 +170,6 @@
           title="Add Observations"
           subtitle="After adding sampling information, upload observations and link them to sampling efforts"
           icon={mdiArrowTopRight}
->>>>>>> 2fedbf16
         />
       }
       hasNoDataFallbackDelay={100}>
