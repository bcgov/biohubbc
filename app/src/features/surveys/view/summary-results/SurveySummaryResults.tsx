--- conflicted
+++ resolved
@@ -72,28 +72,6 @@
   };
 
   const showDeleteDialog = () => {
-<<<<<<< HEAD
-    dialogContext.setYesNoDialog({
-      ...defaultDeleteYesNoDialogProps,
-      open: true,
-      yesButtonProps: { color: 'secondary' },
-      yesButtonLabel: 'Delete',
-      noButtonProps: { color: 'default' },
-      noButtonLabel: 'Cancel',
-      onYes: () => {
-        softDeleteSubmission();
-        dialogContext.setYesNoDialog({ open: false });
-        surveyContext.summaryDataLoader.refresh(projectId, surveyId);
-      }
-    });
-  };
-
-  const checkSubmissionStatus = (
-    supplementaryData: ISurveySummarySupplementaryData | null | undefined
-  ): BioHubSubmittedStatusType => {
-    if (supplementaryData?.event_timestamp) {
-      return BioHubSubmittedStatusType.SUBMITTED;
-=======
     if (summaryData) {
       dialogContext.setYesNoDialog({
         dialogTitle: 'Delete Summary Results Data?',
@@ -111,7 +89,6 @@
         onClose: () => dialogContext.setYesNoDialog({ open: false }),
         onNo: () => dialogContext.setYesNoDialog({ open: false })
       });
->>>>>>> 0a0d1ebc
     }
   };
 
@@ -183,18 +160,7 @@
       <ComponentDialog
         open={openImportSummaryResults}
         dialogTitle="Import Summary Results Data"
-<<<<<<< HEAD
-        onClose={() => {
-          if (refreshData) {
-            summaryDataLoader.refresh();
-          }
-          setOpenImportSummaryResults(false);
-          summaryDataLoader.refresh();
-          surveyContext.summaryDataLoader.refresh(projectId, surveyId);
-        }}>
-=======
         onClose={() => setOpenImportSummaryResults(false)}>
->>>>>>> 0a0d1ebc
         <FileUpload
           dropZoneProps={{ maxNumFiles: 1, acceptedFileExtensions: '.xls, .xlsm, .xlsx' }}
           uploadHandler={importSummaryResults()}
