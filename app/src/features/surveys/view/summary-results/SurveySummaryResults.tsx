import Box from '@material-ui/core/Box';
import Button from '@material-ui/core/Button';
import Divider from '@material-ui/core/Divider';
import { mdiImport } from '@mdi/js';
import Icon from '@mdi/react';
import ComponentDialog from 'components/dialog/ComponentDialog';
import FileUpload from 'components/file-upload/FileUpload';
import { IUploadHandler } from 'components/file-upload/FileUploadItem';
import { ProjectRoleGuard } from 'components/security/Guards';
import { H2ButtonToolbar } from 'components/toolbar/ActionToolbars';
import { PROJECT_ROLE, SYSTEM_ROLE } from 'constants/roles';
import { DialogContext } from 'contexts/dialogContext';
import { SurveyContext } from 'contexts/surveyContext';
import { useBiohubApi } from 'hooks/useBioHubApi';
import React, { useContext, useEffect, useState } from 'react';
import FileSummaryResults from './components/FileSummaryResults';
import NoSummaryResults from './components/NoSummaryResults';
import SummaryResultsErrors from './components/SummaryResultsErrors';
import SummaryResultsLoading from './components/SummaryResultsLoading';

export enum ClassGrouping {
  NOTICE = 'Notice',
  ERROR = 'Error',
  WARNING = 'Warning'
}

const SurveySummaryResults = () => {
  const biohubApi = useBiohubApi();
  const surveyContext = useContext(SurveyContext);
  const dialogContext = useContext(DialogContext);

  const projectId = surveyContext.projectId as number;
  const surveyId = surveyContext.surveyId as number;

  const [openImportSummaryResults, setOpenImportSummaryResults] = useState(false);

  // provide file name for 'loading' ui before submission responds
  const [fileName, setFileName] = useState('');
  useEffect(() => {
    surveyContext.summaryDataLoader.load(projectId, surveyId);
  }, [surveyContext.summaryDataLoader, projectId, surveyId]);

  const summaryData = surveyContext.summaryDataLoader.data?.surveySummaryData;

  const importSummaryResults = (): IUploadHandler => {
    return (file, cancelToken, handleFileUploadProgress) => {
      return biohubApi.survey
        .uploadSurveySummaryResults(projectId, surveyId, file, cancelToken, handleFileUploadProgress)
        .finally(() => {
          setFileName(file.name);
          surveyContext.summaryDataLoader.refresh(projectId, surveyId);
        });
    };
  };

  const showUploadDialog = () => {
    if (summaryData) {
      // already have summary data, prompt user to confirm override
      dialogContext.setYesNoDialog({
        dialogTitle: 'Import New Summary Results Data',
        dialogText:
          'Importing a new file will overwrite the existing summary results data. Are you sure you want to proceed?',
        onClose: () => dialogContext.setYesNoDialog({ open: false }),
        onNo: () => dialogContext.setYesNoDialog({ open: false }),
        open: true,
        onYes: () => {
          setOpenImportSummaryResults(true);
          dialogContext.setYesNoDialog({ open: false });
        }
      });
    } else {
      setOpenImportSummaryResults(true);
    }
  };

  const showDeleteDialog = () => {
    if (summaryData) {
      dialogContext.setYesNoDialog({
        dialogTitle: 'Delete Summary Results Data?',
        dialogText:
          'Are you sure you want to delete the summary results data for this survey? This action cannot be undone.',
        yesButtonProps: { color: 'secondary' },
        yesButtonLabel: 'Delete',
        noButtonProps: { color: 'primary' },
        noButtonLabel: 'Cancel',
        open: true,
        onYes: async () => {
          await biohubApi.survey.deleteSummarySubmission(projectId, surveyId, summaryData.survey_summary_submission_id);
          surveyContext.summaryDataLoader.refresh(projectId, surveyId);
          dialogContext.setYesNoDialog({ open: false });
        },
        onClose: () => dialogContext.setYesNoDialog({ open: false }),
        onNo: () => dialogContext.setYesNoDialog({ open: false })
      });
    }
  };

  const viewFileContents = async () => {
    if (!summaryData) {
      return;
    }

    let response;

    try {
      response = await biohubApi.survey.getSummarySubmissionSignedURL(
        projectId,
        surveyId,
        summaryData?.survey_summary_submission_id
      );
    } catch {
      return;
    }

    if (!response) {
      return;
    }

    window.open(response);
  };

  return (
    <>
<<<<<<< HEAD
      <Paper elevation={0}>
        <H2ButtonToolbar
          label="Summary Results"
          buttonProps={{ variant: 'contained', color: 'primary' }}
          buttonLabel="Import"
          buttonTitle="Import Summary Results"
          buttonStartIcon={<Icon path={mdiImport} size={1} />}
          buttonOnClick={() => showUploadDialog()}
          renderButton={(buttonProps) => (
            <ProjectRoleGuard
              validProjectRoles={[PROJECT_ROLE.PROJECT_LEAD, PROJECT_ROLE.PROJECT_EDITOR]}
              validSystemRoles={[SYSTEM_ROLE.SYSTEM_ADMIN, SYSTEM_ROLE.DATA_ADMINISTRATOR]}>
              <Button {...buttonProps} />
            </ProjectRoleGuard>
          )}
        />

        <Divider />

        <Box p={3}>
          {/* Data is still loading/ validating */}
          {!summaryData && !surveyContext.summaryDataLoader.isReady && <SummaryResultsLoading fileLoading={fileName} />}

          {/* No summary */}
          {!surveyContext.summaryDataLoader.data && surveyContext.summaryDataLoader.isReady && (
            <NoSummaryResults clickToImport={() => setOpenImportSummaryResults(true)} />
          )}

          {/* Got a summary with errors */}
          {summaryData && !surveyContext.summaryDataLoader.isLoading && summaryData.messages.length > 0 && (
            <SummaryResultsErrors messages={summaryData.messages} />
          )}

          {/* All done */}
          {surveyContext.summaryDataLoader.data && (
            <FileSummaryResults
              fileData={surveyContext.summaryDataLoader.data}
              downloadFile={viewFileContents}
              showDelete={showDeleteDialog}
            />
          )}
        </Box>
      </Paper>
=======
      <H2ButtonToolbar
        label="Summary Results"
        buttonProps={{ variant: 'contained', color: 'primary' }}
        buttonLabel="Import"
        buttonTitle="Import Summary Results"
        buttonStartIcon={<Icon path={mdiImport} size={1} />}
        buttonOnClick={() => showUploadDialog()}
      />

      <Divider />

      <Box p={3}>
        {/* Data is still loading/ validating */}
        {!summaryData && !surveyContext.summaryDataLoader.isReady && <SummaryResultsLoading fileLoading={fileName} />}

        {/* No summary */}
        {!surveyContext.summaryDataLoader.data && surveyContext.summaryDataLoader.isReady && (
          <NoSummaryResults clickToImport={() => setOpenImportSummaryResults(true)} />
        )}

        {/* Got a summary with errors */}
        {summaryData && !surveyContext.summaryDataLoader.isLoading && summaryData.messages.length > 0 && (
          <SummaryResultsErrors messages={summaryData.messages} />
        )}

        {/* All done */}
        {surveyContext.summaryDataLoader.data && (
          <FileSummaryResults
            fileData={surveyContext.summaryDataLoader.data}
            downloadFile={viewFileContents}
            showDelete={showDeleteDialog}
          />
        )}
      </Box>
>>>>>>> 03271004

      <ComponentDialog
        open={openImportSummaryResults}
        dialogTitle="Import Summary Results Data"
        onClose={() => setOpenImportSummaryResults(false)}>
        <FileUpload
          dropZoneProps={{ maxNumFiles: 1, acceptedFileExtensions: '.xls, .xlsm, .xlsx' }}
          uploadHandler={importSummaryResults()}
        />
      </ComponentDialog>
    </>
  );
};

export default SurveySummaryResults;<|MERGE_RESOLUTION|>--- conflicted
+++ resolved
@@ -121,51 +121,6 @@
 
   return (
     <>
-<<<<<<< HEAD
-      <Paper elevation={0}>
-        <H2ButtonToolbar
-          label="Summary Results"
-          buttonProps={{ variant: 'contained', color: 'primary' }}
-          buttonLabel="Import"
-          buttonTitle="Import Summary Results"
-          buttonStartIcon={<Icon path={mdiImport} size={1} />}
-          buttonOnClick={() => showUploadDialog()}
-          renderButton={(buttonProps) => (
-            <ProjectRoleGuard
-              validProjectRoles={[PROJECT_ROLE.PROJECT_LEAD, PROJECT_ROLE.PROJECT_EDITOR]}
-              validSystemRoles={[SYSTEM_ROLE.SYSTEM_ADMIN, SYSTEM_ROLE.DATA_ADMINISTRATOR]}>
-              <Button {...buttonProps} />
-            </ProjectRoleGuard>
-          )}
-        />
-
-        <Divider />
-
-        <Box p={3}>
-          {/* Data is still loading/ validating */}
-          {!summaryData && !surveyContext.summaryDataLoader.isReady && <SummaryResultsLoading fileLoading={fileName} />}
-
-          {/* No summary */}
-          {!surveyContext.summaryDataLoader.data && surveyContext.summaryDataLoader.isReady && (
-            <NoSummaryResults clickToImport={() => setOpenImportSummaryResults(true)} />
-          )}
-
-          {/* Got a summary with errors */}
-          {summaryData && !surveyContext.summaryDataLoader.isLoading && summaryData.messages.length > 0 && (
-            <SummaryResultsErrors messages={summaryData.messages} />
-          )}
-
-          {/* All done */}
-          {surveyContext.summaryDataLoader.data && (
-            <FileSummaryResults
-              fileData={surveyContext.summaryDataLoader.data}
-              downloadFile={viewFileContents}
-              showDelete={showDeleteDialog}
-            />
-          )}
-        </Box>
-      </Paper>
-=======
       <H2ButtonToolbar
         label="Summary Results"
         buttonProps={{ variant: 'contained', color: 'primary' }}
@@ -173,6 +128,13 @@
         buttonTitle="Import Summary Results"
         buttonStartIcon={<Icon path={mdiImport} size={1} />}
         buttonOnClick={() => showUploadDialog()}
+        renderButton={(buttonProps) => (
+          <ProjectRoleGuard
+            validProjectRoles={[PROJECT_ROLE.PROJECT_LEAD, PROJECT_ROLE.PROJECT_EDITOR]}
+            validSystemRoles={[SYSTEM_ROLE.SYSTEM_ADMIN, SYSTEM_ROLE.DATA_ADMINISTRATOR]}>
+            <Button {...buttonProps} />
+          </ProjectRoleGuard>
+        )}
       />
 
       <Divider />
@@ -200,7 +162,6 @@
           />
         )}
       </Box>
->>>>>>> 03271004
 
       <ComponentDialog
         open={openImportSummaryResults}
