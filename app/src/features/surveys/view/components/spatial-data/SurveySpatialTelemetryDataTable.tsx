import grey from '@mui/material/colors/grey';
import Skeleton from '@mui/material/Skeleton';
import Stack from '@mui/material/Stack';
import { GridColDef } from '@mui/x-data-grid';
import { StyledDataGrid } from 'components/data-grid/StyledDataGrid';
import { SurveyContext } from 'contexts/surveyContext';
import dayjs from 'dayjs';
import { useContext, useMemo } from 'react';

// Set height so we the skeleton loader will match table rows
const rowHeight = 52;

interface ITelemetryData {
  id: number;
  critter_id: string | null;
  device_id: number;
  start: string;
  end: string;
}

interface ISurveySpatialTelemetryDataTableProps {
  isLoading: boolean;
}

// Skeleton Loader template
const SkeletonRow = () => (
  <Stack
    flexDirection="row"
    alignItems="center"
    gap={2}
    p={2}
    height={rowHeight}
    overflow="hidden"
    sx={{
      borderBottom: '1px solid ' + grey[300],
      '&:last-of-type': {
        borderBottom: 'none'
      },
      '& .MuiSkeleton-root': {
        flex: '1 1 auto'
      },
      '& *': {
        fontSize: '0.875rem'
      }
    }}>
    <Skeleton variant="text" />
    <Skeleton variant="text" />
    <Skeleton variant="text" />
    <Skeleton variant="text" />
    <Skeleton variant="text" />
    <Skeleton variant="text" />
    <Skeleton variant="text" />
    <Skeleton variant="text" />
    <Skeleton variant="text" />
  </Stack>
);

const SurveySpatialTelemetryDataTable = (props: ISurveySpatialTelemetryDataTableProps) => {
  const surveyContext = useContext(SurveyContext);

  const tableRows = useMemo(() => {
    return surveyContext.critterDeployments.map((item) => ({
      // critters in this table may use multiple devices accross multiple timespans
      id: `${item.critter.survey_critter_id}-${item.deployment.device_id}-${item.deployment.attachment_start}`,
      alias: item.critter.animal_id,
      device_id: item.deployment.device_id,
      start: dayjs(item.deployment.attachment_start).format('YYYY-MM-DD'),
      end: item.deployment.attachment_end ? dayjs(item.deployment.attachment_end).format('YYYY-MM-DD') : 'Still Active'
    }));
  }, [surveyContext.critterDeployments]);

  const columns: GridColDef<ITelemetryData>[] = [
    {
<<<<<<< HEAD
      field: 'animal_id',
=======
      field: 'alias',
>>>>>>> 34cffde7
      headerName: 'Alias',
      flex: 1
    },
    {
      field: 'device_id',
      headerName: 'Device ID',
      flex: 1
    },
    {
      field: 'start',
      headerName: 'Start',
      flex: 1
    },
    {
      field: 'end',
      headerName: 'End',
      flex: 1
    }
  ];

  return (
    <>
      {props.isLoading ? (
        <Stack>
          <SkeletonRow />
          <SkeletonRow />
          <SkeletonRow />
        </Stack>
      ) : (
        <StyledDataGrid
          noRowsMessage={'No telemetry records found'}
          columnHeaderHeight={rowHeight}
          rowHeight={rowHeight}
          rows={tableRows}
          getRowId={(row) => row.id}
          columns={columns}
          initialState={{
            pagination: {
              paginationModel: { page: 1, pageSize: 5 }
            }
          }}
          pageSizeOptions={[5]}
          rowSelection={false}
          checkboxSelection={false}
          disableRowSelectionOnClick
          disableColumnSelector
          disableColumnFilter
          disableColumnMenu
          disableVirtualization
          sortingOrder={['asc', 'desc']}
          data-testid="survey-spatial-telemetry-data-table"
        />
      )}
    </>
  );
};

export default SurveySpatialTelemetryDataTable;<|MERGE_RESOLUTION|>--- conflicted
+++ resolved
@@ -71,12 +71,8 @@
 
   const columns: GridColDef<ITelemetryData>[] = [
     {
-<<<<<<< HEAD
       field: 'animal_id',
-=======
-      field: 'alias',
->>>>>>> 34cffde7
-      headerName: 'Alias',
+      headerName: 'Nickname',
       flex: 1
     },
     {
