--- conflicted
+++ resolved
@@ -174,19 +174,6 @@
                   return { value: item.id, label: item.name };
                 }) || []
               }
-<<<<<<< HEAD
-              // common_survey_methodologies={
-              //   codes?.common_survey_methodologies?.map((item) => {
-              //     return { value: item.id, label: item.name };
-              //   }) || []
-              // }
-=======
-              common_survey_methodologies={
-                codes?.field_method?.map((item) => {
-                  return { value: item.id, label: item.name };
-                }) || []
-              }
->>>>>>> 7af6d478
               permit_numbers={
                 surveyPermits?.map((item) => {
                   return { value: item.number, label: `${item.number} - ${item.type}` };
