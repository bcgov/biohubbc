--- conflicted
+++ resolved
@@ -52,11 +52,7 @@
             </>
           ) : (
             <>
-<<<<<<< HEAD
-              <span>Start Date: &zwnj;</span>
-=======
               <span>Start Date: </span>
->>>>>>> 3b1400aa
               {getFormattedDateRangeString(DATE_FORMAT.ShortMediumDateFormat, survey_details.start_date)}
             </>
           )}
@@ -70,11 +66,7 @@
             return (
               <Typography
                 component="dd"
-<<<<<<< HEAD
-                key={index}
-=======
                 key={`${focalSpecies}-${index}`}
->>>>>>> 3b1400aa
                 sx={{
                   position: 'relative',
                   display: 'inline-block',
@@ -102,11 +94,7 @@
             return (
               <Typography
                 component="dd"
-<<<<<<< HEAD
-                key={index}
-=======
                 key={`${ancillarySpecies}-${index}`}
->>>>>>> 3b1400aa
                 sx={{
                   position: 'relative',
                   display: 'inline-block',
