--- conflicted
+++ resolved
@@ -10,16 +10,8 @@
   GeneralInformationYupSchema,
   IGeneralInformationForm
 } from 'features/surveys/components/GeneralInformationForm';
-<<<<<<< HEAD
-import {
-  IGetProjectForViewResponse,
-  IGetSurveyForViewResponse,
-  IGetSurveyForUpdateResponse
-} from 'interfaces/useProjectApi.interface';
-=======
 import { IGetProjectForViewResponse } from 'interfaces/useProjectApi.interface';
-import { IGetSurveyForViewResponse, ISurveyUpdateRequest } from 'interfaces/useSurveyApi.interface';
->>>>>>> b535de54
+import { IGetSurveyForUpdateResponse, IGetSurveyForViewResponse } from 'interfaces/useSurveyApi.interface';
 import React, { useState } from 'react';
 import { getFormattedDate, getFormattedDateRangeString } from 'utils/Utils';
 import { useBiohubApi } from 'hooks/useBioHubApi';
@@ -79,13 +71,7 @@
     let generalInformationResponseData;
 
     try {
-<<<<<<< HEAD
-      const response = await biohubApi.project.getSurveyForUpdate(projectForViewData.id, survey_details.id);
-
-      console.log('response inside the handleDialogEdit', response);
-=======
-      const response = await biohubApi.survey.getSurveyForUpdate(projectForViewData.id, id);
->>>>>>> b535de54
+      const response = await biohubApi.survey.getSurveyForUpdate(projectForViewData.id, survey_details?.id);
 
       if (!response) {
         showErrorDialog({ open: true });
@@ -117,7 +103,6 @@
     console.log('surveyDataForUpdate', surveyDataForUpdate);
 
     try {
-<<<<<<< HEAD
       if (surveyDataForUpdate.survey_details) {
         const surveyDetailsData = {
           survey_details: {
@@ -129,11 +114,8 @@
           }
         };
 
-        await biohubApi.project.updateSurvey(projectForViewData.id, surveyDataForUpdate.survey_details.id, surveyDetailsData);
+        await biohubApi.survey.updateSurvey(projectForViewData.id, surveyDataForUpdate.survey_details.id, surveyDetailsData);
       }
-=======
-      await biohubApi.survey.updateSurvey(projectForViewData.id, id, surveyData);
->>>>>>> b535de54
     } catch (error) {
       const apiError = error as APIError;
       showErrorDialog({ dialogText: apiError.message, dialogErrorDetails: apiError.errors, open: true });
@@ -264,11 +246,7 @@
               <Typography component="dt" variant="subtitle2" color="textSecondary">
                 Focal Species
               </Typography>
-<<<<<<< HEAD
-              <Typography component="dd" variant="body1">
-                {survey_details.species}
-=======
-              {survey.focal_species.map((focalSpecies: string, index: number) => {
+              {survey_details.focal_species.map((focalSpecies: string, index: number) => {
                 return (
                   <Typography component="dd" variant="body1" key={index}>
                     {focalSpecies}
@@ -279,16 +257,15 @@
             <Grid item xs={12} sm={6} md={4}>
               <Typography component="dt" variant="subtitle2" color="textSecondary">
                 Anciliary Species
->>>>>>> b535de54
-              </Typography>
-              {survey.ancillary_species?.map((ancillarySpecies: string, index: number) => {
+              </Typography>
+              {survey_details.ancillary_species?.map((ancillarySpecies: string, index: number) => {
                 return (
                   <Typography component="dd" variant="body1" key={index}>
                     {ancillarySpecies}
                   </Typography>
                 );
               })}
-              {survey.ancillary_species.length <= 0 && (
+              {survey_details.ancillary_species.length <= 0 && (
                 <Typography component="dd" variant="body1">
                   No Ancilliary Species
                 </Typography>
