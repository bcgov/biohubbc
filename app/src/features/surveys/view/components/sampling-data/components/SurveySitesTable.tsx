--- conflicted
+++ resolved
@@ -87,31 +87,12 @@
       getRowId={(row) => row.id}
       columns={columns}
       disableRowSelectionOnClick
-<<<<<<< HEAD
-=======
       initialState={{
         pagination: {
           paginationModel: { page: 1, pageSize: 10 }
         }
       }}
       pageSizeOptions={[10, 25, 50]}
-      noRowsOverlay={
-        <GridOverlay>
-          <NoDataOverlay
-            title="Add Sampling Sites"
-            subtitle="Add sampling sites to show where you implemented a technique"
-            icon={mdiArrowTopRight}
-          />
-        </GridOverlay>
-      }
-      sx={{
-        '& .MuiDataGrid-virtualScroller': {
-          height: rows.length === 0 ? '250px' : 'unset',
-          overflowY: 'auto !important',
-          overflowX: 'hidden'
-        }
-      }}
->>>>>>> 8062ebb9
     />
   );
 };