import { mdiAutoFix, mdiCalendarRange, mdiMapMarker } from '@mdi/js';
import Icon from '@mdi/react';
import Box from '@mui/material/Box';
import Button from '@mui/material/Button';
import ToggleButton from '@mui/material/ToggleButton';
import ToggleButtonGroup from '@mui/material/ToggleButtonGroup';
import { LoadingGuard } from 'components/loading/LoadingGuard';
import { SkeletonTable } from 'components/loading/SkeletonLoaders';
import { SamplingPeriodTable } from 'features/surveys/sampling-information/periods/table/SamplingPeriodTable';
import { SurveySitesTable } from 'features/surveys/view/components/sampling-data/components/SurveySitesTable';
import { SurveyTechniquesTable } from 'features/surveys/view/components/sampling-data/components/SurveyTechniquesTable';
import { useSurveyContext } from 'hooks/useContext';
import { useEffect, useState } from 'react';

export enum SurveySamplingView {
  TECHNIQUES = 'TECHNIQUES',
  SITES = 'SITES',
  PERIODS = 'PERIODS'
}

export const SurveySamplingTabs = () => {
  const surveyContext = useSurveyContext();

  const [activeView, setActiveView] = useState<SurveySamplingView>(SurveySamplingView.TECHNIQUES);

  useEffect(() => {
    // Refresh the data for the active view if the project or survey ID changes
    if (activeView === SurveySamplingView.TECHNIQUES) {
      surveyContext.techniqueDataLoader.refresh(surveyContext.projectId, surveyContext.surveyId);
    }
    if (activeView === SurveySamplingView.SITES) {
      surveyContext.sampleSiteDataLoader.refresh(surveyContext.projectId, surveyContext.surveyId);
    }
    // eslint-disable-next-line react-hooks/exhaustive-deps
  }, [activeView]);

  useEffect(() => {
    // Load the data initially once per tab, if/when the active view changes
    if (activeView === SurveySamplingView.TECHNIQUES) {
      surveyContext.techniqueDataLoader.load(surveyContext.projectId, surveyContext.surveyId);
    }
    if (activeView === SurveySamplingView.SITES) {
      surveyContext.sampleSiteDataLoader.load(surveyContext.projectId, surveyContext.surveyId);
    }
  }, [
    activeView,
    surveyContext.techniqueDataLoader,
    surveyContext.sampleSiteDataLoader,
    surveyContext.projectId,
    surveyContext.surveyId
  ]);

  return (
    <>
      <Box p={2} display="flex" flexDirection="row" justifyContent="space-between">
        <ToggleButtonGroup
          value={activeView}
          onChange={(_, view) => {
            if (!view) {
              // An active view must be selected at all times
              return;
            }

            setActiveView(view);
          }}
          exclusive
          sx={{
            display: 'flex',
            gap: 1,
            '& Button': {
              py: 0.25,
              px: 1.5,
              border: 'none',
              borderRadius: '4px !important',
              fontSize: '0.875rem',
              fontWeight: 700,
              letterSpacing: '0.02rem'
            }
          }}>
          <ToggleButton
            key="sampling-techniques-view"
            component={Button}
            color="primary"
            startIcon={<Icon path={mdiAutoFix} size={0.75} />}
            value={SurveySamplingView.TECHNIQUES}>
            {`${SurveySamplingView.TECHNIQUES} (${surveyContext.techniqueDataLoader.data?.count ?? 0})`}
          </ToggleButton>
          <ToggleButton
            key="sampling-sites-view"
            component={Button}
            color="primary"
            startIcon={<Icon path={mdiMapMarker} size={0.75} />}
            value={SurveySamplingView.SITES}>
            {`${SurveySamplingView.SITES} (${surveyContext.sampleSiteDataLoader.data?.sampleSites.length ?? 0})`}
          </ToggleButton>
          <ToggleButton
            key="sampling-sites-view"
            component={Button}
            color="primary"
            startIcon={<Icon path={mdiCalendarRange} size={0.75} />}
            value={SurveySamplingView.PERIODS}>
            {`${SurveySamplingView.PERIODS} (${surveyContext.sampleSiteDataLoader.data?.sampleSites.length ?? 0})`}
          </ToggleButton>
        </ToggleButtonGroup>
      </Box>

      <Box px={2} py={0.5}>
        {activeView === SurveySamplingView.TECHNIQUES && (
          <Box position="relative">
            <LoadingGuard
              isLoading={surveyContext.techniqueDataLoader.isLoading || !surveyContext.techniqueDataLoader.isReady}
              fallback={<SkeletonTable />}
              delay={200}>
              <SurveyTechniquesTable techniques={surveyContext.techniqueDataLoader.data} />
            </LoadingGuard>
          </Box>
        )}

<<<<<<< HEAD
        {activeView === SurveySamplingView.SITES && (
          <Box position="relative">
            <LoadingGuard
              isLoading={surveyContext.sampleSiteDataLoader.isLoading || !surveyContext.sampleSiteDataLoader.isReady}
              fallback={<SkeletonTable />}
              delay={200}>
              <SurveySitesTable sites={surveyContext.sampleSiteDataLoader.data} />
            </LoadingGuard>
          </Box>
        )}
=======
      <Box p={2} position="relative">
        <LoadingGuard
          isLoading={surveyContext.techniqueDataLoader.isLoading || !surveyContext.techniqueDataLoader.isReady}
          fallback={<SkeletonTable />}
          delay={200}>
          {activeView === SurveySamplingView.TECHNIQUES && (
            <SurveyTechniquesTable techniques={surveyContext.techniqueDataLoader.data} />
          )}
          {activeView === SurveySamplingView.SITES && (
            <SurveySitesTable sites={surveyContext.sampleSiteDataLoader.data} />
          )}
          {activeView === SurveySamplingView.PERIODS && (
            <SamplingPeriodTable sites={surveyContext.sampleSiteDataLoader.data?.sampleSites ?? []} />
          )}
        </LoadingGuard>
>>>>>>> 4b08a604
      </Box>
    </>
  );
};<|MERGE_RESOLUTION|>--- conflicted
+++ resolved
@@ -50,6 +50,13 @@
     surveyContext.surveyId
   ]);
 
+  const techniquesCount = surveyContext.techniqueDataLoader.data?.count;
+  const sampleSitesCount = surveyContext.sampleSiteDataLoader.data?.sampleSites.length;
+  const samplePeriodsCount = surveyContext.sampleSiteDataLoader.data?.sampleSites.reduce(
+    (acc, site) => acc + site.sample_methods.reduce((acc, method) => acc + method.sample_periods.length, 0),
+    0
+  );
+
   return (
     <>
       <Box p={2} display="flex" flexDirection="row" justifyContent="space-between">
@@ -83,7 +90,7 @@
             color="primary"
             startIcon={<Icon path={mdiAutoFix} size={0.75} />}
             value={SurveySamplingView.TECHNIQUES}>
-            {`${SurveySamplingView.TECHNIQUES} (${surveyContext.techniqueDataLoader.data?.count ?? 0})`}
+            {`${SurveySamplingView.TECHNIQUES} (${techniquesCount ?? 0})`}
           </ToggleButton>
           <ToggleButton
             key="sampling-sites-view"
@@ -91,7 +98,7 @@
             color="primary"
             startIcon={<Icon path={mdiMapMarker} size={0.75} />}
             value={SurveySamplingView.SITES}>
-            {`${SurveySamplingView.SITES} (${surveyContext.sampleSiteDataLoader.data?.sampleSites.length ?? 0})`}
+            {`${SurveySamplingView.SITES} (${sampleSitesCount ?? 0})`}
           </ToggleButton>
           <ToggleButton
             key="sampling-sites-view"
@@ -99,7 +106,7 @@
             color="primary"
             startIcon={<Icon path={mdiCalendarRange} size={0.75} />}
             value={SurveySamplingView.PERIODS}>
-            {`${SurveySamplingView.PERIODS} (${surveyContext.sampleSiteDataLoader.data?.sampleSites.length ?? 0})`}
+            {`${SurveySamplingView.PERIODS} (${samplePeriodsCount ?? 0})`}
           </ToggleButton>
         </ToggleButtonGroup>
       </Box>
@@ -116,7 +123,6 @@
           </Box>
         )}
 
-<<<<<<< HEAD
         {activeView === SurveySamplingView.SITES && (
           <Box position="relative">
             <LoadingGuard
@@ -127,23 +133,17 @@
             </LoadingGuard>
           </Box>
         )}
-=======
-      <Box p={2} position="relative">
-        <LoadingGuard
-          isLoading={surveyContext.techniqueDataLoader.isLoading || !surveyContext.techniqueDataLoader.isReady}
-          fallback={<SkeletonTable />}
-          delay={200}>
-          {activeView === SurveySamplingView.TECHNIQUES && (
-            <SurveyTechniquesTable techniques={surveyContext.techniqueDataLoader.data} />
-          )}
-          {activeView === SurveySamplingView.SITES && (
-            <SurveySitesTable sites={surveyContext.sampleSiteDataLoader.data} />
-          )}
-          {activeView === SurveySamplingView.PERIODS && (
-            <SamplingPeriodTable sites={surveyContext.sampleSiteDataLoader.data?.sampleSites ?? []} />
-          )}
-        </LoadingGuard>
->>>>>>> 4b08a604
+
+        {activeView === SurveySamplingView.PERIODS && (
+          <Box position="relative">
+            <LoadingGuard
+              isLoading={surveyContext.sampleSiteDataLoader.isLoading || !surveyContext.sampleSiteDataLoader.isReady}
+              fallback={<SkeletonTable />}
+              delay={200}>
+              <SamplingPeriodTable sites={surveyContext.sampleSiteDataLoader.data} />
+            </LoadingGuard>
+          </Box>
+        )}
       </Box>
     </>
   );
