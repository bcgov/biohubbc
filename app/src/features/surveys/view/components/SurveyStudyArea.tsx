--- conflicted
+++ resolved
@@ -1,11 +1,4 @@
 import Box from '@mui/material/Box';
-<<<<<<< HEAD
-import Button from '@mui/material/Button';
-import IconButton from '@mui/material/IconButton';
-import Typography from '@mui/material/Typography';
-import { makeStyles } from '@mui/styles';
-=======
->>>>>>> 3b1400aa
 import assert from 'assert';
 import InferredLocationDetails, { IInferredLayers } from 'components/boundary/InferredLocationDetails';
 import { IMarkerLayer } from 'components/map/components/MarkerCluster';
@@ -21,23 +14,6 @@
 import { calculateUpdatedMapBounds } from 'utils/mapBoundaryUploadHelpers';
 import { parseSpatialDataByType } from 'utils/spatial-utils';
 
-<<<<<<< HEAD
-const useStyles = makeStyles((theme: Theme) => ({
-  zoomToBoundaryExtentBtn: {
-    padding: '3px',
-    borderRadius: '4px',
-    background: '#ffffff',
-    color: '#000000',
-    border: '2px solid rgba(0,0,0,0.2)',
-    backgroundClip: 'padding-box',
-    '&:hover': {
-      backgroundColor: '#eeeeee'
-    }
-  }
-}));
-
-=======
->>>>>>> 3b1400aa
 /**
  * View survey - Study area section
  *
@@ -114,61 +90,6 @@
 
   return (
     <>
-<<<<<<< HEAD
-      <EditDialog
-        dialogTitle={EditSurveyStudyAreaI18N.editTitle}
-        open={openEditDialog}
-        component={{
-          element: <StudyAreaForm />,
-          initialValues: studyAreaFormData,
-          validationSchema: SurveyLocationYupSchema
-        }}
-        onCancel={() => setOpenEditDialog(false)}
-        onSave={handleDialogEditSave}
-      />
-
-      <FullScreenViewMapDialog
-        open={showFullScreenViewMapDialog}
-        onClose={handleCloseFullScreenMap}
-        map={
-          <MapContainer
-            mapId="project_location_form_map"
-            scrollWheelZoom={true}
-            bounds={bounds}
-            nonEditableGeometries={nonEditableGeometries}
-            setInferredLayersInfo={setInferredLayersInfo}
-            markerLayers={markerLayers}
-            staticLayers={staticLayers}
-          />
-        }
-        description={surveyLocation?.name}
-        layers={<InferredLocationDetails layers={inferredLayersInfo} />}
-        backButtonTitle={'Back To Survey'}
-        mapTitle={'Study Area'}
-      />
-
-      <ErrorDialog {...errorDialogProps} />
-
-      <Box sx={{ display: 'none' }}>
-        <H2ButtonToolbar
-          label="Observations"
-          buttonLabel="Edit"
-          buttonTitle="Edit Study Area"
-          buttonStartIcon={<Icon path={mdiPencilOutline} size={1} />}
-          buttonOnClick={() => handleDialogEditOpen()}
-          buttonProps={{ variant: 'text' }}
-          renderButton={(buttonProps) => (
-            <ProjectRoleGuard
-              validProjectPermissions={[PROJECT_PERMISSION.COORDINATOR, PROJECT_PERMISSION.COLLABORATOR]}
-              validSystemRoles={[SYSTEM_ROLE.SYSTEM_ADMIN, SYSTEM_ROLE.DATA_ADMINISTRATOR]}>
-              <Button {...buttonProps} />
-            </ProjectRoleGuard>
-          )}
-        />
-      </Box>
-
-=======
->>>>>>> 3b1400aa
       <Box>
         <Box height={500} position="relative" sx={{ display: 'none' }}>
           <MemoizedMapContainer
@@ -179,30 +100,7 @@
             markerLayers={markerLayers}
             staticLayers={staticLayers}
           />
-<<<<<<< HEAD
-          {surveyGeometry.length > 0 && (
-            <Box position="absolute" top="126px" left="10px" zIndex="999">
-              <IconButton
-                aria-label="zoom to initial extent"
-                title="Zoom to initial extent"
-                className={classes.zoomToBoundaryExtentBtn}
-                onClick={() => zoomToBoundaryExtent()}
-                data-testid="survey_map_center_button">
-                <Icon size={1} path={mdiRefresh} />
-              </IconButton>
-            </Box>
-          )}
         </Box>
-      </Box>
-
-      <Box component="dl">
-        <Box className="row">
-          <Typography component="dt">Name</Typography>
-          <Typography component="dd">{surveyLocation?.name}</Typography>
-=======
->>>>>>> 3b1400aa
-        </Box>
-        <InferredLocationDetails layers={inferredLayersInfo} />
       </Box>
 
       <Box component="dl">
