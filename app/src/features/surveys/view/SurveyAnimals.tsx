--- conflicted
+++ resolved
@@ -118,7 +118,6 @@
     ]
   };
 
-<<<<<<< HEAD
   const AnimalDeploymentSchemaAsyncValidation = AnimalTelemetryDeviceSchema.shape({
     device_make: yup
       .string()
@@ -135,7 +134,6 @@
         }
       )
   });
-=======
   const obtainAnimalFormInitialvalues = (mode: ANIMAL_FORM_MODE): IAnimal | null => {
     switch (mode) {
       case ANIMAL_FORM_MODE.ADD:
@@ -151,7 +149,6 @@
       }
     }
   };
->>>>>>> 0aa35025
 
   const obtainDeviceFormInitialValues = (mode: TELEMETRY_DEVICE_FORM_MODE) => {
     switch (mode) {
