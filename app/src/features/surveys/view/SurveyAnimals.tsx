import { mdiImport } from '@mdi/js';
import Icon from '@mdi/react';
import { Box, Divider, Typography } from '@mui/material';
import HelpButtonTooltip from 'components/buttons/HelpButtonTooltip';
import EditDialog from 'components/dialog/EditDialog';
import { H2ButtonToolbar } from 'components/toolbar/ActionToolbars';
import { SurveyAnimalsI18N } from 'constants/i18n';
import { DialogContext } from 'contexts/dialogContext';
import { SurveyContext } from 'contexts/surveyContext';
import { useBiohubApi } from 'hooks/useBioHubApi';
import useDataLoader from 'hooks/useDataLoader';
import { useTelemetryApi } from 'hooks/useTelemetryApi';
import { IDetailedCritterWithInternalId } from 'interfaces/useSurveyApi.interface';
import { isEqual as _deepEquals } from 'lodash-es';
import React, { useContext, useState } from 'react';
import { datesSameNullable, pluralize } from 'utils/Utils';
import yup from 'utils/YupSchema';
import NoSurveySectionData from '../components/NoSurveySectionData';
<<<<<<< HEAD
import { AnimalSchema, Critter, IAnimal } from './survey-animals/animal';
import {
  createCritterUpdatePayload,
  transformCritterbaseAPIResponseToForm
} from './survey-animals/animal-form-helpers';
=======
import { AnimalSchema, AnimalSex, Critter, IAnimal } from './survey-animals/animal';
>>>>>>> f23144bb
import { AnimalTelemetryDeviceSchema, Device, IAnimalTelemetryDevice } from './survey-animals/device';
import IndividualAnimalForm, { ANIMAL_FORM_MODE } from './survey-animals/IndividualAnimalForm';
import { SurveyAnimalsTable } from './survey-animals/SurveyAnimalsTable';
import TelemetryDeviceForm, { TELEMETRY_DEVICE_FORM_MODE } from './survey-animals/TelemetryDeviceForm';

const SurveyAnimals: React.FC = () => {
  const bhApi = useBiohubApi();
  const telemetryApi = useTelemetryApi();
  const dialogContext = useContext(DialogContext);
  const surveyContext = useContext(SurveyContext);

  const [openAddCritterDialog, setOpenAddCritterDialog] = useState(false);
  const [openDeviceDialog, setOpenDeviceDialog] = useState(false);
  const [animalCount, setAnimalCount] = useState(0);
  const [selectedCritterId, setSelectedCritterId] = useState<number | null>(null);
  const [telemetryFormMode, setTelemetryFormMode] = useState<TELEMETRY_DEVICE_FORM_MODE>(
    TELEMETRY_DEVICE_FORM_MODE.ADD
  );
  const [animalFormMode, setAnimalFormMode] = useState<ANIMAL_FORM_MODE>(ANIMAL_FORM_MODE.ADD);

  const { projectId, surveyId } = surveyContext;
  const {
    refresh: refreshCritters,
    load: loadCritters,
    data: critterData
  } = useDataLoader(() => bhApi.survey.getSurveyCritters(projectId, surveyId));

  const {
    refresh: refreshDeployments,
    load: loadDeployments,
    data: deploymentData
  } = useDataLoader(() => bhApi.survey.getDeploymentsInSurvey(projectId, surveyId));

  if (!critterData) {
    loadCritters();
  }

  const currentCritterbaseCritterId = critterData?.find((a) => a.survey_critter_id === selectedCritterId)?.critter_id;

  if (!deploymentData) {
    loadDeployments();
  }

  const toggleDialog = () => {
    setAnimalFormMode(ANIMAL_FORM_MODE.ADD);
    setOpenAddCritterDialog((d) => !d);
  };

  const setPopup = (message: string) => {
    dialogContext.setSnackbar({
      open: true,
      snackbarMessage: (
        <Typography variant="body2" component="div">
          {message}
        </Typography>
      )
    });
  };

  const AnimalFormValues: IAnimal = {
<<<<<<< HEAD
    general: { wlh_id: '', taxon_id: '', taxon_name: '', animal_id: '', sex: 'Unknown', critter_id: '' },
=======
    general: { wlh_id: '', taxon_id: '', taxon_name: '', animal_id: '', sex: AnimalSex.UNKNOWN },
>>>>>>> f23144bb
    captures: [],
    markings: [],
    mortality: [],
    collectionUnits: [],
    measurements: [],
    family: [],
    images: [],
    device: undefined
  };

  const DeviceFormValues: IAnimalTelemetryDevice = {
    device_id: '' as unknown as number,
    device_make: '',
    frequency: '' as unknown as number,
    frequency_unit: '',
    device_model: '',
    deployments: [
      {
        deployment_id: '',
        attachment_start: '',
        attachment_end: undefined
      }
    ]
  };

  const obtainAnimalFormInitialvalues = (mode: ANIMAL_FORM_MODE): IAnimal => {
    switch (mode) {
      case ANIMAL_FORM_MODE.ADD:
        return AnimalFormValues;
      case ANIMAL_FORM_MODE.EDIT: {
        const existingCritter = critterData?.find(
          (critter: IDetailedCritterWithInternalId) => currentCritterbaseCritterId === critter.critter_id
        );
        if (!existingCritter) {
          throw Error('This should not be reachable.');
        }
        return transformCritterbaseAPIResponseToForm(existingCritter);
      }
    }
  };

  const obtainDeviceFormInitialValues = (mode: TELEMETRY_DEVICE_FORM_MODE) => {
    switch (mode) {
      case TELEMETRY_DEVICE_FORM_MODE.ADD:
        return [DeviceFormValues];
      case TELEMETRY_DEVICE_FORM_MODE.EDIT: {
        const deployments = deploymentData?.filter((a) => a.critter_id === currentCritterbaseCritterId);
        if (deployments) {
          //Any suggestions on something better than this reduce is welcome.
          //Idea is to transform flat rows of {device_id, ..., deployment_id, attachment_end, attachment_start}
          //to {device_id, ..., deployments: [{deployment_id, attachment_start, attachment_end}]}
          const red = deployments.reduce((acc: IAnimalTelemetryDevice[], curr) => {
            const currObj = acc.find((a: any) => a.device_id === curr.device_id);
            const { attachment_end, attachment_start, deployment_id, ...rest } = curr;
            const deployment = { deployment_id, attachment_start, attachment_end };
            if (!currObj) {
              acc.push({ ...rest, deployments: [deployment] });
            } else {
              currObj.deployments?.push(deployment);
            }
            return acc;
          }, []);
          return red;
        } else {
          return [DeviceFormValues];
        }
      }
    }
  };

  const handleCritterSave = async (currentFormValues: IAnimal) => {
    const postCritterPayload = async () => {
      const critter = new Critter(currentFormValues);
      toggleDialog();
      await bhApi.survey.createCritterAndAddToSurvey(projectId, surveyId, critter);
      refreshCritters();
      setPopup('Animal added to survey.');
    };
    const patchCritterPayload = async () => {
      const initialFormValues = obtainAnimalFormInitialvalues(ANIMAL_FORM_MODE.EDIT);
      const { create: createCritter, update: updateCritter } = createCritterUpdatePayload(
        initialFormValues,
        currentFormValues
      );
      toggleDialog();
      await bhApi.survey.updateSurveyCritter(projectId, surveyId, updateCritter, createCritter);
      refreshCritters();
      setPopup('Animal data updated.');
    };
    try {
      if (animalFormMode === ANIMAL_FORM_MODE.ADD) {
        await postCritterPayload();
      } else {
        await patchCritterPayload();
      }
    } catch (err) {
      setPopup('Submission failed.');
      console.log(`Critter submission error ${JSON.stringify(err)}`);
    }
  };

  const handleTelemetrySave = async (survey_critter_id: number, data: IAnimalTelemetryDevice[]) => {
    const critter = critterData?.find((a) => a.survey_critter_id === survey_critter_id);
    const critterTelemetryDevice = { ...data[0], critter_id: critter?.critter_id ?? '' };
    if (telemetryFormMode === TELEMETRY_DEVICE_FORM_MODE.ADD) {
      try {
        await bhApi.survey.addDeployment(projectId, surveyId, survey_critter_id, critterTelemetryDevice);
        setPopup('Successfully added deployment.');
      } catch (e) {
        setPopup('Failed to add deployment.');
      }
    } else if (telemetryFormMode === TELEMETRY_DEVICE_FORM_MODE.EDIT) {
      for (const formValues of data) {
        const existingDevice = deploymentData?.find((a) => a.device_id === formValues.device_id);
        const formDevice = new Device({ collar_id: existingDevice?.collar_id, ...formValues });
        if (existingDevice && !_deepEquals(new Device(existingDevice), formDevice)) {
          //Verify whether the data entered in the form changed from the device metadata we already have.
          try {
            await telemetryApi.devices.upsertCollar(formDevice); //If it's different, upsert. Note that this alone does not touch a deployment.
          } catch (e) {
            setPopup(`Failed to update device ${formDevice.device_id}`);
          }
        }
        for (const formDeployment of formValues.deployments ?? []) {
          //Iterate over the deployments under this device.
          const existingDeployment = deploymentData?.find((a) => a.deployment_id === formDeployment.deployment_id); //Find the deployment info we already have.
          if (
            !datesSameNullable(formDeployment?.attachment_start, existingDeployment?.attachment_start) ||
            !datesSameNullable(formDeployment?.attachment_end, existingDeployment?.attachment_end) //Helper function necessary for this date comparison since moment(null) !== moment(null) normally.
          ) {
            try {
              await bhApi.survey.updateDeployment(projectId, surveyId, survey_critter_id, formDeployment);
            } catch (e) {
              setPopup(`Failed to update deployment ${formDeployment.deployment_id}`);
            }
          }
        }
      }
      setPopup('Updated deployment and device data successfully.');
    }

    setOpenDeviceDialog(false);
    refreshDeployments();
  };

  return (
    <Box>
      <EditDialog
        dialogTitle={
          <Box>
            <HelpButtonTooltip content={SurveyAnimalsI18N.animalIndividualsHelp}>
              <Typography variant="h3">Individuals</Typography>
            </HelpButtonTooltip>
            <Typography component="span" variant="subtitle1" color="textSecondary" mt={2}>
              {`${
                animalCount
                  ? `${animalCount} ${pluralize(animalCount, 'Animal')} reported in this survey`
                  : `No individual animals were captured or reported in this survey`
              }`}
            </Typography>
          </Box>
        }
        open={openAddCritterDialog}
        onSave={(values) => {
          handleCritterSave(values);
        }}
        onCancel={toggleDialog}
        component={{
          element: (
            <IndividualAnimalForm
              critter_id={currentCritterbaseCritterId}
              mode={animalFormMode}
              getAnimalCount={setAnimalCount}
            />
          ),
          initialValues: obtainAnimalFormInitialvalues(animalFormMode),
          validationSchema: AnimalSchema
        }}
      />
      <EditDialog
        dialogTitle={
          telemetryFormMode === TELEMETRY_DEVICE_FORM_MODE.ADD ? 'Add Telemetry Device' : 'Edit Telemetry Devices'
        }
        open={openDeviceDialog}
        component={{
          element: <TelemetryDeviceForm mode={telemetryFormMode} />,
          initialValues: obtainDeviceFormInitialValues(telemetryFormMode),
          validationSchema: yup.array(AnimalTelemetryDeviceSchema)
        }}
        onCancel={() => setOpenDeviceDialog(false)}
        onSave={(values) => {
          if (selectedCritterId) {
            handleTelemetrySave(selectedCritterId, values);
          }
        }}
      />
      <H2ButtonToolbar
        label="Individual Animals"
        buttonLabel="Import"
        buttonTitle="Import Animals"
        buttonProps={{ variant: 'contained', color: 'primary' }}
        buttonStartIcon={<Icon path={mdiImport} size={1} />}
        buttonOnClick={toggleDialog}
      />
      <Divider></Divider>
      <Box p={3}>
        {critterData?.length ? (
          <SurveyAnimalsTable
            animalData={critterData}
            deviceData={deploymentData}
            onMenuOpen={setSelectedCritterId}
            onRemoveCritter={(critter_id) => {
              bhApi.survey.removeCritterFromSurvey(projectId, surveyId, critter_id);
              refreshCritters();
            }}
            onAddDevice={(critter_id) => {
              setTelemetryFormMode(TELEMETRY_DEVICE_FORM_MODE.ADD);
              setOpenDeviceDialog(true);
            }}
            onEditDevice={(device_id) => {
              setTelemetryFormMode(TELEMETRY_DEVICE_FORM_MODE.EDIT);
              setOpenDeviceDialog(true);
            }}
            onEditCritter={(critter_id) => {
              setAnimalFormMode(ANIMAL_FORM_MODE.EDIT);
              setOpenAddCritterDialog(true);
            }}
          />
        ) : (
          <NoSurveySectionData text={'No Individual Animals'} paperVariant={'outlined'} />
        )}
      </Box>
    </Box>
  );
};
export default SurveyAnimals;<|MERGE_RESOLUTION|>--- conflicted
+++ resolved
@@ -16,15 +16,11 @@
 import { datesSameNullable, pluralize } from 'utils/Utils';
 import yup from 'utils/YupSchema';
 import NoSurveySectionData from '../components/NoSurveySectionData';
-<<<<<<< HEAD
-import { AnimalSchema, Critter, IAnimal } from './survey-animals/animal';
+import { AnimalSchema, AnimalSex, Critter, IAnimal } from './survey-animals/animal';
 import {
   createCritterUpdatePayload,
   transformCritterbaseAPIResponseToForm
 } from './survey-animals/animal-form-helpers';
-=======
-import { AnimalSchema, AnimalSex, Critter, IAnimal } from './survey-animals/animal';
->>>>>>> f23144bb
 import { AnimalTelemetryDeviceSchema, Device, IAnimalTelemetryDevice } from './survey-animals/device';
 import IndividualAnimalForm, { ANIMAL_FORM_MODE } from './survey-animals/IndividualAnimalForm';
 import { SurveyAnimalsTable } from './survey-animals/SurveyAnimalsTable';
@@ -85,11 +81,7 @@
   };
 
   const AnimalFormValues: IAnimal = {
-<<<<<<< HEAD
-    general: { wlh_id: '', taxon_id: '', taxon_name: '', animal_id: '', sex: 'Unknown', critter_id: '' },
-=======
-    general: { wlh_id: '', taxon_id: '', taxon_name: '', animal_id: '', sex: AnimalSex.UNKNOWN },
->>>>>>> f23144bb
+    general: { wlh_id: '', taxon_id: '', taxon_name: '', animal_id: '', sex: AnimalSex.UNKNOWN, critter_id: '' },
     captures: [],
     markings: [],
     mortality: [],
