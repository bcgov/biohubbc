import { mdiPencilOutline } from '@mdi/js';
import Icon from '@mdi/react';
import { Box, Button, Divider, Toolbar, Typography } from '@mui/material';
import ComponentDialog from 'components/dialog/ComponentDialog';
import YesNoDialog from 'components/dialog/YesNoDialog';
import { DialogContext } from 'contexts/dialogContext';
import { SurveyContext } from 'contexts/surveyContext';
import { useBiohubApi } from 'hooks/useBioHubApi';
import useDataLoader from 'hooks/useDataLoader';
import React, { useContext, useEffect, useMemo, useState } from 'react';
import { Link as RouterLink, useHistory } from 'react-router-dom';
import NoSurveySectionData from '../components/NoSurveySectionData';
import { SurveyAnimalsTable } from './survey-animals/SurveyAnimalsTable';
import TelemetryMap from './survey-animals/telemetry-device/TelemetryMap';

const SurveyAnimals: React.FC = () => {
  const bhApi = useBiohubApi();
  const dialogContext = useContext(DialogContext);
  const surveyContext = useContext(SurveyContext);
  const history = useHistory();

  const [openRemoveCritterDialog, setOpenRemoveCritterDialog] = useState(false);
  const [openViewTelemetryDialog, setOpenViewTelemetryDialog] = useState(false);
  const [selectedCritterId, setSelectedCritterId] = useState<number | null>(null);

  const { projectId, surveyId } = surveyContext;
  const {
    refresh: refreshCritters,
    load: loadCritters,
    data: critterData
  } = useDataLoader(() => bhApi.survey.getSurveyCritters(projectId, surveyId));

  const { load: loadDeployments, data: deploymentData } = useDataLoader(() =>
    bhApi.survey.getDeploymentsInSurvey(projectId, surveyId)
  );

  if (!critterData) {
    loadCritters();
  }

  const currentCritterbaseCritterId = useMemo(
    () => critterData?.find((a) => a.survey_critter_id === selectedCritterId)?.critter_id,
    [critterData, selectedCritterId]
  );

  if (!deploymentData) {
    loadDeployments();
  }

  const {
    refresh: refreshTelemetry,
    data: telemetryData,
    isLoading: telemetryLoading
  } = useDataLoader(() =>
    bhApi.survey.getCritterTelemetry(
      projectId,
      surveyId,
      selectedCritterId ?? 0,
      '1970-01-01',
      new Date().toISOString()
    )
  );

  useEffect(() => {
    if (currentCritterbaseCritterId) {
      refreshTelemetry();
    }
    // eslint-disable-next-line react-hooks/exhaustive-deps
  }, [currentCritterbaseCritterId]);

  const setPopup = (message: string) => {
    dialogContext.setSnackbar({
      open: true,
      snackbarMessage: (
        <Typography variant="body2" component="div">
          {message}
        </Typography>
      )
    });
  };

  const handleRemoveCritter = async () => {
    try {
      if (!selectedCritterId) {
        setPopup('Failed to remove critter from survey.');
        return;
      }
      await bhApi.survey.removeCritterFromSurvey(projectId, surveyId, selectedCritterId);
    } catch (e) {
      setPopup('Failed to remove critter from survey.');
    }
    setOpenRemoveCritterDialog(false);
    refreshCritters();
  };

  return (
    <Box>
      <YesNoDialog
        dialogTitle={'Remove critter from survey?'}
        dialogText={`Are you sure you would like to remove this critter from the survey?
          The critter will remain present in Critterbase, but will no longer appear in the survey list.`}
        open={openRemoveCritterDialog}
        yesButtonProps={{ color: 'error' }}
        yesButtonLabel="Delete"
        noButtonLabel="Cancel"
        onClose={() => setOpenRemoveCritterDialog(false)}
        onNo={() => setOpenRemoveCritterDialog(false)}
        onYes={handleRemoveCritter}
      />
<<<<<<< HEAD
      <H2ButtonToolbar
        label="Marked or Known Animals"
        buttonLabel="Add Animal"
        buttonTitle="Add Animal"
        buttonProps={{ variant: 'outlined', color: 'primary' }}
        buttonStartIcon={<Icon path={mdiPlus} size={0.75} />}
        buttonOnClick={toggleDialog}
      />
=======
      <Toolbar>
        <Typography
          component="h2"
          variant="h4"
          sx={{
            flex: '1 1 auto'
          }}>
          Marked and Known Animals
        </Typography>
        <Button
          component={RouterLink}
          to={`animals/`}
          title="Manage Marked and Known Animals"
          color="primary"
          variant="contained"
          startIcon={<Icon path={mdiPencilOutline} size={0.875} />}>
          Manage Animals
        </Button>
      </Toolbar>
>>>>>>> 0612e402
      <Divider></Divider>
      <Box p={3}>
        {critterData?.length ? (
          <SurveyAnimalsTable
            animalData={critterData}
            deviceData={deploymentData}
            onMenuOpen={setSelectedCritterId}
            onRemoveCritter={() => {
              setOpenRemoveCritterDialog(true);
            }}
            onEditCritter={() => {
              history.push(`animals/?cid=${selectedCritterId}`);
            }}
            onMapOpen={() => {
              setOpenViewTelemetryDialog(true);
            }}
          />
        ) : (
          <NoSurveySectionData text={'No Marked or Known Animals'} paperVariant={'outlined'} />
        )}
      </Box>
      <ComponentDialog
        dialogProps={{ fullScreen: !!telemetryData?.points?.features?.length, maxWidth: false }}
        dialogTitle={'View Telemetry'}
        open={openViewTelemetryDialog}
        onClose={() => setOpenViewTelemetryDialog(false)}>
        {telemetryData?.points.features.length ? (
          <TelemetryMap
            telemetryData={telemetryData}
            deploymentData={deploymentData?.filter((a) => a.critter_id === currentCritterbaseCritterId)}
          />
        ) : (
          <Typography>
            {telemetryLoading
              ? 'Loading telemetry...'
              : "No telemetry has been collected for this animal's deployments."}
          </Typography>
        )}
      </ComponentDialog>
    </Box>
  );
};
export default SurveyAnimals;<|MERGE_RESOLUTION|>--- conflicted
+++ resolved
@@ -107,16 +107,6 @@
         onNo={() => setOpenRemoveCritterDialog(false)}
         onYes={handleRemoveCritter}
       />
-<<<<<<< HEAD
-      <H2ButtonToolbar
-        label="Marked or Known Animals"
-        buttonLabel="Add Animal"
-        buttonTitle="Add Animal"
-        buttonProps={{ variant: 'outlined', color: 'primary' }}
-        buttonStartIcon={<Icon path={mdiPlus} size={0.75} />}
-        buttonOnClick={toggleDialog}
-      />
-=======
       <Toolbar>
         <Typography
           component="h2"
@@ -136,7 +126,6 @@
           Manage Animals
         </Button>
       </Toolbar>
->>>>>>> 0612e402
       <Divider></Divider>
       <Box p={3}>
         {critterData?.length ? (
