import { mdiCog } from '@mdi/js';
import Icon from '@mdi/react';
import { Box, Button, Divider, Toolbar, Typography } from '@mui/material';
import ComponentDialog from 'components/dialog/ComponentDialog';
import YesNoDialog from 'components/dialog/YesNoDialog';
import { ProjectRoleGuard } from 'components/security/Guards';
import { PROJECT_PERMISSION, SYSTEM_ROLE } from 'constants/roles';
import { DialogContext } from 'contexts/dialogContext';
import { SurveyContext } from 'contexts/surveyContext';
import { useBiohubApi } from 'hooks/useBioHubApi';
import useDataLoader from 'hooks/useDataLoader';
import React, { useContext, useEffect, useMemo, useState } from 'react';
import { Link as RouterLink, useHistory } from 'react-router-dom';
import NoSurveySectionData from '../components/NoSurveySectionData';
import { SurveyAnimalsTable } from './survey-animals/SurveyAnimalsTable';
import TelemetryMap from './survey-animals/telemetry-device/TelemetryMap';

const SurveyAnimals: React.FC = () => {
  const bhApi = useBiohubApi();
  const dialogContext = useContext(DialogContext);
  const surveyContext = useContext(SurveyContext);
  const history = useHistory();

  const [openRemoveCritterDialog, setOpenRemoveCritterDialog] = useState(false);
  const [openViewTelemetryDialog, setOpenViewTelemetryDialog] = useState(false);
  const [selectedCritterId, setSelectedCritterId] = useState<number | null>(null);

  const { projectId, surveyId } = surveyContext;
  const {
    refresh: refreshCritters,
    load: loadCritters,
    data: critterData
  } = useDataLoader(() => bhApi.survey.getSurveyCritters(projectId, surveyId));

  const { load: loadDeployments, data: deploymentData } = useDataLoader(() =>
    bhApi.survey.getDeploymentsInSurvey(projectId, surveyId)
  );

  if (!critterData) {
    loadCritters();
  }

  const currentCritterbaseCritterId = useMemo(
    () => critterData?.find((a) => a.survey_critter_id === selectedCritterId)?.critter_id,
    [critterData, selectedCritterId]
  );

  if (!deploymentData) {
    loadDeployments();
  }

  const {
    refresh: refreshTelemetry,
    data: telemetryData,
    isLoading: telemetryLoading
  } = useDataLoader(() =>
    bhApi.survey.getCritterTelemetry(
      projectId,
      surveyId,
      selectedCritterId ?? 0,
      '1970-01-01',
      new Date().toISOString()
    )
  );

  useEffect(() => {
    if (currentCritterbaseCritterId) {
      refreshTelemetry();
    }
    // eslint-disable-next-line react-hooks/exhaustive-deps
  }, [currentCritterbaseCritterId]);

  const setPopup = (message: string) => {
    dialogContext.setSnackbar({
      open: true,
      snackbarMessage: (
        <Typography variant="body2" component="div">
          {message}
        </Typography>
      )
    });
  };

  const handleRemoveCritter = async () => {
    try {
      if (!selectedCritterId) {
        setPopup('Failed to remove critter from survey.');
        return;
      }
      await bhApi.survey.removeCritterFromSurvey(projectId, surveyId, selectedCritterId);
    } catch (e) {
      setPopup('Failed to remove critter from survey.');
    }
    setOpenRemoveCritterDialog(false);
    refreshCritters();
  };

  return (
    <Box>
      <YesNoDialog
        dialogTitle={'Remove critter from survey?'}
        dialogText={`Are you sure you would like to remove this critter from the survey?
          The critter will remain present in Critterbase, but will no longer appear in the survey list.`}
        open={openRemoveCritterDialog}
        yesButtonProps={{ color: 'error' }}
        yesButtonLabel="Delete"
        noButtonLabel="Cancel"
        onClose={() => setOpenRemoveCritterDialog(false)}
        onNo={() => setOpenRemoveCritterDialog(false)}
        onYes={handleRemoveCritter}
      />
      <Toolbar>
        <Typography
          component="h2"
          variant="h4"
          sx={{
            flex: '1 1 auto'
          }}>
          Marked and Known Animals
        </Typography>
        <ProjectRoleGuard
          validProjectPermissions={[PROJECT_PERMISSION.COORDINATOR, PROJECT_PERMISSION.COLLABORATOR]}
          validSystemRoles={[SYSTEM_ROLE.SYSTEM_ADMIN, SYSTEM_ROLE.DATA_ADMINISTRATOR]}>
          <Button
            component={RouterLink}
            to={`animals/`}
            title="Manage Marked and Known Animals"
            color="primary"
            variant="contained"
            startIcon={<Icon path={mdiCog} size={0.75} />}
            sx={{
              my: -1
            }}>
            Manage Animals
          </Button>
        </ProjectRoleGuard>
      </Toolbar>
      <Divider flexItem></Divider>
<<<<<<< HEAD
      <Box p={3}>
=======
      <Box p={2}>
>>>>>>> acab56ec
        {critterData?.length ? (
          <SurveyAnimalsTable
            animalData={critterData}
            deviceData={deploymentData}
            onMenuOpen={setSelectedCritterId}
            onRemoveCritter={() => {
              setOpenRemoveCritterDialog(true);
            }}
            onEditCritter={() => {
              history.push(`animals/?cid=${selectedCritterId}`);
            }}
            onMapOpen={() => {
              setOpenViewTelemetryDialog(true);
            }}
          />
        ) : (
          <NoSurveySectionData text={'No Marked or Known Animals'} />
        )}
      </Box>
      <ComponentDialog
        dialogProps={{ fullScreen: !!telemetryData?.points?.features?.length, maxWidth: false }}
        dialogTitle={'View Telemetry'}
        open={openViewTelemetryDialog}
        onClose={() => setOpenViewTelemetryDialog(false)}>
        {telemetryData?.points.features.length ? (
          <TelemetryMap
            telemetryData={telemetryData}
            deploymentData={deploymentData?.filter((a) => a.critter_id === currentCritterbaseCritterId)}
          />
        ) : (
          <Typography>
            {telemetryLoading
              ? 'Loading telemetry...'
              : "No telemetry has been collected for this animal's deployments."}
          </Typography>
        )}
      </ComponentDialog>
    </Box>
  );
};
export default SurveyAnimals;<|MERGE_RESOLUTION|>--- conflicted
+++ resolved
@@ -136,11 +136,7 @@
         </ProjectRoleGuard>
       </Toolbar>
       <Divider flexItem></Divider>
-<<<<<<< HEAD
-      <Box p={3}>
-=======
       <Box p={2}>
->>>>>>> acab56ec
         {critterData?.length ? (
           <SurveyAnimalsTable
             animalData={critterData}
