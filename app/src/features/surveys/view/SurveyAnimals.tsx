--- conflicted
+++ resolved
@@ -15,13 +15,8 @@
 import { useTelemetryApi } from 'hooks/useTelemetryApi';
 import { IDetailedCritterWithInternalId } from 'interfaces/useSurveyApi.interface';
 import { isEqual as _deepEquals } from 'lodash-es';
-<<<<<<< HEAD
 import React, { useContext, useEffect, useMemo, useState } from 'react';
-import { datesSameNullable, pluralize } from 'utils/Utils';
-=======
-import React, { useContext, useState } from 'react';
 import { dateRangesOverlap, datesSameNullable } from 'utils/Utils';
->>>>>>> d117643e
 import yup from 'utils/YupSchema';
 import NoSurveySectionData from '../components/NoSurveySectionData';
 import { AnimalSchema, AnimalSex, Critter, IAnimal } from './survey-animals/animal';
@@ -53,12 +48,8 @@
   const [openRemoveCritterDialog, setOpenRemoveCritterDialog] = useState(false);
   const [openAddCritterDialog, setOpenAddCritterDialog] = useState(false);
   const [openDeviceDialog, setOpenDeviceDialog] = useState(false);
-<<<<<<< HEAD
   const [openViewTelemetryDialog, setOpenViewTelemetryDialog] = useState(false);
-  const [animalCount, setAnimalCount] = useState(0);
-=======
   const [isSubmittingTelemetry, setIsSubmittingTelemetry] = useState(false);
->>>>>>> d117643e
   const [selectedCritterId, setSelectedCritterId] = useState<number | null>(null);
   const [telemetryFormMode, setTelemetryFormMode] = useState<TELEMETRY_DEVICE_FORM_MODE>(
     TELEMETRY_DEVICE_FORM_MODE.ADD
