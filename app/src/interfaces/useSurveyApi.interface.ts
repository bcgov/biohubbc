--- conflicted
+++ resolved
@@ -185,19 +185,14 @@
 }
 
 export interface ISurveyPermits {
-<<<<<<< HEAD
-  permit_number: string;
-  permit_type: string;
+  permits: {
+    id: number;
+    permit_number: string;
+    permit_type: string;
+  }[];
 }
 
 export interface ISurveyLocation {
   survey_area_name: string;
   geometry: Feature[];
-=======
-  permits: {
-    id: number;
-    permit_number: string;
-    permit_type: string;
-  }[];
->>>>>>> a4f1b992
 }