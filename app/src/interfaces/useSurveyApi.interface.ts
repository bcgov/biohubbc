--- conflicted
+++ resolved
@@ -22,11 +22,8 @@
     IProprietaryDataForm,
     IAgreementsForm,
     IParticipantsJobForm,
-<<<<<<< HEAD
-    ISurveyLocationForm {}
-=======
+    ISurveyLocationForm,
     ISurveyBlockForm {}
->>>>>>> 1fa6146e
 
 /**
  * Create survey response object.
