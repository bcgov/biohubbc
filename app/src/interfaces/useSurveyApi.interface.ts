import { Feature } from 'geojson';

/**
 * Create survey post object.
 *
 * @export
 * @interface ICreateSurveyRequest
 */
export interface ICreateSurveyRequest {
  biologist_first_name: string;
  biologist_last_name: string;
  category_rationale: string;
  data_sharing_agreement_required: string;
  end_date: string;
  foippa_requirements_accepted: boolean;
  management_unit: string[];
  park: string[];
  proprietary_data_category: string;
  proprietor_name: string;
  sedis_procedures_accepted: boolean;
  focal_species: number[];
  ancillary_species: number[];
  start_date: string;
  survey_area_name: string;
  survey_data_proprietary: string;
  survey_name: string;
  survey_purpose: string;
  geometry: Feature[];
}

/**
 * Create survey response object.
 *
 * @export
 * @interface ICreateSurveyResponse
 */
export interface ICreateSurveyResponse {
  id: number;
}

export interface IGetSurveyForViewResponseDetails {
  id: number;
  survey_name: string;
  survey_purpose: string;
  focal_species: string[];
  ancillary_species: string[];
  start_date: string;
  end_date: string;
  biologist_first_name: string;
  biologist_last_name: string;
  survey_area_name: string;
  geometry: Feature[];
}

export interface IGetSurveyForViewResponseProprietor {
  id: number;
  proprietary_data_category_name: string;
  first_nations_name: string;
  category_rationale: string;
  proprietor_name: string;
  data_sharing_agreement_required: string;
}

export interface IGetSurveyForUpdateResponseDetails {
  id: number;
  survey_name: string;
  survey_purpose: string;
  focal_species: number[];
  ancillary_species: number[];
  start_date: string;
  end_date: string;
  biologist_first_name: string;
  biologist_last_name: string;
  survey_area_name: string;
  geometry: Feature[];
  revision_count: number;
}

export interface IGetSurveyForUpdateResponseProprietor {
  isProprietary: string;
  id?: number;
  proprietary_data_category_name?: string;
  first_nations_name?: string;
  proprietary_data_category?: number;
  first_nations_id?: number;
  category_rationale?: string;
  proprietor_name?: string;
  data_sharing_agreement_required?: string;
  revision_count?: number;
}

/**
 * An interface for a single instance of survey metadata, for update-only use cases.
 *
 * @export
 * @interface IGetSurveyForUpdateResponse
 */
export interface IGetSurveyForUpdateResponse {
  survey_details?: IGetSurveyForUpdateResponseDetails;
  survey_proprietor?: IGetSurveyForUpdateResponseProprietor;
}

/**
 * An interface for a single instance of survey metadata, for view-only use cases.
 *
 * @export
 * @interface IGetSurveyForViewResponse
 */
export interface IGetSurveyForViewResponse {
  survey_details: IGetSurveyForViewResponseDetails;
  survey_proprietor: IGetSurveyForViewResponseProprietor;
}

/**
 * An interface for a single instance of survey metadata, for update-only use cases.
 *
 * @export
 * @interface IUpdateSurveyRequest
 * @extends {IGetSurveyForUpdateResponse}
 */
export interface IUpdateSurveyRequest extends IGetSurveyForUpdateResponse {}

/**
 * Get surveys list response object.
 *
 * @export
 * @interface IGetSurveysListResponse
 */
export interface IGetSurveysListResponse {
  id: number;
  name: string;
  species: string[];
  start_date: string;
  end_date: string;
  status_name: string;
}

<<<<<<< HEAD
export enum UPDATE_GET_SURVEY_ENTITIES {
  survey_details = 'survey_details',
  survey_proprietor = 'survey_proprietor'
=======
export interface IGetSurveyAttachment {
  id: number;
  fileName: string;
  lastModified: string;
  size: number;
}

/**
 * Get survey attachments response object.
 *
 * @export
 * @interface IGetSurveyAttachmentsResponse
 */
export interface IGetSurveyAttachmentsResponse {
  attachmentsList: IGetSurveyAttachment[];
>>>>>>> cfcc3dd6
}<|MERGE_RESOLUTION|>--- conflicted
+++ resolved
@@ -135,11 +135,11 @@
   status_name: string;
 }
 
-<<<<<<< HEAD
 export enum UPDATE_GET_SURVEY_ENTITIES {
   survey_details = 'survey_details',
   survey_proprietor = 'survey_proprietor'
-=======
+}
+
 export interface IGetSurveyAttachment {
   id: number;
   fileName: string;
@@ -155,5 +155,4 @@
  */
 export interface IGetSurveyAttachmentsResponse {
   attachmentsList: IGetSurveyAttachment[];
->>>>>>> cfcc3dd6
 }