import { PublishStatus } from 'constants/attachments';
import { IAgreementsForm } from 'features/surveys/components/AgreementsForm';
import { IGeneralInformationForm } from 'features/surveys/components/GeneralInformationForm';
import { IProprietaryDataForm } from 'features/surveys/components/ProprietaryDataForm';
import { IPurposeAndMethodologyForm } from 'features/surveys/components/PurposeAndMethodologyForm';
import { ISurveyLocationForm } from 'features/surveys/components/StudyAreaForm';
import { ISurveyFundingSource, ISurveyFundingSourceForm } from 'features/surveys/components/SurveyFundingSourceForm';
import { ISurveySiteSelectionForm } from 'features/surveys/components/SurveySiteSelectionForm';
import { Feature } from 'geojson';
import { StringBoolean } from 'types/misc';
import { ICritterDetailedResponse } from './useCritterApi.interface';

/**
 * Create survey post object.
 *
 * @export
 * @interface ICreateSurveyRequest
 */
export interface ICreateSurveyRequest
  extends IGeneralInformationForm,
    IPurposeAndMethodologyForm,
    IProprietaryDataForm,
    IAgreementsForm,
    IParticipantsJobForm,
    ISurveyLocationForm,
    ISurveyBlockForm {}

/**
 * Create survey response object.
 *
 * @export
 * @interface ICreateSurveyResponse
 */
export interface ICreateSurveyResponse {
  id: number;
}

export interface ISurveyBlockForm {
  blocks: {
    survey_block_id: number | null;
    name: string;
    description: string;
  }[];
}

export interface IParticipantsJobForm {
  participants: {
    system_user_id: number;
    survey_job_name: string;
  }[];
}

export interface IGetSurveyForViewResponseDetails {
  id: number;
  project_id: number;
  survey_name: string;
  start_date: string;
  end_date: string;
  survey_types: number[];
  revision_count: number;
}

export interface IGetSurveyForViewResponsePurposeAndMethodology {
  intended_outcome_id: number;
  additional_details: string;
<<<<<<< HEAD
  ecological_season_id: number;
=======
  field_method_id: number;
>>>>>>> e5158d68
  vantage_code_ids: number[];
  surveyed_all_areas: StringBoolean;
}

export interface IGetSurveyForViewResponseProprietor {
  proprietary_data_category_name: string;
  first_nations_name: string;
  category_rationale: string;
  proprietor_name: string;
  disa_required: boolean;
  first_nations_id?: number;
  proprietor_type_id?: number;
  proprietor_type_name?: string;
}
export interface IGetSurveyParticipant {
  system_user_id: number;
  identity_source: string;
  email: string | null;
  display_name: string;
  agency: string | null;
  survey_job_id: number;
  survey_job_name: string;
}

export interface IGetSurveyForViewResponsePartnerships {
  indigenous_partnerships: number[];
  stakeholder_partnerships: string[];
}

export interface IGetSurveyForUpdateResponsePartnerships {
  indigenous_partnerships: number[];
  stakeholder_partnerships: string[];
}

export interface IGetSurveyLocation {
  survey_location_id: number;
  name: string;
  description: string;
  geometry: Feature[];
  geography: string | null;
  geojson: Feature[];
  revision_count: number;
}

export interface IGetSurveyBlock {
  survey_block_id: number;
  name: string;
  description: string;
  create_date: string;
  create_user: number;
  update_date: string | null;
  update_user: number | null;
  revision_count: number;
}

export interface SurveyViewObject {
  survey_details: IGetSurveyForViewResponseDetails;
  species: IGetSpecies;
  permit: ISurveyPermits;
  purpose_and_methodology: IGetSurveyForViewResponsePurposeAndMethodology;
  funding_sources: ISurveyFundingSource[];
  site_selection: ISurveySiteSelectionForm['site_selection'];
  proprietor: IGetSurveyForViewResponseProprietor | null;
  participants: IGetSurveyParticipant[];
  partnerships: IGetSurveyForViewResponsePartnerships;
  locations: IGetSurveyLocation[];
  blocks: IGetSurveyBlock[];
}

export interface SurveyUpdateObject extends ISurveyLocationForm {
  survey_details?: {
    survey_name: string;
    start_date: string;
    end_date: string;
    survey_types: number[];
    revision_count: number;
  };
  species?: {
    focal_species: number[];
    ancillary_species: number[];
  };
  permit?: {
    permits: {
      permit_id?: number;
      permit_number: string;
      permit_type: string;
    }[];
  };
  funding_sources?: [
    {
      funding_source_id?: number;
      amount: number;
      revision_count: number;
    }
  ];
  partnerships?: IGetSurveyForUpdateResponsePartnerships;
  purpose_and_methodology?: {
    intended_outcome_id: number;
    additional_details: string;
<<<<<<< HEAD
    ecological_season_id: number;
=======
    field_method_id: number;
>>>>>>> e5158d68
    vantage_code_ids: number[];
    surveyed_all_areas: StringBoolean;
    revision_count: number;
  };
  proprietor?: {
    survey_data_proprietary: StringBoolean;
    proprietary_data_category: number;
    proprietor_name: string;
    first_nations_id: number;
    category_rationale: string;
    disa_required: StringBoolean;
  };
  participants?: {
    identity_source: string;
    email: string | null;
    display_name: string;
    agency: string | null;
    survey_job_id: number;
    system_user_id: number;
    survey_job_name: string;
  }[];
}

export interface SurveySupplementaryData {
  occurrence_submission: {
    occurrence_submission_id: number | null;
  };
  occurrence_submission_publish: {
    occurrence_submission_publish_id: number;
    occurrence_submission_id: number;
    event_timestamp: string;
    queue_id: number;
    create_date: string;
    create_user: number;
    update_date: string | null;
    update_user: number | null;
    revision_count: number;
  } | null;
  survey_summary_submission: {
    survey_summary_submission_id: number | null;
  };
  survey_summary_submission_publish: {
    survey_summary_submission_publish_id: number;
    survey_summary_submission_id: number;
    event_timestamp: string;
    artifact_revision_id: number;
    create_date: string;
    create_user: number;
    update_date: string | null;
    update_user: number | null;
    revision_count: number;
  } | null;
  survey_metadata_publish: {
    survey_metadata_publish_id: number;
    survey_id: number;
    event_timestamp: string;
    queue_id: number;
    create_date: string;
    create_user: number;
    update_date: string | null;
    update_user: number | null;
    revision_count: number;
  } | null;
}

/**
 * An interface describing Survey Publish Data
 *
 * @export
 * @interface ISurveySupplementaryData
 */
export interface ISurveySupplementaryData {
  publishStatus: PublishStatus;
}

/**
 * Get Survey list response object.
 *
 * @export
 * @interface IGetSurveyForListResponse
 */
export interface IGetSurveyForListResponse {
  surveyData: SurveyViewObject;
  surveySupplementaryData: ISurveySupplementaryData;
}

/**
 * An interface for a single instance of survey metadata, for view-only use cases.
 *
 * @export
 * @interface IGetSurveyForViewResponse
 */
export interface IGetSurveyForViewResponse {
  surveyData: SurveyViewObject;
  surveySupplementaryData: SurveySupplementaryData;
}

export interface IGetSurveyDetailsResponse {
  id: number;
  name: string;
  start_date: string;
  end_date: string;
  completion_status: string;
}

export interface IGetSpecies {
  focal_species: number[];
  focal_species_names: string[];
  ancillary_species: number[];
  ancillary_species_names: string[];
}

export interface IGetSurveyAttachment {
  id: number;
  fileName: string;
  fileType: string;
  lastModified: string;
  size: number;
  revisionCount: number;
  supplementaryAttachmentData: ISurveySupplementaryAttachmentData | ISurveySupplementaryReportAttachmentData | null;
}

export type IGetSurveyReportAttachment = IGetSurveyAttachment & { fileType: 'Report' };

export interface ISurveySupplementaryAttachmentData {
  survey_attachment_publish_id: number;
  survey_attachment_id: number;
  event_timestamp: string;
  artifact_revision_id: number;
  create_date: string;
  create_user: number;
  update_date: string | null;
  update_user: number | null;
  revision_count: number;
}

export interface ISurveySupplementaryReportAttachmentData {
  survey_report_publish_id: number;
  survey_report_attachment_id: number;
  event_timestamp: string;
  artifact_revision_id: number;
  create_date: string;
  create_user: number;
  update_date: string | null;
  update_user: number | null;
  revision_count: number;
}

/**
 * Get survey attachments response object.
 *
 * @export
 * @interface IGetSurveyAttachmentsResponse
 */
export interface IGetSurveyAttachmentsResponse {
  attachmentsList: IGetSurveyAttachment[];
  reportAttachmentsList: IGetSurveyReportAttachment[];
}

export interface ISurveyPermits {
  permits: {
    permit_id: number;
    permit_number: string;
    permit_type: string;
  }[];
}

export interface IUpdateAgreementsForm {
  agreements: {
    sedis_procedures_accepted: StringBoolean;
    foippa_requirements_accepted: StringBoolean;
  };
}

export interface IGetSurveyForUpdateResponse {
  surveyData: SurveyUpdateObject;
}

export interface IDetailedCritterWithInternalId extends ICritterDetailedResponse {
  survey_critter_id: number; //The internal critter_id in the SIMS DB. Called this to distinguish against the critterbase UUID of the same name.
}

export type IEditSurveyRequest = IGeneralInformationForm &
  IPurposeAndMethodologyForm &
  ISurveyFundingSourceForm &
  ISurveyLocationForm &
  IProprietaryDataForm &
  IUpdateAgreementsForm & { partnerships: IGetSurveyForViewResponsePartnerships } & ISurveySiteSelectionForm &
  IParticipantsJobForm;

export interface IGetSampleSiteResponse {
  sampleSites: IGetSampleLocationRecord[];
}
export interface IGetSampleLocationRecord {
  survey_sample_site_id: number;
  survey_id: number;
  name: string;
  description: string;
  geojson: Feature;
  geography: string;
  create_date: string;
  create_user: number;
  update_date: string | null;
  update_user: number | null;
  revision_count: number;
  sample_methods: IGetSampleMethodRecord[] | undefined;
}

export interface IGetSampleMethodRecord {
  survey_sample_method_id: number;
  survey_sample_site_id: number;
  method_lookup_id: number;
  description: string;
  create_date: string;
  create_user: number;
  update_date: string | null;
  update_user: number | null;
  revision_count: number;
  sample_periods: IGetSamplePeriodRecord[] | undefined;
}

export interface IGetSamplePeriodRecord {
  survey_sample_period_id: number;
  survey_sample_method_id: number;
  start_date: string;
  end_date: string;
  create_date: string;
  create_user: number;
  update_date: string | null;
  update_user: number | null;
  revision_count: number;
}<|MERGE_RESOLUTION|>--- conflicted
+++ resolved
@@ -63,11 +63,6 @@
 export interface IGetSurveyForViewResponsePurposeAndMethodology {
   intended_outcome_id: number;
   additional_details: string;
-<<<<<<< HEAD
-  ecological_season_id: number;
-=======
-  field_method_id: number;
->>>>>>> e5158d68
   vantage_code_ids: number[];
   surveyed_all_areas: StringBoolean;
 }
@@ -167,11 +162,6 @@
   purpose_and_methodology?: {
     intended_outcome_id: number;
     additional_details: string;
-<<<<<<< HEAD
-    ecological_season_id: number;
-=======
-    field_method_id: number;
->>>>>>> e5158d68
     vantage_code_ids: number[];
     surveyed_all_areas: StringBoolean;
     revision_count: number;
