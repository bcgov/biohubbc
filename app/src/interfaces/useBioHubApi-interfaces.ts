import { IProjectCoordinatorForm } from 'features/projects/components/ProjectCoordinatorForm';
import { IProjectDetailsForm } from 'features/projects/components/ProjectDetailsForm';
import { IProjectFundingForm } from 'features/projects/components/ProjectFundingForm';
import { IProjectIUCNForm } from 'features/projects/components/ProjectIUCNForm';
import { IProjectLocationForm } from 'features/projects/components/ProjectLocationForm';
import { IProjectObjectivesForm } from 'features/projects/components/ProjectObjectivesForm';
import { IProjectPermitForm } from 'features/projects/components/ProjectPermitForm';
import { IProjectSpeciesForm } from 'features/projects/components/ProjectSpeciesForm';

/**
 * The parent type that an object must conform to, at a minimum, to be rendered via the FormContainer.tsx
 *
 * @export
 * @interface IFormRecord
 */
export interface IFormRecord {
  id?: any;
  form_data?: any;
}

/**
 * Create new activity endpoint object.
 *
 * @export
 * @interface IActivity
 */
export interface ICreateActivity {
  tags: string[];
  id: number;
  form_data: any;
}

/**
 * Activity object.
 *
 * @export
 * @interface IActivity
 * @extends {IFormRecord}
 */
export interface IActivity extends IFormRecord {
  id: number;
  tags: string[];
  form_data: any;
}

/**
 * Create new template endpoint object.
 *
 * @export
 * @interface ITemplate
 */
export interface ICreateTemplate {
  name: string;
  description: string;
  tags: string[];
  data_template: any;
  ui_template: any;
}

/**
 * Template object.
 *
 * @export
 * @interface ITemplate
 */
export interface ITemplate {
  id: number;
  name: string;
  description: string;
  tags: string[];
  data_template: any;
  ui_template: any;
}

/**
 * Create project post body.
 *
 * @export
 * @interface IProjectPostObject
 */
export interface IProjectPostObject {
  coordinator: IProjectCoordinatorForm;
  permit: IProjectPermitForm;
  project: IProjectDetailsForm;
  objectives: IProjectObjectivesForm;
  species: IProjectSpeciesForm;
  location: IProjectLocationForm;
  iucn: IProjectIUCNForm;
  funding: IProjectFundingForm;
}

/**
 * Create project post body when no sampling was conducted.
 *
 * @export
 * @interface IPermitNoSamplingPostObject
 */
export interface IPermitNoSamplingPostObject {
  permit: IProjectPermitForm;
  coordinator: IProjectCoordinatorForm;
}

/**
 * Create project response object.
 *
 * @export
 * @interface ICreateProjectResponse
 */
export interface ICreateProjectResponse {
  id: number;
}

/**
 * Create project response object in which no sampling was conducted.
 *
 * @export
 * @interface ICreatePermitNoSamplingResponse
 */
export interface ICreatePermitNoSamplingResponse {
  ids: number[];
}

/**
 * Media object.
 *
 * @export
 * @interface IMedia
 */
export interface IMedia {
  media_date?: string;
  description?: string;
  file_name: string;
  encoded_file: string;
}

/**
 * Upload project artifacts response object.
 */
export interface IUploadProjectArtifactsResponse {
  Key: string;
}

export interface ICode {
  id: number;
  name: string;
}

export type ICodeSet<T extends ICode = ICode> = T[];

/**
 * Get all codes response object.
 *
 * @export
 * @interface IGetAllCodesResponse
 */
export interface IGetAllCodesResponse {
  coordinator_agency: ICodeSet;
  management_action_type: ICodeSet;
  climate_change_initiative: ICodeSet;
  first_nations: ICodeSet;
  funding_source: ICodeSet;
  investment_action_category: ICodeSet<{ id: number; fs_id: number; name: string }>;
  activity: ICodeSet;
  project_type: ICodeSet;
  region: ICodeSet;
  species: ICodeSet;
  iucn_conservation_action_level_1_classification: ICodeSet;
<<<<<<< HEAD
  iucn_conservation_action_level_2_subclassification: ICodeSet<{ id: number; iucn_id: number; name: string }>;
  iucn_conservation_action_level_3_subclassification: ICodeSet<{ id: number; iucn1_id: number; name: string }>;
}

export interface IEditComponent {
  id: number;
  component: any;
=======
  iucn_conservation_action_level_2_subclassification: ICodeSet<{ id: number; iucn1_id: number; name: string }>;
  iucn_conservation_action_level_3_subclassification: ICodeSet<{ id: number; iucn2_id: number; name: string }>;
>>>>>>> de6d04fc
}<|MERGE_RESOLUTION|>--- conflicted
+++ resolved
@@ -165,16 +165,11 @@
   region: ICodeSet;
   species: ICodeSet;
   iucn_conservation_action_level_1_classification: ICodeSet;
-<<<<<<< HEAD
-  iucn_conservation_action_level_2_subclassification: ICodeSet<{ id: number; iucn_id: number; name: string }>;
-  iucn_conservation_action_level_3_subclassification: ICodeSet<{ id: number; iucn1_id: number; name: string }>;
+  iucn_conservation_action_level_2_subclassification: ICodeSet<{ id: number; iucn1_id: number; name: string }>;
+  iucn_conservation_action_level_3_subclassification: ICodeSet<{ id: number; iucn2_id: number; name: string }>;
 }
 
 export interface IEditComponent {
   id: number;
   component: any;
-=======
-  iucn_conservation_action_level_2_subclassification: ICodeSet<{ id: number; iucn1_id: number; name: string }>;
-  iucn_conservation_action_level_3_subclassification: ICodeSet<{ id: number; iucn2_id: number; name: string }>;
->>>>>>> de6d04fc
 }