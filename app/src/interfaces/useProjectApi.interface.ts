--- conflicted
+++ resolved
@@ -135,13 +135,8 @@
     IProjectDetailsForm,
     IProjectObjectivesForm,
     IProjectLocationForm,
-<<<<<<< HEAD
-    IProjectIUCNForm {}
-=======
     IProjectIUCNForm,
-    IProjectPartnershipsForm,
     IProjectUserRoles {}
->>>>>>> 2496f041
 
 /**
  * Create project response object.
@@ -175,11 +170,7 @@
   location?: IGetProjectForUpdateResponseLocation;
   coordinator?: IGetProjectForUpdateResponseCoordinator;
   iucn?: IGetProjectForUpdateResponseIUCN;
-<<<<<<< HEAD
-=======
-  partnerships?: IGetProjectForUpdateResponsePartnerships;
   participants?: IGetProjectParticipant[];
->>>>>>> 2496f041
 }
 
 export interface IGetProjectForUpdateResponseDetails {
