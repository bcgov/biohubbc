--- conflicted
+++ resolved
@@ -78,17 +78,6 @@
  * @export
  * @interface ICreateProjectRequest
  */
-<<<<<<< HEAD
-export interface ICreateProjectRequest {
-  coordinator: IProjectCoordinatorForm;
-  project: IProjectDetailsForm;
-  objectives: IProjectObjectivesForm;
-  location: IProjectLocationForm;
-  iucn: IProjectIUCNForm;
-  funding: IProjectFundingForm;
-  partnerships: IProjectPartnershipsForm;
-}
-=======
 export interface ICreateProjectRequest
   extends IProjectCoordinatorForm,
     IProjectDetailsForm,
@@ -97,7 +86,6 @@
     IProjectIUCNForm,
     IProjectFundingForm,
     IProjectPartnershipsForm {}
->>>>>>> 268af385
 
 /**
  * Create project response object.
