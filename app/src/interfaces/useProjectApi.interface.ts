--- conflicted
+++ resolved
@@ -241,11 +241,8 @@
   project_activities: number[];
   start_date: string;
   end_date: string;
-<<<<<<< HEAD
   completion_status: string;
-=======
   publish_date: string;
->>>>>>> 64d344e8
 }
 
 interface IGetProjectForViewResponsePermitArrayItem {
