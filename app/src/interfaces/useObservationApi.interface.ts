import { IBlockObservationForm } from 'features/observations/components/BlockObservationForm';

export interface IGetBlocksListResponse {
  id: number;
  block_id: number;
  number_of_observations: number;
  start_time: string;
  end_time: string;
}

export interface IGetObservationsListResponse {
  blocks: IGetBlocksListResponse[];
}

/**
 * Create/Update observation post/put object.
 *
 * @export
 * @interface ICreateUpdateObservationRequest
 */
export interface ICreateUpdateObservationRequest {
  entity: string;
  block_name: string;
  start_datetime: string;
  end_datetime: string;
  observation_count: number;
  observation_data: {
    metaData: IBlockObservationForm;
    tableData: IBlockObservationTableData;
  };
  revision_count?: number;
}

export interface IBlockObservationTableData {
  data: string[][];
}

/**
 * Get single observation response object.
 *
 * @export
 * @interface IGetObservationResponse
 */
export interface IGetObservationResponse {
  id: number;
<<<<<<< HEAD
  data: {
    metaData: IBlockObservationForm;
    tableData: IBlockObservationTableData;
  };
  revision_count: number;
=======
  data: ICreateObservationRequest;
}

export interface IGetBlocksListResponse {
  id: number;
  block_id: number;
  number_of_observations: number;
  start_time: string;
  end_time: string;
}

export interface IGetObservationsListResponse {
  blocks: IGetBlocksListResponse[];
}

/**
 * Create blockObservation post object.
 *
 * @export
 * @interface ICreateBlockObservationPostRequest
 *
 */
export interface ICreateBlockObservationPostRequest {
  block_name: number;
  start_datetime: string;
  end_datetime: string;
  observation_count: number;
  observation_data: {
    metaData: IBlockObservationForm;
    tableData: IBlockObservationTableData;
  };
}

export interface IBlockObservationTableData {
  data: string[][];
}

export interface ICreateObservationPostResponse {
  id: number;
}

export interface ICreateObservationPostRequest {
  observation_type: string;
  observation_post_data: ICreateBlockObservationPostRequest;
>>>>>>> 96737d9e
}<|MERGE_RESOLUTION|>--- conflicted
+++ resolved
@@ -1,39 +1,4 @@
 import { IBlockObservationForm } from 'features/observations/components/BlockObservationForm';
-
-export interface IGetBlocksListResponse {
-  id: number;
-  block_id: number;
-  number_of_observations: number;
-  start_time: string;
-  end_time: string;
-}
-
-export interface IGetObservationsListResponse {
-  blocks: IGetBlocksListResponse[];
-}
-
-/**
- * Create/Update observation post/put object.
- *
- * @export
- * @interface ICreateUpdateObservationRequest
- */
-export interface ICreateUpdateObservationRequest {
-  entity: string;
-  block_name: string;
-  start_datetime: string;
-  end_datetime: string;
-  observation_count: number;
-  observation_data: {
-    metaData: IBlockObservationForm;
-    tableData: IBlockObservationTableData;
-  };
-  revision_count?: number;
-}
-
-export interface IBlockObservationTableData {
-  data: string[][];
-}
 
 /**
  * Get single observation response object.
@@ -43,14 +8,11 @@
  */
 export interface IGetObservationResponse {
   id: number;
-<<<<<<< HEAD
   data: {
     metaData: IBlockObservationForm;
     tableData: IBlockObservationTableData;
   };
   revision_count: number;
-=======
-  data: ICreateObservationRequest;
 }
 
 export interface IGetBlocksListResponse {
@@ -66,13 +28,13 @@
 }
 
 /**
- * Create blockObservation post object.
+ * Create or update block observation object.
  *
  * @export
- * @interface ICreateBlockObservationPostRequest
+ * @interface ICreateUpdateBlockObservationRequest
  *
  */
-export interface ICreateBlockObservationPostRequest {
+export interface ICreateUpdateBlockObservationRequest {
   block_name: number;
   start_datetime: string;
   end_datetime: string;
@@ -81,6 +43,7 @@
     metaData: IBlockObservationForm;
     tableData: IBlockObservationTableData;
   };
+  revision_count?: number;
 }
 
 export interface IBlockObservationTableData {
@@ -91,8 +54,7 @@
   id: number;
 }
 
-export interface ICreateObservationPostRequest {
+export interface ICreateUpdateObservationRequest {
   observation_type: string;
-  observation_post_data: ICreateBlockObservationPostRequest;
->>>>>>> 96737d9e
+  observation_details_data: ICreateUpdateBlockObservationRequest;
 }