--- conflicted
+++ resolved
@@ -1,94 +1,4 @@
 import { IObservationRecord } from 'contexts/observationsContext';
-<<<<<<< HEAD
-import { Feature, FeatureCollection } from 'geojson';
-
-export interface IGetSubmissionCSVForViewItem {
-  name: string;
-  headers: string[];
-  rows: string[][];
-}
-
-export interface IGetSubmissionCSVForViewResponse {
-  data: IGetSubmissionCSVForViewItem[];
-}
-
-export type ObservationSubmissionMessageSeverityLabel = 'Notice' | 'Error' | 'Warning';
-
-export interface IGetObservationSubmissionResponseMessages {
-  severityLabel: ObservationSubmissionMessageSeverityLabel;
-  messageTypeLabel: string;
-  messageStatus: string;
-  messages: { id: number; message: string }[];
-}
-
-/**
- * Get observation submission response object.
- *
- * @export
- * @interface IGetObservationSubmissionResponse
- */
-export interface IGetObservationSubmissionResponse {
-  surveyObservationData: ISurveyObservationData;
-  surveyObservationSupplementaryData: ISurveySupplementaryData | null;
-}
-
-export interface ISurveySupplementaryData {
-  occurrence_submission_publish_id: number;
-  occurrence_submission_id: number;
-  event_timestamp: string;
-  queue_id: number;
-  create_date: string;
-  create_user: number;
-  update_date: string | null;
-  update_user: number | null;
-  revision_count: number;
-}
-
-export interface ISurveyObservationData {
-  occurrence_submission_id: number;
-  inputFileName: string;
-  status?: string;
-  isValidating: boolean;
-  messageTypes: IGetObservationSubmissionResponseMessages[];
-}
-
-export interface IGetObservationSubmissionErrorListResponse {
-  id: number;
-  type: string;
-  status: string;
-  message: string;
-}
-
-export interface IUploadObservationSubmissionResponse {
-  submissionId: number;
-}
-
-export interface IGetOccurrencesForViewResponseDetails {
-  geometry: Feature | null;
-  taxonId: string;
-  lifeStage: string;
-  vernacularName: string;
-  individualCount: number;
-  organismQuantity: number;
-  organismQuantityType: string;
-  occurrenceId: number;
-  eventDate: string;
-}
-
-export type EmptyObject = Record<string, never>;
-
-export interface ITaxaData {
-  associated_taxa?: string;
-  vernacular_name?: string;
-  submission_spatial_component_id: number;
-}
-
-export interface ISpatialData {
-  taxa_data: ITaxaData[];
-  spatial_data: FeatureCollection | EmptyObject;
-}
-=======
->>>>>>> 3b1400aa
 
 export interface IGetSurveyObservationsResponse {
   surveyObservations: IObservationRecord[];
