export interface ICreateTechniqueRequest {
  name: string;
  description: string | null;
  distance_threshold: number | null;
  method_technique_id: number | null;
  attractants: number[];
  attributes: { attribute_id: string, type: string }[];
}

export interface IAttractant {
  attractant_lookup_id: number;
  name: string;
  description: string;
}

export interface IGetTechnique {
  method_technique_id: number;
  name: string;
  description: string | null;
  method_lookup_id: number;
<<<<<<< HEAD
  quantitative_attributes: { method_technique_attribute_quantitative_id: string; value: number }[];
  qualitative_attributes: {
    method_technique_attribute_qualitative_id: string;
    method_technique_attribute_qualitative_option_id: string;
  }[];
=======
  distance_threshold: number | null;
  quantitative_attributes: { method_technique_attribute_quantitative_id: number }[];
  qualitative_attributes: { method_technique_attribute_qualitative_id: number }[];
>>>>>>> 34204bad
  attractants: { attractant_lookup_id: number }[];
}

export interface ITechniqueResponse {
  techniques: IGetTechnique[];
  count: number;
}<|MERGE_RESOLUTION|>--- conflicted
+++ resolved
@@ -18,17 +18,9 @@
   name: string;
   description: string | null;
   method_lookup_id: number;
-<<<<<<< HEAD
-  quantitative_attributes: { method_technique_attribute_quantitative_id: string; value: number }[];
-  qualitative_attributes: {
-    method_technique_attribute_qualitative_id: string;
-    method_technique_attribute_qualitative_option_id: string;
-  }[];
-=======
   distance_threshold: number | null;
   quantitative_attributes: { method_technique_attribute_quantitative_id: number }[];
   qualitative_attributes: { method_technique_attribute_qualitative_id: number }[];
->>>>>>> 34204bad
   attractants: { attractant_lookup_id: number }[];
 }
 
