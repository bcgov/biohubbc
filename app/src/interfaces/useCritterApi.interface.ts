import { ICreateCritterCollectionUnit } from 'features/surveys/view/survey-animals/animal';
import { Feature } from 'geojson';
import { ITaxonomy } from './useTaxonomyApi.interface';

export interface ICreateEditAnimalRequest {
  critter_id?: string;
  nickname: string;
  species: ITaxonomy | null;
  ecological_units: ICreateCritterCollectionUnit[];
  wildlife_health_id: string;
  critter_comment: string | null;
}

export interface IMarkingPostData {
  /**
   * Internal id used to satisfy react key requirements. Not sent to the API
   */
  _id?: string;

  /**
   * Critterbase primary key for a marking attached to an animal
   */
  marking_id?: string;
  marking_type_id: string;
  taxon_marking_body_location_id: string;
  identifier: string | number | null;
  primary_colour_id: string | null;
  secondary_colour_id: string | null;
  comment: string | null;
}

export interface ICapturePostData {
  capture_id?: string;
  capture_timestamp: string;
  capture_date?: string;
  capture_time?: string;
  release_timestamp: string;
  release_date?: string;
  release_time?: string;
  capture_comment: string | null;
  release_comment: string | null;
  capture_location: Feature | null;
  release_location: Feature | null;
}

export interface ILocationPostData {
  location_id?: number;
  latitude: number;
  longitude: number;
  coordinate_uncertainty: number;
  coordinate_uncertainty_unit: string;
}

export interface ICreateEditCaptureRequest {
  capture: ICapturePostData;
  markings: IMarkingPostData[];
  measurements: (IQuantitativeMeasurementUpdate | IQualitativeMeasurementUpdate)[];
}

<<<<<<< HEAD
export interface ICreateMortalityRequest {
  markings: IMarkingPostData[];
  measurements: IMeasurementPostData;
  mortality_id: string;
  location_id: string | null;
  mortality_timestamp: string;
  mortality_location: Feature;
  proximate_cause_of_death_id: string | null;
  proximate_cause_of_death_confidence: string;
  proximate_predated_by_itis_tsn: number | null;
  ultimate_cause_of_death_id: string | null;
  ultimate_cause_of_death_confidence: string;
  ultimate_predated_by_itis_tsn: number | null;
  mortality_comment: string | null;
}

// export interface IAnimalUpdateObject {
//   name: string
// }

export type ICollectionUnitResponse = {
  critter_collection_unit_id: string;
=======
export interface ICollectionCategory {
  collection_category_id: string;
>>>>>>> 709919a7
  category_name: string;
  description: string | null;
  itis_tsn: number;
}

export interface ICollectionUnit {
  collection_unit_id: string;
  collection_category_id: string;
  unit_name: string;
  description: string | null;
}

export interface ICreateUpdateCritterCollectionUnitResponse {
  critter_collection_unit_id: string;
  critter_id: string;
  collection_unit_id: string;
  unit_name: string | null;
  unit_description: string | null;
}

export interface ICritterCollectionUnitResponse {
  critter_collection_unit_id: string;
  collection_category_id: string;
  collection_unit_id: string;
  unit_name: string;
  category_name: string;
}

type ILocationResponse = {
  location_id: string;
  latitude: number;
  longitude: number;
  coordinate_uncertainty: number | null;
  coordinate_uncertainty_unit: string | null;
  temperature: number | null;
  location_comment: string | null;
  region_env_id: string | null;
  region_nr_id: string | null;
  wmu_id: string | null;
};

export type ICaptureResponse = {
  capture_id: string;
  capture_timestamp: string;
  release_timestamp: string | null;
  capture_comment: string | null;
  release_comment: string | null;
  capture_location: ILocationResponse;
  release_location: ILocationResponse | null | undefined;
};

export type IMarkingResponse = {
  marking_id: string;
  capture_id: string;
  mortality_id: string | null;
  taxon_marking_body_location_id: string;
  primary_colour_id: string | null;
  secondary_colour_id: string | null;
  marking_type_id: string;
  marking_material_id: string;
  identifier: string;
  frequency: string | null;
  frequency_unit: string | null;
  order: string | null;
  attached_timestamp: string;
  removed_timestamp: string | null;
  body_location: string;
  marking_type: string;
  marking_material: string;
  primary_colour: string | null;
  secondary_colour: string | null;
  text_colour: string | null;
  comment: string | null;
};

export type IQualitativeMeasurementUpdate = {
  measurement_qualitative_id: string | null;
  taxon_measurement_id: string;
  capture_id?: string | null;
  mortality_id: string | null;
  qualitative_option_id: string | null;
  measurement_comment: string | null;
  measured_timestamp: string | null;
};

export type IQuantitativeMeasurementUpdate = {
  measurement_quantitative_id: string | null;
  taxon_measurement_id: string;
  capture_id?: string | null;
  mortality_id: string | null;
  measurement_comment: string | null;
  measured_timestamp: string | null;
  value: number;
};

export type IQualitativeMeasurementResponse = {
  measurement_qualitative_id: string;
  taxon_measurement_id: string;
  capture_id?: string | null;
  mortality_id: string | null;
  qualitative_option_id: string;
  measurement_comment: string | null;
  measured_timestamp: string | null;
  measurement_name: string;
  value: string;
};

export type IQuantitativeMeasurementResponse = {
  measurement_quantitative_id: string;
  taxon_measurement_id: string;
  capture_id: string | null;
  mortality_id: string | null;
  value: number;
  measurement_comment: string | null;
  measured_timestamp: string | null;
  measurement_name: string;
};

export type IMortalityResponse = {
  mortality_id: string;
  location_id: string | null;
  mortality_timestamp: string;
  location: ILocationResponse;
  proximate_cause_of_death_id: string | null;
  proximate_cause_of_death_confidence: string;
  proximate_predated_by_itis_tsn: number | null;
  ultimate_cause_of_death_id: string | null;
  ultimate_cause_of_death_confidence: string;
  ultimate_predated_by_itis_tsn: number | null;
  mortality_comment: string | null;
};

export type IFamilyParentResponse = {
  family_id: string;
  family_label: string;
  parent_critter_id: string;
};

export type IFamilyChildResponse = {
  family_id: string;
  family_label: string;
  child_critter_id: string;
};

export type ICritterDetailedResponse = {
  critter_id: string;
  itis_tsn: number;
  itis_scientific_name: string;
  wlh_id: string | null;
  animal_id: string | null;
  sex: string;
  responsible_region_nr_id: string;
  collection_units: ICritterCollectionUnitResponse[];
  mortality: IMortalityResponse[];
  captures: ICaptureResponse[];
  markings: IMarkingResponse[];
  measurements: {
    qualitative: IQualitativeMeasurementResponse[];
    quantitative: IQuantitativeMeasurementResponse[];
  };
  family_parent: IFamilyParentResponse[];
  family_child: IFamilyChildResponse[];
};

export interface ICritterSimpleResponse {
  critter_id: string;
  wlh_id: string | null;
  animal_id: string | null;
  sex: string;
  itis_tsn: number;
  itis_scientific_name: string;
  responsible_region_nr_id: string | null;
}

/**
 * A Critterbase quantitative measurement.
 */
export type CBQuantitativeMeasurement = {
  event_id: string;
  measurement_quantitative_id: string;
  taxon_measurement_id: string;
  value: number;
  measurement_comment: string;
  measured_timestamp: string;
};

/**
 * A Critterbase qualitative measurement value.
 */
export type CBQualitativeMeasurement = {
  event_id: string;
  measurement_qualitative_id: string;
  taxon_measurement_id: string;
  qualitative_option_id: string;
  measurement_comment: string;
  measured_timestamp: string;
};

/**
 * Any Critterbase measurement value.
 */
export type CBMeasurementValue = CBQuantitativeMeasurement | CBQualitativeMeasurement;

/**
 * A Critterbase qualitative measurement unit.
 */
export type CBMeasurementUnit = 'millimeter' | 'centimeter' | 'meter' | 'milligram' | 'gram' | 'kilogram';

/**
 * A Critterbase quantitative measurement type definition.
 */
export type CBQuantitativeMeasurementTypeDefinition = {
  itis_tsn: number | null;
  taxon_measurement_id: string;
  measurement_name: string;
  measurement_desc: string | null;
  min_value: number | null;
  max_value: number | null;
  unit: CBMeasurementUnit | null;
};

/**
 * A Critterbase qualitative measurement option definition (ie. drop-down option).
 */
export type CBQualitativeOption = {
  taxon_measurement_id: string;
  qualitative_option_id: string;
  option_label: string;
  option_value: number;
  option_desc: string | null;
};

/**
 * A Critterbase qualitative measurement type definition.
 */
export type CBQualitativeMeasurementTypeDefinition = {
  itis_tsn: number | null;
  taxon_measurement_id: string;
  measurement_name: string;
  measurement_desc: string | null;
  options: CBQualitativeOption[];
};

/**
 * Any Critterbase measurement type definition.
 */
export type CBMeasurementType = CBQuantitativeMeasurementTypeDefinition | CBQualitativeMeasurementTypeDefinition;

/**
 * Response object when searching for measurement type definitions by itis tsn.
 */
export type CBMeasurementSearchByTsnResponse = {
  qualitative: CBQualitativeMeasurementTypeDefinition[];
  quantitative: CBQuantitativeMeasurementTypeDefinition[];
};

/**
 * Response object when searching for measurement type definitions by search term.
 */
export type CBMeasurementSearchByTermResponse = {
  qualitative: (CBQualitativeMeasurementTypeDefinition & { tsnHierarchy: number[] })[];
  quantitative: (CBQuantitativeMeasurementTypeDefinition & { tsnHierarchy: number[] })[];
};<|MERGE_RESOLUTION|>--- conflicted
+++ resolved
@@ -57,33 +57,8 @@
   measurements: (IQuantitativeMeasurementUpdate | IQualitativeMeasurementUpdate)[];
 }
 
-<<<<<<< HEAD
-export interface ICreateMortalityRequest {
-  markings: IMarkingPostData[];
-  measurements: IMeasurementPostData;
-  mortality_id: string;
-  location_id: string | null;
-  mortality_timestamp: string;
-  mortality_location: Feature;
-  proximate_cause_of_death_id: string | null;
-  proximate_cause_of_death_confidence: string;
-  proximate_predated_by_itis_tsn: number | null;
-  ultimate_cause_of_death_id: string | null;
-  ultimate_cause_of_death_confidence: string;
-  ultimate_predated_by_itis_tsn: number | null;
-  mortality_comment: string | null;
-}
-
-// export interface IAnimalUpdateObject {
-//   name: string
-// }
-
-export type ICollectionUnitResponse = {
-  critter_collection_unit_id: string;
-=======
 export interface ICollectionCategory {
   collection_category_id: string;
->>>>>>> 709919a7
   category_name: string;
   description: string | null;
   itis_tsn: number;
