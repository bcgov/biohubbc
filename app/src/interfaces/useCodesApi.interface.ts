--- conflicted
+++ resolved
@@ -38,11 +38,6 @@
   vantage_codes: CodeSet;
   survey_jobs: CodeSet;
   site_selection_strategies: CodeSet;
-<<<<<<< HEAD
-  sample_methods: CodeSet<{ id: number; name: string; description: string }>;
-  method_response_metrics: CodeSet<{ id: number; name: string; description: string }>;
-=======
->>>>>>> c52684ac
   survey_progress: CodeSet<{ id: number; name: string; description: string }>;
   sample_methods: CodeSet<{ id: number; name: string; description: string }>;
   method_response_metrics: CodeSet<{ id: number; name: string; description: string }>;
