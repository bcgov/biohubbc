--- conflicted
+++ resolved
@@ -76,23 +76,15 @@
         </BaseLayout>
       </RouteWithTitle>
 
-<<<<<<< HEAD
       <RouteWithTitle path="/admin/search" title={getTitle('Search')}>
         <BaseLayout>
           <AuthenticatedRouteGuard>
-            <SearchPage />
+            <SystemRoleRouteGuard validRoles={[SYSTEM_ROLE.SYSTEM_ADMIN, SYSTEM_ROLE.DATA_ADMINISTRATOR]}>
+              <SearchPage />
+            </SystemRoleRouteGuard>
           </AuthenticatedRouteGuard>
         </BaseLayout>
       </RouteWithTitle>
-=======
-      <AppRoute path="/admin/search" title={getTitle('Search')} layout={BaseLayout}>
-        <AuthenticatedRouteGuard>
-          <SystemRoleRouteGuard validRoles={[SYSTEM_ROLE.SYSTEM_ADMIN, SYSTEM_ROLE.DATA_ADMINISTRATOR]}>
-            <SearchPage />
-          </SystemRoleRouteGuard>
-        </AuthenticatedRouteGuard>
-      </AppRoute>
->>>>>>> 2100bc56
 
       <RouteWithTitle path="/admin/resources" title={getTitle('Resources')}>
         <BaseLayout>
