--- conflicted
+++ resolved
@@ -1,8 +1,4 @@
-<<<<<<< HEAD
-import { render, screen } from 'test-helpers/test-utils';
-=======
-import { cleanup, render, waitFor } from '@testing-library/react';
->>>>>>> 4d11ecbf
+import { cleanup, render, waitFor } from 'test-helpers/test-utils';
 import Keycloak from 'keycloak-js';
 import React from 'react';
 import { getMockAuthState, SystemUserAuthState, UnauthenticatedUserAuthState } from 'test-helpers/auth-helpers';
