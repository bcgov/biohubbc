--- conflicted
+++ resolved
@@ -1,5 +1,4 @@
 import Typography from '@mui/material/Typography';
-<<<<<<< HEAD
 import {
   GridPaginationModel,
   GridRowId,
@@ -7,11 +6,7 @@
   GridValidRowModel,
   useGridApiRef
 } from '@mui/x-data-grid';
-import { GridApiCommunity } from '@mui/x-data-grid/internals';
-=======
-import { GridRowId, GridRowSelectionModel, GridValidRowModel, useGridApiRef } from '@mui/x-data-grid';
 import { GridApiCommunity, GridStateColDef } from '@mui/x-data-grid/internals';
->>>>>>> 641c0f96
 import { ObservationsTableI18N } from 'constants/i18n';
 import { DialogContext } from 'contexts/dialogContext';
 import { ObservationsContext } from 'contexts/observationsContext';
