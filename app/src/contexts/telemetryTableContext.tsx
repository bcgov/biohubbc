import Typography from '@mui/material/Typography';
import {
  GridCellParams,
  GridColumnVisibilityModel,
  GridRowId,
  GridRowModes,
  GridRowModesModel,
  GridRowSelectionModel,
  GridValidRowModel,
  useGridApiRef
} from '@mui/x-data-grid';
import { GridApiCommunity, GridStateColDef } from '@mui/x-data-grid/internals';
import { TelemetryTableI18N } from 'constants/i18n';
import { SIMS_TELEMETRY_HIDDEN_COLUMNS } from 'constants/session-storage';
import { DialogContext } from 'contexts/dialogContext';
import { default as dayjs } from 'dayjs';
import { APIError } from 'hooks/api/useAxios';
import { usePersistentState } from 'hooks/usePersistentState';
import { useTelemetryApi } from 'hooks/useTelemetryApi';
import { createContext, PropsWithChildren, useCallback, useContext, useEffect, useMemo, useRef, useState } from 'react';
import { v4 as uuidv4 } from 'uuid';
import { RowValidationError, TableValidationModel } from '../components/data-grid/DataGridValidationAlert';
import { TelemetryDataContext } from './telemetryDataContext';

export interface IManualTelemetryRecord {
  deployment_id: string;
  latitude: number;
  longitude: number;
  date: string;
  time: string;
  telemetry_type: string;
}

export interface IManualTelemetryTableRow extends Partial<IManualTelemetryRecord> {
  id: GridRowId;
}

export type TelemetryTableValidationModel = TableValidationModel<IManualTelemetryTableRow>;
export type TelemetryRowValidationError = RowValidationError<IManualTelemetryTableRow>;

export type ITelemetryTableContext = {
  /**
   * API ref used to interface with an MUI DataGrid representing the telemetry records
   */
  _muiDataGridApiRef: React.MutableRefObject<GridApiCommunity>;
  /**
   * The rows the data grid should render.
   */
  rows: IManualTelemetryTableRow[];
  /**
   * A setState setter for the `rows`
   */
  setRows: React.Dispatch<React.SetStateAction<IManualTelemetryTableRow[]>>;
  /**
   * Indicates if the data is in the process of being persisted to the server.
   */
  isSaving: boolean;
  /**
   * Indicates whether or not content in the telemetry table is loading.
   */
  isLoading: boolean;
  /**
   * Indicates whether the telemetry table has any unsaved changes
   */
  hasUnsavedChanges: boolean;
  /**
   * Reflects the total count of telemetry records for the survey
   */
  recordCount: number;
  /**
   * Columns hidden from table view
   *
   */
  hiddenColumns: string[];
  /**
   * Returns all columns belonging to the telemetry table
   */
  getColumns: (config?: { hideable: boolean }) => GridStateColDef[];
  /**
   * Appends a new blank record to the telemetry rows
   */
  addRecord: () => void;
  /**
   * Transitions all rows in edit mode to view mode and triggers a commit of all telemetry rows to the database.
   */
  saveRecords: () => void;
  /**
   * Deletes all of the given records and removes them from the Telemetry table.
   */
  deleteRecords: (telemetryRecords: IManualTelemetryTableRow[]) => void;
  /**
   * Deletes all of the currently selected records and removes them from the Telemetry table.
   */
  deleteSelectedRecords: () => void;
  /**
   * Reverts all changes made to telemetry records within the Telemetry Table
   */
  revertRecords: () => void;
  /**
   * Refreshes the Telemetry Table with already existing records
   */
  refreshRecords: () => Promise<void>;
  /**
   * The IDs of the selected telemetry table rows
   */
  rowSelectionModel: GridRowSelectionModel;
  /**
   * Sets the IDs of the selected telemetry table rows
   */
  onRowSelectionModelChange: (rowSelectionModel: GridRowSelectionModel) => void;
  /**
   * The row modes model, which defines which rows are in edit mode.
   */
  rowModesModel: GridRowModesModel;
  /**
   * Callback when row model changes ie: 'Edit' -> 'View'
   *
   */
  onRowModesModelChange: (model: GridRowModesModel) => void;
  /**
   * The state of the validation model
   */
  validationModel: TelemetryTableValidationModel;
  /**
   * Indicates whether the cell has an error.
   */
  hasError: (params: GridCellParams) => boolean;
  /**
   * The column visibility model, which defines which columns are visible
   */
  columnVisibilityModel: GridColumnVisibilityModel;
  /**
   * Callback fired when column visibility model changes
   */
  onColumnVisibilityModelChange: (model: GridColumnVisibilityModel) => void;
  /**
   * Toggle columns visibility - no config will toggle all columns
   */
  toggleColumnsVisibility: (config?: { columns: string[] }) => void;
  /**
   * Callback fired when row goes into edit mode.
   */
  onRowEditStart: (id: GridRowId) => void;
};

export const TelemetryTableContext = createContext<ITelemetryTableContext | undefined>(undefined);

type ITelemetryTableContextProviderProps = PropsWithChildren<{
  deployment_ids: string[];
}>;

export const TelemetryTableContextProvider = (props: ITelemetryTableContextProviderProps) => {
  const { children, deployment_ids } = props;

  const _muiDataGridApiRef = useGridApiRef();

  const telemetryApi = useTelemetryApi();

  const telemetryDataContext = useContext(TelemetryDataContext);
  const dialogContext = useContext(DialogContext);

  // The data grid rows
  const [rows, setRows] = useState<IManualTelemetryTableRow[]>([]);

  // Stores the currently selected row ids
  const [rowSelectionModel, setRowSelectionModel] = useState<GridRowSelectionModel>([]);

  // The row modes model, which defines which rows are in edit mode
  const [rowModesModel, setRowModesModel] = useState<GridRowModesModel>({});

  // Stores the current validation state of the table
  const [validationModel, setValidationModel] = useState<TelemetryTableValidationModel>({});

  // Stores the column visibility state in local storage
  const [columnVisibilityModel, setColumnVisibilityModel] = usePersistentState<GridColumnVisibilityModel>(
    SIMS_TELEMETRY_HIDDEN_COLUMNS,
    {}
  );

  // New rows (regardless of mode)
  const _stagedRowIds = useRef<string[]>([]);

  // New rows (regardless of mode)
  const _modifiedRowIds = useRef<string[]>([]);

  // True if the records are in the process of being saved to the server
  const _isSavingData = useRef(false);

  // Count of table records
  const recordCount = rows.length;

  // True if telemetry is fetching
  const isLoading = telemetryDataContext.telemetryDataLoader.isLoading;

  // True if table has unsaved changes, deferring value to prevent ui issue with controls rendering
  const hasUnsavedChanges = _modifiedRowIds.current.length > 0 || _stagedRowIds.current.length > 0;

  // Columns hidden from table view
  const hiddenColumns = useMemo(() => {
    const columns = Object.keys(columnVisibilityModel);
    return columns.filter((column) => !columnVisibilityModel[column]);
  }, [columnVisibilityModel]);

  /**
   * Get ids that have been edited, staged or modified
   *
   * @returns {string[]} Row ids
   */
  const _getEditedIds = useCallback(
    () => [..._modifiedRowIds.current, ..._stagedRowIds.current],
    [_modifiedRowIds, _stagedRowIds]
  );

  /**
   * Get all table columns or hideable columns
   *
   * @param {{hideable: boolean}} [config] Only return hideable columns
   * @returns {GridStateColDef[]} Table columns
   */
  const getColumns = useCallback(
    (config?: { hideable: boolean }) => {
      const nonHideableColumns = ['actions', '__check__'];
      const columns = _muiDataGridApiRef.current.getAllColumns?.() ?? [];
      return config?.hideable ? columns.filter((column) => !nonHideableColumns.includes(column.field)) : columns;
    },
    [_muiDataGridApiRef]
  );
<<<<<<< HEAD

  /**
   * Gets all rows from the table that have been edited
   *
   * @returns {IManualTelemetryTableRow[]} Edited rows.
   */
  const _getEditedRows = useCallback(
    (rowIds?: string[]): IManualTelemetryTableRow[] => {
      const editRows: IManualTelemetryTableRow[] = [];
      const idsToSave = rowIds ?? _getEditedIds();

      for (const id of idsToSave) {
        const editRow = _muiDataGridApiRef.current.state.editRows[id];

        if (editRow) {
          const newRow: Record<string, any> = { id };
          for (const [key, value] of Object.entries(editRow)) {
            newRow[key] = value.value;
          }

          editRows.push(newRow as IManualTelemetryTableRow);
        }
=======

  /**
   * Gets all rows from the table that have been edited
   *
   * @returns {IManualTelemetryTableRow[]} Edited rows.
   */
  const _getEditedRows = useCallback(
    (rowIds?: string[]): IManualTelemetryTableRow[] => {
      const editRows: IManualTelemetryTableRow[] = [];
      const idsToSave = rowIds ?? _getEditedIds();

      for (const id of idsToSave) {
        const editRow = _muiDataGridApiRef.current.state.editRows[id];

        if (editRow) {
          const newRow: Record<string, any> = { id };
          for (const [key, value] of Object.entries(editRow)) {
            newRow[key] = value.value;
          }

          editRows.push(newRow as IManualTelemetryTableRow);
        }
      }

      return editRows;
    },
    [_getEditedIds, _muiDataGridApiRef]
  );

  /**
   * Get selected records via individual selection or bulk
   *
   * @returns {IManualTelemetryTableRow[]} Table rows.
   */
  const _getSelectedRows: () => IManualTelemetryTableRow[] = useCallback(() => {
    if (!_muiDataGridApiRef?.current?.getRowModels) {
      // Data grid is not fully initialized
      return [];
    }

    const rowValues = Array.from(_muiDataGridApiRef.current.getRowModels(), ([_, value]) => value);
    return rowValues.filter((row): row is IManualTelemetryTableRow =>
      rowSelectionModel.includes((row as IManualTelemetryTableRow).id)
    );
  }, [_muiDataGridApiRef, rowSelectionModel]);

  /**
   * Toggle the table columns visibility
   * Passing no columns in config will toggle ALL columns visibility
   *
   * @param {{columns: string[]}} [config] - Array of columns to hide
   * @returns {void}
   */
  const toggleColumnsVisibility = useCallback(
    (config?: { columns: string[] }) => {
      let updatedVisibilityModel = { ...columnVisibilityModel };

      const tableColumns = getColumns({ hideable: true }).map((column) => column.field);

      // If specific columns are passed to hide, toggle their visibility
      if (config?.columns) {
        config.columns.forEach((column) => {
          updatedVisibilityModel[column] = !updatedVisibilityModel[column];
        });
      } else {
        // If no specific columns are passed, toggle visibility of all columns
        const areAllColumnsVisible = Object.values(columnVisibilityModel).every((isVisible) => isVisible);
        updatedVisibilityModel = Object.fromEntries(tableColumns.map((column) => [column, !areAllColumnsVisible]));
>>>>>>> 614fdb55
      }
      setColumnVisibilityModel(updatedVisibilityModel);
    },
    [columnVisibilityModel, getColumns, setColumnVisibilityModel]
  );

  /**
   * Update edit or view state of table rows
   *
   * @param {string[]} rowIds - Row ids to modify
   * @param {GirdRowModes} mode - Mode to change to ie: View or Edit
   * @param {boolean} keepChanges - Indicator to keep or remove changes
   * @returns {void}
   */
  const _updateRowsMode = useCallback(
    (rowIds: string[], mode: GridRowModes, keepChanges: boolean) => {
      setRowModesModel((prevModel) => {
        const newModel: GridRowModesModel = { ...prevModel };
        for (const id of rowIds) {
          newModel[id] = { mode, ignoreModifications: !keepChanges };
        }
        return newModel;
      });
    },
    [setRowModesModel]
  );

<<<<<<< HEAD
      return editRows;
    },
    [_getEditedIds, _muiDataGridApiRef]
  );

  /**
   * Get selected records via individual selection or bulk
   *
   * @returns {IManualTelemetryTableRow[]} Table rows.
   */
  const _getSelectedRows: () => IManualTelemetryTableRow[] = useCallback(() => {
    if (!_muiDataGridApiRef?.current?.getRowModels) {
      // Data grid is not fully initialized
      return [];
    }

    const rowValues = Array.from(_muiDataGridApiRef.current.getRowModels(), ([_, value]) => value);
    return rowValues.filter((row): row is IManualTelemetryTableRow =>
      rowSelectionModel.includes((row as IManualTelemetryTableRow).id)
    );
  }, [_muiDataGridApiRef, rowSelectionModel]);

  /**
   * Toggle the table columns visibility
   * Passing no columns in config will toggle ALL columns visibility
   *
   * @param {{columns: string[]}} [config] - Array of columns to hide
   * @returns {void}
   */
  const toggleColumnsVisibility = useCallback(
    (config?: { columns: string[] }) => {
      let updatedVisibilityModel = { ...columnVisibilityModel };

      const tableColumns = getColumns({ hideable: true }).map((column) => column.field);

      // If specific columns are passed to hide, toggle their visibility
      if (config?.columns) {
        config.columns.forEach((column) => {
          updatedVisibilityModel[column] = !updatedVisibilityModel[column];
        });
      } else {
        // If no specific columns are passed, toggle visibility of all columns
        const areAllColumnsVisible = Object.values(columnVisibilityModel).every((isVisible) => isVisible);
        updatedVisibilityModel = Object.fromEntries(tableColumns.map((column) => [column, !areAllColumnsVisible]));
      }
      setColumnVisibilityModel(updatedVisibilityModel);
    },
    [columnVisibilityModel, getColumns, setColumnVisibilityModel]
  );

  /**
   * Update edit or view state of table rows
   *
   * @param {string[]} rowIds - Row ids to modify
   * @param {GirdRowModes} mode - Mode to change to ie: View or Edit
   * @param {boolean} keepChanges - Indicator to keep or remove changes
   * @returns {void}
   */
  const _updateRowsMode = useCallback(
    (rowIds: string[], mode: GridRowModes, keepChanges: boolean) => {
      setRowModesModel((prevModel) => {
        const newModel: GridRowModesModel = { ...prevModel };
        for (const id of rowIds) {
          newModel[id] = { mode, ignoreModifications: !keepChanges };
        }
        return newModel;
      });
    },
    [setRowModesModel]
  );

=======
>>>>>>> 614fdb55
  /**
   * Checks if the cell has error.
   *
   * @returns {boolean}
   */
  const hasError = useCallback(
    (params: GridCellParams): boolean => {
      return Boolean(
        validationModel[params.row.id]?.some((error) => {
          return error.field === params.field;
        })
      );
    },
    [validationModel]
  );
<<<<<<< HEAD

  /**
   * Puts the specified row into edit mode, and adds the row id to the array of modified rows.
   *
   * @param {GridRowId} id
   */
  const onRowEditStart = useCallback((id: GridRowId) => {
    // Add row to modified rows array
    _modifiedRowIds.current = Array.from(new Set([..._modifiedRowIds.current, String(id)]));
  }, []);

  /**
   * Refresh the telemetry records and pre-parse to table date format
   *
   * @async
   * @returns {Promise<void>}
   */
=======

  /**
   * Puts the specified row into edit mode, and adds the row id to the array of modified rows.
   *
   * @param {GridRowId} id
   */
  const onRowEditStart = useCallback((id: GridRowId) => {
    // Add row to modified rows array
    _modifiedRowIds.current = Array.from(new Set([..._modifiedRowIds.current, String(id)]));
  }, []);

  /**
   * Refresh the telemetry records and pre-parse to table date format
   *
   * @async
   * @returns {Promise<void>}
   */
>>>>>>> 614fdb55
  const refreshRecords = useCallback(async () => {
    const telemetry = (await telemetryDataContext.telemetryDataLoader.refresh(deployment_ids)) ?? [];

    // Format the rows to use date and time
    const rows: IManualTelemetryTableRow[] = telemetry.map((item) => {
      return {
        id: item.id,
        deployment_id: item.deployment_id,
        latitude: item.latitude,
        longitude: item.longitude,
        date: dayjs(item.acquisition_date).format('YYYY-MM-DD'),
        time: dayjs(item.acquisition_date).format('HH:mm:ss'),
        telemetry_type: item.telemetry_type
      };
    });

    // Set initial rows for the table context
    setRows(rows);
<<<<<<< HEAD
=======
    // eslint-disable-next-line react-hooks/exhaustive-deps
>>>>>>> 614fdb55
  }, [deployment_ids]);

  /**
   * Validates all edited rows of table.
   *
   * @returns {TelemetryTableValidationModel | null} Validation model or null (if passes validation)
   */
  const _validateRows = useCallback((): TelemetryTableValidationModel | null => {
    const tableColumns = getColumns();
    const rowValues = _getEditedRows();

    const requiredColumnsSet: Set<keyof IManualTelemetryTableRow> = new Set([
      'deployment_id',
      'latitude',
      'longitude',
      'date',
      'time'
    ]);

    const validation = rowValues.reduce((tableModel: TelemetryTableValidationModel, row: IManualTelemetryTableRow) => {
      const rowErrors: TelemetryRowValidationError[] = [];

      // Validate missing required fields
      tableColumns.forEach((column) => {
        const field = column.field as keyof IManualTelemetryTableRow;
        if (requiredColumnsSet.has(field) && !row[field]) {
          rowErrors.push({ field, message: `Missing column: ${column.headerName ?? field}` });
        }
      });

      // Validate date value
      if (row.date && !dayjs(row.date).isValid()) {
        rowErrors.push({ field: 'date', message: 'Invalid date' });
      }

      // Validate time value
      if (row.time === 'Invalid date') {
        rowErrors.push({ field: 'time', message: 'Invalid time' });
      }

      // Validate latitude
      if (String(row.latitude) === String(0)) {
        rowErrors.push({ field: 'latitude', message: 'Invalid latitude' });
      }

      // Validate longitude
      if (String(row.longitude) === String(0)) {
        rowErrors.push({ field: 'longitude', message: 'Invalid longitude' });
      }

      if (rowErrors.length > 0) {
        tableModel[row.id] = rowErrors;
      }

      return tableModel;
    }, {});

    setValidationModel(validation);

    return Object.keys(validation).length > 0 ? validation : null;
  }, [getColumns, _getEditedRows]);

  const _commitDeleteRecords = useCallback(
    async (telemetryRecords: IManualTelemetryTableRow[]): Promise<void> => {
      if (!telemetryRecords.length) {
        return;
      }

      const allRowIdsToDelete = telemetryRecords.map((item) => String(item.id));

      // Get all row ids that are new, which only need to be removed from local state
      const addedRowIdsToDelete = allRowIdsToDelete.filter((id) => _stagedRowIds.current.includes(id));

      // Get all row ids that are not new, which need to be deleted from the server
      const modifiedRowIdsToDelete = allRowIdsToDelete.filter((id) => !_stagedRowIds.current.includes(id));

      try {
        if (modifiedRowIdsToDelete.length) {
          await telemetryApi.deleteManualTelemetry(_modifiedRowIds.current);
        }

        // Remove row IDs from validation model
        setValidationModel((prevValidationModel) => {
          const newValidationModel = { ...prevValidationModel };
          for (const id of allRowIdsToDelete) {
            delete newValidationModel[id];
          }
          return newValidationModel;
        });

        // Update all rows, removing deleted rows
        setRows((current) => current.filter((item) => !allRowIdsToDelete.includes(String(item.id))));

        // Update added rows, removing deleted rows
        _stagedRowIds.current = _stagedRowIds.current.filter((id) => !addedRowIdsToDelete.includes(id));

        // Updated editing rows, removing deleted rows
        _modifiedRowIds.current = _modifiedRowIds.current.filter((id) => !allRowIdsToDelete.includes(id));

        // Close yes-no dialog
        dialogContext.setYesNoDialog({ open: false });

        // Show snackbar for successful deletion
        dialogContext.setSnackbar({
          snackbarMessage: (
            <Typography variant="body2" component="div">
              {telemetryRecords.length === 1
                ? TelemetryTableI18N.deleteSingleRecordSuccessSnackbarMessage
                : TelemetryTableI18N.deleteMultipleRecordSuccessSnackbarMessage(telemetryRecords.length)}
            </Typography>
          ),
          open: true
        });
      } catch {
        // Close yes-no dialog
        dialogContext.setYesNoDialog({ open: false });

        // Show error dialog
        dialogContext.setErrorDialog({
          onOk: () => dialogContext.setErrorDialog({ open: false }),
          onClose: () => dialogContext.setErrorDialog({ open: false }),
          dialogTitle: TelemetryTableI18N.removeRecordsErrorDialogTitle,
          dialogText: TelemetryTableI18N.removeRecordsErrorDialogText,
          open: true
        });
      }
    },
    [dialogContext, telemetryApi]
  );

  /**
   * Delete records from table
   *
   * @param {IManualTelemetryTableRow[]} telemetryRecords - Records to delete
   * @returns {void}
   */
  const deleteRecords = useCallback(
    (telemetryRecords: IManualTelemetryTableRow[]) => {
      if (!telemetryRecords.length) {
        return;
      }

      dialogContext.setYesNoDialog({
        dialogTitle:
          telemetryRecords.length === 1
            ? TelemetryTableI18N.removeSingleRecordDialogTitle
            : TelemetryTableI18N.removeMultipleRecordsDialogTitle(telemetryRecords.length),
        dialogText:
          telemetryRecords.length === 1
            ? TelemetryTableI18N.removeSingleRecordDialogText
            : TelemetryTableI18N.removeMultipleRecordsDialogText,
        yesButtonProps: {
          color: 'error',
          loading: false
        },
        yesButtonLabel:
          telemetryRecords.length === 1
            ? TelemetryTableI18N.removeSingleRecordButtonText
            : TelemetryTableI18N.removeMultipleRecordsButtonText,
        noButtonProps: { color: 'primary', variant: 'outlined', disabled: false },
        noButtonLabel: 'Cancel',
        open: true,
        onYes: () => {
          _commitDeleteRecords(telemetryRecords);
        },
        onClose: () => dialogContext.setYesNoDialog({ open: false }),
        onNo: () => dialogContext.setYesNoDialog({ open: false })
      });
    },
    [_commitDeleteRecords, dialogContext]
  );

  /**
   * Delete the selected records
   *
   * @returns {void}
   */
  const deleteSelectedRecords = useCallback(() => {
    const selectedRecords = _getSelectedRows();
    if (!selectedRecords.length) {
      return;
    }

    deleteRecords(selectedRecords);
  }, [deleteRecords, _getSelectedRows]);

  /**
   * Stage a new empty record to the data grid
   *
   * @returns {void}
   */
  const addRecord = useCallback(() => {
    const id = uuidv4();

    const newRecord: IManualTelemetryTableRow = {
      id,
      deployment_id: '',
      latitude: '' as unknown as number, // empty strings to satisfy text fields
      longitude: '' as unknown as number,
      date: '',
      time: '',
      telemetry_type: 'MANUAL'
    };

    // Append new record to initial rows
    setRows([newRecord, ...rows]);

    _stagedRowIds.current = [..._stagedRowIds.current, id];

    // Set edit mode for the new row
    _updateRowsMode([id], GridRowModes.Edit, false);
  }, [rows, _updateRowsMode]);

  /**
   * Revert all table changes
   *
   * @returns {void}
   */
  const revertRecords = useCallback(() => {
    // Remove any rows that are newly created
    setRows(rows.filter((row) => !_stagedRowIds.current.includes(String(row.id))));

    // Clear the validation from the table
    setValidationModel({});

    // Revert any current edits
    _updateRowsMode(_modifiedRowIds.current, GridRowModes.View, false);

    // Reset the refs
    _modifiedRowIds.current = [];
    _stagedRowIds.current = [];
  }, [rows, _updateRowsMode, _modifiedRowIds]);

  /**
   * Dispatches update and create requests to BCTW
   *
   * @param {GridValidRowModel[]} createRows - Rows to create
   * @param {GridValidRowModel[]} updateRows - Rows to update
   * @returns {Promise<void>}
   */
  const _saveRecords = useCallback(
    async (createRows: GridValidRowModel[], updateRows: GridValidRowModel[]) => {
      try {
        // create a new records
        const createData = createRows.map((row) => ({
          deployment_id: String(row.deployment_id),
          latitude: Number(row.latitude),
          longitude: Number(row.longitude),
<<<<<<< HEAD
          acquisition_date: dayjs(`${dayjs(row.date).format('YYYY-MM-DD')} ${row.time}`).format('YYYY-MM-DD HH:mm:ss')
=======
          acquisition_date: dayjs(`${row.date}T${row.time}`).toISOString()
>>>>>>> 614fdb55
        }));

        // update existing records
        const updateData = updateRows.map((row) => ({
          telemetry_manual_id: String(row.id),
          latitude: Number(row.latitude),
          longitude: Number(row.longitude),
<<<<<<< HEAD
          acquisition_date: dayjs(`${dayjs(row.date).format('YYYY-MM-DD')} ${row.time}`).format('YYYY-MM-DD HH:mm:ss')
=======
          acquisition_date: dayjs(`${row.date}T${row.time}`).toISOString()
>>>>>>> 614fdb55
        }));

        if (createData.length) {
          await telemetryApi.createManualTelemetry(createData);
        }

        if (updateData.length) {
          await telemetryApi.updateManualTelemetry(updateData);
        }

        revertRecords();

        dialogContext.setSnackbar({
          snackbarMessage: (
            <Typography variant="body2" component="div">
              {TelemetryTableI18N.saveRecordsSuccessSnackbarMessage}
            </Typography>
          ),
          open: true
        });

        return refreshRecords();
      } catch (error) {
        _updateRowsMode(_modifiedRowIds.current, GridRowModes.Edit, true);
        const apiError = error as APIError;
        dialogContext.setErrorDialog({
          onOk: () => dialogContext.setErrorDialog({ open: false }),
          onClose: () => dialogContext.setErrorDialog({ open: false }),
          dialogTitle: TelemetryTableI18N.submitRecordsErrorDialogTitle,
          dialogText: TelemetryTableI18N.submitRecordsErrorDialogText,
          dialogErrorDetails: apiError.errors,
          open: true
        });
      } finally {
        _isSavingData.current = false;
      }
    },
<<<<<<< HEAD
    [dialogContext, _updateRowsMode, _isSavingData, revertRecords, refreshRecords]
=======
    [dialogContext, _updateRowsMode, _isSavingData, revertRecords, refreshRecords, telemetryApi]
>>>>>>> 614fdb55
  );

  /**
   * Callback to save the edited and staged records
   *
   * @async
   * @returns {Promise<void>}
   */
  const saveRecords = useCallback(async () => {
    _isSavingData.current = true;

    // Validate rows
    const validationErrors = _validateRows();

    if (validationErrors) {
      _isSavingData.current = false;
      return;
    }

    const idsToSave = _getEditedIds();

    if (!idsToSave) {
      // No rows in edit mode, nothing to stop or save
      _isSavingData.current = false;
      return;
    }

    const newRows = _getEditedRows(_stagedRowIds.current);
    const updateRows = _getEditedRows(_modifiedRowIds.current);

    await _saveRecords(newRows, updateRows);
  }, [_validateRows, _getEditedIds, _getEditedRows, _saveRecords]);

  /**
   * Refetch the telemetry when the deployment ids change
   *
   */
  useEffect(() => {
    if (deployment_ids.length) {
      refreshRecords();
    }
  }, [deployment_ids, refreshRecords]);

  const telemetryTableContext: ITelemetryTableContext = useMemo(
    () => ({
      _muiDataGridApiRef,
      rows,
      setRows,
      getColumns,
      addRecord,
      hasError,
      saveRecords,
      deleteRecords,
      deleteSelectedRecords,
      revertRecords,
      refreshRecords,
      hasUnsavedChanges,
      rowSelectionModel,
      onRowSelectionModelChange: setRowSelectionModel,
      rowModesModel,
      onRowModesModelChange: setRowModesModel,
      columnVisibilityModel,
      onColumnVisibilityModelChange: setColumnVisibilityModel,
      isLoading,
      isSaving: _isSavingData.current,
      validationModel,
      recordCount,
      toggleColumnsVisibility,
      hiddenColumns,
      onRowEditStart
    }),
    [
      _muiDataGridApiRef,
      rows,
      getColumns,
      addRecord,
      hasError,
      saveRecords,
      deleteRecords,
      deleteSelectedRecords,
      revertRecords,
      refreshRecords,
      hasUnsavedChanges,
      rowSelectionModel,
      rowModesModel,
      isLoading,
      validationModel,
      recordCount,
      columnVisibilityModel,
      setColumnVisibilityModel,
      toggleColumnsVisibility,
      hiddenColumns,
      onRowEditStart
    ]
  );

  return <TelemetryTableContext.Provider value={telemetryTableContext}>{children}</TelemetryTableContext.Provider>;
};<|MERGE_RESOLUTION|>--- conflicted
+++ resolved
@@ -225,30 +225,6 @@
     },
     [_muiDataGridApiRef]
   );
-<<<<<<< HEAD
-
-  /**
-   * Gets all rows from the table that have been edited
-   *
-   * @returns {IManualTelemetryTableRow[]} Edited rows.
-   */
-  const _getEditedRows = useCallback(
-    (rowIds?: string[]): IManualTelemetryTableRow[] => {
-      const editRows: IManualTelemetryTableRow[] = [];
-      const idsToSave = rowIds ?? _getEditedIds();
-
-      for (const id of idsToSave) {
-        const editRow = _muiDataGridApiRef.current.state.editRows[id];
-
-        if (editRow) {
-          const newRow: Record<string, any> = { id };
-          for (const [key, value] of Object.entries(editRow)) {
-            newRow[key] = value.value;
-          }
-
-          editRows.push(newRow as IManualTelemetryTableRow);
-        }
-=======
 
   /**
    * Gets all rows from the table that have been edited
@@ -317,7 +293,6 @@
         // If no specific columns are passed, toggle visibility of all columns
         const areAllColumnsVisible = Object.values(columnVisibilityModel).every((isVisible) => isVisible);
         updatedVisibilityModel = Object.fromEntries(tableColumns.map((column) => [column, !areAllColumnsVisible]));
->>>>>>> 614fdb55
       }
       setColumnVisibilityModel(updatedVisibilityModel);
     },
@@ -345,80 +320,6 @@
     [setRowModesModel]
   );
 
-<<<<<<< HEAD
-      return editRows;
-    },
-    [_getEditedIds, _muiDataGridApiRef]
-  );
-
-  /**
-   * Get selected records via individual selection or bulk
-   *
-   * @returns {IManualTelemetryTableRow[]} Table rows.
-   */
-  const _getSelectedRows: () => IManualTelemetryTableRow[] = useCallback(() => {
-    if (!_muiDataGridApiRef?.current?.getRowModels) {
-      // Data grid is not fully initialized
-      return [];
-    }
-
-    const rowValues = Array.from(_muiDataGridApiRef.current.getRowModels(), ([_, value]) => value);
-    return rowValues.filter((row): row is IManualTelemetryTableRow =>
-      rowSelectionModel.includes((row as IManualTelemetryTableRow).id)
-    );
-  }, [_muiDataGridApiRef, rowSelectionModel]);
-
-  /**
-   * Toggle the table columns visibility
-   * Passing no columns in config will toggle ALL columns visibility
-   *
-   * @param {{columns: string[]}} [config] - Array of columns to hide
-   * @returns {void}
-   */
-  const toggleColumnsVisibility = useCallback(
-    (config?: { columns: string[] }) => {
-      let updatedVisibilityModel = { ...columnVisibilityModel };
-
-      const tableColumns = getColumns({ hideable: true }).map((column) => column.field);
-
-      // If specific columns are passed to hide, toggle their visibility
-      if (config?.columns) {
-        config.columns.forEach((column) => {
-          updatedVisibilityModel[column] = !updatedVisibilityModel[column];
-        });
-      } else {
-        // If no specific columns are passed, toggle visibility of all columns
-        const areAllColumnsVisible = Object.values(columnVisibilityModel).every((isVisible) => isVisible);
-        updatedVisibilityModel = Object.fromEntries(tableColumns.map((column) => [column, !areAllColumnsVisible]));
-      }
-      setColumnVisibilityModel(updatedVisibilityModel);
-    },
-    [columnVisibilityModel, getColumns, setColumnVisibilityModel]
-  );
-
-  /**
-   * Update edit or view state of table rows
-   *
-   * @param {string[]} rowIds - Row ids to modify
-   * @param {GirdRowModes} mode - Mode to change to ie: View or Edit
-   * @param {boolean} keepChanges - Indicator to keep or remove changes
-   * @returns {void}
-   */
-  const _updateRowsMode = useCallback(
-    (rowIds: string[], mode: GridRowModes, keepChanges: boolean) => {
-      setRowModesModel((prevModel) => {
-        const newModel: GridRowModesModel = { ...prevModel };
-        for (const id of rowIds) {
-          newModel[id] = { mode, ignoreModifications: !keepChanges };
-        }
-        return newModel;
-      });
-    },
-    [setRowModesModel]
-  );
-
-=======
->>>>>>> 614fdb55
   /**
    * Checks if the cell has error.
    *
@@ -434,7 +335,6 @@
     },
     [validationModel]
   );
-<<<<<<< HEAD
 
   /**
    * Puts the specified row into edit mode, and adds the row id to the array of modified rows.
@@ -452,25 +352,6 @@
    * @async
    * @returns {Promise<void>}
    */
-=======
-
-  /**
-   * Puts the specified row into edit mode, and adds the row id to the array of modified rows.
-   *
-   * @param {GridRowId} id
-   */
-  const onRowEditStart = useCallback((id: GridRowId) => {
-    // Add row to modified rows array
-    _modifiedRowIds.current = Array.from(new Set([..._modifiedRowIds.current, String(id)]));
-  }, []);
-
-  /**
-   * Refresh the telemetry records and pre-parse to table date format
-   *
-   * @async
-   * @returns {Promise<void>}
-   */
->>>>>>> 614fdb55
   const refreshRecords = useCallback(async () => {
     const telemetry = (await telemetryDataContext.telemetryDataLoader.refresh(deployment_ids)) ?? [];
 
@@ -489,10 +370,7 @@
 
     // Set initial rows for the table context
     setRows(rows);
-<<<<<<< HEAD
-=======
     // eslint-disable-next-line react-hooks/exhaustive-deps
->>>>>>> 614fdb55
   }, [deployment_ids]);
 
   /**
@@ -741,11 +619,7 @@
           deployment_id: String(row.deployment_id),
           latitude: Number(row.latitude),
           longitude: Number(row.longitude),
-<<<<<<< HEAD
-          acquisition_date: dayjs(`${dayjs(row.date).format('YYYY-MM-DD')} ${row.time}`).format('YYYY-MM-DD HH:mm:ss')
-=======
           acquisition_date: dayjs(`${row.date}T${row.time}`).toISOString()
->>>>>>> 614fdb55
         }));
 
         // update existing records
@@ -753,11 +627,7 @@
           telemetry_manual_id: String(row.id),
           latitude: Number(row.latitude),
           longitude: Number(row.longitude),
-<<<<<<< HEAD
-          acquisition_date: dayjs(`${dayjs(row.date).format('YYYY-MM-DD')} ${row.time}`).format('YYYY-MM-DD HH:mm:ss')
-=======
           acquisition_date: dayjs(`${row.date}T${row.time}`).toISOString()
->>>>>>> 614fdb55
         }));
 
         if (createData.length) {
@@ -795,11 +665,7 @@
         _isSavingData.current = false;
       }
     },
-<<<<<<< HEAD
-    [dialogContext, _updateRowsMode, _isSavingData, revertRecords, refreshRecords]
-=======
     [dialogContext, _updateRowsMode, _isSavingData, revertRecords, refreshRecords, telemetryApi]
->>>>>>> 614fdb55
   );
 
   /**
