import axios from 'axios';
import React, { useEffect, useState } from 'react';
import { ensureProtocol } from 'utils/Utils';

export interface IConfig {
  API_HOST: string;
  CHANGE_VERSION: string;
  NODE_ENV: string;
  REACT_APP_NODE_ENV: string;
  VERSION: string;
  KEYCLOAK_CONFIG: {
    authority: string;
    realm: string;
    clientId: string;
  };
  SITEMINDER_LOGOUT_URL: string;
  MAX_UPLOAD_NUM_FILES: number;
  MAX_UPLOAD_FILE_SIZE: number;
  S3_PUBLIC_HOST_URL: string;
  BACKBONE_PUBLIC_API_HOST: string;
  BIOHUB_TAXON_PATH: string;
  BIOHUB_TAXON_TSN_PATH: string;
  /**
   * Used in conjunction with the feature flag guard (FeatureFlagGuard) to disable components.
   *
   * @type {string[]}
   * @memberof IConfig
   */
  FEATURE_FLAGS: string[];
}

export const ConfigContext = React.createContext<IConfig | undefined>(undefined);

/**
 * Parses a valid feature flag string into an array of feature flag strings.
 *
 * @param {string} featureFlagsString
 * @return {*}  {string[]}
 */
const parseFeatureFlagsString = (featureFlagsString: string): string[] => {
  if (!featureFlagsString) {
    return [];
  }

  return featureFlagsString.split(',');
};

/**
 * Return the app config based on locally set environment variables.
 *
<<<<<<< HEAD
 * IMPORTANT: Any changes made to this file must also be made in `app/server/index.js` to ensure the same config is
 * provided to the client when running locally and in OpenShift.
=======
 * This is used when running the app locally in docker.
 *
 * Note: All changes to env vars here must also be reflected in the `app/server/index.js` file, so that the app has
 * access to the same env vars when running in both local development (via docker-compose) and in OpenShift.
>>>>>>> a820024b
 *
 * @return {*}  {IConfig}
 */
const getLocalConfig = (): IConfig => {
  const API_HOST = process.env.REACT_APP_API_HOST;
  const API_PORT = process.env.REACT_APP_API_PORT;

  const API_URL = (API_PORT && `${API_HOST}:${API_PORT}`) || API_HOST || 'localhost';

  const OBJECT_STORE_URL = process.env.OBJECT_STORE_URL || 'nrs.objectstore.gov.bc.ca';
  const OBJECT_STORE_BUCKET_NAME = process.env.OBJECT_STORE_BUCKET_NAME || 'gblhvt';
  return {
    API_HOST: ensureProtocol(API_URL, 'http://'),
    CHANGE_VERSION: process.env.CHANGE_VERSION || 'NA',
    NODE_ENV: process.env.NODE_ENV,
    REACT_APP_NODE_ENV: process.env.REACT_APP_NODE_ENV || 'dev',
    VERSION: `${process.env.VERSION || 'NA'}(build #${process.env.CHANGE_VERSION || 'NA'})`,
    KEYCLOAK_CONFIG: {
      authority: process.env.REACT_APP_KEYCLOAK_HOST || '',
      realm: process.env.REACT_APP_KEYCLOAK_REALM || '',
      clientId: process.env.REACT_APP_KEYCLOAK_CLIENT_ID || ''
    },
    SITEMINDER_LOGOUT_URL: process.env.REACT_APP_SITEMINDER_LOGOUT_URL || '',
    MAX_UPLOAD_NUM_FILES: Number(process.env.REACT_APP_MAX_UPLOAD_NUM_FILES) || 10,
    MAX_UPLOAD_FILE_SIZE: Number(process.env.REACT_APP_MAX_UPLOAD_FILE_SIZE) || 52428800,
    S3_PUBLIC_HOST_URL: ensureProtocol(`${OBJECT_STORE_URL}/${OBJECT_STORE_BUCKET_NAME}`, 'https://'),
    BACKBONE_PUBLIC_API_HOST: process.env.REACT_APP_BACKBONE_PUBLIC_API_HOST || '',
    BIOHUB_TAXON_PATH: process.env.REACT_APP_BIOHUB_TAXON_PATH || '',
    BIOHUB_TAXON_TSN_PATH: process.env.REACT_APP_BIOHUB_TAXON_TSN_PATH || '',
    FEATURE_FLAGS: parseFeatureFlagsString(process.env.REACT_APP_FEATURE_FLAGS || '')
  };
};

/**
 * Return the app config based on a deployed app, running via `app/server/index.js`
 *
 * @return {*}  {Promise<IConfig>}
 */
const getDeployedConfig = async (): Promise<IConfig> => {
  const { data } = await axios.get<IConfig>('/config');

  return data;
};

/**
 * Return true if NODE_ENV=development, false otherwise.
 *
 * @return {*}  {boolean}
 */
const isDevelopment = (): boolean => {
  if (process.env.NODE_ENV === 'development') {
    return true;
  }

  return false;
};

/**
 * Provides environment variables.
 *
 * This will fetch env vars from either `process.env` if running with NODE_ENV=development, or from
 * `app/server/index.js` if running as a deployed NODE_ENV=production build.
 *
 * @param {*} props
 * @return {*}
 */
export const ConfigContextProvider: React.FC<React.PropsWithChildren> = (props) => {
  const [config, setConfig] = useState<IConfig>();

  useEffect(() => {
    const loadConfig = async () => {
      if (isDevelopment()) {
        const localConfig = getLocalConfig();
        setConfig(localConfig);
      } else {
        const deployedConfig = await getDeployedConfig();
        setConfig(deployedConfig);
      }
    };

    if (!config) {
      loadConfig();
    }
  }, [config]);
  return <ConfigContext.Provider value={config}>{props.children}</ConfigContext.Provider>;
};<|MERGE_RESOLUTION|>--- conflicted
+++ resolved
@@ -48,15 +48,10 @@
 /**
  * Return the app config based on locally set environment variables.
  *
-<<<<<<< HEAD
- * IMPORTANT: Any changes made to this file must also be made in `app/server/index.js` to ensure the same config is
- * provided to the client when running locally and in OpenShift.
-=======
  * This is used when running the app locally in docker.
  *
  * Note: All changes to env vars here must also be reflected in the `app/server/index.js` file, so that the app has
  * access to the same env vars when running in both local development (via docker-compose) and in OpenShift.
->>>>>>> a820024b
  *
  * @return {*}  {IConfig}
  */
