import { render } from '@testing-library/react';
import React from 'react';
import PublicLayout from './PublicLayout';
import { Router } from 'react-router-dom';
import { createMemoryHistory } from 'history';

const history = createMemoryHistory();

describe('PublicLayout', () => {
<<<<<<< HEAD
  it('renders correctly with unsupported browser alert', () => {
=======
  it('renders correctly with environment tag', () => {
    process.env.REACT_APP_NODE_ENV = 'local';

>>>>>>> 163a1137
    const { asFragment } = render(
      <Router history={history}>
        <PublicLayout>
          <div>
            <p>The public layout content</p>
          </div>
        </PublicLayout>
      </Router>
    );

    expect(asFragment()).toMatchSnapshot();
  });
});<|MERGE_RESOLUTION|>--- conflicted
+++ resolved
@@ -7,13 +7,9 @@
 const history = createMemoryHistory();
 
 describe('PublicLayout', () => {
-<<<<<<< HEAD
-  it('renders correctly with unsupported browser alert', () => {
-=======
-  it('renders correctly with environment tag', () => {
+  it('renders correctly with environment tag and unsupported browser alert', () => {
     process.env.REACT_APP_NODE_ENV = 'local';
 
->>>>>>> 163a1137
     const { asFragment } = render(
       <Router history={history}>
         <PublicLayout>
