--- conflicted
+++ resolved
@@ -1,10 +1,6 @@
 // Jest Snapshot v1, https://goo.gl/fbAQLP
 
-<<<<<<< HEAD
-exports[`PublicLayout renders correctly with unsupported browser alert 1`] = `
-=======
-exports[`PublicLayout renders correctly with environment tag 1`] = `
->>>>>>> 163a1137
+exports[`PublicLayout renders correctly with environment tag and unsupported browser alert 1`] = `
 <DocumentFragment>
   <div
     class="MuiBox-root MuiBox-root-1"
@@ -31,35 +27,6 @@
         class="MuiAlert-message"
       >
         This is an unsupported browser. Some functionality may not work as expected.
-      </div>
-      <div
-        class="MuiAlert-action"
-      >
-        <button
-          aria-label="Close"
-          class="MuiButtonBase-root MuiIconButton-root MuiIconButton-colorInherit MuiIconButton-sizeSmall"
-          tabindex="0"
-          title="Close"
-          type="button"
-        >
-          <span
-            class="MuiIconButton-label"
-          >
-            <svg
-              aria-hidden="true"
-              class="MuiSvgIcon-root MuiSvgIcon-fontSizeSmall"
-              focusable="false"
-              viewBox="0 0 24 24"
-            >
-              <path
-                d="M19 6.41L17.59 5 12 10.59 6.41 5 5 6.41 10.59 12 5 17.59 6.41 19 12 13.41 17.59 19 19 17.59 13.41 12z"
-              />
-            </svg>
-          </span>
-          <span
-            class="MuiTouchRipple-root"
-          />
-        </button>
       </div>
     </div>
     <header
