--- conflicted
+++ resolved
@@ -22,11 +22,6 @@
   purpose_and_methodology: {
     intended_outcome_id: 1,
     additional_details: 'details',
-<<<<<<< HEAD
-    ecological_season_id: 1,
-=======
-    field_method_id: 1,
->>>>>>> e5158d68
     vantage_code_ids: [1, 2],
     surveyed_all_areas: 'true'
   },
