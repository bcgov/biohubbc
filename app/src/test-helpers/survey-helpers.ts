import { IGetSurveyForViewResponse } from 'interfaces/useSurveyApi.interface';

export const getSurveyForViewResponse: IGetSurveyForViewResponse = {
  survey_details: {
    id: 1,
    survey_name: 'survey name',
    survey_purpose: 'survey purpose',
    focal_species: ['focal species 1'],
    ancillary_species: ['ancillary species 1'],
    start_date: '1998-10-10',
    end_date: '2021-02-26',
    biologist_first_name: 'first',
    biologist_last_name: 'last',
    survey_area_name: 'study area',
<<<<<<< HEAD
    permit_number: '123',
    geometry: []
=======
    geometry: [],
    completion_status: 'Active',
    publish_date: (null as unknown) as string
>>>>>>> b9b56fd2
  },
  survey_proprietor: {
    id: 23,
    proprietary_data_category_name: 'proprietor type',
    first_nations_name: 'first nations name',
    category_rationale: 'rationale',
    proprietor_name: 'prop name',
    data_sharing_agreement_required: 'true'
  }
};<|MERGE_RESOLUTION|>--- conflicted
+++ resolved
@@ -12,14 +12,10 @@
     biologist_first_name: 'first',
     biologist_last_name: 'last',
     survey_area_name: 'study area',
-<<<<<<< HEAD
     permit_number: '123',
-    geometry: []
-=======
     geometry: [],
     completion_status: 'Active',
     publish_date: (null as unknown) as string
->>>>>>> b9b56fd2
   },
   survey_proprietor: {
     id: 23,
