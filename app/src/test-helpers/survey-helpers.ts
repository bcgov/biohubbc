--- conflicted
+++ resolved
@@ -1,16 +1,9 @@
-<<<<<<< HEAD
-import { IGetSurveyForViewResponse } from 'interfaces/useProjectApi.interface';
-
-export const getSurveyForViewResponse: IGetSurveyForViewResponse = {
-  survey_details: {
-    id: 1,
-=======
 import { IGetSurveyForViewResponse } from 'interfaces/useSurveyApi.interface';
 
 export const getSurveyForViewResponse: IGetSurveyForViewResponse = {
-  id: 1,
-  survey: {
->>>>>>> b535de54
+
+  survey_details: {
+    id: 1,
     survey_name: 'survey name',
     survey_purpose: 'survey purpose',
     focal_species: ['focal species 1'],
