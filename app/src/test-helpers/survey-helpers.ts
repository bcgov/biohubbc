--- conflicted
+++ resolved
@@ -6,15 +6,9 @@
     occurrence_submission_id: null,
     survey_name: 'survey name',
     focal_species: [1],
-<<<<<<< HEAD
     focal_species_names: ['focal species 1'],
     ancillary_species: [2],
     ancillary_species_names: ['ancillary species 1'],
-=======
-    focal_species_names: ['abc'],
-    ancillary_species: [2],
-    ancillary_species_names: ['def'],
->>>>>>> d8f1831e
     start_date: '1998-10-10',
     end_date: '2021-02-26',
     biologist_first_name: 'first',
