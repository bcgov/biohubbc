--- conflicted
+++ resolved
@@ -36,16 +36,6 @@
     { id: 2, name: 'Actioned' },
     { id: 3, name: 'Rejected' }
   ],
-<<<<<<< HEAD
-  ecological_seasons: [
-    { id: 1, name: 'Season 1', description: 'Description' },
-    { id: 2, name: 'Season 2', description: 'Description' }
-=======
-  field_methods: [
-    { id: 1, name: 'Recruitment', description: 'Description' },
-    { id: 2, name: 'SRB', description: 'Description' }
->>>>>>> e5158d68
-  ],
   vantage_codes: [
     { id: 1, name: 'Vantage Code 1' },
     { id: 2, name: 'Vantage Code 2' }
