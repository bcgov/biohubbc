import { IGetAllCodeSetsResponse } from 'interfaces/useCodesApi.interface';

export const codes: IGetAllCodeSetsResponse = {
  management_action_type: [{ id: 1, name: 'Management action' }],
  first_nations: [{ id: 1, name: 'First nations code' }],
  agency: [{ id: 1, name: 'Funding source code' }],
  investment_action_category: [{ id: 1, agency_id: 1, name: 'Investment action category' }],
  type: [{ id: 1, name: 'Type code' }],
  program: [{ id: 1, name: 'Program' }],
  proprietor_type: [
    { id: 1, name: 'Proprietor code 1', is_first_nation: false },
    { id: 2, name: 'First Nations Land', is_first_nation: true }
  ],
  iucn_conservation_action_level_1_classification: [
    { id: 1, name: 'IUCN class 1' },
    { id: 12, name: 'IUCN class 2' }
  ],
  iucn_conservation_action_level_2_subclassification: [
    { id: 1, iucn1_id: 1, name: 'IUCN subclass 1 - 1' },
    { id: 2, iucn1_id: 2, name: 'IUCN subclass 1 - 2' }
  ],
  iucn_conservation_action_level_3_subclassification: [
    { id: 1, iucn2_id: 1, name: 'IUCN subclass 2 - 1' },
    { id: 2, iucn2_id: 2, name: 'IUCN subclass 2 - 2' }
  ],
  system_roles: [
    { id: 1, name: 'Role 1' },
    { id: 2, name: 'Role 2' }
  ],
  project_roles: [
    { id: 1, name: 'Project Role 1' },
    { id: 2, name: 'Project Role 2' }
  ],
  administrative_activity_status_type: [
    { id: 1, name: 'Pending' },
    { id: 2, name: 'Actioned' },
    { id: 3, name: 'Rejected' }
  ],
  vantage_codes: [
    { id: 1, name: 'Vantage Code 1' },
    { id: 2, name: 'Vantage Code 2' }
  ],
  intended_outcomes: [
    { id: 1, name: 'Intended Outcome 1', description: 'Description 1' },
    { id: 2, name: 'Intended Outcome 2', description: 'Description 2' }
  ],
  survey_jobs: [
    { id: 1, name: 'Survey Job 1' },
    { id: 2, name: 'Survey Job 2' }
  ],
  site_selection_strategies: [
    { id: 1, name: 'Strategy 1' },
    { id: 2, name: 'Strategy 2' }
  ],
  sample_methods: [
<<<<<<< HEAD
    { id: 1, name: 'Camera Trap', description: 'Description 1' },
    { id: 2, name: 'Dip Net', description: 'Description 2' }
  ],
  method_response_metrics: [
    {id: 1, name: 'Abundance', description: 'Description 1'},
    {id: 2, name: 'Presence-absence', description: 'Description 2'}
  ]
=======
    { id: 1, name: 'Camera Trap' },
    { id: 2, name: 'Dip Net' }
  ],
  survey_progress: [{ id: 1, name: 'Planning', description: 'Description 1' }]
>>>>>>> e12d0311
};<|MERGE_RESOLUTION|>--- conflicted
+++ resolved
@@ -53,18 +53,12 @@
     { id: 2, name: 'Strategy 2' }
   ],
   sample_methods: [
-<<<<<<< HEAD
     { id: 1, name: 'Camera Trap', description: 'Description 1' },
     { id: 2, name: 'Dip Net', description: 'Description 2' }
   ],
   method_response_metrics: [
-    {id: 1, name: 'Abundance', description: 'Description 1'},
-    {id: 2, name: 'Presence-absence', description: 'Description 2'}
-  ]
-=======
-    { id: 1, name: 'Camera Trap' },
-    { id: 2, name: 'Dip Net' }
+    { id: 1, name: 'Abundance', description: 'Description 1' },
+    { id: 2, name: 'Presence-absence', description: 'Description 2' }
   ],
   survey_progress: [{ id: 1, name: 'Planning', description: 'Description 1' }]
->>>>>>> e12d0311
 };