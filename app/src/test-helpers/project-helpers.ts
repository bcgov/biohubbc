--- conflicted
+++ resolved
@@ -37,13 +37,6 @@
           subClassification2: 2
         }
       ]
-<<<<<<< HEAD
-    }
-=======
-    },
-    partnerships: {
-      indigenous_partnerships: [1, 2],
-      stakeholder_partnerships: ['partner 3', 'partner 4']
     },
     participants: [
       {
@@ -73,7 +66,6 @@
         user_identifier: ''
       }
     ]
->>>>>>> 2496f041
   },
   projectSupplementaryData: {
     project_metadata_publish: {
