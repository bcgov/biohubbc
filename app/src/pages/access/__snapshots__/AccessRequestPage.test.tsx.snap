--- conflicted
+++ resolved
@@ -187,11 +187,7 @@
                 class="makeStyles-wrapper-2 MuiBox-root css-0"
               >
                 <button
-<<<<<<< HEAD
-                  class="MuiButtonBase-root MuiButton-root MuiButton-contained MuiButton-containedPrimary MuiButton-sizeMedium MuiButton-containedSizeMedium MuiButton-disableElevation MuiButton-root MuiButton-contained MuiButton-containedPrimary MuiButton-sizeMedium MuiButton-containedSizeMedium MuiButton-disableElevation makeStyles-actionButton-1 css-19tg9yb-MuiButtonBase-root-MuiButton-root"
-=======
                   class="MuiButtonBase-root MuiButton-root MuiButton-contained MuiButton-containedPrimary MuiButton-sizeMedium MuiButton-containedSizeMedium MuiButton-disableElevation MuiButton-root MuiButton-contained MuiButton-containedPrimary MuiButton-sizeMedium MuiButton-containedSizeMedium MuiButton-disableElevation makeStyles-actionButton-1 css-13xwpf-MuiButtonBase-root-MuiButton-root"
->>>>>>> 96d7e49d
                   tabindex="0"
                   type="submit"
                 >
@@ -201,11 +197,7 @@
                 </button>
               </div>
               <a
-<<<<<<< HEAD
-                class="MuiButtonBase-root MuiButton-root MuiButton-outlined MuiButton-outlinedPrimary MuiButton-sizeMedium MuiButton-outlinedSizeMedium MuiButton-disableElevation MuiButton-root MuiButton-outlined MuiButton-outlinedPrimary MuiButton-sizeMedium MuiButton-outlinedSizeMedium MuiButton-disableElevation makeStyles-actionButton-1 css-1oiu1qi-MuiButtonBase-root-MuiButton-root"
-=======
                 class="MuiButtonBase-root MuiButton-root MuiButton-outlined MuiButton-outlinedPrimary MuiButton-sizeMedium MuiButton-outlinedSizeMedium MuiButton-disableElevation MuiButton-root MuiButton-outlined MuiButton-outlinedPrimary MuiButton-sizeMedium MuiButton-outlinedSizeMedium MuiButton-disableElevation makeStyles-actionButton-1 css-13hk64i-MuiButtonBase-root-MuiButton-root"
->>>>>>> 96d7e49d
                 data-testid="logout-button"
                 href="/logout"
                 tabindex="0"
