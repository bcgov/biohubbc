--- conflicted
+++ resolved
@@ -1,8 +1,4 @@
-<<<<<<< HEAD
-=======
 import { ThemeProvider } from '@material-ui/styles';
-import { cleanup, fireEvent, render, waitFor, within } from '@testing-library/react';
->>>>>>> bd35f1eb
 import { AuthStateContext } from 'contexts/authStateContext';
 import { DialogContextProvider } from 'contexts/dialogContext';
 import { createMemoryHistory } from 'history';
@@ -10,11 +6,8 @@
 import React from 'react';
 import { Router } from 'react-router';
 import { getMockAuthState, SystemAdminAuthState } from 'test-helpers/auth-helpers';
-<<<<<<< HEAD
 import { cleanup, fireEvent, render, waitFor, within } from 'test-helpers/test-utils';
-=======
 import appTheme from 'themes/appTheme';
->>>>>>> bd35f1eb
 import AccessRequestPage from './AccessRequestPage';
 
 const history = createMemoryHistory();
