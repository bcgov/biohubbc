import { ThemeProvider } from '@material-ui/styles';
import { cleanup, fireEvent, render, waitFor, within } from '@testing-library/react';
import { AuthStateContext } from 'contexts/authStateContext';
import { DialogContextProvider } from 'contexts/dialogContext';
import { createMemoryHistory } from 'history';
import { useBiohubApi } from 'hooks/useBioHubApi';
import React from 'react';
import { Router } from 'react-router';
<<<<<<< HEAD
import { getMockAuthState } from 'test-helpers/auth-helpers';
import appTheme from 'themes/appTheme';
=======
import { getMockAuthState, SystemAdminAuthState } from 'test-helpers/auth-helpers';
>>>>>>> 4d11ecbf
import AccessRequestPage from './AccessRequestPage';

const history = createMemoryHistory();

jest.mock('../../hooks/useBioHubApi');
const mockUseBiohubApi = {
  codes: {
    getAllCodeSets: jest.fn<Promise<object>, []>()
  },
  admin: {
    createAdministrativeActivity: jest.fn()
  }
};

const mockBiohubApi = ((useBiohubApi as unknown) as jest.Mock<typeof mockUseBiohubApi>).mockReturnValue(
  mockUseBiohubApi
);

const renderContainer = () => {
  const authState = getMockAuthState({ base: SystemAdminAuthState });

  return render(
<<<<<<< HEAD
    <ThemeProvider theme={appTheme}>
      <AuthStateContext.Provider value={authState as any}>
        <DialogContextProvider>
          <Router history={history}>
            <AccessRequestPage />
          </Router>
        </DialogContextProvider>
      </AuthStateContext.Provider>
    </ThemeProvider>
=======
    <AuthStateContext.Provider value={authState}>
      <DialogContextProvider>
        <Router history={history}>
          <AccessRequestPage />
        </Router>
      </DialogContextProvider>
    </AuthStateContext.Provider>
>>>>>>> 4d11ecbf
  );
};

describe('AccessRequestPage', () => {
  beforeEach(() => {
    // clear mocks before each test
    mockBiohubApi().codes.getAllCodeSets.mockClear();
    mockBiohubApi().admin.createAdministrativeActivity.mockClear();
  });

  afterEach(() => {
    cleanup();
  });

  it('renders correctly', async () => {
    mockBiohubApi().codes.getAllCodeSets.mockResolvedValue({
      system_roles: [{ id: 1, name: 'Creator' }]
    });

    const { asFragment } = renderContainer();

    await waitFor(() => {
      expect(asFragment()).toMatchSnapshot();
    });
  });

  describe('Log Out', () => {
    const history = createMemoryHistory();

    it('should redirect to `/logout`', async () => {
      mockBiohubApi().codes.getAllCodeSets.mockResolvedValue({
        system_roles: [{ id: 1, name: 'Creator' }]
      });

      const authState = getMockAuthState({ base: SystemAdminAuthState });

      const { getByText } = render(
<<<<<<< HEAD
        <ThemeProvider theme={appTheme}>
          <AuthStateContext.Provider value={authState as any}>
            <Router history={history}>
              <AccessRequestPage />
            </Router>
          </AuthStateContext.Provider>
        </ThemeProvider>
=======
        <AuthStateContext.Provider value={authState}>
          <Router history={history}>
            <AccessRequestPage />
          </Router>
        </AuthStateContext.Provider>
>>>>>>> 4d11ecbf
      );

      fireEvent.click(getByText('Log out'));

      waitFor(() => {
        expect(history.location.pathname).toEqual('/logout');
      });
    });
  });

  it('processes a successful request submission', async () => {
    mockBiohubApi().codes.getAllCodeSets.mockResolvedValue({
      system_roles: [{ id: 1, name: 'Creator' }]
    });

    mockBiohubApi().admin.createAdministrativeActivity.mockResolvedValue({
      id: 1
    });

    const { getByText, getAllByRole, getByRole } = renderContainer();

    fireEvent.mouseDown(getAllByRole('button')[0]);

    const systemRoleListbox = within(getByRole('listbox'));

    await waitFor(() => {
      expect(systemRoleListbox.getByText('Creator')).toBeInTheDocument();
    });

    fireEvent.click(systemRoleListbox.getByText('Creator'));

    fireEvent.click(getByText('Submit Request'));

    await waitFor(() => {
      expect(history.location.pathname).toEqual('/request-submitted');
    });
  });

  it('takes the user to the request-submitted page immediately if they already have an access request', async () => {
    mockBiohubApi().codes.getAllCodeSets.mockResolvedValue({
      system_roles: [{ id: 1, name: 'Creator' }]
    });

    const authState = getMockAuthState({ base: SystemAdminAuthState });

    render(
<<<<<<< HEAD
      <ThemeProvider theme={appTheme}>
        <AuthStateContext.Provider value={authState as any}>
          <Router history={history}>
            <AccessRequestPage />
          </Router>
        </AuthStateContext.Provider>
      </ThemeProvider>
=======
      <AuthStateContext.Provider value={authState}>
        <Router history={history}>
          <AccessRequestPage />
        </Router>
      </AuthStateContext.Provider>
>>>>>>> 4d11ecbf
    );

    await waitFor(() => {
      expect(history.location.pathname).toEqual('/request-submitted');
    });
  });

  it('shows error dialog with api error message when submission fails', async () => {
    mockBiohubApi().codes.getAllCodeSets.mockResolvedValue({
      system_roles: [{ id: 1, name: 'Creator' }]
    });

    mockBiohubApi().admin.createAdministrativeActivity = jest.fn(() => Promise.reject(new Error('API Error is Here')));

    const { getByText, getAllByRole, getByRole, queryByText } = renderContainer();

    fireEvent.mouseDown(getAllByRole('button')[0]);

    const systemRoleListbox = within(getByRole('listbox'));

    await waitFor(() => {
      expect(systemRoleListbox.getByText('Creator')).toBeInTheDocument();
    });

    fireEvent.click(systemRoleListbox.getByText('Creator'));

    fireEvent.click(getByText('Submit Request'));

    await waitFor(() => {
      expect(queryByText('API Error is Here')).toBeInTheDocument();
    });

    fireEvent.click(getByText('Ok'));

    await waitFor(() => {
      expect(queryByText('API Error is Here')).toBeNull();
    });
  });

  it('shows error dialog with default error message when response from createAdministrativeActivity is invalid', async () => {
    mockBiohubApi().codes.getAllCodeSets.mockResolvedValue({
      system_roles: [{ id: 1, name: 'Creator' }]
    });

    mockBiohubApi().admin.createAdministrativeActivity.mockResolvedValue({
      id: null
    });

    const { getByText, getAllByRole, getByRole, queryByText } = renderContainer();

    fireEvent.mouseDown(getAllByRole('button')[0]);

    const systemRoleListbox = within(getByRole('listbox'));

    await waitFor(() => {
      expect(systemRoleListbox.getByText('Creator')).toBeInTheDocument();
    });

    fireEvent.click(systemRoleListbox.getByText('Creator'));

    fireEvent.click(getByText('Submit Request'));

    await waitFor(() => {
      expect(queryByText('The response from the server was null.')).toBeInTheDocument();
    });

    // Get the backdrop, then get the firstChild because this is where the event listener is attached
    //@ts-ignore
    fireEvent.click(getAllByRole('presentation')[0].firstChild);

    await waitFor(() => {
      expect(queryByText('The response from the server was null.')).toBeNull();
    });
  });
});<|MERGE_RESOLUTION|>--- conflicted
+++ resolved
@@ -6,12 +6,8 @@
 import { useBiohubApi } from 'hooks/useBioHubApi';
 import React from 'react';
 import { Router } from 'react-router';
-<<<<<<< HEAD
-import { getMockAuthState } from 'test-helpers/auth-helpers';
 import appTheme from 'themes/appTheme';
-=======
 import { getMockAuthState, SystemAdminAuthState } from 'test-helpers/auth-helpers';
->>>>>>> 4d11ecbf
 import AccessRequestPage from './AccessRequestPage';
 
 const history = createMemoryHistory();
@@ -34,9 +30,8 @@
   const authState = getMockAuthState({ base: SystemAdminAuthState });
 
   return render(
-<<<<<<< HEAD
     <ThemeProvider theme={appTheme}>
-      <AuthStateContext.Provider value={authState as any}>
+      <AuthStateContext.Provider value={authState}>
         <DialogContextProvider>
           <Router history={history}>
             <AccessRequestPage />
@@ -44,15 +39,6 @@
         </DialogContextProvider>
       </AuthStateContext.Provider>
     </ThemeProvider>
-=======
-    <AuthStateContext.Provider value={authState}>
-      <DialogContextProvider>
-        <Router history={history}>
-          <AccessRequestPage />
-        </Router>
-      </DialogContextProvider>
-    </AuthStateContext.Provider>
->>>>>>> 4d11ecbf
   );
 };
 
@@ -90,82 +76,66 @@
       const authState = getMockAuthState({ base: SystemAdminAuthState });
 
       const { getByText } = render(
-<<<<<<< HEAD
         <ThemeProvider theme={appTheme}>
-          <AuthStateContext.Provider value={authState as any}>
+          <AuthStateContext.Provider value={authState}>
             <Router history={history}>
               <AccessRequestPage />
             </Router>
           </AuthStateContext.Provider>
         </ThemeProvider>
-=======
+      );
+
+      fireEvent.click(getByText('Log out'));
+
+      waitFor(() => {
+        expect(history.location.pathname).toEqual('/logout');
+      });
+    });
+  });
+
+  it('processes a successful request submission', async () => {
+    mockBiohubApi().codes.getAllCodeSets.mockResolvedValue({
+      system_roles: [{ id: 1, name: 'Creator' }]
+    });
+
+    mockBiohubApi().admin.createAdministrativeActivity.mockResolvedValue({
+      id: 1
+    });
+
+    const { getByText, getAllByRole, getByRole } = renderContainer();
+
+    fireEvent.mouseDown(getAllByRole('button')[0]);
+
+    const systemRoleListbox = within(getByRole('listbox'));
+
+    await waitFor(() => {
+      expect(systemRoleListbox.getByText('Creator')).toBeInTheDocument();
+    });
+
+    fireEvent.click(systemRoleListbox.getByText('Creator'));
+
+    fireEvent.click(getByText('Submit Request'));
+
+    await waitFor(() => {
+      expect(history.location.pathname).toEqual('/request-submitted');
+    });
+  });
+
+  it('takes the user to the request-submitted page immediately if they already have an access request', async () => {
+    mockBiohubApi().codes.getAllCodeSets.mockResolvedValue({
+      system_roles: [{ id: 1, name: 'Creator' }]
+    });
+
+    const authState = getMockAuthState({ base: SystemAdminAuthState });
+
+    render(
+      <ThemeProvider theme={appTheme}>
         <AuthStateContext.Provider value={authState}>
           <Router history={history}>
             <AccessRequestPage />
           </Router>
         </AuthStateContext.Provider>
->>>>>>> 4d11ecbf
-      );
-
-      fireEvent.click(getByText('Log out'));
-
-      waitFor(() => {
-        expect(history.location.pathname).toEqual('/logout');
-      });
-    });
-  });
-
-  it('processes a successful request submission', async () => {
-    mockBiohubApi().codes.getAllCodeSets.mockResolvedValue({
-      system_roles: [{ id: 1, name: 'Creator' }]
-    });
-
-    mockBiohubApi().admin.createAdministrativeActivity.mockResolvedValue({
-      id: 1
-    });
-
-    const { getByText, getAllByRole, getByRole } = renderContainer();
-
-    fireEvent.mouseDown(getAllByRole('button')[0]);
-
-    const systemRoleListbox = within(getByRole('listbox'));
-
-    await waitFor(() => {
-      expect(systemRoleListbox.getByText('Creator')).toBeInTheDocument();
-    });
-
-    fireEvent.click(systemRoleListbox.getByText('Creator'));
-
-    fireEvent.click(getByText('Submit Request'));
-
-    await waitFor(() => {
-      expect(history.location.pathname).toEqual('/request-submitted');
-    });
-  });
-
-  it('takes the user to the request-submitted page immediately if they already have an access request', async () => {
-    mockBiohubApi().codes.getAllCodeSets.mockResolvedValue({
-      system_roles: [{ id: 1, name: 'Creator' }]
-    });
-
-    const authState = getMockAuthState({ base: SystemAdminAuthState });
-
-    render(
-<<<<<<< HEAD
-      <ThemeProvider theme={appTheme}>
-        <AuthStateContext.Provider value={authState as any}>
-          <Router history={history}>
-            <AccessRequestPage />
-          </Router>
-        </AuthStateContext.Provider>
       </ThemeProvider>
-=======
-      <AuthStateContext.Provider value={authState}>
-        <Router history={history}>
-          <AccessRequestPage />
-        </Router>
-      </AuthStateContext.Provider>
->>>>>>> 4d11ecbf
     );
 
     await waitFor(() => {
