--- conflicted
+++ resolved
@@ -8,9 +8,6 @@
 
 const useStyles = makeStyles((theme: Theme) => ({
   baseLayoutContainer: {
-<<<<<<< HEAD
-    // Contingency background, pending hero image load
-=======
     minHeight: '100vh',
     display: 'flex',
     flexDirection: 'column',
@@ -23,67 +20,11 @@
     paddingTop: theme.spacing(6),
     paddingBottom: theme.spacing(6),
     color: theme.palette.primary.contrastText,
->>>>>>> 2ac58683
     background: '#00438A linear-gradient(to bottom, #00438A, #00274D)',
     backgroundImage: `url('/assets/sims-hero-banner.jpg')`,
     backgroundPosition: 'center',
     backgroundRepeat: 'no-repeat',
     backgroundSize: 'cover',
-<<<<<<< HEAD
-    color: theme.palette.primary.contrastText,
-    minHeight: '100vh',
-    display: 'flex',
-    flexDirection: 'column',
-    justifyContent: 'center',
-    height: '30em',
-
-    '& > main': {
-      display: 'flex',
-      marginTop: theme.spacing(-6)
-    }
-  },
-  heroContainer: {
-    fontSize: '1em',
-
-    [theme.breakpoints.up('xl')]: {
-      fontSize: '1.5em'
-    }
-  },
-  heroContentBox: {
-    maxWidth: '50em',
-    margin: '0 auto'
-  },
-  heroHeader: {
-    fontSize: '3.5em',
-    letterSpacing: '-0.03em',
-    textShadow: '0px 0px 15px rgba(0,13,26,0.5)'
-  },
-  heroSubheader: {
-    margin: '2em 0',
-    fontSize: '1.5em',
-    lineHeight: '1.5',
-    textShadow: '0px 0px 10px rgba(0,13,26,1)'
-  }
-}));
-
-export const LandingPage = () => {
-  const classes = useStyles();
-
-  return (
-    <BaseLayout className={classes.baseLayoutContainer}>
-      <Container className={classes.heroContainer}>
-        <Box className={classes.heroContentBox}>
-          <Typography variant="h1" className={classes.heroHeader}>
-            Species Inventory Management System
-          </Typography>
-          <Typography variant="body1" className={classes.heroSubheader}>
-            Upload and submit your species inventory project data to help understand how we can better protect and
-            preserve biodiversity in British Columbia.
-          </Typography>
-          <LandingActions />
-        </Box>
-      </Container>
-=======
     fontSize: '1.25rem',
     [theme.breakpoints.up('lg')]: {
       fontSize: '1.5rem'
@@ -132,7 +73,6 @@
           </Box>
         </Container>
       </Box>
->>>>>>> 2ac58683
     </BaseLayout>
   );
 };