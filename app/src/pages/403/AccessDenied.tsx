import Box from '@material-ui/core/Box';
import Button from '@material-ui/core/Button';
import Container from '@material-ui/core/Container';
import Typography from '@material-ui/core/Typography';
import { mdiAlertCircleOutline } from '@mdi/js';
import Icon from '@mdi/react';
import { AuthStateContext } from 'contexts/authStateContext';
import React, { useContext } from 'react';
import { Redirect, useHistory } from 'react-router';

const AccessDenied = () => {
  const history = useHistory();

  const { keycloakWrapper } = useContext(AuthStateContext);

  if (keycloakWrapper?.hasAccessRequest) {
    // User already has a pending access request
    return <Redirect to={{ pathname: '/request-submitted' }} />;
  }

  const userHasARole = !!keycloakWrapper?.systemRoles?.length;

  return (
    <Container>
      <Box pt={6} textAlign="center">
        <Icon path={mdiAlertCircleOutline} size={2} color="#ff5252" />
        <h1>Access Denied</h1>
<<<<<<< HEAD
        <Typography>
          You do not have permission to access this page.
        </Typography>
=======
        <Typography>You do not have permission to access this page.</Typography>
>>>>>>> 2ac58683
        <Box pt={4}>
          {!userHasARole && (
            <Button
              onClick={() => {
                if (keycloakWrapper?.keycloak?.authenticated) {
                  history.push('/access-request');
                } else {
                  // setting page to return to after login
                  history.push('/access-request');
                  keycloakWrapper?.keycloak?.login();
                }
              }}
              type="submit"
              size="large"
              variant="contained"
              color="primary"
              data-testid="request_access">
              Request Access
            </Button>
          )}
        </Box>
      </Box>
    </Container>
  );
};

export default AccessDenied;<|MERGE_RESOLUTION|>--- conflicted
+++ resolved
@@ -25,13 +25,7 @@
       <Box pt={6} textAlign="center">
         <Icon path={mdiAlertCircleOutline} size={2} color="#ff5252" />
         <h1>Access Denied</h1>
-<<<<<<< HEAD
-        <Typography>
-          You do not have permission to access this page.
-        </Typography>
-=======
         <Typography>You do not have permission to access this page.</Typography>
->>>>>>> 2ac58683
         <Box pt={4}>
           {!userHasARole && (
             <Button
