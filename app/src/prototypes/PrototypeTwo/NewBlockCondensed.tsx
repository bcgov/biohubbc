--- conflicted
+++ resolved
@@ -15,7 +15,7 @@
 import { DATE_LIMIT } from 'constants/dateFormats';
 import { Formik, FormikProps } from 'formik';
 import moment from 'moment';
-import ObservationTable from 'prototypes/ObservationTable';
+import ObservationTable from 'prototypes/PrototypeTwo/ObservationTable';
 import React, { useRef, useState } from 'react';
 import { useHistory, useParams } from 'react-router';
 
@@ -329,9 +329,7 @@
                         variant="outlined"
                         value={values.aircraft_registration_number}
                         onChange={handleChange}
-                        error={
-                          touched.aircraft_registration_number && Boolean(errors.aircraft_registration_number)
-                        }
+                        error={touched.aircraft_registration_number && Boolean(errors.aircraft_registration_number)}
                         helperText={touched.aircraft_registration_number && errors.aircraft_registration_number}
                       />
                     </Grid>
@@ -572,116 +570,14 @@
                       />
                     </Grid>
                   </Grid>
-<<<<<<< HEAD
-                  <Grid container spacing={3}>
-                    <Grid item xs={12} md={4}>
-                      <TextField
-                        fullWidth
-                        required={false}
-                        id="aircraft_company"
-                        name="aircraft_company"
-                        label="Aircraft Company"
-                        variant="outlined"
-                        value={values.aircraft_company}
-                        onChange={handleChange}
-                        error={touched.aircraft_company && Boolean(errors.aircraft_company)}
-                        helperText={touched.aircraft_company && errors.aircraft_company}
-                      />
-                    </Grid>
-                    <Grid item xs={12} md={4}>
-                      <FormControl fullWidth variant="outlined" required={false} style={{ width: '100%' }}>
-                        <InputLabel id="aircraft_type-label">Aircraft Type</InputLabel>
-                        <Select
-                          id="aircraft_type"
-                          name="aircraft_type"
-                          labelId="aircraft_type-label"
-                          label="Aircraft Type"
-                          value={values.aircraft_type}
-                          labelWidth={300}
-                          onChange={handleChange}
-                          error={touched.aircraft_type && Boolean(errors.aircraft_type)}
-                          displayEmpty
-                          inputProps={{ 'aria-label': 'aircraft_type' }}>
-                          {['Fighter Jet', 'Helicopter', 'Hot Air Balloon', 'Glider', 'Paramotor'].map((item) => (
-                            <MenuItem key={item} value={item}>
-                              {item}
-                            </MenuItem>
-                          ))}
-                        </Select>
-                        <FormHelperText>{touched.aircraft_type && errors.aircraft_type}</FormHelperText>
-                      </FormControl>
-                    </Grid>
-                    <Grid item xs={12} md={4}>
-                      <TextField
-                        fullWidth
-                        required={false}
-                        id="aircraft_registration_number"
-                        name="aircraft_registration_number"
-                        label="Registration Number"
-                        variant="outlined"
-                        value={values.aircraft_registration_number}
-                        onChange={handleChange}
-                        error={touched.aircraft_registration_number && Boolean(errors.aircraft_registration_number)}
-                        helperText={touched.aircraft_registration_number && errors.aircraft_registration_number}
-                      />
-                    </Grid>
-                    <Grid item xs={12} md={4}>
-                      <TextField
-                        fullWidth
-                        required={false}
-                        id="aircraft_gps_model"
-                        name="aircraft_gps_model"
-                        label="GPS Model"
-                        variant="outlined"
-                        value={values.aircraft_gps_model}
-                        onChange={handleChange}
-                        error={touched.aircraft_gps_model && Boolean(errors.aircraft_gps_model)}
-                        helperText={touched.aircraft_gps_model && errors.aircraft_gps_model}
-                      />
-                    </Grid>
-                    <Grid item xs={12} md={4}>
-                      <FormControl fullWidth variant="outlined" required={false} style={{ width: '100%' }}>
-                        <InputLabel id="aircraft_gps_datum-label">GPS Datum</InputLabel>
-                        <Select
-                          id="aircraft_gps_datum"
-                          name="aircraft_gps_datum"
-                          labelId="aircraft_gps_datum-label"
-                          label="GPS Datum"
-                          value={values.aircraft_gps_datum}
-                          labelWidth={300}
-                          onChange={handleChange}
-                          error={touched.aircraft_gps_datum && Boolean(errors.aircraft_gps_datum)}
-                          displayEmpty
-                          inputProps={{ 'aria-label': 'aircraft_gps_datum' }}>
-                          {['WGS84', 'NAD83'].map((item) => (
-                            <MenuItem key={item} value={item}>
-                              {item}
-                            </MenuItem>
-                          ))}
-                        </Select>
-                        <FormHelperText>{touched.aircraft_gps_datum && errors.aircraft_gps_datum}</FormHelperText>
-                      </FormControl>
-                    </Grid>
-                    <Grid item xs={12} md={4}>
-                      <TextField
-                        fullWidth
-                        required={false}
-                        id="aircraft_gps_readout"
-                        name="aircraft_gps_readout"
-                        label="GPS Readout"
-                        variant="outlined"
-                        value={values.aircraft_gps_readout}
-                        onChange={handleChange}
-                        error={touched.aircraft_gps_readout && Boolean(errors.aircraft_gps_readout)}
-                        helperText={touched.aircraft_gps_readout && errors.aircraft_gps_readout}
-                      />
-                    </Grid>
-                  </Grid>
-                  <Grid container spacing={3}>
+                  {/* <Grid container spacing={3}>
+                    <Grid item xs={12}>
+                      <ObservationTable />
+                    </Grid>
+                  </Grid> */}
+                  <Box>
                     <ObservationTable />
-                  </Grid>
-=======
->>>>>>> 0501994f
+                  </Box>
                 </form>
               )}
             </Formik>
