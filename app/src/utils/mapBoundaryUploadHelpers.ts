import { gpx, kml } from '@tmcw/togeojson';
import bbox from '@turf/bbox';
import { IUploadHandler } from 'components/file-upload/FileUploadItem';
import { BBox, Feature, GeoJsonProperties, Geometry } from 'geojson';
import { LatLngBoundsExpression } from 'leaflet';
import shp from 'shpjs';
import { v4 as uuidv4 } from 'uuid';

/**
 * Returns true if the file is a zip and false if it is not
 *
 * @param {File} file
 * @returns {*} boolean
 */
export const isZipFile = (file: File): boolean => {
  if (!file?.type.match(/zip/) || !file?.name.includes('.zip')) {
    return false;
  }

  return true;
};

/**
 * Parses a spatial shape file into an array of GeoJSON Feature objects.
 *
 * If the file is not a valid shape file, or
 *
 * @param {File} file
 * @return {*}  {Promise<Feature[]>}
 */
export const parseShapeFile = async (file: File): Promise<Feature[]> => {
  return new Promise((resolve, reject) => {
    if (!isZipFile(file)) {
      reject(new Error('Not a .zip file.'));
    }

    // Create a file reader to extract the binary data
    const reader = new FileReader();

    reader.onload = (event) => {
      // The converter wants a buffer
      const zip: Buffer = event?.target?.result as Buffer;

      // Exit out if no zip
      if (!zip) {
        reject(new Error('Failed to parse shape file.'));
      }

      // Parse the geojson features from the shape file
      shp(zip)
        .then((geojson) => {
          let features: Feature[] = [];

          if (Array.isArray(geojson)) {
            geojson.forEach((item) => {
              features = features.concat(item.features);
            });
          } else {
            features = geojson.features;
          }

          // Ensure each Feature has a non-null ID
          // This will allow the map to re render newly uploaded features properly
          features.forEach((feature) => {
            if (feature.id) {
              // Feature already specifies an id (safe to assume it is unique?)
              return;
            }

            // No feature id is present, create a UUID
            feature.id = uuidv4();
          });

          resolve(features);
        })
        .catch((error) => {
          reject(new Error(`Failed to parse shape file: ${(error as Error).message}`));
        });
    };

    reader.onerror = () => {
      reject(new Error('Failed to parse shape file.'));
    };

    // Start reading file
    reader.readAsArrayBuffer(file);
  });
};

/**
 *  Function to handle parsing and prep work of a shape file for upload
 *
 * @param {File} file The file to process
 * @return {*}  {Promise<Feature[]>}
 */
export const handleShapeFileUpload = (file: File): Promise<Feature[]> => {
  return parseShapeFile(file).catch(() => {
    throw Error('You must upload a valid shapefile (.zip format). Please try again.');
  });
};

/**
 * Function to handle parsing and prep work of a GPX file
 *
 * @param {File} file The file to process
 * @return {*}  {Promise<Feature[]>}
 */
export const handleGPXUpload = async (file: File) => {
  const fileAsString = await file?.text().then((xmlString: string) => {
    return xmlString;
  });

  if (!file?.type.includes('gpx') && !fileAsString?.includes('</gpx>')) {
    throw Error('You must upload a GPX file, please try again.');
  }

  try {
    const domGpx = new DOMParser().parseFromString(fileAsString, 'application/xml');
    const geoJson = gpx(domGpx);

    const sanitizedGeoJSON: Feature[] = [];
    geoJson.features.forEach((feature: Feature) => {
      if (feature.geometry) {
        sanitizedGeoJSON.push(feature);
      }
    });

    return [...sanitizedGeoJSON];
  } catch (error) {
    throw Error('Error uploading your GPX file, please check the file and try again.');
  }
};

/**
 * Function to handle parsing and prep work of a KML file
 *
 * @param {File} file The file to process
 * @return {*}  {Promise<Feature[]>}
 */
export const handleKMLUpload = async (file: File) => {
  const fileAsString = await file?.text().then((xmlString: string) => {
    return xmlString;
  });

  if (file?.type !== 'application/vnd.google-earth.kml+xml' && !fileAsString?.includes('</kml>')) {
    throw Error('You must upload a KML file, please try again.');
  }

  const domKml = new DOMParser().parseFromString(fileAsString, 'application/xml');
  const geojson = kml(domKml);

  const sanitizedGeoJSON: Feature[] = [];
  geojson.features.forEach((feature: Feature) => {
    if (feature.geometry) {
      sanitizedGeoJSON.push(feature);
    }
  });

  return [...sanitizedGeoJSON];
};

/**
 * This function accepts a File and two call back functions onSuccess, onFailure and returns an IUploadHandler.
 * The file type is determined and processed into an array of features to be passed back in the onSuccess function.
 * Any errors during the processing are passed back in the onFailure function
 *
 * Accepted file types: zip, gpx, kml
 *
 * @param {{onSuccess: (Feature[]) => void, onFailure: (string) => void}} params
 * @returns {*} {IUploadHandler}
 */
export const boundaryUploadHelper = (params: {
  onSuccess: (features: Feature[]) => void;
  onFailure: (message: string) => void;
}): IUploadHandler => {
  const { onSuccess, onFailure } = params;
  return async (file: File) => {
    let features: Feature<Geometry, GeoJsonProperties>[] = [];
    try {
      if (file?.type.includes('zip') || file?.name.includes('.zip')) {
        features = await handleShapeFileUpload(file);
      } else if (file?.type.includes('gpx') || file?.name.includes('.gpx')) {
        features = await handleGPXUpload(file);
      } else if (file?.type.includes('kml') || file?.name.includes('.kml')) {
        features = await handleKMLUpload(file);
      } else {
<<<<<<< HEAD
        throw `${file?.type} is not supported`;
=======
        throw Error(`${file?.type} is not supported`);
>>>>>>> 6b965b93
      }

      onSuccess(features);
    } catch (error) {
      onFailure(String(error));
    }
  };
};

/**
 * Calculates the bounding box that encompasses all of the given features
 *
 * @param features The features used to calculate the bounding box
 * @returns The bounding box, or undefined if a bounding box cannot be calculated.
 */
export const calculateFeatureBoundingBox = (features: Feature[]): BBox | undefined => {
  // If no geometries, we do not need to set bounds
  if (!features.length) {
    return;
  }

  /**
   * If there is only one geometry and it is a point, we cannot automatically calculate
   * a bounding box, because leaflet does not know how to handle the scale, and tries
   * to zoom in way too much. In this case, we manually create a bounding box.
   */
  if (features.length === 1 && features[0]?.geometry?.type === 'Point') {
    const singlePoint = features[0]?.geometry;
    const [longitude, latitude] = singlePoint.coordinates;

    return [longitude + 1, latitude + 1, longitude - 1, latitude - 1];
  }

  /**
   * If there are multiple points or a polygon and a point, we can automatically
   * create a bouding box using Turf.
   */
  const allGeosFeatureCollection = {
    type: 'FeatureCollection',
    features: [...features]
  };

  return bbox(allGeosFeatureCollection);
};

/**
 * Converts a bounding box to a lat/long bounds expression
 * @param boundingBox
 * @returns
 */
export const latLngBoundsFromBoundingBox = (boundingBox: BBox): LatLngBoundsExpression => {
  return [
    [boundingBox[1], boundingBox[0]],
    [boundingBox[3], boundingBox[2]]
  ];
};

/**
 * Calculates the bounding box that encompasses all of the given features
 *
 * @param features The features used to calculate the map bounds
 * @returns The Lat/Long bounding box, or undefined if a bounding box cannot be calculated.
 */
export const calculateUpdatedMapBounds = (features: Feature[]): LatLngBoundsExpression | undefined => {
  const bboxCoords = calculateFeatureBoundingBox(features);

  if (!bboxCoords) {
    return;
  }

  return latLngBoundsFromBoundingBox(bboxCoords);
};

/**
 * Leaflet does not know how to draw Multipolygons or GeometryCollections
 * that are not in proper GeoJSON format so we manually convert to a Feature[]
 * of GeoJSON objects which it can draw using the <GeoJSON /> tag for
 * non-editable geometries
 *
 * We also set the bounds based on those geometries so the extent is set
 *
 * @param {*} geometry
 * @param {string} [id]
 * @return {*}
 */
export const generateValidGeometryCollection = (geometry: any, id?: string) => {
  const geometryCollection: Feature[] = [];
  const bounds: any[] = [];

  if (!geometry || !geometry.length) {
    return { geometryCollection, bounds };
  }

  if (geometry[0]?.type === 'MultiPolygon') {
    geometry[0].coordinates.forEach((geoCoords: any) => {
      geometryCollection.push({
        id: id || uuidv4(),
        type: 'Feature',
        geometry: {
          type: 'Polygon',
          coordinates: geoCoords
        },
        properties: {}
      });
    });
  } else if (geometry[0]?.type === 'GeometryCollection') {
    geometry[0].geometries.forEach((geometry: any) => {
      geometryCollection.push({
        id: id || uuidv4(),
        type: 'Feature',
        geometry,
        properties: {}
      });
    });
  } else if (geometry[0]?.type !== 'Feature') {
    geometryCollection.push({
      id: id || uuidv4(),
      type: 'Feature',
      geometry: geometry[0],
      properties: {}
    });
  } else {
    geometryCollection.push(geometry[0]);
  }

  const allGeosFeatureCollection = {
    type: 'FeatureCollection',
    features: geometryCollection
  };

  if (geometry[0]?.type !== 'Point') {
    const bboxCoords = bbox(allGeosFeatureCollection);

    bounds.push([bboxCoords[1], bboxCoords[0]], [bboxCoords[3], bboxCoords[2]]);

    return { geometryCollection, bounds };
  }

  return { geometryCollection };
};<|MERGE_RESOLUTION|>--- conflicted
+++ resolved
@@ -184,11 +184,7 @@
       } else if (file?.type.includes('kml') || file?.name.includes('.kml')) {
         features = await handleKMLUpload(file);
       } else {
-<<<<<<< HEAD
-        throw `${file?.type} is not supported`;
-=======
         throw Error(`${file?.type} is not supported`);
->>>>>>> 6b965b93
       }
 
       onSuccess(features);
