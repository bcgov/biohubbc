import { gpx, kml } from '@tmcw/togeojson';
import bbox from '@turf/bbox';
<<<<<<< HEAD
import { FormikContextType } from 'formik';
import { BBox, Feature } from 'geojson';
=======
import { IUploadHandler } from 'components/file-upload/FileUploadItem';
import { BBox, Feature, GeoJsonProperties, Geometry } from 'geojson';
>>>>>>> 3b1400aa
import { LatLngBoundsExpression } from 'leaflet';
import shp from 'shpjs';
import { v4 as uuidv4 } from 'uuid';

/**
 * Returns true if the file is a zip and false if it is not
 *
 * @param {File} file
 * @returns {*} boolean
 */
export const isZipFile = (file: File): boolean => {
  if (!file?.type.match(/zip/) || !file?.name.includes('.zip')) {
    return false;
  }

  return true;
};

/**
 * Parses a spatial shape file into an array of GeoJSON Feature objects.
 *
 * If the file is not a valid shape file, or
 *
 * @param {File} file
 * @return {*}  {Promise<Feature[]>}
 */
export const parseShapeFile = async (file: File): Promise<Feature[]> => {
  return new Promise((resolve, reject) => {
    if (!isZipFile(file)) {
      reject(new Error('Not a .zip file.'));
    }

    // Create a file reader to extract the binary data
    const reader = new FileReader();

    reader.onload = (event) => {
      // The converter wants a buffer
      const zip: Buffer = event?.target?.result as Buffer;

      // Exit out if no zip
      if (!zip) {
        reject(new Error('Failed to parse shape file.'));
      }

      // Parse the geojson features from the shape file
      shp(zip)
        .then((geojson) => {
          let features: Feature[] = [];

          if (Array.isArray(geojson)) {
            geojson.forEach((item) => {
              features = features.concat(item.features);
            });
          } else {
            features = geojson.features;
          }

          // Ensure each Feature has a non-null ID
          // This will allow the map to re render newly uploaded features properly
          features.forEach((feature) => {
            if (feature.id) {
              // Feature already specifies an id (safe to assume it is unique?)
              return;
            }

            // No feature id is present, create a UUID
            feature.id = uuidv4();
          });

          resolve(features);
        })
        .catch((error) => {
          reject(new Error(`Failed to parse shape file: ${(error as Error).message}`));
        });
    };

    reader.onerror = () => {
      reject(new Error('Failed to parse shape file.'));
    };

    // Start reading file
    reader.readAsArrayBuffer(file);
  });
};

/**
 *  Function to handle parsing and prep work of a shape file for upload
 *
 * @param {File} file The file to process
 * @return {*}  {Promise<Feature[]>}
 */
export const handleShapeFileUpload = (file: File): Promise<Feature[]> => {
  return parseShapeFile(file).catch(() => {
    throw Error('You must upload a valid shapefile (.zip format). Please try again.');
  });
};

/**
 * Function to handle parsing and prep work of a GPX file
 *
 * @param {File} file The file to process
 * @return {*}  {Promise<Feature[]>}
 */
export const handleGPXUpload = async (file: File) => {
  const fileAsString = await file?.text().then((xmlString: string) => {
    return xmlString;
  });

  if (!file?.type.includes('gpx') && !fileAsString?.includes('</gpx>')) {
    throw Error('You must upload a GPX file, please try again.');
  }

  try {
    const domGpx = new DOMParser().parseFromString(fileAsString, 'application/xml');
    const geoJson = gpx(domGpx);

    const sanitizedGeoJSON: Feature[] = [];
    geoJson.features.forEach((feature: Feature) => {
      if (feature.geometry) {
        sanitizedGeoJSON.push(feature);
      }
    });

    return [...sanitizedGeoJSON];
  } catch (error) {
    throw Error('Error uploading your GPX file, please check the file and try again.');
  }
};

/**
 * Function to handle parsing and prep work of a KML file
 *
 * @param {File} file The file to process
 * @return {*}  {Promise<Feature[]>}
 */
export const handleKMLUpload = async (file: File) => {
  const fileAsString = await file?.text().then((xmlString: string) => {
    return xmlString;
  });

  if (file?.type !== 'application/vnd.google-earth.kml+xml' && !fileAsString?.includes('</kml>')) {
    throw Error('You must upload a KML file, please try again.');
  }

  const domKml = new DOMParser().parseFromString(fileAsString, 'application/xml');
  const geojson = kml(domKml);

  const sanitizedGeoJSON: Feature[] = [];
  geojson.features.forEach((feature: Feature) => {
    if (feature.geometry) {
      sanitizedGeoJSON.push(feature);
    }
  });

  return [...sanitizedGeoJSON];
};

/**
<<<<<<< HEAD
 * Calculates the bounding box that encompasses all of the given features
 *
 * @param features The features used to calculate the bounding box
 * @returns The bounding box, or undefined if a bounding box cannot be calculated.
 */
export const calculateFeatureBoundingBox = (features: Feature[]): BBox | undefined => {
  // If no geometries, we do not need to set bounds
  if (!features || !features.length) {
    return;
  }

  /**
   * If there is only one geometry and it is a point, we cannot automatically calculate
   * a bounding box, because leaflet does not know how to handle the scale, and tries
   * to zoom in way too much. In this case, we manually create a bounding box.
   */
  if (features.length === 1 && features[0]?.geometry?.type === 'Point') {
    const singlePoint = features[0]?.geometry;
    const [longitude, latitude] = singlePoint.coordinates;

    return [longitude + 1, latitude + 1, longitude - 1, latitude - 1];
  }

  /**
=======
 * This function accepts a File and two call back functions onSuccess, onFailure and returns an IUploadHandler.
 * The file type is determined and processed into an array of features to be passed back in the onSuccess function.
 * Any errors during the processing are passed back in the onFailure function
 *
 * Accepted file types: zip, gpx, kml
 *
 * @param {{onSuccess: (Feature[]) => void, onFailure: (string) => void}} params
 * @returns {*} {IUploadHandler}
 */
export const boundaryUploadHelper = (params: {
  onSuccess: (features: Feature[]) => void;
  onFailure: (message: string) => void;
}): IUploadHandler => {
  const { onSuccess, onFailure } = params;
  return async (file: File) => {
    let features: Feature<Geometry, GeoJsonProperties>[] = [];
    try {
      if (file?.type.includes('zip') || file?.name.includes('.zip')) {
        features = await handleShapeFileUpload(file);
      } else if (file?.type.includes('gpx') || file?.name.includes('.gpx')) {
        features = await handleGPXUpload(file);
      } else if (file?.type.includes('kml') || file?.name.includes('.kml')) {
        features = await handleKMLUpload(file);
      } else {
        throw Error(`${file?.type} is not supported`);
      }

      onSuccess(features);
    } catch (error) {
      onFailure(String(error));
    }
  };
};

/**
 * Calculates the bounding box that encompasses all of the given features
 *
 * @param features The features used to calculate the bounding box
 * @returns The bounding box, or undefined if a bounding box cannot be calculated.
 */
export const calculateFeatureBoundingBox = (features: Feature[]): BBox | undefined => {
  // If no geometries, we do not need to set bounds
  if (!features.length) {
    return;
  }

  /**
   * If there is only one geometry and it is a point, we cannot automatically calculate
   * a bounding box, because leaflet does not know how to handle the scale, and tries
   * to zoom in way too much. In this case, we manually create a bounding box.
   */
  if (features.length === 1 && features[0]?.geometry?.type === 'Point') {
    const singlePoint = features[0]?.geometry;
    const [longitude, latitude] = singlePoint.coordinates;

    return [longitude + 1, latitude + 1, longitude - 1, latitude - 1];
  }

  /**
>>>>>>> 3b1400aa
   * If there are multiple points or a polygon and a point, we can automatically
   * create a bouding box using Turf.
   */
  const allGeosFeatureCollection = {
    type: 'FeatureCollection',
    features: [...features]
  };

  return bbox(allGeosFeatureCollection);
};

/**
 * Converts a bounding box to a lat/long bounds expression
 * @param boundingBox
 * @returns
 */
export const latLngBoundsFromBoundingBox = (boundingBox: BBox): LatLngBoundsExpression => {
  return [
    [boundingBox[1], boundingBox[0]],
    [boundingBox[3], boundingBox[2]]
  ];
};

/**
 * Calculates the bounding box that encompasses all of the given features
 *
 * @param features The features used to calculate the map bounds
 * @returns The Lat/Long bounding box, or undefined if a bounding box cannot be calculated.
 */
export const calculateUpdatedMapBounds = (features: Feature[]): LatLngBoundsExpression | undefined => {
  const bboxCoords = calculateFeatureBoundingBox(features);

  if (!bboxCoords) {
    return;
  }

  return latLngBoundsFromBoundingBox(bboxCoords);
};

/**
 * Leaflet does not know how to draw Multipolygons or GeometryCollections
 * that are not in proper GeoJSON format so we manually convert to a Feature[]
 * of GeoJSON objects which it can draw using the <GeoJSON /> tag for
 * non-editable geometries
 *
 * We also set the bounds based on those geometries so the extent is set
 *
 * @param {*} geometry
 * @param {string} [id]
 * @return {*}
 */
export const generateValidGeometryCollection = (geometry: any, id?: string) => {
  const geometryCollection: Feature[] = [];
  const bounds: any[] = [];

  if (!geometry || !geometry.length) {
    return { geometryCollection, bounds };
  }

  if (geometry[0]?.type === 'MultiPolygon') {
    geometry[0].coordinates.forEach((geoCoords: any) => {
      geometryCollection.push({
        id: id || uuidv4(),
        type: 'Feature',
        geometry: {
          type: 'Polygon',
          coordinates: geoCoords
        },
        properties: {}
      });
    });
  } else if (geometry[0]?.type === 'GeometryCollection') {
    geometry[0].geometries.forEach((geometry: any) => {
      geometryCollection.push({
        id: id || uuidv4(),
        type: 'Feature',
        geometry,
        properties: {}
      });
    });
  } else if (geometry[0]?.type !== 'Feature') {
    geometryCollection.push({
      id: id || uuidv4(),
      type: 'Feature',
      geometry: geometry[0],
      properties: {}
    });
  } else {
    geometryCollection.push(geometry[0]);
  }

  const allGeosFeatureCollection = {
    type: 'FeatureCollection',
    features: geometryCollection
  };

  if (geometry[0]?.type !== 'Point') {
    const bboxCoords = bbox(allGeosFeatureCollection);

    bounds.push([bboxCoords[1], bboxCoords[0]], [bboxCoords[3], bboxCoords[2]]);

    return { geometryCollection, bounds };
  }

  return { geometryCollection };
};<|MERGE_RESOLUTION|>--- conflicted
+++ resolved
@@ -1,12 +1,7 @@
 import { gpx, kml } from '@tmcw/togeojson';
 import bbox from '@turf/bbox';
-<<<<<<< HEAD
-import { FormikContextType } from 'formik';
-import { BBox, Feature } from 'geojson';
-=======
 import { IUploadHandler } from 'components/file-upload/FileUploadItem';
 import { BBox, Feature, GeoJsonProperties, Geometry } from 'geojson';
->>>>>>> 3b1400aa
 import { LatLngBoundsExpression } from 'leaflet';
 import shp from 'shpjs';
 import { v4 as uuidv4 } from 'uuid';
@@ -165,32 +160,6 @@
 };
 
 /**
-<<<<<<< HEAD
- * Calculates the bounding box that encompasses all of the given features
- *
- * @param features The features used to calculate the bounding box
- * @returns The bounding box, or undefined if a bounding box cannot be calculated.
- */
-export const calculateFeatureBoundingBox = (features: Feature[]): BBox | undefined => {
-  // If no geometries, we do not need to set bounds
-  if (!features || !features.length) {
-    return;
-  }
-
-  /**
-   * If there is only one geometry and it is a point, we cannot automatically calculate
-   * a bounding box, because leaflet does not know how to handle the scale, and tries
-   * to zoom in way too much. In this case, we manually create a bounding box.
-   */
-  if (features.length === 1 && features[0]?.geometry?.type === 'Point') {
-    const singlePoint = features[0]?.geometry;
-    const [longitude, latitude] = singlePoint.coordinates;
-
-    return [longitude + 1, latitude + 1, longitude - 1, latitude - 1];
-  }
-
-  /**
-=======
  * This function accepts a File and two call back functions onSuccess, onFailure and returns an IUploadHandler.
  * The file type is determined and processed into an array of features to be passed back in the onSuccess function.
  * Any errors during the processing are passed back in the onFailure function
@@ -250,7 +219,6 @@
   }
 
   /**
->>>>>>> 3b1400aa
    * If there are multiple points or a polygon and a point, we can automatically
    * create a bouding box using Turf.
    */
