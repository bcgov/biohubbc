import Typography from '@mui/material/Typography';
import { SYSTEM_IDENTITY_SOURCE } from 'constants/auth';
import { DATE_FORMAT, TIME_FORMAT } from 'constants/dateTimeFormats';
import { default as dayjs } from 'dayjs';
import { Feature, GeoJsonProperties, Geometry } from 'geojson';
import { History } from 'history';
import { IGetAllCodeSetsResponse } from 'interfaces/useCodesApi.interface';

import _ from 'lodash';
import { IDialogContext } from '../contexts/dialogContext';

/**
 * Checks if a url string starts with an `http[s]://` protocol, and adds `https://` if it does not. If the url
 * begins with `localhost` or `host.docker.internal`, the `http` protocol is used.
 *
 * @param {string} url
 * @param {('http://' | 'https://')} [protocol='https://'] The protocol to add, if necessary. Defaults to `https://`.
 * @return {*}  {string} the url which is guaranteed to have an `http(s)://` protocol.
 */
export const ensureProtocol = (url: string, protocol: 'http://' | 'https://' = 'https://'): string => {
  if (url.startsWith('localhost') || url.startsWith('host.docker.internal')) {
    return `${'http://'}${url}`;
  }

  if (
    url.startsWith('https://') ||
    url.startsWith('http://localhost') ||
    url.startsWith('http://host.docker.internal')
  ) {
    return url;
  }

  if (url.startsWith('http://')) {
    // If protocol is HTTPS, upgrade the URL
    if (protocol === 'https://') {
      return `${'https://'}${url.slice(7)}`;
    }
  }

  return `${protocol}${url}`;
};

/**
 * Builds a URL from multiple (possibly null or undefined) url parts, stripping any
 * double slashes from the resulting URL.
 *
 * @param {(string | undefined)[]} urlParts The parts of the URL
 * @returns The built URL
 */
export const buildUrl = (...urlParts: (string | undefined)[]): string => {
  return urlParts
    .filter((urlPart): urlPart is string => Boolean(urlPart))
    .map((urlPart) => String(urlPart).trim()) // Trim leading and trailing whitespace
    .filter(Boolean)
    .join('/')
    .replace(/([^:]\/)\/+/g, '$1'); // Trim double slashes
};

/**
 * Generates the <title> tag text for a React route
 * @param pageName The name of the page, e.g. 'Projects'
 * @returns The content to be rendered in the <title> tag
 */
export const getTitle = (pageName?: string) => {
  return pageName ? `SIMS - ${pageName}` : 'SIMS';
};

/**
 * Formats a date range into a formatted string.
 *
 * @param {DATE_FORMAT} dateFormat
 * @param {(string | null)} [startDate] ISO 8601 date string
 * @param {(string | null)} [endDate] ISO 8601 date string
 * @param {string} [dateSeparator='-'] specify date range separator
 * @return {string} formatted date string, or an empty string if unable to parse the startDate and/or endDate
 */
export const getFormattedDateRangeString = (
  dateFormat: DATE_FORMAT,
  startDate?: string | null,
  endDate?: string | null,
  dateSeparator = '-'
): string => {
  const startDateFormatted = getFormattedDate(dateFormat, startDate ?? '');

  const endDateFormatted = getFormattedDate(dateFormat, endDate ?? '');

  if (!startDateFormatted || (endDate && !endDateFormatted)) {
    return '';
  }

  if (endDateFormatted) {
    return `${startDateFormatted} ${dateSeparator} ${endDateFormatted}`;
  }

  return startDateFormatted;
};

/**
 * Get a formatted date string.
 *
 * @param {DATE_FORMAT} dateFormat
 * @param {string} date ISO 8601 date string
 * @return {string} formatted date string, or an empty string if unable to parse the date
 */
export const getFormattedDate = (dateFormat: DATE_FORMAT, date: string): string => {
  const dateJs = dayjs(date);

  if (!dateJs.isValid()) {
    //date was invalid
    return '';
  }

  return dateJs.format(dateFormat);
};

/**
 * Get a formatted time string.
 *
 * @param {DATE_FORMAT} timeFormat
 * @param {string} timestamp ISO 8601 date string
 * @return {string} formatted date string, or an empty string if unable to parse the timestamp
 */
export const getFormattedTime = (timeFormat: TIME_FORMAT, timestamp: string): string => {
  const dateJs = dayjs(timestamp);

  if (!dateJs.isValid()) {
    //date was invalid
    return '';
  }

  return dateJs.format(timeFormat);
};

/**
 * Get a formatted amount string.
 *
 * @param {number} [amount]
 * @param {{ minimumFractionDigits: number; maximumFractionDigits: number }} [options]
 * @return {string} formatted amount string (rounded to the nearest integer), or an empty string if unable to parse the amount
 */
export const getFormattedAmount = (
  amount?: number,
  options?: {
    minimumFractionDigits?: number;
    maximumFractionDigits?: number;
  }
): string => {
  if (!amount && amount !== 0) {
    //amount was invalid
    return '';
  }

  const formatter = new Intl.NumberFormat('en-CA', {
    style: 'currency',
    currency: 'CAD',
    minimumFractionDigits: options?.minimumFractionDigits ?? 0,
    maximumFractionDigits: options?.maximumFractionDigits ?? 0
  });

  return formatter.format(amount);
};

export const getFormattedFileSize = (fileSize: number) => {
  if (!fileSize) {
    return '0 KB';
  }

  // kilobyte size
  if (fileSize < 1000000) {
    return `${(fileSize / 1000).toFixed(1)} KB`;
  }

  // megabyte size
  if (fileSize < 1000000000) {
    return `${(fileSize / 1000000).toFixed(1)} MB`;
  }

  // gigabyte size
  return `${(fileSize / 1000000000).toFixed(1)} GB`;
};

/**
 * Takes an array of objects and produces an object URL pointing to a Blob which contains
 * the array. Supports large arrays thanks to use of Blob datatype.
 * @param entries Array containing objects
 * @returns A data URL, which downloads the given array as a CSV when clicked on in a browser.
 */
export const makeCsvObjectUrl = (entries: Array<Record<string, any>>) => {
  const keys = [...new Set(entries.reduce((acc: string[], entry) => acc.concat(Object.keys(entry)), []))];

  const rows = entries.map((entry: Record<string, any>) => {
    return keys.map((key) => String(entry[key]));
  });

  // Prepend the column names (object keys) to the CSV.
  rows.unshift(keys);

  const csvContent = rows.map((row) => row.join(',')).join('\n');

  const blob = new Blob([csvContent], { type: 'text/csv' });

  return window.URL.createObjectURL(blob);
};

/**
 * Returns a human-readible identity source string.
 *
 * @example getFormattedIdentitySource("BCEIDBUSINESS"); // => "BCeID Business"
 *
 * @param {SYSTEM_IDENTITY_SOURCE} identitySource The identity source
 * @returns {*} {string} the string representing the identity source
 */
export const getFormattedIdentitySource = (identitySource: SYSTEM_IDENTITY_SOURCE): string | null => {
  switch (identitySource) {
    case SYSTEM_IDENTITY_SOURCE.BCEID_BASIC:
      return 'BCeID Basic';

    case SYSTEM_IDENTITY_SOURCE.BCEID_BUSINESS:
      return 'BCeID Business';

    case SYSTEM_IDENTITY_SOURCE.IDIR:
      return 'IDIR';

    case SYSTEM_IDENTITY_SOURCE.DATABASE:
      return 'System';

    default:
      return null;
  }
};

/**
 * For a given property, alphabetize an array of objects
 *
 * @param {T[]} data an array of objects to be alphabetize
 * @param {string} property a key property to alphabetize the data array on
 * @returns {any[]} Returns an alphabetized array of objects
 */
export const alphabetizeObjects = <T extends { [key: string]: any }>(data: T[], property: string) => {
  return _.sortBy(data, property);
};

/**
 * Coerce a potentially invalid number towards zero.
 * @param n a potentially NaN number
 * @returns n if a number, 0 otherwise
 */
export const coerceZero = (n: any): number => (isNaN(n ?? NaN) ? 0 : Number(n));

/**
 * Checks if two dates are the same, but safe to use against nullish values.
 *
 * @param {NullishDate}
 * @param {NullishDate}
 * @returns boolean
 */
type NullishDate = string | null | undefined;
export const datesSameNullable = (date1: NullishDate, date2: NullishDate): boolean => {
  if (date1 == null && date2 == null) {
    //Note: intentionally loose equality
    return true;
  } else {
    return dayjs(date1).isSame(dayjs(date2));
  }
};

/**
 * Pluralizes a word.
 *
 * @example p(2, 'apple'); // => 'apples'
 * @example p(null, 'orange'); // => 'oranges'
 * @example p(1, 'banana'); // => 'banana'
 * @example p(10, 'berr', 'y', 'ies'); // => 'berries'
 *
 * @param quantity The quantity used to infer plural or singular
 * @param word The word to pluralize
 * @param {[string]} singularSuffix The suffix used for a singular item
 * @param {[string]} pluralSuffix The suffix used for plural items
 * @returns
 */
export const pluralize = (quantity: number, word: string, singularSuffix = '', pluralSuffix = 's') => {
  return `${word}${quantity === 1 ? singularSuffix : pluralSuffix}`;
};

/**
 * Check if two date ranges overlap. End dates are allowed to be null, which is taken to mean indefinite.
 * Note that the order of arguments does matter here.
 *
 * @example dateRangesOverlap('2019-12-12', null, '2023-01-01', '2023-03-03') => true
 * @example dateRangesOverlap('2023-01-01', '2023-01-02', '2023-01-01', '2023-03-03') => true
 * @example dateRangesOverlap('2023-01-01', '2023-01-02', '2023-03-03', '2023-04-04') => false
 *
 * @param startDateA
 * @param endDateA
 * @param startDateB
 * @param endDateB
 * @returns boolean
 */
export const dateRangesOverlap = (
  startDateA: string,
  endDateA: string | null | undefined,
  startDateB: string,
  endDateB: string | null | undefined
): boolean => {
  const startA = dayjs(startDateA);
  const startB = dayjs(startDateB);

  const endA = endDateA ? dayjs(endDateA) : dayjs('2300-01-01');
  const endB = endDateB ? dayjs(endDateB) : dayjs('2300-01-01');

  return (startA.isSame(endB) || startA.isBefore(endB)) && (endA.isSame(startB) || endA.isAfter(startB));
};

/**
 * Search through the Codes Response object for a given key (type of code)
 * for a particular codes (based on id) name.
 *
 * @param codes The Codes to search for
 * @param key Key word to access a code set
 * @param id ID of the code to find
 * @returns Name associated with the code
 */
export const getCodesName = (
  codes: IGetAllCodeSetsResponse | undefined,
  key: keyof IGetAllCodeSetsResponse,
  id: number
): string | undefined => {
  let name: string | undefined = undefined;
  if (codes) {
    const values: any = codes[key];
    const code = values.find((item: any) => item.id === id);
    name = code?.name;
  }
  return name;
};

/**
 * Convert a UUID into an arbitrary color within a constrained color space.
 *
 * @param id uuid
 * @returns {*} {fillColor: string, outlineColor: string}
 */
export const uuidToColor = (id: string): { fillColor: string; outlineColor: string } => {
  const uuidToInt = (uuid: string): number => {
    const noDashes = uuid.replace(/-/g, '');
    const substring = noDashes.substring(0, 9);
    return parseInt(substring, 16);
  };

  type HSL = { h: number; s: number; l: number };
  // Converts an integer value to an HSL color
  const intToHSL = (i: number): HSL => {
    const hue = (i / 1000) % 360;
    let saturation = (i % 50) + 50; // Ensuring saturation is between 50% and 100%
    let lightness = (i % 60) + 20; // Ensuring lightness is between 20% and 80%

    // Avoiding earthy tones for hues in the range of 20-170 by adjusting the saturation and lightness values
    if (hue >= 20 && hue <= 170) {
      saturation = (i % 40) + 60; // Ensuring saturation is between 60% and 100%
      lightness = (i % 50) + 40; // Ensuring lightness is between 40% and 90%
    }

    return { h: hue, s: saturation, l: lightness };
  };

  function HSLToRGB(hsl: HSL) {
    const { h, s, l } = hsl;
    const scaledS = s / 100;
    const scaledL = l / 100;
    const c = (1 - Math.abs(2 * scaledL - 1)) * scaledS;
    const x = c * (1 - Math.abs(((h / 60) % 2) - 1));
    const m = scaledL - c / 2;

    let r, g, b;
    if (h >= 0 && h < 60) [r, g, b] = [c, x, 0];
    else if (h >= 60 && h < 120) [r, g, b] = [x, c, 0];
    else if (h >= 120 && h < 180) [r, g, b] = [0, c, x];
    else if (h >= 180 && h < 240) [r, g, b] = [0, x, c];
    else if (h >= 240 && h < 300) [r, g, b] = [x, 0, c];
    else [r, g, b] = [c, 0, x];

    return [(r + m) * 255, (g + m) * 255, (b + m) * 255].map((val) => Math.round(val));
  }

  function RGBToHex(rgb: number[]) {
    return rgb.map((val) => val.toString(16).padStart(2, '0')).join('');
  }

  function generateOutlineColor(hsl: HSL) {
    const { h, s, l } = hsl;
    const outlineL = l >= 50 ? l - 40 : l + 40;
    return { h, s, l: outlineL };
  }

  const intVal = uuidToInt(id);
  const hslFillColor = intToHSL(intVal);
  const hslOutlineColor = generateOutlineColor(hslFillColor);

  const rgbFillColor = HSLToRGB(hslFillColor);
  const rgbOutlineColor = HSLToRGB(hslOutlineColor);

  const hexFillColor = RGBToHex(rgbFillColor);
  const hexOutlineColor = RGBToHex(rgbOutlineColor);

  return { fillColor: `#${hexFillColor}`, outlineColor: `#${hexOutlineColor}` };
};

/**
 * Used to extract a name from specific fields that can occur in the properties of a shapefile.
 *
 * @param {Feature<Geometry, GeoJsonProperties>} geometry
 * @returns {string}
 */
export const shapeFileFeatureName = (geometry: Feature<Geometry, GeoJsonProperties>): string | undefined => {
  const nameKey = Object.keys(geometry.properties ?? {}).find(
    (key) => key.toLowerCase() === 'name' || key.toLowerCase() === 'label'
  );
  return nameKey && geometry.properties ? geometry.properties[nameKey].substring(0, 50) : undefined;
};

/**
 * Used to extract a description from specific fields that can occur in the properties of a shapefile.
 *
 * @param {Feature<Geometry, GeoJsonProperties>} geometry
 * @returns {string}
 */
export const shapeFileFeatureDesc = (geometry: Feature<Geometry, GeoJsonProperties>): string | undefined => {
  const descKey = Object.keys(geometry.properties ?? {}).find(
    (key) => key.toLowerCase() === 'desc' || key.toLowerCase() === 'descr' || key.toLowerCase() === 'des'
  );
  return descKey && geometry.properties ? geometry.properties[descKey].substring(0, 250) : undefined;
};

// JSX Functions //
//
/**
 * Simple reusable method to make a snackbar appear with a string of your choice.
 *
 * @param message string to show
 * @param context reference to current DialogContext
 */
export const setMessageSnackbar = (message: string, context: IDialogContext) => {
  context.setSnackbar({
    open: true,
    snackbarMessage: (
      <Typography variant="body2" component="div">
        {message}
      </Typography>
    )
  });
};

/**
 * This will grab the first element from an array or return null if nothing is found
 *
 * @param arr array to check
 * @returns T
 */
export const firstOrNull = <T,>(arr: T[]): T | null => (arr.length > 0 ? arr[0] : null);

/**
 * Generates a random hex color from the given RNG seed.
 *
 * @param seed
 * @returns
 */
export const getRandomHexColor = (seed: number, min = 100, max = 170): string => {
  const randomChannel = (): string => {
    const x = Math.sin(seed++) * 10000;
    return (Math.floor((x - Math.floor(x)) * (max - min + 1)) + min).toString(16).padStart(2, '0');
  };

  return `#${randomChannel()}${randomChannel()}${randomChannel()}`;
};

<<<<<<< HEAD
export const updateUrl = (history: History, field: string, value: string) => {
  const searchParams = new URLSearchParams(location.search);

  // Update query params based on form values
  searchParams.set(field, value);

  // Replace the current search params in the URL
  history.replace({
    search: searchParams.toString()
  });
};
=======
/**
 * Returns true if the value is defined (not null and not undefined).
 *
 * @template T
 * @param {(T | undefined | null)} value
 * @return {*}  {value is T}
 */
export const isDefined = <T,>(value: T | undefined | null): value is T => value !== undefined && value !== null;
>>>>>>> 34cffde7
<|MERGE_RESOLUTION|>--- conflicted
+++ resolved
@@ -473,7 +473,15 @@
   return `#${randomChannel()}${randomChannel()}${randomChannel()}`;
 };
 
-<<<<<<< HEAD
+/**
+ * Returns true if the value is defined (not null and not undefined).
+ *
+ * @template T
+ * @param {(T | undefined | null)} value
+ * @return {*}  {value is T}
+ */
+export const isDefined = <T,>(value: T | undefined | null): value is T => value !== undefined && value !== null;
+
 export const updateUrl = (history: History, field: string, value: string) => {
   const searchParams = new URLSearchParams(location.search);
 
@@ -484,14 +492,4 @@
   history.replace({
     search: searchParams.toString()
   });
-};
-=======
-/**
- * Returns true if the value is defined (not null and not undefined).
- *
- * @template T
- * @param {(T | undefined | null)} value
- * @return {*}  {value is T}
- */
-export const isDefined = <T,>(value: T | undefined | null): value is T => value !== undefined && value !== null;
->>>>>>> 34cffde7
+};