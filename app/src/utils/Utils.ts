--- conflicted
+++ resolved
@@ -182,7 +182,6 @@
 }
 
 /**
-<<<<<<< HEAD
  * Takes an array of objects and produces an object URL pointing to a Blob which contains
  * the array. Supports large arrays thanks to use of Blob datatype.
  * @param entries Array containing objects
@@ -203,7 +202,9 @@
   const blob = new Blob([csvContent], { type: 'text/csv' });
 
   return window.URL.createObjectURL(blob);
-=======
+};
+
+/**
  * Returns a human-readible identity source string.
  *
  * @example getFormattedIdentitySource("BCEIDBUSINESS"); // => "BCeID Business"
@@ -225,5 +226,4 @@
     default:
       return null;
   }
->>>>>>> 6920cb9c
 };