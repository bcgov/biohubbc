// Jest Snapshot v1, https://goo.gl/fbAQLP

exports[`ProjectStepComponents renders the project IUCN with the codes values 1`] = `
<DocumentFragment>
  <form>
    <div
      class="MuiBox-root MuiBox-root-40"
    >
      <div
        class="MuiGrid-root MuiGrid-container"
      />
      <div
        class="MuiBox-root MuiBox-root-41"
      >
        <button
          aria-label="Add Another"
          class="MuiButtonBase-root MuiButton-root MuiButton-outlined MuiButton-outlinedPrimary"
          tabindex="0"
          type="button"
        >
          <span
            class="MuiButton-label"
          >
            Add Classification
          </span>
          <span
            class="MuiTouchRipple-root"
          />
        </button>
      </div>
    </div>
  </form>
</DocumentFragment>
`;

exports[`ProjectStepComponents renders the project IUCN without the codes values 1`] = `
<DocumentFragment>
  <form>
    <div
      class="MuiBox-root MuiBox-root-44"
    >
      <div
        class="MuiGrid-root MuiGrid-container"
      />
      <div
        class="MuiBox-root MuiBox-root-45"
      >
        <button
          aria-label="Add Another"
          class="MuiButtonBase-root MuiButton-root MuiButton-outlined MuiButton-outlinedPrimary"
          tabindex="0"
          type="button"
        >
          <span
            class="MuiButton-label"
          >
            Add Classification
          </span>
          <span
            class="MuiTouchRipple-root"
          />
        </button>
      </div>
    </div>
  </form>
</DocumentFragment>
`;

exports[`ProjectStepComponents renders the project coordinator 1`] = `
<DocumentFragment>
  <form>
    <div
      class="MuiGrid-root MuiGrid-container MuiGrid-spacing-xs-3"
    >
      <div
        class="MuiGrid-root MuiGrid-item MuiGrid-grid-xs-12 MuiGrid-grid-md-6"
      >
        <div
          class="MuiFormControl-root MuiTextField-root MuiFormControl-fullWidth"
        >
          <label
            class="MuiFormLabel-root MuiInputLabel-root MuiInputLabel-formControl MuiInputLabel-animated MuiInputLabel-outlined Mui-required Mui-required"
            data-shrink="false"
            for="first_name"
            id="first_name-label"
          >
            First Name
            <span
              aria-hidden="true"
              class="MuiFormLabel-asterisk MuiInputLabel-asterisk"
            >
               *
            </span>
          </label>
          <div
            class="MuiInputBase-root MuiOutlinedInput-root MuiInputBase-fullWidth MuiInputBase-formControl"
          >
            <input
              aria-invalid="false"
              class="MuiInputBase-input MuiOutlinedInput-input"
              id="first_name"
              name="first_name"
              required=""
              type="text"
              value=""
            />
            <fieldset
              aria-hidden="true"
              class="PrivateNotchedOutline-root-2 MuiOutlinedInput-notchedOutline"
            >
              <legend
                class="PrivateNotchedOutline-legendLabelled-4"
              >
                <span>
                  First Name *
                </span>
              </legend>
            </fieldset>
          </div>
        </div>
      </div>
      <div
        class="MuiGrid-root MuiGrid-item MuiGrid-grid-xs-12 MuiGrid-grid-md-6"
      >
        <div
          class="MuiFormControl-root MuiTextField-root MuiFormControl-fullWidth"
        >
          <label
            class="MuiFormLabel-root MuiInputLabel-root MuiInputLabel-formControl MuiInputLabel-animated MuiInputLabel-outlined Mui-required Mui-required"
            data-shrink="false"
            for="last_name"
            id="last_name-label"
          >
            Last Name
            <span
              aria-hidden="true"
              class="MuiFormLabel-asterisk MuiInputLabel-asterisk"
            >
               *
            </span>
          </label>
          <div
            class="MuiInputBase-root MuiOutlinedInput-root MuiInputBase-fullWidth MuiInputBase-formControl"
          >
            <input
              aria-invalid="false"
              class="MuiInputBase-input MuiOutlinedInput-input"
              id="last_name"
              name="last_name"
              required=""
              type="text"
              value=""
            />
            <fieldset
              aria-hidden="true"
              class="PrivateNotchedOutline-root-2 MuiOutlinedInput-notchedOutline"
            >
              <legend
                class="PrivateNotchedOutline-legendLabelled-4"
              >
                <span>
                  Last Name *
                </span>
              </legend>
            </fieldset>
          </div>
        </div>
      </div>
      <div
        class="MuiGrid-root MuiGrid-item MuiGrid-grid-xs-12"
      >
        <div
          class="MuiFormControl-root MuiTextField-root MuiFormControl-fullWidth"
        >
          <label
            class="MuiFormLabel-root MuiInputLabel-root MuiInputLabel-formControl MuiInputLabel-animated MuiInputLabel-outlined Mui-required Mui-required"
            data-shrink="false"
            for="email_address"
            id="email_address-label"
          >
            Business Email Address
            <span
              aria-hidden="true"
              class="MuiFormLabel-asterisk MuiInputLabel-asterisk"
            >
               *
            </span>
          </label>
          <div
            class="MuiInputBase-root MuiOutlinedInput-root MuiInputBase-fullWidth MuiInputBase-formControl"
          >
            <input
              aria-invalid="false"
              class="MuiInputBase-input MuiOutlinedInput-input"
              id="email_address"
              name="email_address"
              required=""
              type="text"
              value=""
            />
            <fieldset
              aria-hidden="true"
              class="PrivateNotchedOutline-root-2 MuiOutlinedInput-notchedOutline"
            >
              <legend
                class="PrivateNotchedOutline-legendLabelled-4"
              >
                <span>
                  Business Email Address *
                </span>
              </legend>
            </fieldset>
          </div>
        </div>
      </div>
      <div
        class="MuiGrid-root MuiGrid-item MuiGrid-grid-xs-12"
      >
        <div
          aria-expanded="false"
          class="MuiAutocomplete-root MuiAutocomplete-hasClearIcon"
          data-testid="coordinator_agency"
          role="combobox"
        >
          <div
            class="MuiFormControl-root MuiTextField-root MuiFormControl-fullWidth"
          >
            <label
              class="MuiFormLabel-root MuiInputLabel-root MuiInputLabel-formControl MuiInputLabel-animated MuiInputLabel-outlined Mui-required Mui-required"
              data-shrink="false"
              for="coordinator_agency"
              id="coordinator_agency-label"
            >
              Coordinator Agency
              <span
                aria-hidden="true"
                class="MuiFormLabel-asterisk MuiInputLabel-asterisk"
              >
                 *
              </span>
            </label>
            <div
              class="MuiInputBase-root MuiOutlinedInput-root MuiAutocomplete-inputRoot MuiInputBase-fullWidth MuiInputBase-formControl MuiInputBase-adornedEnd MuiOutlinedInput-adornedEnd"
            >
              <input
                aria-autocomplete="list"
                aria-invalid="false"
                autocapitalize="none"
                autocomplete="off"
                class="MuiInputBase-input MuiOutlinedInput-input MuiAutocomplete-input MuiAutocomplete-inputFocused MuiInputBase-inputAdornedEnd MuiOutlinedInput-inputAdornedEnd"
                id="coordinator_agency"
                required=""
                spellcheck="false"
                type="text"
                value=""
              />
              <div
                class="MuiAutocomplete-endAdornment"
              >
                <button
                  aria-label="Clear"
                  class="MuiButtonBase-root MuiIconButton-root MuiAutocomplete-clearIndicator MuiAutocomplete-clearIndicatorDirty"
                  tabindex="-1"
                  title="Clear"
                  type="button"
                >
                  <span
                    class="MuiIconButton-label"
                  >
                    <svg
                      aria-hidden="true"
                      class="MuiSvgIcon-root MuiSvgIcon-fontSizeSmall"
                      focusable="false"
                      viewBox="0 0 24 24"
                    >
                      <path
                        d="M19 6.41L17.59 5 12 10.59 6.41 5 5 6.41 10.59 12 5 17.59 6.41 19 12 13.41 17.59 19 19 17.59 13.41 12z"
                      />
                    </svg>
                  </span>
                  <span
                    class="MuiTouchRipple-root"
                  />
                </button>
              </div>
              <fieldset
                aria-hidden="true"
                class="PrivateNotchedOutline-root-2 MuiOutlinedInput-notchedOutline"
              >
                <legend
                  class="PrivateNotchedOutline-legendLabelled-4"
                >
                  <span>
                    Coordinator Agency *
                  </span>
                </legend>
              </fieldset>
            </div>
          </div>
        </div>
      </div>
      <div
        class="MuiGrid-root MuiGrid-item MuiGrid-grid-xs-12"
      >
        <fieldset
          class="MuiFormControl-root"
        >
          <legend
            class="MuiFormLabel-root makeStyles-legend-1 Mui-required"
          >
            Share Contact Details
            <span
              aria-hidden="true"
              class="MuiFormLabel-asterisk"
            >
               *
            </span>
          </legend>
          <p
            class="MuiTypography-root MuiTypography-body1"
          >
            Do you want the project coordinator contact information visible to the public?
          </p>
          <div
            class="MuiBox-root MuiBox-root-6"
          >
            <div
              aria-label="Share Contact Details"
              class="MuiFormGroup-root"
              role="radiogroup"
            >
              <label
                class="MuiFormControlLabel-root"
              >
                <span
                  aria-disabled="false"
                  class="MuiButtonBase-root MuiIconButton-root PrivateSwitchBase-root-7 MuiRadio-root MuiRadio-colorPrimary PrivateSwitchBase-checked-8 Mui-checked MuiIconButton-colorPrimary"
                >
                  <span
                    class="MuiIconButton-label"
                  >
                    <input
                      checked=""
                      class="PrivateSwitchBase-input-10"
                      name="share_contact_details"
                      required=""
                      type="radio"
                      value="false"
                    />
                    <div
                      class="PrivateRadioButtonIcon-root-11 PrivateRadioButtonIcon-checked-13"
                    >
                      <svg
                        aria-hidden="true"
                        class="MuiSvgIcon-root"
                        focusable="false"
                        viewBox="0 0 24 24"
                      >
                        <path
                          d="M12 2C6.48 2 2 6.48 2 12s4.48 10 10 10 10-4.48 10-10S17.52 2 12 2zm0 18c-4.42 0-8-3.58-8-8s3.58-8 8-8 8 3.58 8 8-3.58 8-8 8z"
                        />
                      </svg>
                      <svg
                        aria-hidden="true"
                        class="MuiSvgIcon-root PrivateRadioButtonIcon-layer-12"
                        focusable="false"
                        viewBox="0 0 24 24"
                      >
                        <path
                          d="M8.465 8.465C9.37 7.56 10.62 7 12 7C14.76 7 17 9.24 17 12C17 13.38 16.44 14.63 15.535 15.535C14.63 16.44 13.38 17 12 17C9.24 17 7 14.76 7 12C7 10.62 7.56 9.37 8.465 8.465Z"
                        />
                      </svg>
                    </div>
                  </span>
                  <span
                    class="MuiTouchRipple-root"
                  />
                </span>
                <span
                  class="MuiTypography-root MuiFormControlLabel-label MuiTypography-body1"
                >
                  No
                </span>
              </label>
              <label
                class="MuiFormControlLabel-root"
              >
                <span
                  aria-disabled="false"
                  class="MuiButtonBase-root MuiIconButton-root PrivateSwitchBase-root-7 MuiRadio-root MuiRadio-colorPrimary MuiIconButton-colorPrimary"
                >
                  <span
                    class="MuiIconButton-label"
                  >
                    <input
                      class="PrivateSwitchBase-input-10"
                      name="share_contact_details"
                      required=""
                      type="radio"
                      value="true"
                    />
                    <div
                      class="PrivateRadioButtonIcon-root-11"
                    >
                      <svg
                        aria-hidden="true"
                        class="MuiSvgIcon-root"
                        focusable="false"
                        viewBox="0 0 24 24"
                      >
                        <path
                          d="M12 2C6.48 2 2 6.48 2 12s4.48 10 10 10 10-4.48 10-10S17.52 2 12 2zm0 18c-4.42 0-8-3.58-8-8s3.58-8 8-8 8 3.58 8 8-3.58 8-8 8z"
                        />
                      </svg>
                      <svg
                        aria-hidden="true"
                        class="MuiSvgIcon-root PrivateRadioButtonIcon-layer-12"
                        focusable="false"
                        viewBox="0 0 24 24"
                      >
                        <path
                          d="M8.465 8.465C9.37 7.56 10.62 7 12 7C14.76 7 17 9.24 17 12C17 13.38 16.44 14.63 15.535 15.535C14.63 16.44 13.38 17 12 17C9.24 17 7 14.76 7 12C7 10.62 7.56 9.37 8.465 8.465Z"
                        />
                      </svg>
                    </div>
                  </span>
                  <span
                    class="MuiTouchRipple-root"
                  />
                </span>
                <span
                  class="MuiTypography-root MuiFormControlLabel-label MuiTypography-body1"
                >
                  Yes
                </span>
              </label>
              <p
                class="MuiFormHelperText-root Mui-required"
              />
            </div>
          </div>
        </fieldset>
      </div>
    </div>
  </form>
</DocumentFragment>
`;

exports[`ProjectStepComponents renders the project details with the codes values 1`] = `
<DocumentFragment>
  <form>
    <div
      class="MuiGrid-root MuiGrid-container MuiGrid-spacing-xs-3"
    >
      <div
        class="MuiGrid-root MuiGrid-item MuiGrid-grid-xs-12"
      >
        <div
          class="MuiFormControl-root MuiTextField-root MuiFormControl-fullWidth"
        >
          <label
            class="MuiFormLabel-root MuiInputLabel-root MuiInputLabel-formControl MuiInputLabel-animated MuiInputLabel-outlined Mui-required Mui-required"
            data-shrink="false"
            for="project_name"
            id="project_name-label"
          >
            Project Name
            <span
              aria-hidden="true"
              class="MuiFormLabel-asterisk MuiInputLabel-asterisk"
            >
               *
            </span>
          </label>
          <div
            class="MuiInputBase-root MuiOutlinedInput-root MuiInputBase-fullWidth MuiInputBase-formControl"
          >
            <input
              aria-invalid="false"
              class="MuiInputBase-input MuiOutlinedInput-input"
              id="project_name"
              name="project_name"
              required=""
              type="text"
              value=""
            />
            <fieldset
              aria-hidden="true"
              class="PrivateNotchedOutline-root-14 MuiOutlinedInput-notchedOutline"
            >
              <legend
                class="PrivateNotchedOutline-legendLabelled-16"
              >
                <span>
                  Project Name *
                </span>
              </legend>
            </fieldset>
          </div>
        </div>
      </div>
      <div
        class="MuiGrid-root MuiGrid-item MuiGrid-grid-xs-12"
      >
        <div
          class="MuiFormControl-root MuiFormControl-fullWidth"
          style="width: 100%;"
        >
          <label
            class="MuiFormLabel-root MuiInputLabel-root MuiInputLabel-formControl MuiInputLabel-animated MuiInputLabel-outlined Mui-required Mui-required"
            data-shrink="false"
            id="project_type-label"
          >
            Project Type
            <span
              aria-hidden="true"
              class="MuiFormLabel-asterisk MuiInputLabel-asterisk"
            >
               *
            </span>
          </label>
          <div
            class="MuiInputBase-root MuiOutlinedInput-root MuiInputBase-formControl"
          >
            <div
              aria-haspopup="listbox"
              aria-label="Project Type"
              aria-labelledby="project_type-label project_type"
              class="MuiSelect-root MuiSelect-select MuiSelect-selectMenu MuiSelect-outlined MuiInputBase-input MuiOutlinedInput-input"
              id="project_type"
              role="button"
              tabindex="0"
            >
              <span>
                ​
              </span>
            </div>
            <input
              aria-hidden="true"
              class="MuiSelect-nativeInput"
              name="project_type"
              required=""
              tabindex="-1"
              value=""
            />
            <svg
              aria-hidden="true"
              class="MuiSvgIcon-root MuiSelect-icon MuiSelect-iconOutlined"
              focusable="false"
              viewBox="0 0 24 24"
            >
              <path
                d="M7 10l5 5 5-5z"
              />
            </svg>
            <fieldset
              aria-hidden="true"
              class="PrivateNotchedOutline-root-14 MuiOutlinedInput-notchedOutline"
            >
              <legend
                class="PrivateNotchedOutline-legendLabelled-16"
              >
                <span>
                  Project Type
                </span>
              </legend>
            </fieldset>
          </div>
          <p
            class="MuiFormHelperText-root MuiFormHelperText-contained Mui-required"
          />
        </div>
      </div>
      <div
        class="MuiGrid-root MuiGrid-item MuiGrid-grid-xs-12"
      >
        <div
          aria-expanded="false"
          class="MuiAutocomplete-root MuiAutocomplete-hasClearIcon MuiAutocomplete-hasPopupIcon"
          role="combobox"
        >
          <div
            class="MuiFormControl-root MuiTextField-root MuiFormControl-fullWidth"
          >
            <label
              class="MuiFormLabel-root MuiInputLabel-root MuiInputLabel-formControl MuiInputLabel-animated MuiInputLabel-outlined"
              data-shrink="false"
              for="project_activities"
              id="project_activities-label"
            >
              Project Activities
            </label>
            <div
              class="MuiInputBase-root MuiOutlinedInput-root MuiAutocomplete-inputRoot MuiInputBase-fullWidth MuiInputBase-formControl MuiInputBase-adornedEnd MuiOutlinedInput-adornedEnd"
            >
              <input
                aria-autocomplete="list"
                aria-invalid="false"
                autocapitalize="none"
                autocomplete="off"
                class="MuiInputBase-input MuiOutlinedInput-input MuiAutocomplete-input MuiAutocomplete-inputFocused MuiInputBase-inputAdornedEnd MuiOutlinedInput-inputAdornedEnd"
                id="project_activities"
                spellcheck="false"
                type="text"
                value=""
              />
              <div
                class="MuiAutocomplete-endAdornment"
              >
                <button
                  aria-label="Clear"
                  class="MuiButtonBase-root MuiIconButton-root MuiAutocomplete-clearIndicator"
                  tabindex="-1"
                  title="Clear"
                  type="button"
                >
                  <span
                    class="MuiIconButton-label"
                  >
                    <svg
                      aria-hidden="true"
                      class="MuiSvgIcon-root MuiSvgIcon-fontSizeSmall"
                      focusable="false"
                      viewBox="0 0 24 24"
                    >
                      <path
                        d="M19 6.41L17.59 5 12 10.59 6.41 5 5 6.41 10.59 12 5 17.59 6.41 19 12 13.41 17.59 19 19 17.59 13.41 12z"
                      />
                    </svg>
                  </span>
                  <span
                    class="MuiTouchRipple-root"
                  />
                </button>
                <button
                  aria-label="Open"
                  class="MuiButtonBase-root MuiIconButton-root MuiAutocomplete-popupIndicator"
                  tabindex="-1"
                  title="Open"
                  type="button"
                >
                  <span
                    class="MuiIconButton-label"
                  >
                    <svg
                      aria-hidden="true"
                      class="MuiSvgIcon-root"
                      focusable="false"
                      viewBox="0 0 24 24"
                    >
                      <path
                        d="M7 10l5 5 5-5z"
                      />
                    </svg>
                  </span>
                  <span
                    class="MuiTouchRipple-root"
                  />
                </button>
              </div>
              <fieldset
                aria-hidden="true"
                class="PrivateNotchedOutline-root-14 MuiOutlinedInput-notchedOutline"
              >
                <legend
                  class="PrivateNotchedOutline-legendLabelled-16"
                >
                  <span>
                    Project Activities
                  </span>
                </legend>
              </fieldset>
            </div>
          </div>
        </div>
      </div>
      <div
        class="MuiGrid-root MuiGrid-item MuiGrid-grid-xs-12"
      >
        <div
          aria-expanded="false"
          class="MuiAutocomplete-root MuiAutocomplete-hasClearIcon MuiAutocomplete-hasPopupIcon"
          role="combobox"
        >
          <div
            class="MuiFormControl-root MuiTextField-root MuiFormControl-fullWidth"
          >
            <label
              class="MuiFormLabel-root MuiInputLabel-root MuiInputLabel-formControl MuiInputLabel-animated MuiInputLabel-outlined"
              data-shrink="false"
              for="climate_change_initiatives"
              id="climate_change_initiatives-label"
            >
              Climate Change Initiatives
            </label>
            <div
              class="MuiInputBase-root MuiOutlinedInput-root MuiAutocomplete-inputRoot MuiInputBase-fullWidth MuiInputBase-formControl MuiInputBase-adornedEnd MuiOutlinedInput-adornedEnd"
            >
              <input
                aria-autocomplete="list"
                aria-invalid="false"
                autocapitalize="none"
                autocomplete="off"
                class="MuiInputBase-input MuiOutlinedInput-input MuiAutocomplete-input MuiAutocomplete-inputFocused MuiInputBase-inputAdornedEnd MuiOutlinedInput-inputAdornedEnd"
                id="climate_change_initiatives"
                spellcheck="false"
                type="text"
                value=""
              />
              <div
                class="MuiAutocomplete-endAdornment"
              >
                <button
                  aria-label="Clear"
                  class="MuiButtonBase-root MuiIconButton-root MuiAutocomplete-clearIndicator"
                  tabindex="-1"
                  title="Clear"
                  type="button"
                >
                  <span
                    class="MuiIconButton-label"
                  >
                    <svg
                      aria-hidden="true"
                      class="MuiSvgIcon-root MuiSvgIcon-fontSizeSmall"
                      focusable="false"
                      viewBox="0 0 24 24"
                    >
                      <path
                        d="M19 6.41L17.59 5 12 10.59 6.41 5 5 6.41 10.59 12 5 17.59 6.41 19 12 13.41 17.59 19 19 17.59 13.41 12z"
                      />
                    </svg>
                  </span>
                  <span
                    class="MuiTouchRipple-root"
                  />
                </button>
                <button
                  aria-label="Open"
                  class="MuiButtonBase-root MuiIconButton-root MuiAutocomplete-popupIndicator"
                  tabindex="-1"
                  title="Open"
                  type="button"
                >
                  <span
                    class="MuiIconButton-label"
                  >
                    <svg
                      aria-hidden="true"
                      class="MuiSvgIcon-root"
                      focusable="false"
                      viewBox="0 0 24 24"
                    >
                      <path
                        d="M7 10l5 5 5-5z"
                      />
                    </svg>
                  </span>
                  <span
                    class="MuiTouchRipple-root"
                  />
                </button>
              </div>
              <fieldset
                aria-hidden="true"
                class="PrivateNotchedOutline-root-14 MuiOutlinedInput-notchedOutline"
              >
                <legend
                  class="PrivateNotchedOutline-legendLabelled-16"
                >
                  <span>
                    Climate Change Initiatives
                  </span>
                </legend>
              </fieldset>
            </div>
          </div>
        </div>
      </div>
      <div
        class="MuiGrid-root MuiGrid-container MuiGrid-spacing-xs-3 MuiGrid-item MuiGrid-grid-xs-12"
      >
        <div
          class="MuiGrid-root MuiGrid-item"
        >
          <div
            class="MuiFormControl-root MuiTextField-root"
            data-testid="start-date"
          >
            <label
              class="MuiFormLabel-root MuiInputLabel-root MuiInputLabel-formControl MuiInputLabel-animated MuiInputLabel-shrink MuiInputLabel-outlined Mui-required Mui-required"
              data-shrink="true"
              for="start_date"
              id="start_date-label"
            >
              Start Date
              <span
                aria-hidden="true"
                class="MuiFormLabel-asterisk MuiInputLabel-asterisk"
              >
                 *
              </span>
            </label>
            <div
              class="MuiInputBase-root MuiOutlinedInput-root MuiInputBase-formControl"
            >
              <input
                aria-invalid="false"
                class="MuiInputBase-input MuiOutlinedInput-input"
                id="start_date"
                max="2100-12-31"
                min="1900-01-01"
                name="start_date"
                required=""
                type="date"
                value=""
              />
              <fieldset
                aria-hidden="true"
                class="PrivateNotchedOutline-root-14 MuiOutlinedInput-notchedOutline"
              >
                <legend
                  class="PrivateNotchedOutline-legendLabelled-16 PrivateNotchedOutline-legendNotched-17"
                >
                  <span>
                    Start Date *
                  </span>
                </legend>
              </fieldset>
            </div>
          </div>
        </div>
        <div
          class="MuiGrid-root MuiGrid-item"
        >
          <div
            class="MuiFormControl-root MuiTextField-root"
            data-testid="end-date"
          >
            <label
              class="MuiFormLabel-root MuiInputLabel-root MuiInputLabel-formControl MuiInputLabel-animated MuiInputLabel-shrink MuiInputLabel-outlined"
              data-shrink="true"
              for="end_date"
              id="end_date-label"
            >
              End Date
            </label>
            <div
              class="MuiInputBase-root MuiOutlinedInput-root MuiInputBase-formControl"
            >
              <input
                aria-invalid="false"
                class="MuiInputBase-input MuiOutlinedInput-input"
                id="end_date"
                max="2100-12-31"
                min="1900-01-01"
                name="end_date"
                type="date"
                value=""
              />
              <fieldset
                aria-hidden="true"
                class="PrivateNotchedOutline-root-14 MuiOutlinedInput-notchedOutline"
              >
                <legend
                  class="PrivateNotchedOutline-legendLabelled-16 PrivateNotchedOutline-legendNotched-17"
                >
                  <span>
                    End Date
                  </span>
                </legend>
              </fieldset>
            </div>
          </div>
        </div>
      </div>
    </div>
  </form>
</DocumentFragment>
`;

exports[`ProjectStepComponents renders the project details without the codes values 1`] = `
<DocumentFragment>
  <form>
    <div
      class="MuiGrid-root MuiGrid-container MuiGrid-spacing-xs-3"
    >
      <div
        class="MuiGrid-root MuiGrid-item MuiGrid-grid-xs-12"
      >
<<<<<<< HEAD
        <div
          class="MuiFormControl-root MuiTextField-root MuiFormControl-fullWidth"
=======
        <h3
          class="MuiTypography-root MuiTypography-h3"
        >
          Funding Sources (0)
        </h3>
        <button
          aria-label="Add Funding Source"
          class="MuiButtonBase-root MuiButton-root MuiButton-outlined MuiButton-outlinedPrimary"
          data-testid="add-button"
          tabindex="0"
          title="Add Funding Source"
          type="button"
>>>>>>> bdf6fc95
        >
          <label
            class="MuiFormLabel-root MuiInputLabel-root MuiInputLabel-formControl MuiInputLabel-animated MuiInputLabel-outlined Mui-required Mui-required"
            data-shrink="false"
            for="project_name"
            id="project_name-label"
          >
            Project Name
            <span
              aria-hidden="true"
              class="MuiFormLabel-asterisk MuiInputLabel-asterisk"
            >
               *
            </span>
          </label>
          <div
            class="MuiInputBase-root MuiOutlinedInput-root MuiInputBase-fullWidth MuiInputBase-formControl"
          >
            <input
              aria-invalid="false"
              class="MuiInputBase-input MuiOutlinedInput-input"
              id="project_name"
              name="project_name"
              required=""
              type="text"
              value=""
            />
            <fieldset
              aria-hidden="true"
              class="PrivateNotchedOutline-root-19 MuiOutlinedInput-notchedOutline"
            >
              <legend
                class="PrivateNotchedOutline-legendLabelled-21"
              >
                <span>
                  Project Name *
                </span>
              </legend>
            </fieldset>
          </div>
        </div>
      </div>
      <div
        class="MuiGrid-root MuiGrid-item MuiGrid-grid-xs-12"
      >
        <div
          class="MuiFormControl-root MuiFormControl-fullWidth"
          style="width: 100%;"
        >
          <label
            class="MuiFormLabel-root MuiInputLabel-root MuiInputLabel-formControl MuiInputLabel-animated MuiInputLabel-outlined Mui-required Mui-required"
            data-shrink="false"
            id="project_type-label"
          >
            Project Type
            <span
              aria-hidden="true"
              class="MuiFormLabel-asterisk MuiInputLabel-asterisk"
            >
               *
            </span>
          </label>
          <div
            class="MuiInputBase-root MuiOutlinedInput-root MuiInputBase-formControl"
          >
            <div
              aria-haspopup="listbox"
              aria-label="Project Type"
              aria-labelledby="project_type-label project_type"
              class="MuiSelect-root MuiSelect-select MuiSelect-selectMenu MuiSelect-outlined MuiInputBase-input MuiOutlinedInput-input"
              id="project_type"
              role="button"
              tabindex="0"
            >
              <span>
                ​
              </span>
            </div>
            <input
              aria-hidden="true"
              class="MuiSelect-nativeInput"
              name="project_type"
              required=""
              tabindex="-1"
              value=""
            />
            <svg
              aria-hidden="true"
              class="MuiSvgIcon-root MuiSelect-icon MuiSelect-iconOutlined"
              focusable="false"
              viewBox="0 0 24 24"
            >
              <path
                d="M7 10l5 5 5-5z"
              />
            </svg>
            <fieldset
              aria-hidden="true"
              class="PrivateNotchedOutline-root-19 MuiOutlinedInput-notchedOutline"
            >
              <legend
                class="PrivateNotchedOutline-legendLabelled-21"
              >
                <span>
                  Project Type
                </span>
              </legend>
            </fieldset>
          </div>
          <p
            class="MuiFormHelperText-root MuiFormHelperText-contained Mui-required"
          />
        </div>
      </div>
      <div
        class="MuiGrid-root MuiGrid-item MuiGrid-grid-xs-12"
      >
        <div
          aria-expanded="false"
          class="MuiAutocomplete-root MuiAutocomplete-hasClearIcon MuiAutocomplete-hasPopupIcon"
          role="combobox"
        >
          <div
            class="MuiFormControl-root MuiTextField-root MuiFormControl-fullWidth"
          >
            <label
              class="MuiFormLabel-root MuiInputLabel-root MuiInputLabel-formControl MuiInputLabel-animated MuiInputLabel-outlined"
              data-shrink="false"
              for="project_activities"
              id="project_activities-label"
            >
              Project Activities
            </label>
            <div
              class="MuiInputBase-root MuiOutlinedInput-root MuiAutocomplete-inputRoot MuiInputBase-fullWidth MuiInputBase-formControl MuiInputBase-adornedEnd MuiOutlinedInput-adornedEnd"
            >
              <input
                aria-autocomplete="list"
                aria-invalid="false"
                autocapitalize="none"
                autocomplete="off"
                class="MuiInputBase-input MuiOutlinedInput-input MuiAutocomplete-input MuiAutocomplete-inputFocused MuiInputBase-inputAdornedEnd MuiOutlinedInput-inputAdornedEnd"
                id="project_activities"
                spellcheck="false"
                type="text"
                value=""
              />
              <div
                class="MuiAutocomplete-endAdornment"
              >
                <button
                  aria-label="Clear"
                  class="MuiButtonBase-root MuiIconButton-root MuiAutocomplete-clearIndicator"
                  tabindex="-1"
                  title="Clear"
                  type="button"
                >
                  <span
                    class="MuiIconButton-label"
                  >
                    <svg
                      aria-hidden="true"
                      class="MuiSvgIcon-root MuiSvgIcon-fontSizeSmall"
                      focusable="false"
                      viewBox="0 0 24 24"
                    >
                      <path
                        d="M19 6.41L17.59 5 12 10.59 6.41 5 5 6.41 10.59 12 5 17.59 6.41 19 12 13.41 17.59 19 19 17.59 13.41 12z"
                      />
                    </svg>
                  </span>
                  <span
                    class="MuiTouchRipple-root"
                  />
                </button>
                <button
                  aria-label="Open"
                  class="MuiButtonBase-root MuiIconButton-root MuiAutocomplete-popupIndicator"
                  tabindex="-1"
                  title="Open"
                  type="button"
                >
                  <span
                    class="MuiIconButton-label"
                  >
                    <svg
                      aria-hidden="true"
                      class="MuiSvgIcon-root"
                      focusable="false"
                      viewBox="0 0 24 24"
                    >
                      <path
                        d="M7 10l5 5 5-5z"
                      />
                    </svg>
                  </span>
                  <span
                    class="MuiTouchRipple-root"
                  />
                </button>
              </div>
              <fieldset
                aria-hidden="true"
                class="PrivateNotchedOutline-root-19 MuiOutlinedInput-notchedOutline"
              >
                <legend
                  class="PrivateNotchedOutline-legendLabelled-21"
                >
                  <span>
                    Project Activities
                  </span>
                </legend>
              </fieldset>
            </div>
          </div>
        </div>
      </div>
      <div
        class="MuiGrid-root MuiGrid-item MuiGrid-grid-xs-12"
      >
        <div
          aria-expanded="false"
          class="MuiAutocomplete-root MuiAutocomplete-hasClearIcon MuiAutocomplete-hasPopupIcon"
          role="combobox"
        >
          <div
            class="MuiFormControl-root MuiTextField-root MuiFormControl-fullWidth"
          >
            <label
              class="MuiFormLabel-root MuiInputLabel-root MuiInputLabel-formControl MuiInputLabel-animated MuiInputLabel-outlined"
              data-shrink="false"
              for="climate_change_initiatives"
              id="climate_change_initiatives-label"
            >
              Climate Change Initiatives
            </label>
            <div
              class="MuiInputBase-root MuiOutlinedInput-root MuiAutocomplete-inputRoot MuiInputBase-fullWidth MuiInputBase-formControl MuiInputBase-adornedEnd MuiOutlinedInput-adornedEnd"
            >
              <input
                aria-autocomplete="list"
                aria-invalid="false"
                autocapitalize="none"
                autocomplete="off"
                class="MuiInputBase-input MuiOutlinedInput-input MuiAutocomplete-input MuiAutocomplete-inputFocused MuiInputBase-inputAdornedEnd MuiOutlinedInput-inputAdornedEnd"
                id="climate_change_initiatives"
                spellcheck="false"
                type="text"
                value=""
              />
              <div
                class="MuiAutocomplete-endAdornment"
              >
                <button
                  aria-label="Clear"
                  class="MuiButtonBase-root MuiIconButton-root MuiAutocomplete-clearIndicator"
                  tabindex="-1"
                  title="Clear"
                  type="button"
                >
                  <span
                    class="MuiIconButton-label"
                  >
                    <svg
                      aria-hidden="true"
                      class="MuiSvgIcon-root MuiSvgIcon-fontSizeSmall"
                      focusable="false"
                      viewBox="0 0 24 24"
                    >
                      <path
                        d="M19 6.41L17.59 5 12 10.59 6.41 5 5 6.41 10.59 12 5 17.59 6.41 19 12 13.41 17.59 19 19 17.59 13.41 12z"
                      />
                    </svg>
                  </span>
                  <span
                    class="MuiTouchRipple-root"
                  />
                </button>
                <button
                  aria-label="Open"
                  class="MuiButtonBase-root MuiIconButton-root MuiAutocomplete-popupIndicator"
                  tabindex="-1"
                  title="Open"
                  type="button"
                >
                  <span
                    class="MuiIconButton-label"
                  >
                    <svg
                      aria-hidden="true"
                      class="MuiSvgIcon-root"
                      focusable="false"
                      viewBox="0 0 24 24"
                    >
                      <path
                        d="M7 10l5 5 5-5z"
                      />
                    </svg>
                  </span>
                  <span
                    class="MuiTouchRipple-root"
                  />
                </button>
              </div>
              <fieldset
                aria-hidden="true"
                class="PrivateNotchedOutline-root-19 MuiOutlinedInput-notchedOutline"
              >
                <legend
                  class="PrivateNotchedOutline-legendLabelled-21"
                >
                  <span>
                    Climate Change Initiatives
                  </span>
                </legend>
              </fieldset>
            </div>
          </div>
        </div>
      </div>
      <div
        class="MuiGrid-root MuiGrid-container MuiGrid-spacing-xs-3 MuiGrid-item MuiGrid-grid-xs-12"
      >
        <div
          class="MuiGrid-root MuiGrid-item"
        >
          <div
            class="MuiFormControl-root MuiTextField-root"
          >
            <label
              class="MuiFormLabel-root MuiInputLabel-root MuiInputLabel-formControl MuiInputLabel-animated MuiInputLabel-shrink MuiInputLabel-outlined Mui-required Mui-required"
              data-shrink="true"
              for="start_date"
              id="start_date-label"
            >
              Start Date
              <span
                aria-hidden="true"
                class="MuiFormLabel-asterisk MuiInputLabel-asterisk"
              >
                 *
              </span>
            </label>
            <div
              class="MuiInputBase-root MuiOutlinedInput-root MuiInputBase-formControl"
            >
              <input
                aria-invalid="false"
                class="MuiInputBase-input MuiOutlinedInput-input"
                id="start_date"
                max="2100-12-31"
                min="1900-01-01"
                name="start_date"
                required=""
                type="date"
                value=""
              />
              <fieldset
                aria-hidden="true"
                class="PrivateNotchedOutline-root-19 MuiOutlinedInput-notchedOutline"
              >
                <legend
                  class="PrivateNotchedOutline-legendLabelled-21 PrivateNotchedOutline-legendNotched-22"
                >
                  <span>
                    Start Date *
                  </span>
                </legend>
              </fieldset>
            </div>
          </div>
        </div>
        <div
          class="MuiGrid-root MuiGrid-item"
        >
          <div
            class="MuiFormControl-root MuiTextField-root"
          >
            <label
              class="MuiFormLabel-root MuiInputLabel-root MuiInputLabel-formControl MuiInputLabel-animated MuiInputLabel-shrink MuiInputLabel-outlined"
              data-shrink="true"
              for="end_date"
              id="end_date-label"
            >
              End Date
            </label>
            <div
              class="MuiInputBase-root MuiOutlinedInput-root MuiInputBase-formControl"
            >
              <input
                aria-invalid="false"
                class="MuiInputBase-input MuiOutlinedInput-input"
                id="end_date"
                max="2100-12-31"
                min="1900-01-01"
                name="end_date"
                type="date"
                value=""
              />
              <fieldset
                aria-hidden="true"
                class="PrivateNotchedOutline-root-19 MuiOutlinedInput-notchedOutline"
              >
                <legend
                  class="PrivateNotchedOutline-legendLabelled-21 PrivateNotchedOutline-legendNotched-22"
                >
                  <span>
                    End Date
                  </span>
                </legend>
              </fieldset>
            </div>
          </div>
        </div>
      </div>
    </div>
  </form>
</DocumentFragment>
`;

exports[`ProjectStepComponents renders the project funding with the codes values 1`] = `
<DocumentFragment>
  <form>
    <div
      class="MuiBox-root MuiBox-root-51"
    >
      <header
        class="MuiBox-root MuiBox-root-52"
      >
        <h3
          class="MuiTypography-root MuiTypography-h3"
        >
          Funding Sources (0)
        </h3>
        <button
          aria-label="Add Funding Source"
          class="MuiButtonBase-root MuiButton-root MuiButton-outlined MuiButton-outlinedPrimary"
          tabindex="0"
          title="Add Funding Source"
          type="button"
        >
          <span
            class="MuiButton-label"
          >
            <span
              class="MuiButton-startIcon MuiButton-iconSizeMedium"
            >
              <svg
                role="presentation"
                style="width: 1.5rem; height: 1.5rem;"
                viewBox="0 0 24 24"
              >
                <path
                  d="M19,13H13V19H11V13H5V11H11V5H13V11H19V13Z"
                  style="fill: currentColor;"
                />
              </svg>
            </span>
            Add Funding Source
          </span>
          <span
            class="MuiTouchRipple-root"
          />
        </button>
      </header>
      <div
        class="MuiBox-root MuiBox-root-53"
      >
        <div
          class="MuiBox-root MuiBox-root-54"
        >
          <ul
            class="MuiList-root MuiList-dense"
          >
            <div
              class="MuiPaper-root MuiListItem-root MuiListItem-dense MuiListItem-gutters MuiPaper-elevation1 MuiPaper-rounded"
            >
              <div
                class="MuiBox-root MuiBox-root-55"
              >
                <h6
                  class="MuiTypography-root MuiTypography-subtitle2"
                >
                  No Funding Sources
                </h6>
              </div>
            </div>
          </ul>
        </div>
      </div>
    </div>
  </form>
</DocumentFragment>
`;

exports[`ProjectStepComponents renders the project funding without the codes values 1`] = `
<DocumentFragment>
  <form>
    <div
      class="MuiBox-root MuiBox-root-61"
    >
      <header
        class="MuiBox-root MuiBox-root-62"
      >
        <h3
          class="MuiTypography-root MuiTypography-h3"
        >
          Funding Sources (0)
        </h3>
        <button
          aria-label="Add Funding Source"
          class="MuiButtonBase-root MuiButton-root MuiButton-outlined MuiButton-outlinedPrimary"
          tabindex="0"
          title="Add Funding Source"
          type="button"
        >
          <span
            class="MuiButton-label"
          >
            <span
              class="MuiButton-startIcon MuiButton-iconSizeMedium"
            >
              <svg
                role="presentation"
                style="width: 1.5rem; height: 1.5rem;"
                viewBox="0 0 24 24"
              >
                <path
                  d="M19,13H13V19H11V13H5V11H11V5H13V11H19V13Z"
                  style="fill: currentColor;"
                />
              </svg>
            </span>
            Add Funding Source
          </span>
          <span
            class="MuiTouchRipple-root"
          />
        </button>
      </header>
      <div
        class="MuiBox-root MuiBox-root-63"
      >
        <div
          class="MuiBox-root MuiBox-root-64"
        >
          <ul
            class="MuiList-root MuiList-dense"
          >
            <div
              class="MuiPaper-root MuiListItem-root MuiListItem-dense MuiListItem-gutters MuiPaper-elevation1 MuiPaper-rounded"
            >
              <div
                class="MuiBox-root MuiBox-root-65"
              >
                <h6
                  class="MuiTypography-root MuiTypography-subtitle2"
                >
                  No Funding Sources
                </h6>
              </div>
            </div>
          </ul>
        </div>
      </div>
    </div>
  </form>
</DocumentFragment>
`;

exports[`ProjectStepComponents renders the project location with the codes values 1`] = `
<DocumentFragment>
  <form>
    <div
      class="MuiGrid-root MuiGrid-container MuiGrid-spacing-xs-3"
    >
      <div
        class="MuiGrid-root MuiGrid-item MuiGrid-grid-xs-12"
      >
        <div
          aria-expanded="false"
          class="MuiAutocomplete-root MuiAutocomplete-hasClearIcon MuiAutocomplete-hasPopupIcon"
          role="combobox"
        >
          <div
            class="MuiFormControl-root MuiTextField-root MuiFormControl-fullWidth"
          >
            <label
              class="MuiFormLabel-root MuiInputLabel-root MuiInputLabel-formControl MuiInputLabel-animated MuiInputLabel-outlined Mui-required Mui-required"
              data-shrink="false"
              for="regions"
              id="regions-label"
            >
              Regions
              <span
                aria-hidden="true"
                class="MuiFormLabel-asterisk MuiInputLabel-asterisk"
              >
                 *
              </span>
            </label>
            <div
              class="MuiInputBase-root MuiOutlinedInput-root MuiAutocomplete-inputRoot MuiInputBase-fullWidth MuiInputBase-formControl MuiInputBase-adornedEnd MuiOutlinedInput-adornedEnd"
            >
              <input
                aria-autocomplete="list"
                aria-invalid="false"
                autocapitalize="none"
                autocomplete="off"
                class="MuiInputBase-input MuiOutlinedInput-input MuiAutocomplete-input MuiAutocomplete-inputFocused MuiInputBase-inputAdornedEnd MuiOutlinedInput-inputAdornedEnd"
                id="regions"
                required=""
                spellcheck="false"
                type="text"
                value=""
              />
              <div
                class="MuiAutocomplete-endAdornment"
              >
                <button
                  aria-label="Clear"
                  class="MuiButtonBase-root MuiIconButton-root MuiAutocomplete-clearIndicator"
                  tabindex="-1"
                  title="Clear"
                  type="button"
                >
                  <span
                    class="MuiIconButton-label"
                  >
                    <svg
                      aria-hidden="true"
                      class="MuiSvgIcon-root MuiSvgIcon-fontSizeSmall"
                      focusable="false"
                      viewBox="0 0 24 24"
                    >
                      <path
                        d="M19 6.41L17.59 5 12 10.59 6.41 5 5 6.41 10.59 12 5 17.59 6.41 19 12 13.41 17.59 19 19 17.59 13.41 12z"
                      />
                    </svg>
                  </span>
                  <span
                    class="MuiTouchRipple-root"
                  />
                </button>
                <button
                  aria-label="Open"
                  class="MuiButtonBase-root MuiIconButton-root MuiAutocomplete-popupIndicator"
                  tabindex="-1"
                  title="Open"
                  type="button"
                >
                  <span
                    class="MuiIconButton-label"
                  >
                    <svg
                      aria-hidden="true"
                      class="MuiSvgIcon-root"
                      focusable="false"
                      viewBox="0 0 24 24"
                    >
                      <path
                        d="M7 10l5 5 5-5z"
                      />
                    </svg>
                  </span>
                  <span
                    class="MuiTouchRipple-root"
                  />
                </button>
              </div>
              <fieldset
                aria-hidden="true"
                class="PrivateNotchedOutline-root-78 MuiOutlinedInput-notchedOutline"
              >
                <legend
                  class="PrivateNotchedOutline-legendLabelled-80"
                >
                  <span>
                    Regions *
                  </span>
                </legend>
              </fieldset>
            </div>
          </div>
        </div>
      </div>
      <div
        class="MuiGrid-root MuiGrid-item MuiGrid-grid-xs-12"
      >
        <div
          class="MuiFormControl-root MuiTextField-root MuiFormControl-fullWidth"
        >
          <label
            class="MuiFormLabel-root MuiInputLabel-root MuiInputLabel-formControl MuiInputLabel-animated MuiInputLabel-outlined"
            data-shrink="false"
            for="location_description"
            id="location_description-label"
          >
            Location Description
          </label>
          <div
            class="MuiInputBase-root MuiOutlinedInput-root MuiInputBase-fullWidth MuiInputBase-formControl MuiInputBase-multiline MuiOutlinedInput-multiline"
          >
            <textarea
              aria-invalid="false"
              class="MuiInputBase-input MuiOutlinedInput-input MuiInputBase-inputMultiline MuiOutlinedInput-inputMultiline"
              id="location_description"
              name="location_description"
              rows="4"
            />
            <fieldset
              aria-hidden="true"
              class="PrivateNotchedOutline-root-78 MuiOutlinedInput-notchedOutline"
            >
              <legend
                class="PrivateNotchedOutline-legendLabelled-80"
              >
                <span>
                  Location Description
                </span>
              </legend>
            </fieldset>
          </div>
        </div>
      </div>
      <div
        class="MuiGrid-root MuiGrid-item MuiGrid-grid-xs-12"
      >
        <p
          class="MuiTypography-root makeStyles-bold-76 MuiTypography-body1"
        >
          Project Boundary
        </p>
        <div
          class="MuiBox-root MuiBox-root-82"
        >
          <label
            aria-disabled="false"
            class="MuiButtonBase-root MuiButton-root MuiButton-outlined MuiButton-outlinedPrimary"
            role="button"
            style="border: 2px solid; text-transform: capitalize; font-weight: bold;"
            tabindex="0"
          >
            <span
              class="MuiButton-label"
            >
              <input
                data-testid="file-upload"
                hidden=""
                type="file"
              />
              Upload KML
            </span>
            <span
              class="MuiTouchRipple-root"
            />
          </label>
        </div>
        <div
          class="MuiBox-root MuiBox-root-83"
        />
        <div
          class="MuiBox-root MuiBox-root-84"
        >
          <div
            class="leaflet-container leaflet-grab leaflet-touch-drag"
            id="project_location_form_map"
            style="height: 100%; position: relative;"
            tabindex="0"
          >
            <div
              class="leaflet-pane leaflet-map-pane"
              style="left: 0px; top: 0px;"
            >
              <div
                class="leaflet-pane leaflet-tile-pane"
              >
                <div
                  class="leaflet-layer "
                  style="z-index: 1;"
                >
                  <div
                    class="leaflet-tile-container leaflet-zoom-animated"
                    style="z-index: 18; left: 0px; top: 0px;"
                  >
                    <img
                      alt=""
                      class="leaflet-tile"
                      role="presentation"
                      src="https://server.arcgisonline.com/ArcGIS/rest/services/World_Imagery/MapServer/tile/5/10/4"
                      style="width: 256px; height: 256px; left: -159px; top: -31px;"
                    />
                  </div>
                </div>
              </div>
              <div
                class="leaflet-pane leaflet-shadow-pane"
              />
              <div
                class="leaflet-pane leaflet-overlay-pane"
              />
              <div
                class="leaflet-pane leaflet-marker-pane"
              />
              <div
                class="leaflet-pane leaflet-tooltip-pane"
              />
              <div
                class="leaflet-pane leaflet-popup-pane"
              />
            </div>
            <div
              class="leaflet-control-container"
            >
              <div
                class="leaflet-top leaflet-left"
              >
                <div
                  class="leaflet-control-zoom leaflet-bar leaflet-control"
                >
                  <a
                    aria-label="Zoom in"
                    class="leaflet-control-zoom-in"
                    href="#"
                    role="button"
                    title="Zoom in"
                  >
                    +
                  </a>
                  <a
                    aria-label="Zoom out"
                    class="leaflet-control-zoom-out"
                    href="#"
                    role="button"
                    title="Zoom out"
                  >
                    −
                  </a>
                </div>
              </div>
              <div
                class="leaflet-top leaflet-right"
              >
                <div
                  class="leaflet-draw leaflet-control"
                >
                  <div
                    class="leaflet-draw-section"
                  >
                    <div
                      class="leaflet-draw-toolbar leaflet-bar leaflet-draw-toolbar-top"
                    >
                      <a
                        class="leaflet-draw-draw-polyline"
                        href="#"
                        title="Draw a polyline"
                      >
                        <span
                          class="sr-only"
                        >
                          Draw a polyline
                        </span>
                      </a>
                      <a
                        class="leaflet-draw-draw-polygon"
                        href="#"
                        title="Draw a polygon"
                      >
                        <span
                          class="sr-only"
                        >
                          Draw a polygon
                        </span>
                      </a>
                      <a
                        class="leaflet-draw-draw-rectangle"
                        href="#"
                        title="Draw a rectangle"
                      >
                        <span
                          class="sr-only"
                        >
                          Draw a rectangle
                        </span>
                      </a>
                      <a
                        class="leaflet-draw-draw-marker"
                        href="#"
                        title="Draw a marker"
                      >
                        <span
                          class="sr-only"
                        >
                          Draw a marker
                        </span>
                      </a>
                      <a
                        class="leaflet-draw-draw-circlemarker"
                        href="#"
                        title="Draw a circlemarker"
                      >
                        <span
                          class="sr-only"
                        >
                          Draw a circlemarker
                        </span>
                      </a>
                    </div>
                    <ul
                      class="leaflet-draw-actions"
                    />
                  </div>
                  <div
                    class="leaflet-draw-section"
                  >
                    <div
                      class="leaflet-draw-toolbar leaflet-bar"
                    >
                      <a
                        class="leaflet-draw-edit-edit leaflet-disabled"
                        href="#"
                        title="No layers to edit"
                      >
                        <span
                          class="sr-only"
                        >
                          Edit layers
                        </span>
                      </a>
                      <a
                        class="leaflet-draw-edit-remove leaflet-disabled"
                        href="#"
                        title="No layers to delete"
                      >
                        <span
                          class="sr-only"
                        >
                          Delete layers
                        </span>
                      </a>
                    </div>
                    <ul
                      class="leaflet-draw-actions"
                    />
                  </div>
                </div>
              </div>
              <div
                class="leaflet-bottom leaflet-left"
              />
              <div
                class="leaflet-bottom leaflet-right"
              >
                <div
                  aria-haspopup="true"
                  class="leaflet-control-layers leaflet-control"
                >
                  <a
                    class="leaflet-control-layers-toggle"
                    href="#"
                    title="Layers"
                  />
                  <section
                    class="leaflet-control-layers-list"
                  >
                    <div
                      class="leaflet-control-layers-base"
                    >
                      <label>
                        <div>
                          <input
                            checked="checked"
                            class="leaflet-control-layers-selector"
                            name="leaflet-base-layers_45"
                            type="radio"
                          />
                          <span>
                             Esri Imagery
                          </span>
                        </div>
                      </label>
                      <label>
                        <div>
                          <input
                            class="leaflet-control-layers-selector"
                            name="leaflet-base-layers_45"
                            type="radio"
                          />
                          <span>
                             BC Government
                          </span>
                        </div>
                      </label>
                    </div>
                    <div
                      class="leaflet-control-layers-separator"
                      style="display: none;"
                    />
                    <div
                      class="leaflet-control-layers-overlays"
                    />
                  </section>
                </div>
                <div
                  class="leaflet-control-attribution leaflet-control"
                >
                  <a
                    href="https://leafletjs.com"
                    title="A JS library for interactive maps"
                  >
                    Leaflet
                  </a>
                   | © 
                  <a
                    href="https://www.esri.com/en-us/arcgis/products/location-services/services/basemaps"
                  >
                    ESRI Basemap
                  </a>
                </div>
              </div>
            </div>
          </div>
        </div>
      </div>
    </div>
  </form>
</DocumentFragment>
`;

exports[`ProjectStepComponents renders the project location without the codes values 1`] = `
<DocumentFragment>
  <form>
    <div
      class="MuiGrid-root MuiGrid-container MuiGrid-spacing-xs-3"
    >
      <div
        class="MuiGrid-root MuiGrid-item MuiGrid-grid-xs-12"
      >
        <div
          aria-expanded="false"
          class="MuiAutocomplete-root MuiAutocomplete-hasClearIcon MuiAutocomplete-hasPopupIcon"
          role="combobox"
        >
          <div
            class="MuiFormControl-root MuiTextField-root MuiFormControl-fullWidth"
          >
            <label
              class="MuiFormLabel-root MuiInputLabel-root MuiInputLabel-formControl MuiInputLabel-animated MuiInputLabel-outlined Mui-required Mui-required"
              data-shrink="false"
              for="regions"
              id="regions-label"
            >
              Regions
              <span
                aria-hidden="true"
                class="MuiFormLabel-asterisk MuiInputLabel-asterisk"
              >
                 *
              </span>
            </label>
            <div
              class="MuiInputBase-root MuiOutlinedInput-root MuiAutocomplete-inputRoot MuiInputBase-fullWidth MuiInputBase-formControl MuiInputBase-adornedEnd MuiOutlinedInput-adornedEnd"
            >
              <input
                aria-autocomplete="list"
                aria-invalid="false"
                autocapitalize="none"
                autocomplete="off"
                class="MuiInputBase-input MuiOutlinedInput-input MuiAutocomplete-input MuiAutocomplete-inputFocused MuiInputBase-inputAdornedEnd MuiOutlinedInput-inputAdornedEnd"
                id="regions"
                required=""
                spellcheck="false"
                type="text"
                value=""
              />
              <div
                class="MuiAutocomplete-endAdornment"
              >
                <button
                  aria-label="Clear"
                  class="MuiButtonBase-root MuiIconButton-root MuiAutocomplete-clearIndicator"
                  tabindex="-1"
                  title="Clear"
                  type="button"
                >
                  <span
                    class="MuiIconButton-label"
                  >
                    <svg
                      aria-hidden="true"
                      class="MuiSvgIcon-root MuiSvgIcon-fontSizeSmall"
                      focusable="false"
                      viewBox="0 0 24 24"
                    >
                      <path
                        d="M19 6.41L17.59 5 12 10.59 6.41 5 5 6.41 10.59 12 5 17.59 6.41 19 12 13.41 17.59 19 19 17.59 13.41 12z"
                      />
                    </svg>
                  </span>
                  <span
                    class="MuiTouchRipple-root"
                  />
                </button>
                <button
                  aria-label="Open"
                  class="MuiButtonBase-root MuiIconButton-root MuiAutocomplete-popupIndicator"
                  tabindex="-1"
                  title="Open"
                  type="button"
                >
                  <span
                    class="MuiIconButton-label"
                  >
                    <svg
                      aria-hidden="true"
                      class="MuiSvgIcon-root"
                      focusable="false"
                      viewBox="0 0 24 24"
                    >
                      <path
                        d="M7 10l5 5 5-5z"
                      />
                    </svg>
                  </span>
                  <span
                    class="MuiTouchRipple-root"
                  />
                </button>
              </div>
              <fieldset
                aria-hidden="true"
                class="PrivateNotchedOutline-root-87 MuiOutlinedInput-notchedOutline"
              >
                <legend
                  class="PrivateNotchedOutline-legendLabelled-89"
                >
                  <span>
                    Regions *
                  </span>
                </legend>
              </fieldset>
            </div>
          </div>
        </div>
      </div>
      <div
        class="MuiGrid-root MuiGrid-item MuiGrid-grid-xs-12"
      >
        <div
          class="MuiFormControl-root MuiTextField-root MuiFormControl-fullWidth"
        >
          <label
            class="MuiFormLabel-root MuiInputLabel-root MuiInputLabel-formControl MuiInputLabel-animated MuiInputLabel-outlined"
            data-shrink="false"
            for="location_description"
            id="location_description-label"
          >
            Location Description
          </label>
          <div
            class="MuiInputBase-root MuiOutlinedInput-root MuiInputBase-fullWidth MuiInputBase-formControl MuiInputBase-multiline MuiOutlinedInput-multiline"
          >
            <textarea
              aria-invalid="false"
              class="MuiInputBase-input MuiOutlinedInput-input MuiInputBase-inputMultiline MuiOutlinedInput-inputMultiline"
              id="location_description"
              name="location_description"
              rows="4"
            />
            <fieldset
              aria-hidden="true"
              class="PrivateNotchedOutline-root-87 MuiOutlinedInput-notchedOutline"
            >
              <legend
                class="PrivateNotchedOutline-legendLabelled-89"
              >
                <span>
                  Location Description
                </span>
              </legend>
            </fieldset>
          </div>
        </div>
      </div>
      <div
        class="MuiGrid-root MuiGrid-item MuiGrid-grid-xs-12"
      >
        <p
          class="MuiTypography-root makeStyles-bold-85 MuiTypography-body1"
        >
          Project Boundary
        </p>
        <div
          class="MuiBox-root MuiBox-root-91"
        >
          <label
            aria-disabled="false"
            class="MuiButtonBase-root MuiButton-root MuiButton-outlined MuiButton-outlinedPrimary"
            role="button"
            style="border: 2px solid; text-transform: capitalize; font-weight: bold;"
            tabindex="0"
          >
            <span
              class="MuiButton-label"
            >
              <input
                data-testid="file-upload"
                hidden=""
                type="file"
              />
              Upload KML
            </span>
            <span
              class="MuiTouchRipple-root"
            />
          </label>
        </div>
        <div
          class="MuiBox-root MuiBox-root-92"
        />
        <div
          class="MuiBox-root MuiBox-root-93"
        >
          <div
            class="leaflet-container leaflet-grab leaflet-touch-drag"
            id="project_location_form_map"
            style="height: 100%; position: relative;"
            tabindex="0"
          >
            <div
              class="leaflet-pane leaflet-map-pane"
              style="left: 0px; top: 0px;"
            >
              <div
                class="leaflet-pane leaflet-tile-pane"
              >
                <div
                  class="leaflet-layer "
                  style="z-index: 1;"
                >
                  <div
                    class="leaflet-tile-container leaflet-zoom-animated"
                    style="z-index: 18; left: 0px; top: 0px;"
                  >
                    <img
                      alt=""
                      class="leaflet-tile"
                      role="presentation"
                      src="https://server.arcgisonline.com/ArcGIS/rest/services/World_Imagery/MapServer/tile/5/10/4"
                      style="width: 256px; height: 256px; left: -159px; top: -31px;"
                    />
                  </div>
                </div>
              </div>
              <div
                class="leaflet-pane leaflet-shadow-pane"
              />
              <div
                class="leaflet-pane leaflet-overlay-pane"
              />
              <div
                class="leaflet-pane leaflet-marker-pane"
              />
              <div
                class="leaflet-pane leaflet-tooltip-pane"
              />
              <div
                class="leaflet-pane leaflet-popup-pane"
              />
            </div>
            <div
              class="leaflet-control-container"
            >
              <div
                class="leaflet-top leaflet-left"
              >
                <div
                  class="leaflet-control-zoom leaflet-bar leaflet-control"
                >
                  <a
                    aria-label="Zoom in"
                    class="leaflet-control-zoom-in"
                    href="#"
                    role="button"
                    title="Zoom in"
                  >
                    +
                  </a>
                  <a
                    aria-label="Zoom out"
                    class="leaflet-control-zoom-out"
                    href="#"
                    role="button"
                    title="Zoom out"
                  >
                    −
                  </a>
                </div>
              </div>
              <div
                class="leaflet-top leaflet-right"
              >
                <div
                  class="leaflet-draw leaflet-control"
                >
                  <div
                    class="leaflet-draw-section"
                  >
                    <div
                      class="leaflet-draw-toolbar leaflet-bar leaflet-draw-toolbar-top"
                    >
                      <a
                        class="leaflet-draw-draw-polyline"
                        href="#"
                        title="Draw a polyline"
                      >
                        <span
                          class="sr-only"
                        >
                          Draw a polyline
                        </span>
                      </a>
                      <a
                        class="leaflet-draw-draw-polygon"
                        href="#"
                        title="Draw a polygon"
                      >
                        <span
                          class="sr-only"
                        >
                          Draw a polygon
                        </span>
                      </a>
                      <a
                        class="leaflet-draw-draw-rectangle"
                        href="#"
                        title="Draw a rectangle"
                      >
                        <span
                          class="sr-only"
                        >
                          Draw a rectangle
                        </span>
                      </a>
                      <a
                        class="leaflet-draw-draw-marker"
                        href="#"
                        title="Draw a marker"
                      >
                        <span
                          class="sr-only"
                        >
                          Draw a marker
                        </span>
                      </a>
                      <a
                        class="leaflet-draw-draw-circlemarker"
                        href="#"
                        title="Draw a circlemarker"
                      >
                        <span
                          class="sr-only"
                        >
                          Draw a circlemarker
                        </span>
                      </a>
                    </div>
                    <ul
                      class="leaflet-draw-actions"
                    />
                  </div>
                  <div
                    class="leaflet-draw-section"
                  >
                    <div
                      class="leaflet-draw-toolbar leaflet-bar"
                    >
                      <a
                        class="leaflet-draw-edit-edit leaflet-disabled"
                        href="#"
                        title="No layers to edit"
                      >
                        <span
                          class="sr-only"
                        >
                          Edit layers
                        </span>
                      </a>
                      <a
                        class="leaflet-draw-edit-remove leaflet-disabled"
                        href="#"
                        title="No layers to delete"
                      >
                        <span
                          class="sr-only"
                        >
                          Delete layers
                        </span>
                      </a>
                    </div>
                    <ul
                      class="leaflet-draw-actions"
                    />
                  </div>
                </div>
              </div>
              <div
                class="leaflet-bottom leaflet-left"
              />
              <div
                class="leaflet-bottom leaflet-right"
              >
                <div
                  aria-haspopup="true"
                  class="leaflet-control-layers leaflet-control"
                >
                  <a
                    class="leaflet-control-layers-toggle"
                    href="#"
                    title="Layers"
                  />
                  <section
                    class="leaflet-control-layers-list"
                  >
                    <div
                      class="leaflet-control-layers-base"
                    >
                      <label>
                        <div>
                          <input
                            checked="checked"
                            class="leaflet-control-layers-selector"
                            name="leaflet-base-layers_69"
                            type="radio"
                          />
                          <span>
                             Esri Imagery
                          </span>
                        </div>
                      </label>
                      <label>
                        <div>
                          <input
                            class="leaflet-control-layers-selector"
                            name="leaflet-base-layers_69"
                            type="radio"
                          />
                          <span>
                             BC Government
                          </span>
                        </div>
                      </label>
                    </div>
                    <div
                      class="leaflet-control-layers-separator"
                      style="display: none;"
                    />
                    <div
                      class="leaflet-control-layers-overlays"
                    />
                  </section>
                </div>
                <div
                  class="leaflet-control-attribution leaflet-control"
                >
                  <a
                    href="https://leafletjs.com"
                    title="A JS library for interactive maps"
                  >
                    Leaflet
                  </a>
                   | © 
                  <a
                    href="https://www.esri.com/en-us/arcgis/products/location-services/services/basemaps"
                  >
                    ESRI Basemap
                  </a>
                </div>
              </div>
            </div>
          </div>
        </div>
      </div>
    </div>
  </form>
</DocumentFragment>
`;

exports[`ProjectStepComponents renders the project objectives 1`] = `
<DocumentFragment>
  <form>
    <div
      class="MuiGrid-root MuiGrid-container MuiGrid-spacing-xs-3"
    >
      <div
        class="MuiGrid-root MuiGrid-item MuiGrid-grid-xs-12"
      >
        <div
          class="MuiFormControl-root MuiTextField-root MuiFormControl-fullWidth"
        >
          <label
            class="MuiFormLabel-root MuiInputLabel-root MuiInputLabel-formControl MuiInputLabel-animated MuiInputLabel-outlined Mui-required Mui-required"
            data-shrink="false"
            for="objectives"
            id="objectives-label"
          >
            Objectives
            <span
              aria-hidden="true"
              class="MuiFormLabel-asterisk MuiInputLabel-asterisk"
            >
               *
            </span>
          </label>
          <div
            class="MuiInputBase-root MuiOutlinedInput-root MuiInputBase-fullWidth MuiInputBase-formControl MuiInputBase-multiline MuiOutlinedInput-multiline"
          >
            <textarea
              aria-invalid="false"
              class="MuiInputBase-input MuiOutlinedInput-input MuiInputBase-inputMultiline MuiOutlinedInput-inputMultiline"
              id="objectives"
              name="objectives"
              required=""
              rows="4"
            />
            <fieldset
              aria-hidden="true"
              class="PrivateNotchedOutline-root-24 MuiOutlinedInput-notchedOutline"
            >
              <legend
                class="PrivateNotchedOutline-legendLabelled-26"
              >
                <span>
                  Objectives *
                </span>
              </legend>
            </fieldset>
          </div>
        </div>
      </div>
      <div
        class="MuiGrid-root MuiGrid-item MuiGrid-grid-xs-12"
      >
        <div
          class="MuiFormControl-root MuiTextField-root MuiFormControl-fullWidth"
        >
          <label
            class="MuiFormLabel-root MuiInputLabel-root MuiInputLabel-formControl MuiInputLabel-animated MuiInputLabel-outlined"
            data-shrink="false"
            for="caveats"
            id="caveats-label"
          >
            Caveats (Optional)
          </label>
          <div
            class="MuiInputBase-root MuiOutlinedInput-root MuiInputBase-fullWidth MuiInputBase-formControl MuiInputBase-multiline MuiOutlinedInput-multiline"
          >
            <textarea
              aria-invalid="false"
              class="MuiInputBase-input MuiOutlinedInput-input MuiInputBase-inputMultiline MuiOutlinedInput-inputMultiline"
              id="caveats"
              name="caveats"
              rows="4"
            />
            <fieldset
              aria-hidden="true"
              class="PrivateNotchedOutline-root-24 MuiOutlinedInput-notchedOutline"
            >
              <legend
                class="PrivateNotchedOutline-legendLabelled-26"
              >
                <span>
                  Caveats (Optional)
                </span>
              </legend>
            </fieldset>
          </div>
        </div>
      </div>
    </div>
  </form>
</DocumentFragment>
`;

exports[`ProjectStepComponents renders the project partnerships with the codes values 1`] = `
<DocumentFragment>
  <form>
    <div
      class="MuiGrid-root MuiGrid-container MuiGrid-spacing-xs-3 MuiGrid-direction-xs-column"
    >
      <div
        class="MuiGrid-root MuiGrid-item MuiGrid-grid-xs-12"
      >
        <div
          aria-expanded="false"
          class="MuiAutocomplete-root MuiAutocomplete-hasClearIcon MuiAutocomplete-hasPopupIcon"
          role="combobox"
        >
          <div
            class="MuiFormControl-root MuiTextField-root MuiFormControl-fullWidth"
          >
            <label
              class="MuiFormLabel-root MuiInputLabel-root MuiInputLabel-formControl MuiInputLabel-animated MuiInputLabel-outlined"
              data-shrink="false"
              for="indigenous_partnerships"
              id="indigenous_partnerships-label"
            >
              Indigenous Partnerships
            </label>
            <div
              class="MuiInputBase-root MuiOutlinedInput-root MuiAutocomplete-inputRoot MuiInputBase-fullWidth MuiInputBase-formControl MuiInputBase-adornedEnd MuiOutlinedInput-adornedEnd"
            >
              <input
                aria-autocomplete="list"
                aria-invalid="false"
                autocapitalize="none"
                autocomplete="off"
                class="MuiInputBase-input MuiOutlinedInput-input MuiAutocomplete-input MuiAutocomplete-inputFocused MuiInputBase-inputAdornedEnd MuiOutlinedInput-inputAdornedEnd"
                id="indigenous_partnerships"
                spellcheck="false"
                type="text"
                value=""
              />
              <div
                class="MuiAutocomplete-endAdornment"
              >
                <button
                  aria-label="Clear"
                  class="MuiButtonBase-root MuiIconButton-root MuiAutocomplete-clearIndicator"
                  tabindex="-1"
                  title="Clear"
                  type="button"
                >
                  <span
                    class="MuiIconButton-label"
                  >
                    <svg
                      aria-hidden="true"
                      class="MuiSvgIcon-root MuiSvgIcon-fontSizeSmall"
                      focusable="false"
                      viewBox="0 0 24 24"
                    >
                      <path
                        d="M19 6.41L17.59 5 12 10.59 6.41 5 5 6.41 10.59 12 5 17.59 6.41 19 12 13.41 17.59 19 19 17.59 13.41 12z"
                      />
                    </svg>
                  </span>
                  <span
                    class="MuiTouchRipple-root"
                  />
                </button>
                <button
                  aria-label="Open"
                  class="MuiButtonBase-root MuiIconButton-root MuiAutocomplete-popupIndicator"
                  tabindex="-1"
                  title="Open"
                  type="button"
                >
                  <span
                    class="MuiIconButton-label"
                  >
                    <svg
                      aria-hidden="true"
                      class="MuiSvgIcon-root"
                      focusable="false"
                      viewBox="0 0 24 24"
                    >
                      <path
                        d="M7 10l5 5 5-5z"
                      />
                    </svg>
                  </span>
                  <span
                    class="MuiTouchRipple-root"
                  />
                </button>
              </div>
              <fieldset
                aria-hidden="true"
                class="PrivateNotchedOutline-root-67 MuiOutlinedInput-notchedOutline"
              >
                <legend
                  class="PrivateNotchedOutline-legendLabelled-69"
                >
                  <span>
                    Indigenous Partnerships
                  </span>
                </legend>
              </fieldset>
            </div>
          </div>
        </div>
      </div>
      <div
        class="MuiGrid-root MuiGrid-item MuiGrid-grid-xs-12"
      >
        <div
          aria-expanded="false"
          class="MuiAutocomplete-root MuiAutocomplete-hasClearIcon MuiAutocomplete-hasPopupIcon"
          role="combobox"
        >
          <div
            class="MuiFormControl-root MuiTextField-root MuiFormControl-fullWidth"
          >
            <label
              class="MuiFormLabel-root MuiInputLabel-root MuiInputLabel-formControl MuiInputLabel-animated MuiInputLabel-outlined"
              data-shrink="false"
              for="stakeholder_partnerships"
              id="stakeholder_partnerships-label"
            >
              Stakeholder Partnerships
            </label>
            <div
              class="MuiInputBase-root MuiOutlinedInput-root MuiAutocomplete-inputRoot MuiInputBase-fullWidth MuiInputBase-formControl MuiInputBase-adornedEnd MuiOutlinedInput-adornedEnd"
            >
              <input
                aria-autocomplete="list"
                aria-invalid="false"
                autocapitalize="none"
                autocomplete="off"
                class="MuiInputBase-input MuiOutlinedInput-input MuiAutocomplete-input MuiAutocomplete-inputFocused MuiInputBase-inputAdornedEnd MuiOutlinedInput-inputAdornedEnd"
                id="stakeholder_partnerships"
                spellcheck="false"
                type="text"
                value=""
              />
              <div
                class="MuiAutocomplete-endAdornment"
              >
                <button
                  aria-label="Clear"
                  class="MuiButtonBase-root MuiIconButton-root MuiAutocomplete-clearIndicator"
                  tabindex="-1"
                  title="Clear"
                  type="button"
                >
                  <span
                    class="MuiIconButton-label"
                  >
                    <svg
                      aria-hidden="true"
                      class="MuiSvgIcon-root MuiSvgIcon-fontSizeSmall"
                      focusable="false"
                      viewBox="0 0 24 24"
                    >
                      <path
                        d="M19 6.41L17.59 5 12 10.59 6.41 5 5 6.41 10.59 12 5 17.59 6.41 19 12 13.41 17.59 19 19 17.59 13.41 12z"
                      />
                    </svg>
                  </span>
                  <span
                    class="MuiTouchRipple-root"
                  />
                </button>
                <button
                  aria-label="Open"
                  class="MuiButtonBase-root MuiIconButton-root MuiAutocomplete-popupIndicator"
                  tabindex="-1"
                  title="Open"
                  type="button"
                >
                  <span
                    class="MuiIconButton-label"
                  >
                    <svg
                      aria-hidden="true"
                      class="MuiSvgIcon-root"
                      focusable="false"
                      viewBox="0 0 24 24"
                    >
                      <path
                        d="M7 10l5 5 5-5z"
                      />
                    </svg>
                  </span>
                  <span
                    class="MuiTouchRipple-root"
                  />
                </button>
              </div>
              <fieldset
                aria-hidden="true"
                class="PrivateNotchedOutline-root-67 MuiOutlinedInput-notchedOutline"
              >
                <legend
                  class="PrivateNotchedOutline-legendLabelled-69"
                >
                  <span>
                    Stakeholder Partnerships
                  </span>
                </legend>
              </fieldset>
            </div>
          </div>
        </div>
      </div>
    </div>
  </form>
</DocumentFragment>
`;

exports[`ProjectStepComponents renders the project partnerships without the codes values 1`] = `
<DocumentFragment>
  <form>
    <div
      class="MuiGrid-root MuiGrid-container MuiGrid-spacing-xs-3 MuiGrid-direction-xs-column"
    >
      <div
        class="MuiGrid-root MuiGrid-item MuiGrid-grid-xs-12"
      >
        <div
          aria-expanded="false"
          class="MuiAutocomplete-root MuiAutocomplete-hasClearIcon MuiAutocomplete-hasPopupIcon"
          role="combobox"
        >
          <div
            class="MuiFormControl-root MuiTextField-root MuiFormControl-fullWidth"
          >
            <label
              class="MuiFormLabel-root MuiInputLabel-root MuiInputLabel-formControl MuiInputLabel-animated MuiInputLabel-outlined"
              data-shrink="false"
              for="indigenous_partnerships"
              id="indigenous_partnerships-label"
            >
              Indigenous Partnerships
            </label>
            <div
              class="MuiInputBase-root MuiOutlinedInput-root MuiAutocomplete-inputRoot MuiInputBase-fullWidth MuiInputBase-formControl MuiInputBase-adornedEnd MuiOutlinedInput-adornedEnd"
            >
              <input
                aria-autocomplete="list"
                aria-invalid="false"
                autocapitalize="none"
                autocomplete="off"
                class="MuiInputBase-input MuiOutlinedInput-input MuiAutocomplete-input MuiAutocomplete-inputFocused MuiInputBase-inputAdornedEnd MuiOutlinedInput-inputAdornedEnd"
                id="indigenous_partnerships"
                spellcheck="false"
                type="text"
                value=""
              />
              <div
                class="MuiAutocomplete-endAdornment"
              >
                <button
                  aria-label="Clear"
                  class="MuiButtonBase-root MuiIconButton-root MuiAutocomplete-clearIndicator"
                  tabindex="-1"
                  title="Clear"
                  type="button"
                >
                  <span
                    class="MuiIconButton-label"
                  >
                    <svg
                      aria-hidden="true"
                      class="MuiSvgIcon-root MuiSvgIcon-fontSizeSmall"
                      focusable="false"
                      viewBox="0 0 24 24"
                    >
                      <path
                        d="M19 6.41L17.59 5 12 10.59 6.41 5 5 6.41 10.59 12 5 17.59 6.41 19 12 13.41 17.59 19 19 17.59 13.41 12z"
                      />
                    </svg>
                  </span>
                  <span
                    class="MuiTouchRipple-root"
                  />
                </button>
                <button
                  aria-label="Open"
                  class="MuiButtonBase-root MuiIconButton-root MuiAutocomplete-popupIndicator"
                  tabindex="-1"
                  title="Open"
                  type="button"
                >
                  <span
                    class="MuiIconButton-label"
                  >
                    <svg
                      aria-hidden="true"
                      class="MuiSvgIcon-root"
                      focusable="false"
                      viewBox="0 0 24 24"
                    >
                      <path
                        d="M7 10l5 5 5-5z"
                      />
                    </svg>
                  </span>
                  <span
                    class="MuiTouchRipple-root"
                  />
                </button>
              </div>
              <fieldset
                aria-hidden="true"
                class="PrivateNotchedOutline-root-72 MuiOutlinedInput-notchedOutline"
              >
                <legend
                  class="PrivateNotchedOutline-legendLabelled-74"
                >
                  <span>
                    Indigenous Partnerships
                  </span>
                </legend>
              </fieldset>
            </div>
          </div>
        </div>
      </div>
      <div
        class="MuiGrid-root MuiGrid-item MuiGrid-grid-xs-12"
      >
        <div
          aria-expanded="false"
          class="MuiAutocomplete-root MuiAutocomplete-hasClearIcon MuiAutocomplete-hasPopupIcon"
          role="combobox"
        >
          <div
            class="MuiFormControl-root MuiTextField-root MuiFormControl-fullWidth"
          >
            <label
              class="MuiFormLabel-root MuiInputLabel-root MuiInputLabel-formControl MuiInputLabel-animated MuiInputLabel-outlined"
              data-shrink="false"
              for="stakeholder_partnerships"
              id="stakeholder_partnerships-label"
            >
              Stakeholder Partnerships
            </label>
            <div
              class="MuiInputBase-root MuiOutlinedInput-root MuiAutocomplete-inputRoot MuiInputBase-fullWidth MuiInputBase-formControl MuiInputBase-adornedEnd MuiOutlinedInput-adornedEnd"
            >
              <input
                aria-autocomplete="list"
                aria-invalid="false"
                autocapitalize="none"
                autocomplete="off"
                class="MuiInputBase-input MuiOutlinedInput-input MuiAutocomplete-input MuiAutocomplete-inputFocused MuiInputBase-inputAdornedEnd MuiOutlinedInput-inputAdornedEnd"
                id="stakeholder_partnerships"
                spellcheck="false"
                type="text"
                value=""
              />
              <div
                class="MuiAutocomplete-endAdornment"
              >
                <button
                  aria-label="Clear"
                  class="MuiButtonBase-root MuiIconButton-root MuiAutocomplete-clearIndicator"
                  tabindex="-1"
                  title="Clear"
                  type="button"
                >
                  <span
                    class="MuiIconButton-label"
                  >
                    <svg
                      aria-hidden="true"
                      class="MuiSvgIcon-root MuiSvgIcon-fontSizeSmall"
                      focusable="false"
                      viewBox="0 0 24 24"
                    >
                      <path
                        d="M19 6.41L17.59 5 12 10.59 6.41 5 5 6.41 10.59 12 5 17.59 6.41 19 12 13.41 17.59 19 19 17.59 13.41 12z"
                      />
                    </svg>
                  </span>
                  <span
                    class="MuiTouchRipple-root"
                  />
                </button>
                <button
                  aria-label="Open"
                  class="MuiButtonBase-root MuiIconButton-root MuiAutocomplete-popupIndicator"
                  tabindex="-1"
                  title="Open"
                  type="button"
                >
                  <span
                    class="MuiIconButton-label"
                  >
                    <svg
                      aria-hidden="true"
                      class="MuiSvgIcon-root"
                      focusable="false"
                      viewBox="0 0 24 24"
                    >
                      <path
                        d="M7 10l5 5 5-5z"
                      />
                    </svg>
                  </span>
                  <span
                    class="MuiTouchRipple-root"
                  />
                </button>
              </div>
              <fieldset
                aria-hidden="true"
                class="PrivateNotchedOutline-root-72 MuiOutlinedInput-notchedOutline"
              >
                <legend
                  class="PrivateNotchedOutline-legendLabelled-74"
                >
                  <span>
                    Stakeholder Partnerships
                  </span>
                </legend>
              </fieldset>
            </div>
          </div>
        </div>
      </div>
    </div>
  </form>
</DocumentFragment>
`;

exports[`ProjectStepComponents renders the project species with the codes values 1`] = `
<DocumentFragment>
  <form>
    <div
      class="MuiGrid-root MuiGrid-container MuiGrid-spacing-xs-3"
    >
      <div
        class="MuiGrid-root MuiGrid-item MuiGrid-grid-xs-12"
      >
        <div
          aria-expanded="false"
          class="MuiAutocomplete-root MuiAutocomplete-hasClearIcon MuiAutocomplete-hasPopupIcon"
          role="combobox"
        >
          <div
            class="MuiFormControl-root MuiTextField-root MuiFormControl-fullWidth"
          >
            <label
              class="MuiFormLabel-root MuiInputLabel-root MuiInputLabel-formControl MuiInputLabel-animated MuiInputLabel-outlined"
              data-shrink="false"
              for="focal_species"
              id="focal_species-label"
            >
              Focal Species
            </label>
            <div
              class="MuiInputBase-root MuiOutlinedInput-root MuiAutocomplete-inputRoot MuiInputBase-fullWidth MuiInputBase-formControl MuiInputBase-adornedEnd MuiOutlinedInput-adornedEnd"
            >
              <input
                aria-autocomplete="list"
                aria-invalid="false"
                autocapitalize="none"
                autocomplete="off"
                class="MuiInputBase-input MuiOutlinedInput-input MuiAutocomplete-input MuiAutocomplete-inputFocused MuiInputBase-inputAdornedEnd MuiOutlinedInput-inputAdornedEnd"
                id="focal_species"
                spellcheck="false"
                type="text"
                value=""
              />
              <div
                class="MuiAutocomplete-endAdornment"
              >
                <button
                  aria-label="Clear"
                  class="MuiButtonBase-root MuiIconButton-root MuiAutocomplete-clearIndicator"
                  tabindex="-1"
                  title="Clear"
                  type="button"
                >
                  <span
                    class="MuiIconButton-label"
                  >
                    <svg
                      aria-hidden="true"
                      class="MuiSvgIcon-root MuiSvgIcon-fontSizeSmall"
                      focusable="false"
                      viewBox="0 0 24 24"
                    >
                      <path
                        d="M19 6.41L17.59 5 12 10.59 6.41 5 5 6.41 10.59 12 5 17.59 6.41 19 12 13.41 17.59 19 19 17.59 13.41 12z"
                      />
                    </svg>
                  </span>
                  <span
                    class="MuiTouchRipple-root"
                  />
                </button>
                <button
                  aria-label="Open"
                  class="MuiButtonBase-root MuiIconButton-root MuiAutocomplete-popupIndicator"
                  tabindex="-1"
                  title="Open"
                  type="button"
                >
                  <span
                    class="MuiIconButton-label"
                  >
                    <svg
                      aria-hidden="true"
                      class="MuiSvgIcon-root"
                      focusable="false"
                      viewBox="0 0 24 24"
                    >
                      <path
                        d="M7 10l5 5 5-5z"
                      />
                    </svg>
                  </span>
                  <span
                    class="MuiTouchRipple-root"
                  />
                </button>
              </div>
              <fieldset
                aria-hidden="true"
                class="PrivateNotchedOutline-root-34 MuiOutlinedInput-notchedOutline"
              >
                <legend
                  class="PrivateNotchedOutline-legendLabelled-36"
                >
                  <span>
                    Focal Species
                  </span>
                </legend>
              </fieldset>
            </div>
          </div>
        </div>
      </div>
      <div
        class="MuiGrid-root MuiGrid-item MuiGrid-grid-xs-12"
      >
        <div
          aria-expanded="false"
          class="MuiAutocomplete-root MuiAutocomplete-hasClearIcon MuiAutocomplete-hasPopupIcon"
          role="combobox"
        >
          <div
            class="MuiFormControl-root MuiTextField-root MuiFormControl-fullWidth"
          >
            <label
              class="MuiFormLabel-root MuiInputLabel-root MuiInputLabel-formControl MuiInputLabel-animated MuiInputLabel-outlined"
              data-shrink="false"
              for="ancillary_species"
              id="ancillary_species-label"
            >
              Ancillary Species
            </label>
            <div
              class="MuiInputBase-root MuiOutlinedInput-root MuiAutocomplete-inputRoot MuiInputBase-fullWidth MuiInputBase-formControl MuiInputBase-adornedEnd MuiOutlinedInput-adornedEnd"
            >
              <input
                aria-autocomplete="list"
                aria-invalid="false"
                autocapitalize="none"
                autocomplete="off"
                class="MuiInputBase-input MuiOutlinedInput-input MuiAutocomplete-input MuiAutocomplete-inputFocused MuiInputBase-inputAdornedEnd MuiOutlinedInput-inputAdornedEnd"
                id="ancillary_species"
                spellcheck="false"
                type="text"
                value=""
              />
              <div
                class="MuiAutocomplete-endAdornment"
              >
                <button
                  aria-label="Clear"
                  class="MuiButtonBase-root MuiIconButton-root MuiAutocomplete-clearIndicator"
                  tabindex="-1"
                  title="Clear"
                  type="button"
                >
                  <span
                    class="MuiIconButton-label"
                  >
                    <svg
                      aria-hidden="true"
                      class="MuiSvgIcon-root MuiSvgIcon-fontSizeSmall"
                      focusable="false"
                      viewBox="0 0 24 24"
                    >
                      <path
                        d="M19 6.41L17.59 5 12 10.59 6.41 5 5 6.41 10.59 12 5 17.59 6.41 19 12 13.41 17.59 19 19 17.59 13.41 12z"
                      />
                    </svg>
                  </span>
                  <span
                    class="MuiTouchRipple-root"
                  />
                </button>
                <button
                  aria-label="Open"
                  class="MuiButtonBase-root MuiIconButton-root MuiAutocomplete-popupIndicator"
                  tabindex="-1"
                  title="Open"
                  type="button"
                >
                  <span
                    class="MuiIconButton-label"
                  >
                    <svg
                      aria-hidden="true"
                      class="MuiSvgIcon-root"
                      focusable="false"
                      viewBox="0 0 24 24"
                    >
                      <path
                        d="M7 10l5 5 5-5z"
                      />
                    </svg>
                  </span>
                  <span
                    class="MuiTouchRipple-root"
                  />
                </button>
              </div>
              <fieldset
                aria-hidden="true"
                class="PrivateNotchedOutline-root-34 MuiOutlinedInput-notchedOutline"
              >
                <legend
                  class="PrivateNotchedOutline-legendLabelled-36"
                >
                  <span>
                    Ancillary Species
                  </span>
                </legend>
              </fieldset>
            </div>
          </div>
        </div>
      </div>
    </div>
  </form>
</DocumentFragment>
`;

exports[`ProjectStepComponents renders the project species without the codes values 1`] = `
<DocumentFragment>
  <form>
    <div
      class="MuiGrid-root MuiGrid-container MuiGrid-spacing-xs-3"
    >
      <div
        class="MuiGrid-root MuiGrid-item MuiGrid-grid-xs-12"
      >
        <div
          aria-expanded="false"
          class="MuiAutocomplete-root MuiAutocomplete-hasClearIcon MuiAutocomplete-hasPopupIcon"
          role="combobox"
        >
          <div
            class="MuiFormControl-root MuiTextField-root MuiFormControl-fullWidth"
          >
            <label
              class="MuiFormLabel-root MuiInputLabel-root MuiInputLabel-formControl MuiInputLabel-animated MuiInputLabel-outlined"
              data-shrink="false"
              for="focal_species"
              id="focal_species-label"
            >
              Focal Species
            </label>
            <div
              class="MuiInputBase-root MuiOutlinedInput-root MuiAutocomplete-inputRoot MuiInputBase-fullWidth MuiInputBase-formControl MuiInputBase-adornedEnd MuiOutlinedInput-adornedEnd"
            >
              <input
                aria-autocomplete="list"
                aria-invalid="false"
                autocapitalize="none"
                autocomplete="off"
                class="MuiInputBase-input MuiOutlinedInput-input MuiAutocomplete-input MuiAutocomplete-inputFocused MuiInputBase-inputAdornedEnd MuiOutlinedInput-inputAdornedEnd"
                id="focal_species"
                spellcheck="false"
                type="text"
                value=""
              />
              <div
                class="MuiAutocomplete-endAdornment"
              >
                <button
                  aria-label="Clear"
                  class="MuiButtonBase-root MuiIconButton-root MuiAutocomplete-clearIndicator"
                  tabindex="-1"
                  title="Clear"
                  type="button"
                >
                  <span
                    class="MuiIconButton-label"
                  >
                    <svg
                      aria-hidden="true"
                      class="MuiSvgIcon-root MuiSvgIcon-fontSizeSmall"
                      focusable="false"
                      viewBox="0 0 24 24"
                    >
                      <path
                        d="M19 6.41L17.59 5 12 10.59 6.41 5 5 6.41 10.59 12 5 17.59 6.41 19 12 13.41 17.59 19 19 17.59 13.41 12z"
                      />
                    </svg>
                  </span>
                  <span
                    class="MuiTouchRipple-root"
                  />
                </button>
                <button
                  aria-label="Open"
                  class="MuiButtonBase-root MuiIconButton-root MuiAutocomplete-popupIndicator"
                  tabindex="-1"
                  title="Open"
                  type="button"
                >
                  <span
                    class="MuiIconButton-label"
                  >
                    <svg
                      aria-hidden="true"
                      class="MuiSvgIcon-root"
                      focusable="false"
                      viewBox="0 0 24 24"
                    >
                      <path
                        d="M7 10l5 5 5-5z"
                      />
                    </svg>
                  </span>
                  <span
                    class="MuiTouchRipple-root"
                  />
                </button>
              </div>
              <fieldset
                aria-hidden="true"
                class="PrivateNotchedOutline-root-29 MuiOutlinedInput-notchedOutline"
              >
                <legend
                  class="PrivateNotchedOutline-legendLabelled-31"
                >
                  <span>
                    Focal Species
                  </span>
                </legend>
              </fieldset>
            </div>
          </div>
        </div>
      </div>
      <div
        class="MuiGrid-root MuiGrid-item MuiGrid-grid-xs-12"
      >
        <div
          aria-expanded="false"
          class="MuiAutocomplete-root MuiAutocomplete-hasClearIcon MuiAutocomplete-hasPopupIcon"
          role="combobox"
        >
          <div
            class="MuiFormControl-root MuiTextField-root MuiFormControl-fullWidth"
          >
            <label
              class="MuiFormLabel-root MuiInputLabel-root MuiInputLabel-formControl MuiInputLabel-animated MuiInputLabel-outlined"
              data-shrink="false"
              for="ancillary_species"
              id="ancillary_species-label"
            >
              Ancillary Species
            </label>
            <div
              class="MuiInputBase-root MuiOutlinedInput-root MuiAutocomplete-inputRoot MuiInputBase-fullWidth MuiInputBase-formControl MuiInputBase-adornedEnd MuiOutlinedInput-adornedEnd"
            >
              <input
                aria-autocomplete="list"
                aria-invalid="false"
                autocapitalize="none"
                autocomplete="off"
                class="MuiInputBase-input MuiOutlinedInput-input MuiAutocomplete-input MuiAutocomplete-inputFocused MuiInputBase-inputAdornedEnd MuiOutlinedInput-inputAdornedEnd"
                id="ancillary_species"
                spellcheck="false"
                type="text"
                value=""
              />
              <div
                class="MuiAutocomplete-endAdornment"
              >
                <button
                  aria-label="Clear"
                  class="MuiButtonBase-root MuiIconButton-root MuiAutocomplete-clearIndicator"
                  tabindex="-1"
                  title="Clear"
                  type="button"
                >
                  <span
                    class="MuiIconButton-label"
                  >
                    <svg
                      aria-hidden="true"
                      class="MuiSvgIcon-root MuiSvgIcon-fontSizeSmall"
                      focusable="false"
                      viewBox="0 0 24 24"
                    >
                      <path
                        d="M19 6.41L17.59 5 12 10.59 6.41 5 5 6.41 10.59 12 5 17.59 6.41 19 12 13.41 17.59 19 19 17.59 13.41 12z"
                      />
                    </svg>
                  </span>
                  <span
                    class="MuiTouchRipple-root"
                  />
                </button>
                <button
                  aria-label="Open"
                  class="MuiButtonBase-root MuiIconButton-root MuiAutocomplete-popupIndicator"
                  tabindex="-1"
                  title="Open"
                  type="button"
                >
                  <span
                    class="MuiIconButton-label"
                  >
                    <svg
                      aria-hidden="true"
                      class="MuiSvgIcon-root"
                      focusable="false"
                      viewBox="0 0 24 24"
                    >
                      <path
                        d="M7 10l5 5 5-5z"
                      />
                    </svg>
                  </span>
                  <span
                    class="MuiTouchRipple-root"
                  />
                </button>
              </div>
              <fieldset
                aria-hidden="true"
                class="PrivateNotchedOutline-root-29 MuiOutlinedInput-notchedOutline"
              >
                <legend
                  class="PrivateNotchedOutline-legendLabelled-31"
                >
                  <span>
                    Ancillary Species
                  </span>
                </legend>
              </fieldset>
            </div>
          </div>
        </div>
      </div>
    </div>
  </form>
</DocumentFragment>
`;<|MERGE_RESOLUTION|>--- conflicted
+++ resolved
@@ -888,23 +888,8 @@
       <div
         class="MuiGrid-root MuiGrid-item MuiGrid-grid-xs-12"
       >
-<<<<<<< HEAD
         <div
           class="MuiFormControl-root MuiTextField-root MuiFormControl-fullWidth"
-=======
-        <h3
-          class="MuiTypography-root MuiTypography-h3"
-        >
-          Funding Sources (0)
-        </h3>
-        <button
-          aria-label="Add Funding Source"
-          class="MuiButtonBase-root MuiButton-root MuiButton-outlined MuiButton-outlinedPrimary"
-          data-testid="add-button"
-          tabindex="0"
-          title="Add Funding Source"
-          type="button"
->>>>>>> bdf6fc95
         >
           <label
             class="MuiFormLabel-root MuiInputLabel-root MuiInputLabel-formControl MuiInputLabel-animated MuiInputLabel-outlined Mui-required Mui-required"
@@ -1233,6 +1218,7 @@
         >
           <div
             class="MuiFormControl-root MuiTextField-root"
+            data-testid="start-date"
           >
             <label
               class="MuiFormLabel-root MuiInputLabel-root MuiInputLabel-formControl MuiInputLabel-animated MuiInputLabel-shrink MuiInputLabel-outlined Mui-required Mui-required"
@@ -1282,6 +1268,7 @@
         >
           <div
             class="MuiFormControl-root MuiTextField-root"
+            data-testid="end-date"
           >
             <label
               class="MuiFormLabel-root MuiInputLabel-root MuiInputLabel-formControl MuiInputLabel-animated MuiInputLabel-shrink MuiInputLabel-outlined"
@@ -1342,6 +1329,7 @@
         <button
           aria-label="Add Funding Source"
           class="MuiButtonBase-root MuiButton-root MuiButton-outlined MuiButton-outlinedPrimary"
+          data-testid="add-button"
           tabindex="0"
           title="Add Funding Source"
           type="button"
@@ -1417,6 +1405,7 @@
         <button
           aria-label="Add Funding Source"
           class="MuiButtonBase-root MuiButton-root MuiButton-outlined MuiButton-outlinedPrimary"
+          data-testid="add-button"
           tabindex="0"
           title="Add Funding Source"
           type="button"
