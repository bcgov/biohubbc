--- conflicted
+++ resolved
@@ -1,51 +1,8 @@
-<<<<<<< HEAD
 import { SAMPLING_SITE_SPATIAL_TYPE } from 'constants/spatial';
 import { Feature, Point } from 'geojson';
 import { isDefined } from 'utils/Utils';
 
 /**
-=======
-import { Feature, GeoJsonProperties, Point, Position } from 'geojson';
-
-/**
- * Creates a GeoJSON point from a set of coordinates and associated properties.
- *
- * @param {number} latitude
- * @param {number} longitude
- * @returns {Point} A GeoJSON point
- */
-export const createGeoJSONPoint = (latitude: number, longitude: number): Point => {
-  const coordinates: Position = [longitude, latitude];
-  return {
-    type: 'Point',
-    coordinates
-  };
-};
-
-/**
- * Creates a GeoJSON feature with a point geometry from a set of coordinates and associated properties.
- *
- * @param {number} latitude
- * @param {number} longitude
- * @param {GeoJsonProperties} [properties={}]
- * @returns {Feature}
- */
-export const createGeoJSONFeature = (
-  latitude: number,
-  longitude: number,
-  properties: GeoJsonProperties = {}
-): Feature => {
-  const point = createGeoJSONPoint(latitude, longitude);
-
-  return {
-    type: 'Feature',
-    geometry: point,
-    properties
-  };
-};
-
-/**
->>>>>>> f6306e54
  * Checks whether a latitude-longitude pair of coordinates is valid
  *
  * @param {(number | undefined)} latitude
@@ -82,8 +39,7 @@
  * @param {(unknown)} [feature]
  * @return {*}  {feature is Feature<Point>}
  */
-<<<<<<< HEAD
-export const isGeoJsonPointFeature = (feature?: Feature | any): feature is Feature<Point> => {
+export const isGeoJsonPointFeature = (feature?: unknown): feature is Feature<Point> => {
   return (feature as Feature)?.geometry?.type === 'Point';
 };
 
@@ -109,8 +65,4 @@
   }
 
   return null;
-=======
-export const isGeoJsonPointFeature = (feature?: unknown): feature is Feature<Point> => {
-  return (feature as Feature)?.geometry?.type === 'Point';
->>>>>>> f6306e54
 };