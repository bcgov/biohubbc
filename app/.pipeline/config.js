--- conflicted
+++ resolved
@@ -88,14 +88,8 @@
     cpuLimit: '300m',
     memoryRequest: '100Mi',
     memoryLimit: '500Mi',
-<<<<<<< HEAD
-    replicas: (isStaticDeployment && '1') || '1',
-    replicasMax: (isStaticDeployment && '2') || '1',
-=======
     replicas: '1',
     replicasMax: '1',
-    biohubFeatureFlag: 'true',
->>>>>>> ab2a8510
     backbonePublicApiHost: 'https://api-dev-biohub-platform.apps.silver.devops.gov.bc.ca',
     biohubTaxonPath: '/api/taxonomy/taxon',
     biohubTaxonTsnPath: '/api/taxonomy/taxon/tsn'
