--- conflicted
+++ resolved
@@ -78,17 +78,10 @@
       MAX_UPLOAD_NUM_FILES: Number(process.env.REACT_APP_MAX_UPLOAD_NUM_FILES),
       MAX_UPLOAD_FILE_SIZE: Number(process.env.REACT_APP_MAX_UPLOAD_FILE_SIZE),
       S3_PUBLIC_HOST_URL: `https://${OBJECT_STORE_URL}/${OBJECT_STORE_BUCKET_NAME}`,
-<<<<<<< HEAD
       BACKBONE_PUBLIC_API_HOST: process.env.REACT_APP_BACKBONE_PUBLIC_API_HOST,
       BIOHUB_TAXON_PATH: process.env.REACT_APP_BIOHUB_TAXON_PATH,
       BIOHUB_TAXON_TSN_PATH: process.env.REACT_APP_BIOHUB_TAXON_TSN_PATH,
       FEATURE_FLAGS: parseFeatureFlagsString(process.env.REACT_APP_FEATURE_FLAGS)
-=======
-      BIOHUB_FEATURE_FLAG: process.env.REACT_APP_BIOHUB_FEATURE_FLAG === 'true',
-      BACKBONE_PUBLIC_API_HOST: process.env.REACT_APP_BACKBONE_PUBLIC_API_HOST || '',
-      BIOHUB_TAXON_PATH: process.env.REACT_APP_BIOHUB_TAXON_PATH || '',
-      BIOHUB_TAXON_TSN_PATH: process.env.REACT_APP_BIOHUB_TAXON_TSN_PATH || ''
->>>>>>> a820024b
     };
 
     resp.status(200).json(config);
