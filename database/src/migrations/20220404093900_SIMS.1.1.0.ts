import { Knex } from 'knex';

/**
 * Apply biohub release changes.
 *
 * @export
 * @param {Knex} knex
 * @return {*}  {Promise<void>}
 */
export async function up(knex: Knex): Promise<void> {
  await knex.raw(`
<<<<<<< HEAD
set search_path = biohub, public;

CREATE TABLE ecological_season(
    ecological_season_id     integer           GENERATED ALWAYS AS IDENTITY (START WITH 1 INCREMENT BY 1),
    name                     varchar(50)       NOT NULL,
    record_effective_date    date              NOT NULL,
    description              varchar(3000),
    record_end_date          date,
    create_date              timestamptz(6)    DEFAULT now() NOT NULL,
    create_user              integer           NOT NULL,
    update_date              timestamptz(6),
    update_user              integer,
    revision_count           integer           DEFAULT 0 NOT NULL,
    CONSTRAINT ecological_season_pk PRIMARY KEY (ecological_season_id)
)
;

COMMENT ON COLUMN ecological_season.ecological_season_id IS 'System generated surrogate primary key identifier.'
;
COMMENT ON COLUMN ecological_season.name IS 'The name of the project role.'
;
COMMENT ON COLUMN ecological_season.record_effective_date IS 'Record level effective date.'
;
COMMENT ON COLUMN ecological_season.description IS 'The description of the project type.'
;
COMMENT ON COLUMN ecological_season.record_end_date IS 'Record level end date.'
;
COMMENT ON COLUMN ecological_season.create_date IS 'The datetime the record was created.'
;
COMMENT ON COLUMN ecological_season.create_user IS 'The id of the user who created the record as identified in the system user table.'
;
COMMENT ON COLUMN ecological_season.update_date IS 'The datetime the record was updated.'
;
COMMENT ON COLUMN ecological_season.update_user IS 'The id of the user who updated the record as identified in the system user table.'
;
COMMENT ON COLUMN ecological_season.revision_count IS 'Revision count used for concurrency control.'
;
COMMENT ON TABLE ecological_season IS 'Broad classification for the ecological season of a survey.'
;

--
-- TABLE: intended_outcome
--

CREATE TABLE intended_outcome(
    intended_outcome_id      integer           GENERATED ALWAYS AS IDENTITY (START WITH 1 INCREMENT BY 1),
    name                     varchar(50)       NOT NULL,
    record_effective_date    date              NOT NULL,
    description              varchar(3000),
    record_end_date          date,
    create_date              timestamptz(6)    DEFAULT now() NOT NULL,
    create_user              integer           NOT NULL,
    update_date              timestamptz(6),
    update_user              integer,
    revision_count           integer           DEFAULT 0 NOT NULL,
    CONSTRAINT intended_outcome_pk PRIMARY KEY (intended_outcome_id)
)
;

COMMENT ON COLUMN intended_outcome.intended_outcome_id IS 'System generated surrogate primary key identifier.'
;
COMMENT ON COLUMN intended_outcome.name IS 'The name of the project role.'
;
COMMENT ON COLUMN intended_outcome.record_effective_date IS 'Record level effective date.'
;
COMMENT ON COLUMN intended_outcome.description IS 'The description of the project type.'
;
COMMENT ON COLUMN intended_outcome.record_end_date IS 'Record level end date.'
;
COMMENT ON COLUMN intended_outcome.create_date IS 'The datetime the record was created.'
;
COMMENT ON COLUMN intended_outcome.create_user IS 'The id of the user who created the record as identified in the system user table.'
;
COMMENT ON COLUMN intended_outcome.update_date IS 'The datetime the record was updated.'
;
COMMENT ON COLUMN intended_outcome.update_user IS 'The id of the user who updated the record as identified in the system user table.'
;
COMMENT ON COLUMN intended_outcome.revision_count IS 'Revision count used for concurrency control.'
;
COMMENT ON TABLE intended_outcome IS 'Broad classification of intended outcomes of the survey work.'
;

--
-- TABLE: vantage
--

CREATE TABLE vantage(
    vantage_id                integer           GENERATED ALWAYS AS IDENTITY (START WITH 1 INCREMENT BY 1),
    name                     varchar(50)       NOT NULL,
    record_effective_date    date              NOT NULL,
    description              varchar(250),
    record_end_date          date,
    create_date              timestamptz(6)    DEFAULT now() NOT NULL,
    create_user              integer           NOT NULL,
    update_date              timestamptz(6),
    update_user              integer,
    revision_count           integer           DEFAULT 0 NOT NULL,
    CONSTRAINT vantage_pk PRIMARY KEY (vantage_id)
)
;

COMMENT ON COLUMN vantage.vantage_id IS 'System generated surrogate primary key identifier.'
;
COMMENT ON COLUMN vantage.name IS 'The name of the project role.'
;
COMMENT ON COLUMN vantage.record_effective_date IS 'Record level effective date.'
;
COMMENT ON COLUMN vantage.description IS 'The description of the project type.'
;
COMMENT ON COLUMN vantage.record_end_date IS 'Record level end date.'
;
COMMENT ON COLUMN vantage.create_date IS 'The datetime the record was created.'
;
COMMENT ON COLUMN vantage.create_user IS 'The id of the user who created the record as identified in the system user table.'
;
COMMENT ON COLUMN vantage.update_date IS 'The datetime the record was updated.'
;
COMMENT ON COLUMN vantage.update_user IS 'The id of the user who updated the record as identified in the system user table.'
;
COMMENT ON COLUMN vantage.revision_count IS 'Revision count used for concurrency control.'
;
COMMENT ON TABLE vantage IS 'Broad classification for the vantage code of the survey.'
;

CREATE UNIQUE INDEX ecological_season_nuk1 ON ecological_season(name, (record_end_date is NULL)) where record_end_date is null
;

CREATE UNIQUE INDEX vantage_nuk1 ON vantage(name, (record_end_date is NULL)) where record_end_date is null
;

CREATE UNIQUE INDEX intended_outcome_nuk1 ON intended_outcome(name, (record_end_date is NULL)) where record_end_date is null
;

alter table survey
add column ecological_season_id integer,
add column intended_outcome_id integer,
add column vantage_id integer
;

COMMENT ON COLUMN survey.ecological_season_id IS 'System generated surrogate primary key identifier.'
;
COMMENT ON COLUMN survey.intended_outcome_id IS 'System generated surrogate primary key identifier.'
;
COMMENT ON COLUMN survey.vantage_id IS 'System generated surrogate primary key identifier.'
;

ALTER TABLE survey ADD CONSTRAINT "Refecological_season212"
    FOREIGN KEY (ecological_season_id)
    REFERENCES ecological_season(ecological_season_id)
;

ALTER TABLE survey ADD CONSTRAINT "Refvantage214"
    FOREIGN KEY (vantage_id)
    REFERENCES vantage(vantage_id)
;

ALTER TABLE survey ADD CONSTRAINT "Refintended_outcome211"
    FOREIGN KEY (intended_outcome_id)
    REFERENCES intended_outcome(intended_outcome_id)
;

CREATE INDEX "Ref222214" ON survey(vantage_id)
;

CREATE INDEX "Ref223211" ON survey(intended_outcome_id)
;

CREATE INDEX "Ref220212" ON survey(ecological_season_id)
;

alter table common_survey_methodology
rename to field_method
;

alter table field_method
rename column common_survey_methodology_id to field_method_id
;

alter table survey
rename column common_survey_methodology_id to field_method_id
;

ALTER TABLE survey drop CONSTRAINT "Refcommon_survey_methodology190";

ALTER TABLE survey ADD CONSTRAINT "Reffield_method190" FOREIGN KEY (field_method_id) REFERENCES field_method(field_method_id);
ALTER TABLE survey ADD CONSTRAINT "Refvantage190" FOREIGN KEY (vantage_id) REFERENCES vantage(vantage_id);
ALTER TABLE survey ADD CONSTRAINT "Refecological_season190" FOREIGN KEY (ecological_season_id) REFERENCES ecological_season(ecological_season_id);
ALTER TABLE survey ADD CONSTRAINT "Refintended_outcome190" FOREIGN KEY (intended_outcome_id) REFERENCES intended_outcome(intended_outcome_id);

alter table survey
rename column objectives to additional_details
;

alter table survey
alter column additional_details drop not null
;

alter trigger audit_common_survey_methodology on field_method rename to audit_field_method;
alter trigger journal_common_survey_methodology on field_method rename to journal_field_method;

create trigger journal_intended_outcome after
insert or delete or update on biohub.intended_outcome for each row execute function biohub.tr_journal_trigger();

create trigger journal_ecological_season after
insert or delete or update on biohub.ecological_season for each row execute function biohub.tr_journal_trigger();

create trigger journal_vantage after
insert or delete or update on biohub.vantage for each row execute function biohub.tr_journal_trigger();

create trigger audit_intended_outcome before
insert or delete or update on biohub.intended_outcome for each row execute function biohub.tr_audit_trigger();

create trigger audit_ecological_season before
insert or delete or update on biohub.ecological_season for each row execute function biohub.tr_audit_trigger();

create trigger audit_vantage before
insert or delete or update on biohub.vantage for each row execute function biohub.tr_audit_trigger();

insert into intended_outcome(record_effective_date, name, description) values (now(), 'Habitat Assessment',	'To assess habitat for its value to wildlife and to record evidence of its usage by wildlife.');
insert into intended_outcome(record_effective_date, name, description) values (now(), 'Reconnaissance',	'To provide information for planning another Survey or to informally determine species presence.');
insert into intended_outcome(record_effective_date, name, description) values (now(), 'Recruitment',	'To count or obtain an index of the number of new individuals (e.g., young) that have been added to the population between 2 points in time. For example, a caribou recruitment Survey counts young animals after winter; the young are considered established and contributing to the population.');
insert into intended_outcome(record_effective_date, name, description) values (now(), 'Population Composition',	'To count or obtain an index of the number of individuals in a population belonging to particular age or sex categories. E.g., bull:cow ratio for moose.');
insert into intended_outcome(record_effective_date, name, description) values (now(), 'Community Composition',	'To determine the numbers or proportions of species in an ecological community or geographic area. E.g., relative ground-cover by plant species, relative density of birds of each species in a forest.');
insert into intended_outcome(record_effective_date, name, description) values (now(), 'Population Count',	'To obtain a number that indicates the number of individuals in an area. A population count may be obtained by enumerating every individual in a population (e.g., by doing a census) or by sampling a portion of the population (e.g., stratified random block design) and then adjusting the observed number to estimate the population size.');
insert into intended_outcome(record_effective_date, name, description) values (now(), 'Population Count & Recruitment',	'To obtain a number that indicates the number of individuals in an area (population count) AND to count or obtain an index of the number of new individuals (e.g., young) that have been added to the population between 2 points in time (recruitment).');
insert into intended_outcome(record_effective_date, name, description) values (now(), 'Population Count & Composition',	'To obtain a number that indicates the number of individuals in an area (population count) AND to count or obtain an index of the number of individuals in a population belonging to particular age or sex categories (composition).');
insert into intended_outcome(record_effective_date, name, description) values (now(), 'Population Index',	'To obtain a population index. For example, to obtain a relative abundance index by calculating the number of tracks detected per kilometre of transect, or number of detections per hour of surveying.');
insert into intended_outcome(record_effective_date, name, description) values (now(), 'Mortality',	'To count or obtain an index of the number and conditions of dead individuals, and/or the causes of death.');
insert into intended_outcome(record_effective_date, name, description) values (now(), 'Survival',	'To count or obtain an index of the number of individuals in a population that have survived a period between 2 points in time.');
insert into intended_outcome(record_effective_date, name, description) values (now(), 'Specimen Collection',	'To collect sample specimens of a species or taxon.');
insert into intended_outcome(record_effective_date, name, description) values (now(), 'Translocation',	'To move individuals from one location to another.');
insert into intended_outcome(record_effective_date, name, description) values (now(), 'Distribution or Range Map',	'To determine the manner in which a species (or population or taxon) is spatially arranged, or to define the geographic limits of the species.');

update field_method set description = 'A sampling technique in which a population is divided into discrete units called strata based on similar attributes. The researcher selects a small sample size with similar characteristics to represent a population group under study.'
where name = 'Stratified Random Block';

update field_method set record_end_date = now()
where name in ('Composition', 'Recruitment');

insert into field_method(record_effective_date, name, description) values (now(), 'Total Count', 'They are intended to enumerate all animals using 100% flight coverage of the study area. Alpine areas are usually small, and thus the technique is practical for surveying mountain sheep and goats, and sometimes caribou.');
insert into field_method(record_effective_date, name, description) values (now(), 'Encounter Transects', 'The recommended protocol for conducting herd composition surveys are encounter transects. Occasionally, however, sample blocks may be selected. The purpose of these surveys is to provide information on population composition and recruitment. Encounter transects  can be flown by either fixed-wing aircraft or helicopter, and all visible animals are counted and classified. Encounter transects may follow predetermined straight lines, contours, or drainages. When classification is conducted, it will normally be necessary to deviate from the transect line to ensure accurate classification of the animals. Following the classification, the pilot should be instructed to resume the transect line.  Ground transects are often secondary roads or trails.');
insert into field_method(record_effective_date, name, description) values (now(), 'Fixed-width Transects', 'When using fixed-width transects  only animals within a defined survey area (strip) are counted. Fixed-widths can be defined by marks on the airplane struts, or by placing a board across the helicopter skids and calibrating that with a mark on the bubble window.');
insert into field_method(record_effective_date, name, description) values (now(), 'Wildlife Camera', 'To use a camera to record individuals or species in the absence of an observer.');
insert into field_method(record_effective_date, name, description) values (now(), 'Track Count', 'To count the number of tracks of a species or group of species.');
insert into field_method(record_effective_date, name, description) values (now(), 'Spotlight Count', 'To use a spotlight to see and identify or count the number of individuals.');
insert into field_method(record_effective_date, name, description) values (now(), 'Classification Transects/Blocks', 'The recommended protocol for conducting herd composition surveys are encounter transects. Occasionally, however, sample blocks may be selected. The purpose of these surveys is to provide information on population composition and recruitment.');
insert into field_method(record_effective_date, name, description) values (now(), 'Pellet/Scat Count', 'To count the number of pellet and/or scat groups of a species or group of species.');
insert into field_method(record_effective_date, name, description) values (now(), 'Call Playback', 'To play prerecorded calls of species and listen for responses.');
insert into field_method(record_effective_date, name, description) values (now(), 'DNA - Individual', 'To obtain DNA samples from individuals.');
insert into field_method(record_effective_date, name, description) values (now(), 'DNA - Environmental', 'To obtain environmental DNA.');
insert into field_method(record_effective_date, name, description) values (now(), 'Mark Resight Recapture', 'To mark and subsequently resight or recapture individuals.');
insert into field_method(record_effective_date, name, description) values (now(), 'Mark Resight Recapture - Wildlife Camera', 'To mark and subsequently resight or recapture individuals by use of a camera to record individuals or species in the absence of an observer.');
insert into field_method(record_effective_date, name, description) values (now(), 'Mark Resight Recapture - Spotlight Count', 'To mark and subsequently resight or recapture individuals by use of a spotlight to see and identify or count the number of individuals.');
insert into field_method(record_effective_date, name, description) values (now(), 'Mark Resight Recapture - DNA - Individual', 'To mark and subsequently resight or recapture individuals by obtaining DNA samples from individuals.');
insert into field_method(record_effective_date, name, description) values (now(), 'Described in Comments', 'The field method is described in the comments field of the Survey. Note: Describing the data in comments rather than using a predefined code may reduce the clarity and accessibility of data.');

insert into ecological_season(record_effective_date, name, description) values (now(), 'Spring', '');
insert into ecological_season(record_effective_date, name, description) values (now(), 'Summer', '');
insert into ecological_season(record_effective_date, name, description) values (now(), 'Fall', '');
insert into ecological_season(record_effective_date, name, description) values (now(), 'Winter', '');
insert into ecological_season(record_effective_date, name, description) values (now(), 'Early Spring', '');
insert into ecological_season(record_effective_date, name, description) values (now(), 'Growing', 'The season of growth for a species; often includes all or portions of Spring, Summer, and Fall.');
insert into ecological_season(record_effective_date, name, description) values (now(), 'Early Winter', '');
insert into ecological_season(record_effective_date, name, description) values (now(), 'Mid Winter', '');
insert into ecological_season(record_effective_date, name, description) values (now(), 'Late Winter', '');
insert into ecological_season(record_effective_date, name, description) values (now(), 'Rutting', 'The courtship and copulation period of mammals, typically large mammals.');
insert into ecological_season(record_effective_date, name, description) values (now(), 'Breeding', 'The term "breeding season" typically applies to species, such as birds and some insects and some rodents, in which courtship and/or copulation is followed (within hours, days, or weeks) by hatching or birthing of young. In contrast, large mammals do not have a "breeding season" because they tend to have long gestation periods in which the birthing period is far removed from courtship and copulation.');
insert into ecological_season(record_effective_date, name, description) values (now(), 'Post Birthing/Calving', 'The period after a species within a Study Area has finished giving birth to young, and the young are still closely associated with their parent(s) . For large mammals this period may start weeks after birthing, and extend for several weeks.');

insert into vantage(record_effective_date, name) values (now(), 'Aerial');
insert into vantage(record_effective_date, name) values (now(), 'Walking');
insert into vantage(record_effective_date, name) values (now(), 'Vehicle');
insert into vantage(record_effective_date, name) values (now(), 'Boat');

set search_path = biohub_dapi_v1;

create or replace view ecological_season as select * from biohub.ecological_season;
create or replace view vantage as select * from biohub.vantage;
create or replace view intended_outcome as select * from biohub.intended_outcome;
drop view survey;
create view survey as select * from biohub.survey;
drop view common_survey_methodology;
create view field_method as select * from biohub.field_method;
`);
=======
  set search_path = biohub, public;
  
  CREATE TABLE ecological_season(
      ecological_season_id     integer           GENERATED ALWAYS AS IDENTITY (START WITH 1 INCREMENT BY 1),
      name                     varchar(50)       NOT NULL,
      record_effective_date    date              NOT NULL,
      description              varchar(3000),
      record_end_date          date,
      create_date              timestamptz(6)    DEFAULT now() NOT NULL,
      create_user              integer           NOT NULL,
      update_date              timestamptz(6),
      update_user              integer,
      revision_count           integer           DEFAULT 0 NOT NULL,
      CONSTRAINT ecological_season_pk PRIMARY KEY (ecological_season_id)
  )
  ;
  
  
  
  COMMENT ON COLUMN ecological_season.ecological_season_id IS 'System generated surrogate primary key identifier.'
  ;
  COMMENT ON COLUMN ecological_season.name IS 'The name of the project role.'
  ;
  COMMENT ON COLUMN ecological_season.record_effective_date IS 'Record level effective date.'
  ;
  COMMENT ON COLUMN ecological_season.description IS 'The description of the project type.'
  ;
  COMMENT ON COLUMN ecological_season.record_end_date IS 'Record level end date.'
  ;
  COMMENT ON COLUMN ecological_season.create_date IS 'The datetime the record was created.'
  ;
  COMMENT ON COLUMN ecological_season.create_user IS 'The id of the user who created the record as identified in the system user table.'
  ;
  COMMENT ON COLUMN ecological_season.update_date IS 'The datetime the record was updated.'
  ;
  COMMENT ON COLUMN ecological_season.update_user IS 'The id of the user who updated the record as identified in the system user table.'
  ;
  COMMENT ON COLUMN ecological_season.revision_count IS 'Revision count used for concurrency control.'
  ;
  COMMENT ON TABLE ecological_season IS 'Broad classification for the ecological season of a survey.'
  ;
  
  -- 
  -- TABLE: intended_outcome 
  --
  
  CREATE TABLE intended_outcome(
      intended_outcome_id      integer           GENERATED ALWAYS AS IDENTITY (START WITH 1 INCREMENT BY 1),
      name                     varchar(50)       NOT NULL,
      record_effective_date    date              NOT NULL,
      description              varchar(3000),
      record_end_date          date,
      create_date              timestamptz(6)    DEFAULT now() NOT NULL,
      create_user              integer           NOT NULL,
      update_date              timestamptz(6),
      update_user              integer,
      revision_count           integer           DEFAULT 0 NOT NULL,
      CONSTRAINT intended_outcome_pk PRIMARY KEY (intended_outcome_id)
  )
  ;
  
  
  
  COMMENT ON COLUMN intended_outcome.intended_outcome_id IS 'System generated surrogate primary key identifier.'
  ;
  COMMENT ON COLUMN intended_outcome.name IS 'The name of the project role.'
  ;
  COMMENT ON COLUMN intended_outcome.record_effective_date IS 'Record level effective date.'
  ;
  COMMENT ON COLUMN intended_outcome.description IS 'The description of the project type.'
  ;
  COMMENT ON COLUMN intended_outcome.record_end_date IS 'Record level end date.'
  ;
  COMMENT ON COLUMN intended_outcome.create_date IS 'The datetime the record was created.'
  ;
  COMMENT ON COLUMN intended_outcome.create_user IS 'The id of the user who created the record as identified in the system user table.'
  ;
  COMMENT ON COLUMN intended_outcome.update_date IS 'The datetime the record was updated.'
  ;
  COMMENT ON COLUMN intended_outcome.update_user IS 'The id of the user who updated the record as identified in the system user table.'
  ;
  COMMENT ON COLUMN intended_outcome.revision_count IS 'Revision count used for concurrency control.'
  ;
  COMMENT ON TABLE intended_outcome IS 'Broad classification of intended outcomes of the survey work.'
  ;
  
  -- 
  -- TABLE: vantage 
  --
  
  CREATE TABLE vantage(
      vantage_id                integer           GENERATED ALWAYS AS IDENTITY (START WITH 1 INCREMENT BY 1),
      name                     varchar(50)       NOT NULL,
      record_effective_date    date              NOT NULL,
      description              varchar(250),
      record_end_date          date,
      create_date              timestamptz(6)    DEFAULT now() NOT NULL,
      create_user              integer           NOT NULL,
      update_date              timestamptz(6),
      update_user              integer,
      revision_count           integer           DEFAULT 0 NOT NULL,
      CONSTRAINT vantage_pk PRIMARY KEY (vantage_id)
  )
  ;
  
  
  
  COMMENT ON COLUMN vantage.vantage_id IS 'System generated surrogate primary key identifier.'
  ;
  COMMENT ON COLUMN vantage.name IS 'The name of the project role.'
  ;
  COMMENT ON COLUMN vantage.record_effective_date IS 'Record level effective date.'
  ;
  COMMENT ON COLUMN vantage.description IS 'The description of the project type.'
  ;
  COMMENT ON COLUMN vantage.record_end_date IS 'Record level end date.'
  ;
  COMMENT ON COLUMN vantage.create_date IS 'The datetime the record was created.'
  ;
  COMMENT ON COLUMN vantage.create_user IS 'The id of the user who created the record as identified in the system user table.'
  ;
  COMMENT ON COLUMN vantage.update_date IS 'The datetime the record was updated.'
  ;
  COMMENT ON COLUMN vantage.update_user IS 'The id of the user who updated the record as identified in the system user table.'
  ;
  COMMENT ON COLUMN vantage.revision_count IS 'Revision count used for concurrency control.'
  ;
  COMMENT ON TABLE vantage IS 'Broad classification for the vantage code of the survey.'
  ;
  
  CREATE TABLE survey_vantage
  (
      survey_vantage_id integer         NOT NULL GENERATED ALWAYS AS IDENTITY
          (START WITH 1
          INCREMENT BY 1
          NO MINVALUE
          NO MAXVALUE
          NO CYCLE),
      survey_id         integer         NOT NULL,
      vantage_id        integer         NOT NULL,
      create_date       timestamptz(6)  NOT NULL DEFAULT now(),
      create_user       integer         NOT NULL,
      update_date       timestamptz(6),
      update_user       integer,
      revision_count    integer         NOT NULL DEFAULT 0,
      CONSTRAINT survey_vantage_pk PRIMARY KEY (survey_vantage_id)
  )
  WITH (
      OIDS=false
  );
  
  CREATE UNIQUE INDEX survey_vantage_uk1 ON survey_vantage  
      (survey_id,
       vantage_id)   
  
  ;
  
  CREATE  INDEX "Ref153215" ON survey_vantage  
      (survey_id)   
  
  ;
  
  CREATE  INDEX "Ref222216" ON survey_vantage  
      (vantage_id)   
  
  ;
  
  -- Add Referencing Foreign Keys SQL
  
  
  ALTER TABLE survey_vantage
      ADD 
      FOREIGN KEY (vantage_id)
      REFERENCES vantage (vantage_id)
      MATCH SIMPLE
      ON DELETE NO ACTION
      ON UPDATE NO ACTION
      NOT VALID
  ;
  
  ALTER TABLE survey_vantage
      ADD 
      FOREIGN KEY (survey_id)
      REFERENCES survey (survey_id)
      MATCH SIMPLE
      ON DELETE NO ACTION
      ON UPDATE NO ACTION
      NOT VALID
  ;
  
  COMMENT ON TABLE survey_vantage IS 'An associative entity that joins surveys and vantage codes.';
  
  COMMENT ON COLUMN survey_vantage.survey_vantage_id IS 'System generated surrogate primary key identifier.';
  
  COMMENT ON COLUMN survey_vantage.survey_id IS 'System generated surrogate primary key identifier.';
  
  COMMENT ON COLUMN survey_vantage.vantage_id IS 'System generated surrogate primary key identifier.';
  
  COMMENT ON COLUMN survey_vantage.create_date IS 'The datetime the record was created.';
  
  COMMENT ON COLUMN survey_vantage.create_user IS 'The id of the user who created the record as identified in the system user table.';
  
  COMMENT ON COLUMN survey_vantage.update_date IS 'The datetime the record was updated.';
  
  COMMENT ON COLUMN survey_vantage.update_user IS 'The id of the user who updated the record as identified in the system user table.';
  
  COMMENT ON COLUMN survey_vantage.revision_count IS 'Revision count used for concurrency control.';
  
  
  CREATE UNIQUE INDEX ecological_season_nuk1 ON ecological_season(name, (record_end_date is NULL)) where record_end_date is null
  ;
  
  CREATE UNIQUE INDEX vantage_nuk1 ON vantage(name, (record_end_date is NULL)) where record_end_date is null
  ;
  
  CREATE UNIQUE INDEX intended_outcome_nuk1 ON intended_outcome(name, (record_end_date is NULL)) where record_end_date is null
  ;
  
  alter table survey
  add column ecological_season_id integer,
  add column intended_outcome_id integer
  ;
  
  COMMENT ON COLUMN survey.ecological_season_id IS 'System generated surrogate primary key identifier.'
  ;
  COMMENT ON COLUMN survey.intended_outcome_id IS 'System generated surrogate primary key identifier.'
  ;
  
  ALTER TABLE survey ADD CONSTRAINT "Refecological_season212" 
      FOREIGN KEY (ecological_season_id)
      REFERENCES ecological_season(ecological_season_id)
  ;
  
  ALTER TABLE survey ADD CONSTRAINT "Refintended_outcome211" 
      FOREIGN KEY (intended_outcome_id)
      REFERENCES intended_outcome(intended_outcome_id)
  ;
  
  CREATE INDEX "Ref223211" ON survey(intended_outcome_id)
  ;
  
  CREATE INDEX "Ref220212" ON survey(ecological_season_id)
  ;
  
  alter table common_survey_methodology
  rename to field_method
  ;
  
  alter table field_method
  rename column common_survey_methodology_id to field_method_id
  ;
  
  alter table survey
  rename column common_survey_methodology_id to field_method_id
  ;
  
  ALTER TABLE survey drop CONSTRAINT "Refcommon_survey_methodology190";
  
  ALTER TABLE survey ADD CONSTRAINT "Reffield_method190" FOREIGN KEY (field_method_id) REFERENCES field_method(field_method_id);
  ALTER TABLE survey ADD CONSTRAINT "Refecological_season190" FOREIGN KEY (ecological_season_id) REFERENCES ecological_season(ecological_season_id);
  ALTER TABLE survey ADD CONSTRAINT "Refintended_outcome190" FOREIGN KEY (intended_outcome_id) REFERENCES intended_outcome(intended_outcome_id);
  
  alter table survey 
  rename column objectives to additional_details
  ;
  
  alter table survey 
  alter column additional_details drop not null
  ;
  
  alter trigger audit_common_survey_methodology on field_method rename to audit_field_method;
  alter trigger journal_common_survey_methodology on field_method rename to journal_field_method;
  
  create trigger journal_intended_outcome after
  insert or delete or update on biohub.intended_outcome for each row execute function biohub.tr_journal_trigger();
  
  create trigger journal_ecological_season after
  insert or delete or update on biohub.ecological_season for each row execute function biohub.tr_journal_trigger();
  
  create trigger journal_vantage after
  insert or delete or update on biohub.vantage for each row execute function biohub.tr_journal_trigger();
  
  create trigger journal_survey_vantage after
  insert or delete or update on biohub.survey_vantage for each row execute function biohub.tr_journal_trigger();
  
  create trigger audit_intended_outcome before
  insert or delete or update on biohub.intended_outcome for each row execute function biohub.tr_audit_trigger();
  
  create trigger audit_ecological_season before
  insert or delete or update on biohub.ecological_season for each row execute function biohub.tr_audit_trigger();
  
  create trigger audit_vantage before
  insert or delete or update on biohub.vantage for each row execute function biohub.tr_audit_trigger();
  
  create trigger audit_survey_vantage before
  insert or delete or update on biohub.survey_vantage for each row execute function biohub.tr_audit_trigger();
  
  -- api_delete_survey.sql
  drop procedure if exists api_delete_survey;
  
  create or replace procedure api_delete_survey(p_survey_id survey.survey_id%type)
  language plpgsql
  security definer
  as 
  $$
  -- *******************************************************************
  -- Procedure: api_delete_survey
  -- Purpose: deletes a survey and dependencies
  --
  -- MODIFICATION HISTORY
  -- Person           Date        Comments
  -- ---------------- ----------- --------------------------------------
  -- shreyas.devalapurkar@quartech.com
  --                  2021-06-18  initial release
  -- charlie.garrettjones@quartech.com
  --                  2021-06-21  added occurrence submission delete
  -- charlie.garrettjones@quartech.com
  --                  2021-09-21  added survey summary submission delete
  -- charlie.garrettjones@quartech.com
  --                  2022-04-06  added survey_vantage
  -- *******************************************************************
  declare
    _occurrence_submission_id occurrence_submission.occurrence_submission_id%type;
  begin
    for _occurrence_submission_id in (select occurrence_submission_id from occurrence_submission where survey_id = p_survey_id) loop
      call api_delete_occurrence_submission(_occurrence_submission_id);
    end loop;
  
    delete from survey_vantage where survey_id = p_survey_id;
    delete from survey_summary_submission_message where survey_summary_submission_id in (select survey_summary_submission_id from survey_summary_submission where survey_id = p_survey_id);
    delete from survey_summary_detail where survey_summary_submission_id in (select survey_summary_submission_id from survey_summary_submission where survey_id = p_survey_id);
    delete from survey_summary_submission where survey_id = p_survey_id;
    delete from survey_proprietor where survey_id = p_survey_id;
    delete from survey_attachment where survey_id = p_survey_id;
    delete from survey_report_author where survey_report_attachment_id in (select survey_report_attachment_id from survey_report_attachment where survey_id = p_survey_id);
    delete from survey_report_attachment where survey_id = p_survey_id;
    delete from study_species where survey_id = p_survey_id;
    delete from survey_funding_source where survey_id = p_survey_id;
  
    update permit set survey_id = null where survey_id = p_survey_id;
  
  exception
    when others THEN
      raise;    
  end;
  $$;
  
  insert into intended_outcome(record_effective_date, name, description) values (now(), 'Habitat Assessment',	'To assess habitat for its value to wildlife and to record evidence of its usage by wildlife.');
  insert into intended_outcome(record_effective_date, name, description) values (now(), 'Reconnaissance',	'To provide information for planning another Survey or to informally determine species presence.');
  insert into intended_outcome(record_effective_date, name, description) values (now(), 'Recruitment',	'To count or obtain an index of the number of new individuals (e.g., young) that have been added to the population between 2 points in time. For example, a caribou recruitment Survey counts young animals after winter; the young are considered established and contributing to the population.');
  insert into intended_outcome(record_effective_date, name, description) values (now(), 'Population Composition',	'To count or obtain an index of the number of individuals in a population belonging to particular age or sex categories. E.g., bull:cow ratio for moose.');
  insert into intended_outcome(record_effective_date, name, description) values (now(), 'Community Composition',	'To determine the numbers or proportions of species in an ecological community or geographic area. E.g., relative ground-cover by plant species, relative density of birds of each species in a forest.');
  insert into intended_outcome(record_effective_date, name, description) values (now(), 'Population Count',	'To obtain a number that indicates the number of individuals in an area. A population count may be obtained by enumerating every individual in a population (e.g., by doing a census) or by sampling a portion of the population (e.g., stratified random block design) and then adjusting the observed number to estimate the population size.');
  insert into intended_outcome(record_effective_date, name, description) values (now(), 'Population Count & Recruitment',	'To obtain a number that indicates the number of individuals in an area (population count) AND to count or obtain an index of the number of new individuals (e.g., young) that have been added to the population between 2 points in time (recruitment).');
  insert into intended_outcome(record_effective_date, name, description) values (now(), 'Population Count & Composition',	'To obtain a number that indicates the number of individuals in an area (population count) AND to count or obtain an index of the number of individuals in a population belonging to particular age or sex categories (composition).');
  insert into intended_outcome(record_effective_date, name, description) values (now(), 'Population Index',	'To obtain a population index. For example, to obtain a relative abundance index by calculating the number of tracks detected per kilometre of transect, or number of detections per hour of surveying.');
  insert into intended_outcome(record_effective_date, name, description) values (now(), 'Mortality',	'To count or obtain an index of the number and conditions of dead individuals, and/or the causes of death.');
  insert into intended_outcome(record_effective_date, name, description) values (now(), 'Survival',	'To count or obtain an index of the number of individuals in a population that have survived a period between 2 points in time.');
  insert into intended_outcome(record_effective_date, name, description) values (now(), 'Specimen Collection',	'To collect sample specimens of a species or taxon.');
  insert into intended_outcome(record_effective_date, name, description) values (now(), 'Translocation',	'To move individuals from one location to another.');
  insert into intended_outcome(record_effective_date, name, description) values (now(), 'Distribution or Range Map',	'To determine the manner in which a species (or population or taxon) is spatially arranged, or to define the geographic limits of the species.');
  
  update field_method set description = 'A sampling technique in which a population is divided into discrete units called strata based on similar attributes. The researcher selects a small sample size with similar characteristics to represent a population group under study.'
  where name = 'Stratified Random Block';
  
  update field_method set record_end_date = now()
  where name in ('Composition', 'Recruitment');
  
  insert into field_method(record_effective_date, name, description) values (now(), 'Total Count', 'They are intended to enumerate all animals using 100% flight coverage of the study area. Alpine areas are usually small, and thus the technique is practical for surveying mountain sheep and goats, and sometimes caribou.');
  insert into field_method(record_effective_date, name, description) values (now(), 'Encounter Transects', 'The recommended protocol for conducting herd composition surveys are encounter transects. Occasionally, however, sample blocks may be selected. The purpose of these surveys is to provide information on population composition and recruitment. Encounter transects  can be flown by either fixed-wing aircraft or helicopter, and all visible animals are counted and classified. Encounter transects may follow predetermined straight lines, contours, or drainages. When classification is conducted, it will normally be necessary to deviate from the transect line to ensure accurate classification of the animals. Following the classification, the pilot should be instructed to resume the transect line.  Ground transects are often secondary roads or trails.');
  insert into field_method(record_effective_date, name, description) values (now(), 'Fixed-width Transects', 'When using fixed-width transects  only animals within a defined survey area (strip) are counted. Fixed-widths can be defined by marks on the airplane struts, or by placing a board across the helicopter skids and calibrating that with a mark on the bubble window.');
  insert into field_method(record_effective_date, name, description) values (now(), 'Wildlife Camera', 'To use a camera to record individuals or species in the absence of an observer.');
  insert into field_method(record_effective_date, name, description) values (now(), 'Track Count', 'To count the number of tracks of a species or group of species.');
  insert into field_method(record_effective_date, name, description) values (now(), 'Spotlight Count', 'To use a spotlight to see and identify or count the number of individuals.');
  insert into field_method(record_effective_date, name, description) values (now(), 'Classification Transects/Blocks', 'The recommended protocol for conducting herd composition surveys are encounter transects. Occasionally, however, sample blocks may be selected. The purpose of these surveys is to provide information on population composition and recruitment.');
  insert into field_method(record_effective_date, name, description) values (now(), 'Pellet/Scat Count', 'To count the number of pellet and/or scat groups of a species or group of species.');
  insert into field_method(record_effective_date, name, description) values (now(), 'Call Playback', 'To play prerecorded calls of species and listen for responses.');
  insert into field_method(record_effective_date, name, description) values (now(), 'DNA - Individual', 'To obtain DNA samples from individuals.');
  insert into field_method(record_effective_date, name, description) values (now(), 'DNA - Environmental', 'To obtain environmental DNA.');
  insert into field_method(record_effective_date, name, description) values (now(), 'Mark Resight Recapture', 'To mark and subsequently resight or recapture individuals.');
  insert into field_method(record_effective_date, name, description) values (now(), 'Mark Resight Recapture - Wildlife Camera', 'To mark and subsequently resight or recapture individuals by use of a camera to record individuals or species in the absence of an observer.');
  insert into field_method(record_effective_date, name, description) values (now(), 'Mark Resight Recapture - Spotlight Count', 'To mark and subsequently resight or recapture individuals by use of a spotlight to see and identify or count the number of individuals.');
  insert into field_method(record_effective_date, name, description) values (now(), 'Mark Resight Recapture - DNA - Individual', 'To mark and subsequently resight or recapture individuals by obtaining DNA samples from individuals.');
  insert into field_method(record_effective_date, name, description) values (now(), 'Described in Comments', 'The field method is described in the comments field of the Survey. Note: Describing the data in comments rather than using a predefined code may reduce the clarity and accessibility of data.');
  
  insert into ecological_season(record_effective_date, name, description) values (now(), 'Spring', '');
  insert into ecological_season(record_effective_date, name, description) values (now(), 'Summer', '');
  insert into ecological_season(record_effective_date, name, description) values (now(), 'Fall', '');
  insert into ecological_season(record_effective_date, name, description) values (now(), 'Winter', '');
  insert into ecological_season(record_effective_date, name, description) values (now(), 'Early Spring', '');
  insert into ecological_season(record_effective_date, name, description) values (now(), 'Growing', 'The season of growth for a species; often includes all or portions of Spring, Summer, and Fall.');
  insert into ecological_season(record_effective_date, name, description) values (now(), 'Early Winter', '');
  insert into ecological_season(record_effective_date, name, description) values (now(), 'Mid Winter', '');
  insert into ecological_season(record_effective_date, name, description) values (now(), 'Late Winter', '');
  insert into ecological_season(record_effective_date, name, description) values (now(), 'Rutting', 'The courtship and copulation period of mammals, typically large mammals.');
  insert into ecological_season(record_effective_date, name, description) values (now(), 'Breeding', 'The term "breeding season" typically applies to species, such as birds and some insects and some rodents, in which courtship and/or copulation is followed (within hours, days, or weeks) by hatching or birthing of young. In contrast, large mammals do not have a "breeding season" because they tend to have long gestation periods in which the birthing period is far removed from courtship and copulation.');
  insert into ecological_season(record_effective_date, name, description) values (now(), 'Post Birthing/Calving', 'The period after a species within a Study Area has finished giving birth to young, and the young are still closely associated with their parent(s) . For large mammals this period may start weeks after birthing, and extend for several weeks.');
  
  insert into vantage(record_effective_date, name) values (now(), 'Aerial');
  insert into vantage(record_effective_date, name) values (now(), 'Walking');
  insert into vantage(record_effective_date, name) values (now(), 'Vehicle');
  insert into vantage(record_effective_date, name) values (now(), 'Boat');
  
  set search_path = biohub_dapi_v1;
  
  create view ecological_season as select * from biohub.ecological_season;
  create view intended_outcome as select * from biohub.intended_outcome;
  create view vantage as select * from biohub.vantage;
  create view survey_vantage as select * from biohub.survey_vantage;
  
  drop view survey;
  create view survey as select * from biohub.survey;
  drop view common_survey_methodology;
  create view field_method as select * from biohub.field_method;
  drop view template_methodology_species;
  create view template_methodology_species as select * from biohub.template_methodology_species;  
        `);
>>>>>>> 6dac84ea
}

export async function down(knex: Knex): Promise<void> {
  await knex.raw(``);
}<|MERGE_RESOLUTION|>--- conflicted
+++ resolved
@@ -9,294 +9,8 @@
  */
 export async function up(knex: Knex): Promise<void> {
   await knex.raw(`
-<<<<<<< HEAD
-set search_path = biohub, public;
-
-CREATE TABLE ecological_season(
-    ecological_season_id     integer           GENERATED ALWAYS AS IDENTITY (START WITH 1 INCREMENT BY 1),
-    name                     varchar(50)       NOT NULL,
-    record_effective_date    date              NOT NULL,
-    description              varchar(3000),
-    record_end_date          date,
-    create_date              timestamptz(6)    DEFAULT now() NOT NULL,
-    create_user              integer           NOT NULL,
-    update_date              timestamptz(6),
-    update_user              integer,
-    revision_count           integer           DEFAULT 0 NOT NULL,
-    CONSTRAINT ecological_season_pk PRIMARY KEY (ecological_season_id)
-)
-;
-
-COMMENT ON COLUMN ecological_season.ecological_season_id IS 'System generated surrogate primary key identifier.'
-;
-COMMENT ON COLUMN ecological_season.name IS 'The name of the project role.'
-;
-COMMENT ON COLUMN ecological_season.record_effective_date IS 'Record level effective date.'
-;
-COMMENT ON COLUMN ecological_season.description IS 'The description of the project type.'
-;
-COMMENT ON COLUMN ecological_season.record_end_date IS 'Record level end date.'
-;
-COMMENT ON COLUMN ecological_season.create_date IS 'The datetime the record was created.'
-;
-COMMENT ON COLUMN ecological_season.create_user IS 'The id of the user who created the record as identified in the system user table.'
-;
-COMMENT ON COLUMN ecological_season.update_date IS 'The datetime the record was updated.'
-;
-COMMENT ON COLUMN ecological_season.update_user IS 'The id of the user who updated the record as identified in the system user table.'
-;
-COMMENT ON COLUMN ecological_season.revision_count IS 'Revision count used for concurrency control.'
-;
-COMMENT ON TABLE ecological_season IS 'Broad classification for the ecological season of a survey.'
-;
-
---
--- TABLE: intended_outcome
---
-
-CREATE TABLE intended_outcome(
-    intended_outcome_id      integer           GENERATED ALWAYS AS IDENTITY (START WITH 1 INCREMENT BY 1),
-    name                     varchar(50)       NOT NULL,
-    record_effective_date    date              NOT NULL,
-    description              varchar(3000),
-    record_end_date          date,
-    create_date              timestamptz(6)    DEFAULT now() NOT NULL,
-    create_user              integer           NOT NULL,
-    update_date              timestamptz(6),
-    update_user              integer,
-    revision_count           integer           DEFAULT 0 NOT NULL,
-    CONSTRAINT intended_outcome_pk PRIMARY KEY (intended_outcome_id)
-)
-;
-
-COMMENT ON COLUMN intended_outcome.intended_outcome_id IS 'System generated surrogate primary key identifier.'
-;
-COMMENT ON COLUMN intended_outcome.name IS 'The name of the project role.'
-;
-COMMENT ON COLUMN intended_outcome.record_effective_date IS 'Record level effective date.'
-;
-COMMENT ON COLUMN intended_outcome.description IS 'The description of the project type.'
-;
-COMMENT ON COLUMN intended_outcome.record_end_date IS 'Record level end date.'
-;
-COMMENT ON COLUMN intended_outcome.create_date IS 'The datetime the record was created.'
-;
-COMMENT ON COLUMN intended_outcome.create_user IS 'The id of the user who created the record as identified in the system user table.'
-;
-COMMENT ON COLUMN intended_outcome.update_date IS 'The datetime the record was updated.'
-;
-COMMENT ON COLUMN intended_outcome.update_user IS 'The id of the user who updated the record as identified in the system user table.'
-;
-COMMENT ON COLUMN intended_outcome.revision_count IS 'Revision count used for concurrency control.'
-;
-COMMENT ON TABLE intended_outcome IS 'Broad classification of intended outcomes of the survey work.'
-;
-
---
--- TABLE: vantage
---
-
-CREATE TABLE vantage(
-    vantage_id                integer           GENERATED ALWAYS AS IDENTITY (START WITH 1 INCREMENT BY 1),
-    name                     varchar(50)       NOT NULL,
-    record_effective_date    date              NOT NULL,
-    description              varchar(250),
-    record_end_date          date,
-    create_date              timestamptz(6)    DEFAULT now() NOT NULL,
-    create_user              integer           NOT NULL,
-    update_date              timestamptz(6),
-    update_user              integer,
-    revision_count           integer           DEFAULT 0 NOT NULL,
-    CONSTRAINT vantage_pk PRIMARY KEY (vantage_id)
-)
-;
-
-COMMENT ON COLUMN vantage.vantage_id IS 'System generated surrogate primary key identifier.'
-;
-COMMENT ON COLUMN vantage.name IS 'The name of the project role.'
-;
-COMMENT ON COLUMN vantage.record_effective_date IS 'Record level effective date.'
-;
-COMMENT ON COLUMN vantage.description IS 'The description of the project type.'
-;
-COMMENT ON COLUMN vantage.record_end_date IS 'Record level end date.'
-;
-COMMENT ON COLUMN vantage.create_date IS 'The datetime the record was created.'
-;
-COMMENT ON COLUMN vantage.create_user IS 'The id of the user who created the record as identified in the system user table.'
-;
-COMMENT ON COLUMN vantage.update_date IS 'The datetime the record was updated.'
-;
-COMMENT ON COLUMN vantage.update_user IS 'The id of the user who updated the record as identified in the system user table.'
-;
-COMMENT ON COLUMN vantage.revision_count IS 'Revision count used for concurrency control.'
-;
-COMMENT ON TABLE vantage IS 'Broad classification for the vantage code of the survey.'
-;
-
-CREATE UNIQUE INDEX ecological_season_nuk1 ON ecological_season(name, (record_end_date is NULL)) where record_end_date is null
-;
-
-CREATE UNIQUE INDEX vantage_nuk1 ON vantage(name, (record_end_date is NULL)) where record_end_date is null
-;
-
-CREATE UNIQUE INDEX intended_outcome_nuk1 ON intended_outcome(name, (record_end_date is NULL)) where record_end_date is null
-;
-
-alter table survey
-add column ecological_season_id integer,
-add column intended_outcome_id integer,
-add column vantage_id integer
-;
-
-COMMENT ON COLUMN survey.ecological_season_id IS 'System generated surrogate primary key identifier.'
-;
-COMMENT ON COLUMN survey.intended_outcome_id IS 'System generated surrogate primary key identifier.'
-;
-COMMENT ON COLUMN survey.vantage_id IS 'System generated surrogate primary key identifier.'
-;
-
-ALTER TABLE survey ADD CONSTRAINT "Refecological_season212"
-    FOREIGN KEY (ecological_season_id)
-    REFERENCES ecological_season(ecological_season_id)
-;
-
-ALTER TABLE survey ADD CONSTRAINT "Refvantage214"
-    FOREIGN KEY (vantage_id)
-    REFERENCES vantage(vantage_id)
-;
-
-ALTER TABLE survey ADD CONSTRAINT "Refintended_outcome211"
-    FOREIGN KEY (intended_outcome_id)
-    REFERENCES intended_outcome(intended_outcome_id)
-;
-
-CREATE INDEX "Ref222214" ON survey(vantage_id)
-;
-
-CREATE INDEX "Ref223211" ON survey(intended_outcome_id)
-;
-
-CREATE INDEX "Ref220212" ON survey(ecological_season_id)
-;
-
-alter table common_survey_methodology
-rename to field_method
-;
-
-alter table field_method
-rename column common_survey_methodology_id to field_method_id
-;
-
-alter table survey
-rename column common_survey_methodology_id to field_method_id
-;
-
-ALTER TABLE survey drop CONSTRAINT "Refcommon_survey_methodology190";
-
-ALTER TABLE survey ADD CONSTRAINT "Reffield_method190" FOREIGN KEY (field_method_id) REFERENCES field_method(field_method_id);
-ALTER TABLE survey ADD CONSTRAINT "Refvantage190" FOREIGN KEY (vantage_id) REFERENCES vantage(vantage_id);
-ALTER TABLE survey ADD CONSTRAINT "Refecological_season190" FOREIGN KEY (ecological_season_id) REFERENCES ecological_season(ecological_season_id);
-ALTER TABLE survey ADD CONSTRAINT "Refintended_outcome190" FOREIGN KEY (intended_outcome_id) REFERENCES intended_outcome(intended_outcome_id);
-
-alter table survey
-rename column objectives to additional_details
-;
-
-alter table survey
-alter column additional_details drop not null
-;
-
-alter trigger audit_common_survey_methodology on field_method rename to audit_field_method;
-alter trigger journal_common_survey_methodology on field_method rename to journal_field_method;
-
-create trigger journal_intended_outcome after
-insert or delete or update on biohub.intended_outcome for each row execute function biohub.tr_journal_trigger();
-
-create trigger journal_ecological_season after
-insert or delete or update on biohub.ecological_season for each row execute function biohub.tr_journal_trigger();
-
-create trigger journal_vantage after
-insert or delete or update on biohub.vantage for each row execute function biohub.tr_journal_trigger();
-
-create trigger audit_intended_outcome before
-insert or delete or update on biohub.intended_outcome for each row execute function biohub.tr_audit_trigger();
-
-create trigger audit_ecological_season before
-insert or delete or update on biohub.ecological_season for each row execute function biohub.tr_audit_trigger();
-
-create trigger audit_vantage before
-insert or delete or update on biohub.vantage for each row execute function biohub.tr_audit_trigger();
-
-insert into intended_outcome(record_effective_date, name, description) values (now(), 'Habitat Assessment',	'To assess habitat for its value to wildlife and to record evidence of its usage by wildlife.');
-insert into intended_outcome(record_effective_date, name, description) values (now(), 'Reconnaissance',	'To provide information for planning another Survey or to informally determine species presence.');
-insert into intended_outcome(record_effective_date, name, description) values (now(), 'Recruitment',	'To count or obtain an index of the number of new individuals (e.g., young) that have been added to the population between 2 points in time. For example, a caribou recruitment Survey counts young animals after winter; the young are considered established and contributing to the population.');
-insert into intended_outcome(record_effective_date, name, description) values (now(), 'Population Composition',	'To count or obtain an index of the number of individuals in a population belonging to particular age or sex categories. E.g., bull:cow ratio for moose.');
-insert into intended_outcome(record_effective_date, name, description) values (now(), 'Community Composition',	'To determine the numbers or proportions of species in an ecological community or geographic area. E.g., relative ground-cover by plant species, relative density of birds of each species in a forest.');
-insert into intended_outcome(record_effective_date, name, description) values (now(), 'Population Count',	'To obtain a number that indicates the number of individuals in an area. A population count may be obtained by enumerating every individual in a population (e.g., by doing a census) or by sampling a portion of the population (e.g., stratified random block design) and then adjusting the observed number to estimate the population size.');
-insert into intended_outcome(record_effective_date, name, description) values (now(), 'Population Count & Recruitment',	'To obtain a number that indicates the number of individuals in an area (population count) AND to count or obtain an index of the number of new individuals (e.g., young) that have been added to the population between 2 points in time (recruitment).');
-insert into intended_outcome(record_effective_date, name, description) values (now(), 'Population Count & Composition',	'To obtain a number that indicates the number of individuals in an area (population count) AND to count or obtain an index of the number of individuals in a population belonging to particular age or sex categories (composition).');
-insert into intended_outcome(record_effective_date, name, description) values (now(), 'Population Index',	'To obtain a population index. For example, to obtain a relative abundance index by calculating the number of tracks detected per kilometre of transect, or number of detections per hour of surveying.');
-insert into intended_outcome(record_effective_date, name, description) values (now(), 'Mortality',	'To count or obtain an index of the number and conditions of dead individuals, and/or the causes of death.');
-insert into intended_outcome(record_effective_date, name, description) values (now(), 'Survival',	'To count or obtain an index of the number of individuals in a population that have survived a period between 2 points in time.');
-insert into intended_outcome(record_effective_date, name, description) values (now(), 'Specimen Collection',	'To collect sample specimens of a species or taxon.');
-insert into intended_outcome(record_effective_date, name, description) values (now(), 'Translocation',	'To move individuals from one location to another.');
-insert into intended_outcome(record_effective_date, name, description) values (now(), 'Distribution or Range Map',	'To determine the manner in which a species (or population or taxon) is spatially arranged, or to define the geographic limits of the species.');
-
-update field_method set description = 'A sampling technique in which a population is divided into discrete units called strata based on similar attributes. The researcher selects a small sample size with similar characteristics to represent a population group under study.'
-where name = 'Stratified Random Block';
-
-update field_method set record_end_date = now()
-where name in ('Composition', 'Recruitment');
-
-insert into field_method(record_effective_date, name, description) values (now(), 'Total Count', 'They are intended to enumerate all animals using 100% flight coverage of the study area. Alpine areas are usually small, and thus the technique is practical for surveying mountain sheep and goats, and sometimes caribou.');
-insert into field_method(record_effective_date, name, description) values (now(), 'Encounter Transects', 'The recommended protocol for conducting herd composition surveys are encounter transects. Occasionally, however, sample blocks may be selected. The purpose of these surveys is to provide information on population composition and recruitment. Encounter transects  can be flown by either fixed-wing aircraft or helicopter, and all visible animals are counted and classified. Encounter transects may follow predetermined straight lines, contours, or drainages. When classification is conducted, it will normally be necessary to deviate from the transect line to ensure accurate classification of the animals. Following the classification, the pilot should be instructed to resume the transect line.  Ground transects are often secondary roads or trails.');
-insert into field_method(record_effective_date, name, description) values (now(), 'Fixed-width Transects', 'When using fixed-width transects  only animals within a defined survey area (strip) are counted. Fixed-widths can be defined by marks on the airplane struts, or by placing a board across the helicopter skids and calibrating that with a mark on the bubble window.');
-insert into field_method(record_effective_date, name, description) values (now(), 'Wildlife Camera', 'To use a camera to record individuals or species in the absence of an observer.');
-insert into field_method(record_effective_date, name, description) values (now(), 'Track Count', 'To count the number of tracks of a species or group of species.');
-insert into field_method(record_effective_date, name, description) values (now(), 'Spotlight Count', 'To use a spotlight to see and identify or count the number of individuals.');
-insert into field_method(record_effective_date, name, description) values (now(), 'Classification Transects/Blocks', 'The recommended protocol for conducting herd composition surveys are encounter transects. Occasionally, however, sample blocks may be selected. The purpose of these surveys is to provide information on population composition and recruitment.');
-insert into field_method(record_effective_date, name, description) values (now(), 'Pellet/Scat Count', 'To count the number of pellet and/or scat groups of a species or group of species.');
-insert into field_method(record_effective_date, name, description) values (now(), 'Call Playback', 'To play prerecorded calls of species and listen for responses.');
-insert into field_method(record_effective_date, name, description) values (now(), 'DNA - Individual', 'To obtain DNA samples from individuals.');
-insert into field_method(record_effective_date, name, description) values (now(), 'DNA - Environmental', 'To obtain environmental DNA.');
-insert into field_method(record_effective_date, name, description) values (now(), 'Mark Resight Recapture', 'To mark and subsequently resight or recapture individuals.');
-insert into field_method(record_effective_date, name, description) values (now(), 'Mark Resight Recapture - Wildlife Camera', 'To mark and subsequently resight or recapture individuals by use of a camera to record individuals or species in the absence of an observer.');
-insert into field_method(record_effective_date, name, description) values (now(), 'Mark Resight Recapture - Spotlight Count', 'To mark and subsequently resight or recapture individuals by use of a spotlight to see and identify or count the number of individuals.');
-insert into field_method(record_effective_date, name, description) values (now(), 'Mark Resight Recapture - DNA - Individual', 'To mark and subsequently resight or recapture individuals by obtaining DNA samples from individuals.');
-insert into field_method(record_effective_date, name, description) values (now(), 'Described in Comments', 'The field method is described in the comments field of the Survey. Note: Describing the data in comments rather than using a predefined code may reduce the clarity and accessibility of data.');
-
-insert into ecological_season(record_effective_date, name, description) values (now(), 'Spring', '');
-insert into ecological_season(record_effective_date, name, description) values (now(), 'Summer', '');
-insert into ecological_season(record_effective_date, name, description) values (now(), 'Fall', '');
-insert into ecological_season(record_effective_date, name, description) values (now(), 'Winter', '');
-insert into ecological_season(record_effective_date, name, description) values (now(), 'Early Spring', '');
-insert into ecological_season(record_effective_date, name, description) values (now(), 'Growing', 'The season of growth for a species; often includes all or portions of Spring, Summer, and Fall.');
-insert into ecological_season(record_effective_date, name, description) values (now(), 'Early Winter', '');
-insert into ecological_season(record_effective_date, name, description) values (now(), 'Mid Winter', '');
-insert into ecological_season(record_effective_date, name, description) values (now(), 'Late Winter', '');
-insert into ecological_season(record_effective_date, name, description) values (now(), 'Rutting', 'The courtship and copulation period of mammals, typically large mammals.');
-insert into ecological_season(record_effective_date, name, description) values (now(), 'Breeding', 'The term "breeding season" typically applies to species, such as birds and some insects and some rodents, in which courtship and/or copulation is followed (within hours, days, or weeks) by hatching or birthing of young. In contrast, large mammals do not have a "breeding season" because they tend to have long gestation periods in which the birthing period is far removed from courtship and copulation.');
-insert into ecological_season(record_effective_date, name, description) values (now(), 'Post Birthing/Calving', 'The period after a species within a Study Area has finished giving birth to young, and the young are still closely associated with their parent(s) . For large mammals this period may start weeks after birthing, and extend for several weeks.');
-
-insert into vantage(record_effective_date, name) values (now(), 'Aerial');
-insert into vantage(record_effective_date, name) values (now(), 'Walking');
-insert into vantage(record_effective_date, name) values (now(), 'Vehicle');
-insert into vantage(record_effective_date, name) values (now(), 'Boat');
-
-set search_path = biohub_dapi_v1;
-
-create or replace view ecological_season as select * from biohub.ecological_season;
-create or replace view vantage as select * from biohub.vantage;
-create or replace view intended_outcome as select * from biohub.intended_outcome;
-drop view survey;
-create view survey as select * from biohub.survey;
-drop view common_survey_methodology;
-create view field_method as select * from biohub.field_method;
-`);
-=======
   set search_path = biohub, public;
-  
+
   CREATE TABLE ecological_season(
       ecological_season_id     integer           GENERATED ALWAYS AS IDENTITY (START WITH 1 INCREMENT BY 1),
       name                     varchar(50)       NOT NULL,
@@ -311,9 +25,9 @@
       CONSTRAINT ecological_season_pk PRIMARY KEY (ecological_season_id)
   )
   ;
-  
-  
-  
+
+
+
   COMMENT ON COLUMN ecological_season.ecological_season_id IS 'System generated surrogate primary key identifier.'
   ;
   COMMENT ON COLUMN ecological_season.name IS 'The name of the project role.'
@@ -336,11 +50,11 @@
   ;
   COMMENT ON TABLE ecological_season IS 'Broad classification for the ecological season of a survey.'
   ;
-  
-  -- 
-  -- TABLE: intended_outcome 
+
   --
-  
+  -- TABLE: intended_outcome
+  --
+
   CREATE TABLE intended_outcome(
       intended_outcome_id      integer           GENERATED ALWAYS AS IDENTITY (START WITH 1 INCREMENT BY 1),
       name                     varchar(50)       NOT NULL,
@@ -355,9 +69,9 @@
       CONSTRAINT intended_outcome_pk PRIMARY KEY (intended_outcome_id)
   )
   ;
-  
-  
-  
+
+
+
   COMMENT ON COLUMN intended_outcome.intended_outcome_id IS 'System generated surrogate primary key identifier.'
   ;
   COMMENT ON COLUMN intended_outcome.name IS 'The name of the project role.'
@@ -380,11 +94,11 @@
   ;
   COMMENT ON TABLE intended_outcome IS 'Broad classification of intended outcomes of the survey work.'
   ;
-  
-  -- 
-  -- TABLE: vantage 
+
   --
-  
+  -- TABLE: vantage
+  --
+
   CREATE TABLE vantage(
       vantage_id                integer           GENERATED ALWAYS AS IDENTITY (START WITH 1 INCREMENT BY 1),
       name                     varchar(50)       NOT NULL,
@@ -399,9 +113,9 @@
       CONSTRAINT vantage_pk PRIMARY KEY (vantage_id)
   )
   ;
-  
-  
-  
+
+
+
   COMMENT ON COLUMN vantage.vantage_id IS 'System generated surrogate primary key identifier.'
   ;
   COMMENT ON COLUMN vantage.name IS 'The name of the project role.'
@@ -424,7 +138,7 @@
   ;
   COMMENT ON TABLE vantage IS 'Broad classification for the vantage code of the survey.'
   ;
-  
+
   CREATE TABLE survey_vantage
   (
       survey_vantage_id integer         NOT NULL GENERATED ALWAYS AS IDENTITY
@@ -445,28 +159,28 @@
   WITH (
       OIDS=false
   );
-  
-  CREATE UNIQUE INDEX survey_vantage_uk1 ON survey_vantage  
+
+  CREATE UNIQUE INDEX survey_vantage_uk1 ON survey_vantage
       (survey_id,
-       vantage_id)   
-  
-  ;
-  
-  CREATE  INDEX "Ref153215" ON survey_vantage  
-      (survey_id)   
-  
-  ;
-  
-  CREATE  INDEX "Ref222216" ON survey_vantage  
-      (vantage_id)   
-  
-  ;
-  
+       vantage_id)
+
+  ;
+
+  CREATE  INDEX "Ref153215" ON survey_vantage
+      (survey_id)
+
+  ;
+
+  CREATE  INDEX "Ref222216" ON survey_vantage
+      (vantage_id)
+
+  ;
+
   -- Add Referencing Foreign Keys SQL
-  
-  
+
+
   ALTER TABLE survey_vantage
-      ADD 
+      ADD
       FOREIGN KEY (vantage_id)
       REFERENCES vantage (vantage_id)
       MATCH SIMPLE
@@ -474,9 +188,9 @@
       ON UPDATE NO ACTION
       NOT VALID
   ;
-  
+
   ALTER TABLE survey_vantage
-      ADD 
+      ADD
       FOREIGN KEY (survey_id)
       REFERENCES survey (survey_id)
       MATCH SIMPLE
@@ -484,121 +198,121 @@
       ON UPDATE NO ACTION
       NOT VALID
   ;
-  
+
   COMMENT ON TABLE survey_vantage IS 'An associative entity that joins surveys and vantage codes.';
-  
+
   COMMENT ON COLUMN survey_vantage.survey_vantage_id IS 'System generated surrogate primary key identifier.';
-  
+
   COMMENT ON COLUMN survey_vantage.survey_id IS 'System generated surrogate primary key identifier.';
-  
+
   COMMENT ON COLUMN survey_vantage.vantage_id IS 'System generated surrogate primary key identifier.';
-  
+
   COMMENT ON COLUMN survey_vantage.create_date IS 'The datetime the record was created.';
-  
+
   COMMENT ON COLUMN survey_vantage.create_user IS 'The id of the user who created the record as identified in the system user table.';
-  
+
   COMMENT ON COLUMN survey_vantage.update_date IS 'The datetime the record was updated.';
-  
+
   COMMENT ON COLUMN survey_vantage.update_user IS 'The id of the user who updated the record as identified in the system user table.';
-  
+
   COMMENT ON COLUMN survey_vantage.revision_count IS 'Revision count used for concurrency control.';
-  
-  
+
+
   CREATE UNIQUE INDEX ecological_season_nuk1 ON ecological_season(name, (record_end_date is NULL)) where record_end_date is null
   ;
-  
+
   CREATE UNIQUE INDEX vantage_nuk1 ON vantage(name, (record_end_date is NULL)) where record_end_date is null
   ;
-  
+
   CREATE UNIQUE INDEX intended_outcome_nuk1 ON intended_outcome(name, (record_end_date is NULL)) where record_end_date is null
   ;
-  
+
   alter table survey
   add column ecological_season_id integer,
   add column intended_outcome_id integer
   ;
-  
+
   COMMENT ON COLUMN survey.ecological_season_id IS 'System generated surrogate primary key identifier.'
   ;
   COMMENT ON COLUMN survey.intended_outcome_id IS 'System generated surrogate primary key identifier.'
   ;
-  
-  ALTER TABLE survey ADD CONSTRAINT "Refecological_season212" 
+
+  ALTER TABLE survey ADD CONSTRAINT "Refecological_season212"
       FOREIGN KEY (ecological_season_id)
       REFERENCES ecological_season(ecological_season_id)
   ;
-  
-  ALTER TABLE survey ADD CONSTRAINT "Refintended_outcome211" 
+
+  ALTER TABLE survey ADD CONSTRAINT "Refintended_outcome211"
       FOREIGN KEY (intended_outcome_id)
       REFERENCES intended_outcome(intended_outcome_id)
   ;
-  
+
   CREATE INDEX "Ref223211" ON survey(intended_outcome_id)
   ;
-  
+
   CREATE INDEX "Ref220212" ON survey(ecological_season_id)
   ;
-  
+
   alter table common_survey_methodology
   rename to field_method
   ;
-  
+
   alter table field_method
   rename column common_survey_methodology_id to field_method_id
   ;
-  
+
   alter table survey
   rename column common_survey_methodology_id to field_method_id
   ;
-  
+
   ALTER TABLE survey drop CONSTRAINT "Refcommon_survey_methodology190";
-  
+
   ALTER TABLE survey ADD CONSTRAINT "Reffield_method190" FOREIGN KEY (field_method_id) REFERENCES field_method(field_method_id);
   ALTER TABLE survey ADD CONSTRAINT "Refecological_season190" FOREIGN KEY (ecological_season_id) REFERENCES ecological_season(ecological_season_id);
   ALTER TABLE survey ADD CONSTRAINT "Refintended_outcome190" FOREIGN KEY (intended_outcome_id) REFERENCES intended_outcome(intended_outcome_id);
-  
-  alter table survey 
+
+  alter table survey
   rename column objectives to additional_details
   ;
-  
-  alter table survey 
+
+  alter table survey
   alter column additional_details drop not null
   ;
-  
+
   alter trigger audit_common_survey_methodology on field_method rename to audit_field_method;
   alter trigger journal_common_survey_methodology on field_method rename to journal_field_method;
-  
+
   create trigger journal_intended_outcome after
   insert or delete or update on biohub.intended_outcome for each row execute function biohub.tr_journal_trigger();
-  
+
   create trigger journal_ecological_season after
   insert or delete or update on biohub.ecological_season for each row execute function biohub.tr_journal_trigger();
-  
+
   create trigger journal_vantage after
   insert or delete or update on biohub.vantage for each row execute function biohub.tr_journal_trigger();
-  
+
   create trigger journal_survey_vantage after
   insert or delete or update on biohub.survey_vantage for each row execute function biohub.tr_journal_trigger();
-  
+
   create trigger audit_intended_outcome before
   insert or delete or update on biohub.intended_outcome for each row execute function biohub.tr_audit_trigger();
-  
+
   create trigger audit_ecological_season before
   insert or delete or update on biohub.ecological_season for each row execute function biohub.tr_audit_trigger();
-  
+
   create trigger audit_vantage before
   insert or delete or update on biohub.vantage for each row execute function biohub.tr_audit_trigger();
-  
+
   create trigger audit_survey_vantage before
   insert or delete or update on biohub.survey_vantage for each row execute function biohub.tr_audit_trigger();
-  
+
   -- api_delete_survey.sql
   drop procedure if exists api_delete_survey;
-  
+
   create or replace procedure api_delete_survey(p_survey_id survey.survey_id%type)
   language plpgsql
   security definer
-  as 
+  as
   $$
   -- *******************************************************************
   -- Procedure: api_delete_survey
@@ -622,7 +336,7 @@
     for _occurrence_submission_id in (select occurrence_submission_id from occurrence_submission where survey_id = p_survey_id) loop
       call api_delete_occurrence_submission(_occurrence_submission_id);
     end loop;
-  
+
     delete from survey_vantage where survey_id = p_survey_id;
     delete from survey_summary_submission_message where survey_summary_submission_id in (select survey_summary_submission_id from survey_summary_submission where survey_id = p_survey_id);
     delete from survey_summary_detail where survey_summary_submission_id in (select survey_summary_submission_id from survey_summary_submission where survey_id = p_survey_id);
@@ -633,15 +347,15 @@
     delete from survey_report_attachment where survey_id = p_survey_id;
     delete from study_species where survey_id = p_survey_id;
     delete from survey_funding_source where survey_id = p_survey_id;
-  
+
     update permit set survey_id = null where survey_id = p_survey_id;
-  
+
   exception
     when others THEN
-      raise;    
+      raise;
   end;
   $$;
-  
+
   insert into intended_outcome(record_effective_date, name, description) values (now(), 'Habitat Assessment',	'To assess habitat for its value to wildlife and to record evidence of its usage by wildlife.');
   insert into intended_outcome(record_effective_date, name, description) values (now(), 'Reconnaissance',	'To provide information for planning another Survey or to informally determine species presence.');
   insert into intended_outcome(record_effective_date, name, description) values (now(), 'Recruitment',	'To count or obtain an index of the number of new individuals (e.g., young) that have been added to the population between 2 points in time. For example, a caribou recruitment Survey counts young animals after winter; the young are considered established and contributing to the population.');
@@ -656,13 +370,13 @@
   insert into intended_outcome(record_effective_date, name, description) values (now(), 'Specimen Collection',	'To collect sample specimens of a species or taxon.');
   insert into intended_outcome(record_effective_date, name, description) values (now(), 'Translocation',	'To move individuals from one location to another.');
   insert into intended_outcome(record_effective_date, name, description) values (now(), 'Distribution or Range Map',	'To determine the manner in which a species (or population or taxon) is spatially arranged, or to define the geographic limits of the species.');
-  
+
   update field_method set description = 'A sampling technique in which a population is divided into discrete units called strata based on similar attributes. The researcher selects a small sample size with similar characteristics to represent a population group under study.'
   where name = 'Stratified Random Block';
-  
+
   update field_method set record_end_date = now()
   where name in ('Composition', 'Recruitment');
-  
+
   insert into field_method(record_effective_date, name, description) values (now(), 'Total Count', 'They are intended to enumerate all animals using 100% flight coverage of the study area. Alpine areas are usually small, and thus the technique is practical for surveying mountain sheep and goats, and sometimes caribou.');
   insert into field_method(record_effective_date, name, description) values (now(), 'Encounter Transects', 'The recommended protocol for conducting herd composition surveys are encounter transects. Occasionally, however, sample blocks may be selected. The purpose of these surveys is to provide information on population composition and recruitment. Encounter transects  can be flown by either fixed-wing aircraft or helicopter, and all visible animals are counted and classified. Encounter transects may follow predetermined straight lines, contours, or drainages. When classification is conducted, it will normally be necessary to deviate from the transect line to ensure accurate classification of the animals. Following the classification, the pilot should be instructed to resume the transect line.  Ground transects are often secondary roads or trails.');
   insert into field_method(record_effective_date, name, description) values (now(), 'Fixed-width Transects', 'When using fixed-width transects  only animals within a defined survey area (strip) are counted. Fixed-widths can be defined by marks on the airplane struts, or by placing a board across the helicopter skids and calibrating that with a mark on the bubble window.');
@@ -679,7 +393,7 @@
   insert into field_method(record_effective_date, name, description) values (now(), 'Mark Resight Recapture - Spotlight Count', 'To mark and subsequently resight or recapture individuals by use of a spotlight to see and identify or count the number of individuals.');
   insert into field_method(record_effective_date, name, description) values (now(), 'Mark Resight Recapture - DNA - Individual', 'To mark and subsequently resight or recapture individuals by obtaining DNA samples from individuals.');
   insert into field_method(record_effective_date, name, description) values (now(), 'Described in Comments', 'The field method is described in the comments field of the Survey. Note: Describing the data in comments rather than using a predefined code may reduce the clarity and accessibility of data.');
-  
+
   insert into ecological_season(record_effective_date, name, description) values (now(), 'Spring', '');
   insert into ecological_season(record_effective_date, name, description) values (now(), 'Summer', '');
   insert into ecological_season(record_effective_date, name, description) values (now(), 'Fall', '');
@@ -692,27 +406,26 @@
   insert into ecological_season(record_effective_date, name, description) values (now(), 'Rutting', 'The courtship and copulation period of mammals, typically large mammals.');
   insert into ecological_season(record_effective_date, name, description) values (now(), 'Breeding', 'The term "breeding season" typically applies to species, such as birds and some insects and some rodents, in which courtship and/or copulation is followed (within hours, days, or weeks) by hatching or birthing of young. In contrast, large mammals do not have a "breeding season" because they tend to have long gestation periods in which the birthing period is far removed from courtship and copulation.');
   insert into ecological_season(record_effective_date, name, description) values (now(), 'Post Birthing/Calving', 'The period after a species within a Study Area has finished giving birth to young, and the young are still closely associated with their parent(s) . For large mammals this period may start weeks after birthing, and extend for several weeks.');
-  
+
   insert into vantage(record_effective_date, name) values (now(), 'Aerial');
   insert into vantage(record_effective_date, name) values (now(), 'Walking');
   insert into vantage(record_effective_date, name) values (now(), 'Vehicle');
   insert into vantage(record_effective_date, name) values (now(), 'Boat');
-  
+
   set search_path = biohub_dapi_v1;
-  
+
   create view ecological_season as select * from biohub.ecological_season;
   create view intended_outcome as select * from biohub.intended_outcome;
   create view vantage as select * from biohub.vantage;
   create view survey_vantage as select * from biohub.survey_vantage;
-  
+
   drop view survey;
   create view survey as select * from biohub.survey;
   drop view common_survey_methodology;
   create view field_method as select * from biohub.field_method;
   drop view template_methodology_species;
-  create view template_methodology_species as select * from biohub.template_methodology_species;  
+  create view template_methodology_species as select * from biohub.template_methodology_species;
         `);
->>>>>>> 6dac84ea
 }
 
 export async function down(knex: Knex): Promise<void> {
