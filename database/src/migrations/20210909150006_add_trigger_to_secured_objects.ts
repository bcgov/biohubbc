--- conflicted
+++ resolved
@@ -65,11 +65,7 @@
       ON ${DB_SCHEMA}.survey_attachment
       FOR EACH ROW
       EXECUTE PROCEDURE ${DB_SCHEMA}.tr_secure_record_trigger();
-<<<<<<< HEAD
-
-=======
       
->>>>>>> 5fce4c88
       CREATE TRIGGER secure_record
       AFTER INSERT
       ON ${DB_SCHEMA}.survey_report_attachment
