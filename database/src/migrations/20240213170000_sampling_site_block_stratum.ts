--- conflicted
+++ resolved
@@ -35,11 +35,7 @@
     COMMENT ON COLUMN survey_sample_block.create_user IS 'The user id of the sampling site block creator.';
     COMMENT ON COLUMN survey_sample_block.update_date IS 'The date the sampling site block was updated.';
     COMMENT ON COLUMN survey_sample_block.update_user IS 'The user id of the sampling site block updater.';
-<<<<<<< HEAD
-    COMMENT ON TABLE survey_sample_block.revision_count IS 'Revision count used for concurrency control.';
-=======
     COMMENT ON COLUMN survey_sample_block.revision_count IS 'Revision count used for concurrency control.';
->>>>>>> 59d85d89
     COMMENT ON TABLE survey_sample_block IS 'Sampling site block table.';
 
     ----------------------------------------------------------------------------------------
@@ -79,10 +75,7 @@
       update_date                             TIMESTAMPTZ(6),
       update_user                             INTEGER,
       revision_count                          int4              NOT NULL DEFAULT 0,
-<<<<<<< HEAD
-=======
       CONSTRAINT survey_sample_stratum_pk PRIMARY KEY (survey_sample_stratum_id)
->>>>>>> 59d85d89
     );
 
     COMMENT ON COLUMN survey_sample_stratum.survey_sample_stratum_id IS 'System generated surrogate primary key identifier.';
@@ -92,13 +85,8 @@
     COMMENT ON COLUMN survey_sample_stratum.create_user IS 'The user id of the sampling site stratum creator.';
     COMMENT ON COLUMN survey_sample_stratum.update_date IS 'The date the sampling site stratum was updated.';
     COMMENT ON COLUMN survey_sample_stratum.update_user IS 'The user id of the sampling site stratum updater.';
-<<<<<<< HEAD
-    COMMENT ON TABLE survey_sample_stratum.revision_count IS 'Revision count used for concurrency control.';
-    COMMENT ON TABLE survey_sample_stratum IS 'Sampling site stratum table.';
-=======
     COMMENT ON COLUMN survey_sample_stratum.revision_count IS 'Revision count used for concurrency control.';
     COMMENT ON TABLE survey_sample_stratum IS 'Sampling site stratum table';
->>>>>>> 59d85d89
 
     ----------------------------------------------------------------------------------------
     -- Create new keys and indices
