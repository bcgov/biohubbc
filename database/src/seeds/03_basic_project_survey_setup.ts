--- conflicted
+++ resolved
@@ -583,11 +583,7 @@
     (SELECT survey_sample_site_id FROM survey_sample_site WHERE survey_id = ${surveyId} LIMIT 1),
     (SELECT method_lookup_id FROM method_lookup ORDER BY random() LIMIT 1),
     $$${faker.lorem.sentences(2)}$$,
-<<<<<<< HEAD
-    ${responseMetricLookupId}
-=======
     $$${faker.number.int({ min: 1, max: 4 })}$$
->>>>>>> c52684ac
  );
 `;
 
