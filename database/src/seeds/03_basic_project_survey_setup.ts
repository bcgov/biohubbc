import { faker } from '@faker-js/faker';
import { Knex } from 'knex';

const DB_SCHEMA = process.env.DB_SCHEMA;
const DB_SCHEMA_DAPI_V1 = process.env.DB_SCHEMA_DAPI_V1;
const PROJECT_SEEDER_USER_IDENTIFIER = process.env.PROJECT_SEEDER_USER_IDENTIFIER;

const NUM_SEED_PROJECTS = Number(process.env.NUM_SEED_PROJECTS ?? 2);
const NUM_SEED_SURVEYS_PER_PROJECT = Number(process.env.NUM_SEED_SURVEYS_PER_PROJECT ?? 2);

const focalTaxonIdOptions = [
  { itis_tsn: 180703, itis_scientific_name: 'Alces alces' }, // Moose
  { itis_tsn: 180596, itis_scientific_name: 'Canis lupus' }, // Wolf
  { itis_tsn: 180713, itis_scientific_name: 'Oreamnos americanus' }, // Rocky Mountain goat
  { itis_tsn: 180543, itis_scientific_name: 'Ursus arctos' } // Grizzly bear
];

const ancillaryTaxonIdOptions = [
  { itis_tsn: 180703, itis_scientific_name: 'Alces alces' }, // Moose
  { itis_tsn: 180596, itis_scientific_name: 'Canis lupus' }, // Wolf
  { itis_tsn: 180713, itis_scientific_name: 'Oreamnos americanus' }, // Rocky Mountain goat
  { itis_tsn: 180543, itis_scientific_name: 'Ursus arctos' } // Grizzly bear
];

/**
 * Add spatial transform
 *
 * @export
 * @param {Knex} knex
 * @return {*}  {Promise<void>}
 */
export async function seed(knex: Knex): Promise<void> {
  await knex.raw(`
    SET SCHEMA '${DB_SCHEMA}';
    SET SEARCH_PATH=${DB_SCHEMA},${DB_SCHEMA_DAPI_V1};
  `);

  // Check if at least 1 funding sources already exists
  const checkFundingResponse = await knex.raw(checkAnyFundingSourceExists());

  if (!checkFundingResponse.rows.length) {
    // Insert funding source data
    await knex.raw(`
      ${insertFundingData()}
    `);
  }

  // Check if at least 1 project already exists
  const checkProjectsResponse = await knex.raw(checkAnyProjectExists());

  if (!checkProjectsResponse.rows.length) {
    for (let i = 0; i < NUM_SEED_PROJECTS; i++) {
      // Insert project data
      const createProjectResponse = await knex.raw(insertProjectData(`Seed Project ${i + 1}`));
      const projectId = createProjectResponse.rows[0].project_id;

      // Insert project IUCN, participant and program data
      await knex.raw(`
        ${insertProjectIUCNData(projectId)}
        ${insertProjectParticipationData(projectId)}
        ${insertProjectProgramData(projectId)}
      `);

      // Insert survey data
      for (let j = 0; j < NUM_SEED_SURVEYS_PER_PROJECT; j++) {
        const createSurveyResponse = await knex.raw(insertSurveyData(projectId, `Seed Survey ${j + 1}`));
        const surveyId = createSurveyResponse.rows[0].survey_id;

        await knex.raw(`
          ${insertSurveyTypeData(surveyId)}
          ${insertSurveyPermitData(surveyId)}
          ${insertSurveyFocalSpeciesData(surveyId)}
          ${insertSurveyAncillarySpeciesData(surveyId)}
          ${insertSurveyFundingData(surveyId)}
          ${insertSurveyProprietorData(surveyId)}
          ${insertSurveyFirstNationData(surveyId)}
          ${insertSurveyStakeholderData(surveyId)}
          ${insertSurveyVantageData(surveyId)}
          ${insertSurveyParticipationData(surveyId)}
          ${insertSurveyLocationData(surveyId)}
          ${insertSurveySiteStrategy(surveyId)}
          ${insertSurveyIntendedOutcome(surveyId)}
<<<<<<< HEAD
          ${insertSurveySampleLocationData(surveyId)}
=======
          ${insertSurveySamplingSiteData(surveyId)}
          ${insertSurveySamplingMethodData(surveyId)}
          ${insertSurveySamplePeriodData(surveyId)}
>>>>>>> c96c8653
        `);

        const response1 = await knex.raw(insertSurveyObservationData(surveyId));
        await knex.raw(insertObservationSubCount(response1.rows[0].survey_observation_id));

        const response2 = await knex.raw(insertSurveyObservationData(surveyId));
        await knex.raw(insertObservationSubCount(response2.rows[0].survey_observation_id));

        const response3 = await knex.raw(insertSurveyObservationData(surveyId));
        await knex.raw(insertObservationSubCount(response3.rows[0].survey_observation_id));
      }
    }
  }
}

const checkAnyFundingSourceExists = () => `
  SELECT
    funding_source_id
  FROM
    funding_source;
`;

const checkAnyProjectExists = () => `
  SELECT
    project_id
  FROM
    project;
`;

const insertSurveySiteStrategy = (surveyId: number) => `
  INSERT into survey_site_strategy
    (
      survey_id,
      site_strategy_id
    )
  VALUES (
    ${surveyId},
    (select site_strategy_id  from site_strategy ss order by random() limit 1)
  );
`;

/**
 * SQL to insert Project Program data
 *
 */
const insertProjectProgramData = (projectId: number) => `
  INSERT into project_program
    (
      project_id,
      program_id
    )
  VALUES (
    ${projectId},
    (select program_id from program order by random() limit 1)
  );
`;

const insertSurveyParticipationData = (surveyId: number) => `
  INSERT into survey_participation
    ( survey_id, system_user_id, survey_job_id )
  VALUES
    (
      ${surveyId},
      (
        SELECT COALESCE((
          SELECT
            system_user_id
          FROM
            system_user su
          WHERE
            su.user_identifier = '${PROJECT_SEEDER_USER_IDENTIFIER}'
        ), 1)
      ),
      1
    )
  ;
`;

/**
 * SQL to insert Survey Vantage data
 *
 */
const insertSurveyVantageData = (surveyId: number) => `
  INSERT into survey_vantage
    (
      survey_id,
      vantage_id
    )
  VALUES (
    ${surveyId},
    (select vantage_id from vantage order by random() limit 1)
  );
`;

/**
 * SQL to insert Survey Proprietor data
 *
 */
const insertSurveyProprietorData = (surveyId: number) => `
  INSERT into survey_proprietor
    (
      survey_id,
      proprietor_type_id,
      rationale,
      proprietor_name,
      disa_required
    )
  VALUES (
    ${surveyId},
    (select proprietor_type_id from proprietor_type where is_first_nation is false order by random() limit 1),
    $$${faker.company.catchPhraseDescriptor()}$$,
    $$${faker.company.name()}$$,
    'Y'
  );
`;

const insertFundingData = () => `
  INSERT into funding_source
  (
    name,
    description,
    record_effective_date
  )
  VALUES (
    $$${faker.company.name()}$$,
    $$${faker.lorem.lines(2)}$$,
    $$${faker.date.between({ from: '2000-01-01T00:00:00-08:00', to: '2020-01-01T00:00:00-08:00' }).toISOString()}$$
  );
`;

/**
 * SQL to insert Survey funding data
 *
 */
const insertSurveyFundingData = (surveyId: number) => `
  INSERT into survey_funding_source
    (
      survey_id,
      funding_source_id,
      amount
    )
  VALUES (
    ${surveyId},
    (select funding_source_id from funding_source order by random() limit 1),
    ${faker.commerce.price({ min: 100, max: 99999999, dec: 0 })}
  );
`;

/**
 * SQL to insert Survey study species data
 *
 */
const insertSurveyFocalSpeciesData = (surveyId: number) => {
  const focalSpecies = focalTaxonIdOptions[Math.floor(Math.random() * focalTaxonIdOptions.length)];

  return `
    INSERT into study_species
      (
        survey_id,
        itis_tsn,
        is_focal
      )
    VALUES (
      ${surveyId},
      ${focalSpecies.itis_tsn},
      'Y'
    );
  `;
};

const insertSurveyAncillarySpeciesData = (surveyId: number) => {
  const ancillarySpecies = ancillaryTaxonIdOptions[Math.floor(Math.random() * ancillaryTaxonIdOptions.length)];
  return `
    INSERT into study_species
      (
        survey_id,
        itis_tsn,
        is_focal
      )
    VALUES (
      ${surveyId},
      ${ancillarySpecies.itis_tsn},
      'N'
    );
  `;
};

/**
 * SQL to insert Survey permit data
 *
 */
const insertSurveyPermitData = (surveyId: number) => `
  INSERT into permit
    (
      survey_id,
      number,
      type
    )
  VALUES (
    ${surveyId},
    $$${faker.number.int({ min: 10000, max: 999999 })}$$,
    'Park Use Permit'
  );
`;

/**
 * SQL to insert Survey location data
 *
 */
const insertSurveyLocationData = (surveyId: number) => `
  INSERT into survey_location
    (
      survey_id,
      name,
      description,
      geography,
      geojson
    )
  VALUES (
    ${surveyId},
    $$${faker.lorem.words(2)}$$,
    $$${faker.lorem.words(6)}$$,
    'POLYGON ((-121.904297 50.930738, -121.904297 51.971346, -120.19043 51.971346, -120.19043 50.930738, -121.904297 50.930738))',
    '[
      {
        "type": "Feature",
        "geometry": {
          "type": "Polygon",
          "coordinates": [
            [
              [
                -121.904297,
                50.930738
              ],
              [
                -121.904297,
                51.971346
              ],
              [
                -120.19043,
                51.971346
              ],
              [
                -120.19043,
                50.930738
              ],
              [
                -121.904297,
                50.930738
              ]
            ]
          ]
        },
        "properties": {}
      }
    ]'
  );
`;

/**
 * SQL to insert Survey data
 *
 */
const insertSurveyData = (projectId: number, surveyName?: string) => `
  INSERT into survey
    (
      project_id,
      name,
      additional_details,
      start_date,
      end_date,
      lead_first_name,
      lead_last_name
    )
  VALUES (
    ${projectId},
    '${surveyName ?? 'Seed Survey'}',
    $$${faker.lorem.sentences(2)}$$,
    $$${faker.date.between({ from: '2010-01-01T00:00:00-08:00', to: '2015-01-01T00:00:00-08:00' }).toISOString()}$$,
    $$${faker.date.between({ from: '2020-01-01T00:00:00-08:00', to: '2025-01-01T00:00:00-08:00' }).toISOString()}$$,
    $$${faker.person.firstName()}$$,
    $$${faker.person.lastName()}$$
  )
  RETURNING survey_id;
`;

const insertSurveyIntendedOutcome = (surveyId: number) => `
    INSERT into survey_intended_outcome
    (
      survey_id,
      intended_outcome_id
    )
    VALUES
    (
      ${surveyId},
      (select intended_outcome_id from intended_outcome order by random() limit 1)
    );
`;

/**
 * SQL to insert Project participation data
 *
 */
const insertProjectParticipationData = (projectId: number) => `
  INSERT into project_participation
    (
      project_id,
      system_user_id,
      project_role_id
    )
  VALUES
    (
      ${projectId},
      (
        SELECT COALESCE((
          SELECT
            system_user_id
          FROM
            system_user su
          WHERE
            su.user_identifier = '${PROJECT_SEEDER_USER_IDENTIFIER}'
        ), 1)
      ),
      (SELECT project_role_id FROM project_role WHERE name = 'Coordinator' LIMIT 1)
    )
  ;
`;

/**
 * SQL to insert Project iucn data
 *
 */
const insertProjectIUCNData = (projectId: number) => `
  INSERT into project_iucn_action_classification
    (
      project_id,
      iucn_conservation_action_level_3_subclassification_id
    )
  VALUES
    (
      ${projectId},
      (select iucn_conservation_action_level_3_subclassification_id from iucn_conservation_action_level_3_subclassification order by random() limit 1)
    )
  ;
`;

/**
 * SQL to insert Project Type data
 *
 */
const insertSurveyTypeData = (surveyId: number) => `
  INSERT into survey_type
    (
      survey_id,
      type_id
    )
  VALUES
    (
      ${surveyId},
      (SELECT type_id from type order by random() limit 1)
    )
  ;
`;

/**
 * SQL to insert Survey First Nation Partnership data
 *
 */
const insertSurveyFirstNationData = (surveyId: number) => `
  INSERT into survey_first_nation_partnership
    (
      survey_id,
      first_nations_id
    )
  VALUES
    (
      ${surveyId},
      (SELECT first_nations_id from first_nations order by random() limit 1)
    )
  ;
`;

/**
 * SQL to insert Project Stakeholder Partnership data
 *
 */
const insertSurveyStakeholderData = (surveyId: number) => `
  INSERT into survey_stakeholder_partnership
    (
      survey_id,
      name
    )
  VALUES
    (
      ${surveyId},
      (select name from agency order by random() limit 1)
    )
  ;
`;

/**
 * Inserts a survey sample site, method, and period record.
 *
 * @param {number} surveyId
 */
const insertSurveySampleLocationData = (surveyId: number) => `
  WITH 
    w_sample_site as (
      INSERT INTO survey_sample_site
        (
          survey_id,
          name,
          description,
          geojson,
          geography
        ) VALUES (
          ${surveyId},
          'Seed Sampling Site',
          $$${faker.lorem.sentences(2)}$$,
          '
          {
            "type": "Feature",
            "geometry": {
              "type": "Polygon",
              "coordinates": [
                [
                  [-121,    51],
                  [-121,    51.7],
                  [-120.5,  51.7],
                  [-120.5,  51],
                  [-121,    51]
                ]
              ]
            },
            "properties": {}
          }
        ',
          public.geography(
            public.ST_Force2D(
              public.ST_SetSRID(
                public.ST_Force2D(public.ST_GeomFromGeoJSON('
                  {
                      "type": "Polygon",
                      "coordinates": [
                        [
                          [-121,    51],
                          [-121,    51.7],
                          [-120.5,  51.7],
                          [-120.5,  51],
                          [-121,    51]
                        ]
                      ]
                    }
                ')
                ), 4326
              )
            )
          )
        )
        RETURNING *
    ),
    w_sample_method as (
      INSERT INTO survey_sample_method
        (
          survey_sample_site_id,
          method_lookup_id,
          description
        )
        SELECT 
          (w_sample_site.survey_sample_site_id),
          (SELECT method_lookup_id FROM method_lookup ORDER BY random() LIMIT 1),
          $$${faker.lorem.sentences(2)}$$
        FROM 
          w_sample_site
        RETURNING *
    )
<<<<<<< HEAD
  INSERT INTO survey_sample_period
    (
      survey_sample_method_id,
      start_date,
      end_date
    )
    SELECT
      (w_sample_method.survey_sample_method_id),
      $$${faker.date
        .between({ from: '2000-01-01T00:00:00-08:00', to: '2001-01-01T00:00:00-08:00' })
        .toISOString()}$$::date,
      $$${faker.date
        .between({ from: '2002-01-01T00:00:00-08:00', to: '2005-01-01T00:00:00-08:00' })
        .toISOString()}$$::date
    FROM
      w_sample_method;
`;

const insertObservationSubCount = (surveyObservationId: number) => `
      INSERT INTO observation_subcount 
      (
        survey_observation_id,
        subcount
      )
      VALUES
      (
        ${surveyObservationId},
        $$${faker.number.int({ min: 1, max: 20 })}$$
      );
=======
  );`;

/**
 * SQL to insert survey sampling method data. Requires sampling site.
 *
 */
const insertSurveySamplingMethodData = (surveyId: number) =>
  `
 INSERT INTO survey_sample_method
 (
  survey_sample_site_id,
  method_lookup_id,
  description
 )
 VALUES
 (
    (SELECT survey_sample_site_id FROM survey_sample_site WHERE survey_id = ${surveyId} LIMIT 1),
    (SELECT method_lookup_id FROM method_lookup ORDER BY random() LIMIT 1),
    $$${faker.lorem.sentences(2)}$$
 );
`;

/**
 * SQL to insert survey sampling period data. Requires sampling method.
 *
 */
const insertSurveySamplePeriodData = (surveyId: number) =>
  `
  INSERT INTO survey_sample_period
  (
    survey_sample_method_id,
    start_date,
    end_date
  )
  VALUES
  (
    (SELECT survey_sample_method_id FROM survey_sample_method WHERE survey_sample_site_id = (
      SELECT survey_sample_site_id FROM survey_sample_site WHERE survey_id = ${surveyId} LIMIT 1
    ) LIMIT 1),
    $$${faker.date
      .between({ from: '2000-01-01T00:00:00-08:00', to: '2001-01-01T00:00:00-08:00' })
      .toISOString()}$$::date,
    $$${faker.date
      .between({ from: '2002-01-01T00:00:00-08:00', to: '2005-01-01T00:00:00-08:00' })
      .toISOString()}$$::date
  );
>>>>>>> c96c8653
`;

const insertObservationSubCount = (surveyObservationId: number) => `
  INSERT INTO observation_subcount 
  (
    survey_observation_id,
    subcount
  )
  VALUES
  (
    ${surveyObservationId},
    $$${faker.number.int({ min: 1, max: 20 })}$$
  );
`;

/**
 * SQL to insert survey observation data. Requires sampling site, method, period.
 *
 */
const insertSurveyObservationData = (surveyId: number) => `
  INSERT INTO survey_observation
  (
    survey_id,
    itis_tsn,
    itis_scientific_name,
    latitude,
    longitude,
    count,
    observation_date,
    observation_time,
    survey_sample_site_id,
    survey_sample_method_id,
    survey_sample_period_id
  )
  VALUES
  (
    ${surveyId},
    $$${focalTaxonIdOptions[0].itis_tsn}$$,
    $$${focalTaxonIdOptions[0].itis_scientific_name}$$,
    $$${faker.number.int({ min: 48, max: 60 })}$$,
    $$${faker.number.int({ min: -132, max: -116 })}$$,
    $$${faker.number.int({ min: 1, max: 20 })}$$,
    $$${faker.date
      .between({ from: '2000-01-01T00:00:00-08:00', to: '2005-01-01T00:00:00-08:00' })
      .toISOString()}$$::date,
    timestamp $$${faker.date
      .between({ from: '2000-01-01T00:00:00-08:00', to: '2005-01-01T00:00:00-08:00' })
      .toISOString()}$$::time,
    (SELECT survey_sample_site_id FROM survey_sample_site LIMIT 1),
    (SELECT survey_sample_method_id FROM survey_sample_method LIMIT 1),
    (SELECT survey_sample_period_id FROM survey_sample_period LIMIT 1)
  )
  RETURNING survey_observation_id;
`;

/**
 * SQL to insert Project data
 *
 */
const insertProjectData = (projectName?: string) => `
  INSERT into project
    (
      name,
      objectives,
      location_description,
      start_date,
      end_date,
      geography,
      geojson
    )
  VALUES (
    '${projectName ?? 'Seed Project'}',
    $$${faker.lorem.sentences(2)}$$,
    $$${faker.lorem.sentences(2)}$$,
    $$${faker.date.between({ from: '2000-01-01T00:00:00-08:00', to: '2005-01-01T00:00:00-08:00' }).toISOString()}$$,
    $$${faker.date.between({ from: '2025-01-01T00:00:00-08:00', to: '2030-01-01T00:00:00-08:00' }).toISOString()}$$,
    'POLYGON ((-121.904297 50.930738, -121.904297 51.971346, -120.19043 51.971346, -120.19043 50.930738, -121.904297 50.930738))',
    '[
      {
        "type": "Feature",
        "geometry": {
          "type": "Polygon",
          "coordinates": [
            [
              [
                -121.904297,
                50.930738
              ],
              [
                -121.904297,
                51.971346
              ],
              [
                -120.19043,
                51.971346
              ],
              [
                -120.19043,
                50.930738
              ],
              [
                -121.904297,
                50.930738
              ]
            ]
          ]
        },
        "properties": {}
      }
    ]'
  )
  RETURNING project_id;
`;<|MERGE_RESOLUTION|>--- conflicted
+++ resolved
@@ -5,8 +5,8 @@
 const DB_SCHEMA_DAPI_V1 = process.env.DB_SCHEMA_DAPI_V1;
 const PROJECT_SEEDER_USER_IDENTIFIER = process.env.PROJECT_SEEDER_USER_IDENTIFIER;
 
-const NUM_SEED_PROJECTS = Number(process.env.NUM_SEED_PROJECTS ?? 2);
-const NUM_SEED_SURVEYS_PER_PROJECT = Number(process.env.NUM_SEED_SURVEYS_PER_PROJECT ?? 2);
+const NUM_SEED_PROJECTS = Number(process.env.NUM_SEED_PROJECTS ?? 1);
+const NUM_SEED_SURVEYS_PER_PROJECT = Number(process.env.NUM_SEED_SURVEYS_PER_PROJECT ?? 1);
 
 const focalTaxonIdOptions = [
   { itis_tsn: 180703, itis_scientific_name: 'Alces alces' }, // Moose
@@ -80,13 +80,9 @@
           ${insertSurveyLocationData(surveyId)}
           ${insertSurveySiteStrategy(surveyId)}
           ${insertSurveyIntendedOutcome(surveyId)}
-<<<<<<< HEAD
-          ${insertSurveySampleLocationData(surveyId)}
-=======
           ${insertSurveySamplingSiteData(surveyId)}
           ${insertSurveySamplingMethodData(surveyId)}
           ${insertSurveySamplePeriodData(surveyId)}
->>>>>>> c96c8653
         `);
 
         const response1 = await knex.raw(insertSurveyObservationData(surveyId));
@@ -488,112 +484,60 @@
 `;
 
 /**
- * Inserts a survey sample site, method, and period record.
- *
- * @param {number} surveyId
- */
-const insertSurveySampleLocationData = (surveyId: number) => `
-  WITH 
-    w_sample_site as (
-      INSERT INTO survey_sample_site
-        (
-          survey_id,
-          name,
-          description,
-          geojson,
-          geography
-        ) VALUES (
-          ${surveyId},
-          'Seed Sampling Site',
-          $$${faker.lorem.sentences(2)}$$,
-          '
-          {
-            "type": "Feature",
-            "geometry": {
-              "type": "Polygon",
-              "coordinates": [
-                [
-                  [-121,    51],
-                  [-121,    51.7],
-                  [-120.5,  51.7],
-                  [-120.5,  51],
-                  [-121,    51]
+ * SQL to insert survey sampling site data.
+ *
+ */
+const insertSurveySamplingSiteData = (surveyId: number) =>
+  `INSERT INTO survey_sample_site
+  (
+    survey_id,
+    name,
+    description,
+    geojson,
+    geography
+  ) VALUES (
+    ${surveyId},
+    'Seed Sampling Site',
+    $$${faker.lorem.sentences(2)}$$,
+    '
+    {
+      "type": "Feature",
+      "geometry": {
+        "type": "Polygon",
+        "coordinates": [
+          [
+            [-121,    51],
+            [-121,    51.7],
+            [-120.5,  51.7],
+            [-120.5,  51],
+            [-121,    51]
+          ]
+        ]
+      },
+      "properties": {}
+    }
+  ',
+    public.geography(
+      public.ST_Force2D(
+        public.ST_SetSRID(
+          public.ST_Force2D(public.ST_GeomFromGeoJSON('
+            {
+                "type": "Polygon",
+                "coordinates": [
+                  [
+                    [-121,    51],
+                    [-121,    51.7],
+                    [-120.5,  51.7],
+                    [-120.5,  51],
+                    [-121,    51]
+                  ]
                 ]
-              ]
-            },
-            "properties": {}
-          }
-        ',
-          public.geography(
-            public.ST_Force2D(
-              public.ST_SetSRID(
-                public.ST_Force2D(public.ST_GeomFromGeoJSON('
-                  {
-                      "type": "Polygon",
-                      "coordinates": [
-                        [
-                          [-121,    51],
-                          [-121,    51.7],
-                          [-120.5,  51.7],
-                          [-120.5,  51],
-                          [-121,    51]
-                        ]
-                      ]
-                    }
-                ')
-                ), 4326
-              )
-            )
-          )
+              }
+          ')
+          ), 4326
         )
-        RETURNING *
-    ),
-    w_sample_method as (
-      INSERT INTO survey_sample_method
-        (
-          survey_sample_site_id,
-          method_lookup_id,
-          description
-        )
-        SELECT 
-          (w_sample_site.survey_sample_site_id),
-          (SELECT method_lookup_id FROM method_lookup ORDER BY random() LIMIT 1),
-          $$${faker.lorem.sentences(2)}$$
-        FROM 
-          w_sample_site
-        RETURNING *
-    )
-<<<<<<< HEAD
-  INSERT INTO survey_sample_period
-    (
-      survey_sample_method_id,
-      start_date,
-      end_date
-    )
-    SELECT
-      (w_sample_method.survey_sample_method_id),
-      $$${faker.date
-        .between({ from: '2000-01-01T00:00:00-08:00', to: '2001-01-01T00:00:00-08:00' })
-        .toISOString()}$$::date,
-      $$${faker.date
-        .between({ from: '2002-01-01T00:00:00-08:00', to: '2005-01-01T00:00:00-08:00' })
-        .toISOString()}$$::date
-    FROM
-      w_sample_method;
-`;
-
-const insertObservationSubCount = (surveyObservationId: number) => `
-      INSERT INTO observation_subcount 
-      (
-        survey_observation_id,
-        subcount
       )
-      VALUES
-      (
-        ${surveyObservationId},
-        $$${faker.number.int({ min: 1, max: 20 })}$$
-      );
-=======
+    )
   );`;
 
 /**
@@ -640,7 +584,6 @@
       .between({ from: '2002-01-01T00:00:00-08:00', to: '2005-01-01T00:00:00-08:00' })
       .toISOString()}$$::date
   );
->>>>>>> c96c8653
 `;
 
 const insertObservationSubCount = (surveyObservationId: number) => `
