import { faker } from '@faker-js/faker';
import { Knex } from 'knex';

const DB_SCHEMA = process.env.DB_SCHEMA;
const DB_SCHEMA_DAPI_V1 = process.env.DB_SCHEMA_DAPI_V1;
const PROJECT_SEEDER_USER_IDENTIFIER = process.env.PROJECT_SEEDER_USER_IDENTIFIER;

const NUM_SEED_PROJECTS = Number(process.env.NUM_SEED_PROJECTS ?? 1);
const NUM_SEED_SURVEYS_PER_PROJECT = Number(process.env.NUM_SEED_SURVEYS_PER_PROJECT ?? 1);

const focalTaxonIdOptions = [
  { itis_tsn: 180703, itis_scientific_name: 'Alces alces' }, // Moose
  { itis_tsn: 180596, itis_scientific_name: 'Canis lupus' }, // Wolf
  { itis_tsn: 180713, itis_scientific_name: 'Oreamnos americanus' }, // Rocky Mountain goat
  { itis_tsn: 180543, itis_scientific_name: 'Ursus arctos' } // Grizzly bear
];

const ancillaryTaxonIdOptions = [
  { itis_tsn: 180703, itis_scientific_name: 'Alces alces' }, // Moose
  { itis_tsn: 180596, itis_scientific_name: 'Canis lupus' }, // Wolf
  { itis_tsn: 180713, itis_scientific_name: 'Oreamnos americanus' }, // Rocky Mountain goat
  { itis_tsn: 180543, itis_scientific_name: 'Ursus arctos' } // Grizzly bear
];

/**
 * Add spatial transform
 *
 * @export
 * @param {Knex} knex
 * @return {*}  {Promise<void>}
 */
export async function seed(knex: Knex): Promise<void> {
  await knex.raw(`
    SET SCHEMA '${DB_SCHEMA}';
    SET SEARCH_PATH=${DB_SCHEMA},${DB_SCHEMA_DAPI_V1};
  `);

  // Check if at least 1 funding sources already exists
  const checkFundingResponse = await knex.raw(checkAnyFundingSourceExists());

  if (!checkFundingResponse.rows.length) {
    // Insert funding source data
    await knex.raw(`
      ${insertFundingData()}
    `);
  }

  // Check if at least 1 project already exists
  const checkProjectsResponse = await knex.raw(checkAnyProjectExists());

  if (!checkProjectsResponse.rows.length) {
    for (let i = 0; i < NUM_SEED_PROJECTS; i++) {
      // Insert project data
      const createProjectResponse = await knex.raw(insertProjectData(`Seed Project ${i + 1}`));
      const projectId = createProjectResponse.rows[0].project_id;

      // Insert project IUCN, participant and program data
      await knex.raw(`
        ${insertProjectIUCNData(projectId)}
        ${insertProjectParticipationData(projectId)}
        ${insertProjectProgramData(projectId)}
      `);

      // Insert survey data
      for (let j = 0; j < NUM_SEED_SURVEYS_PER_PROJECT; j++) {
        const createSurveyResponse = await knex.raw(insertSurveyData(projectId, `Seed Survey ${j + 1}`));
        const surveyId = createSurveyResponse.rows[0].survey_id;

        await knex.raw(`
          ${insertSurveyTypeData(surveyId)}
          ${insertSurveyPermitData(surveyId)}
          ${insertSurveyFocalSpeciesData(surveyId)}
          ${insertSurveyAncillarySpeciesData(surveyId)}
          ${insertSurveyFundingData(surveyId)}
          ${insertSurveyProprietorData(surveyId)}
          ${insertSurveyFirstNationData(surveyId)}
          ${insertSurveyStakeholderData(surveyId)}
          ${insertSurveyVantageData(surveyId)}
          ${insertSurveyParticipationData(surveyId)}
          ${insertSurveyLocationData(surveyId)}
          ${insertSurveySiteStrategy(surveyId)}
          ${insertSurveyIntendedOutcome(surveyId)}
<<<<<<< HEAD
          ${insertSurveySamplingSiteData(surveyId)}
          ${insertSurveySamplingMethodData(surveyId)}
          ${insertSurveySamplePeriodData(surveyId)}
          ${insertSurveyObservationData(surveyId)}
=======
          ${insertSurveySampleLocationData(surveyId)}
>>>>>>> 56a8080c
        `);

        const response1 = await knex.raw(insertSurveyObservationData(surveyId));
        await knex.raw(insertObservationSubCount(response1.rows[0].survey_observation_id));

        const response2 = await knex.raw(insertSurveyObservationData(surveyId));
        await knex.raw(insertObservationSubCount(response2.rows[0].survey_observation_id));

        const response3 = await knex.raw(insertSurveyObservationData(surveyId));
        await knex.raw(insertObservationSubCount(response3.rows[0].survey_observation_id));
      }
    }
  }
}

const checkAnyFundingSourceExists = () => `
  SELECT
    funding_source_id
  FROM
    funding_source;
`;

const checkAnyProjectExists = () => `
  SELECT
    project_id
  FROM
    project;
`;

const insertSurveySiteStrategy = (surveyId: number) => `
  INSERT into survey_site_strategy
    (
      survey_id,
      site_strategy_id
    )
  VALUES (
    ${surveyId},
    (select site_strategy_id  from site_strategy ss order by random() limit 1)
  );
`;

/**
 * SQL to insert Project Program data
 *
 */
const insertProjectProgramData = (projectId: number) => `
  INSERT into project_program
    (
      project_id,
      program_id
    )
  VALUES (
    ${projectId},
    (select program_id from program order by random() limit 1)
  );
`;

const insertSurveyParticipationData = (surveyId: number) => `
  INSERT into survey_participation
    ( survey_id, system_user_id, survey_job_id )
  VALUES
    (
      ${surveyId},
      (
        SELECT COALESCE((
          SELECT
            system_user_id
          FROM
            system_user su
          WHERE
            su.user_identifier = '${PROJECT_SEEDER_USER_IDENTIFIER}'
        ), 1)
      ),
      1
    )
  ;
`;

/**
 * SQL to insert Survey Vantage data
 *
 */
const insertSurveyVantageData = (surveyId: number) => `
  INSERT into survey_vantage
    (
      survey_id,
      vantage_id
    )
  VALUES (
    ${surveyId},
    (select vantage_id from vantage order by random() limit 1)
  );
`;

/**
 * SQL to insert Survey Proprietor data
 *
 */
const insertSurveyProprietorData = (surveyId: number) => `
  INSERT into survey_proprietor
    (
      survey_id,
      proprietor_type_id,
      rationale,
      proprietor_name,
      disa_required
    )
  VALUES (
    ${surveyId},
    (select proprietor_type_id from proprietor_type where is_first_nation is false order by random() limit 1),
    $$${faker.company.catchPhraseDescriptor()}$$,
    $$${faker.company.name()}$$,
    'Y'
  );
`;

const insertFundingData = () => `
  INSERT into funding_source
  (
    name,
    description,
    record_effective_date
  )
  VALUES (
    $$${faker.company.name()}$$,
    $$${faker.lorem.lines(2)}$$,
    $$${faker.date.between({ from: '2000-01-01T00:00:00-08:00', to: '2020-01-01T00:00:00-08:00' }).toISOString()}$$
  );
`;

/**
 * SQL to insert Survey funding data
 *
 */
const insertSurveyFundingData = (surveyId: number) => `
  INSERT into survey_funding_source
    (
      survey_id,
      funding_source_id,
      amount
    )
  VALUES (
    ${surveyId},
    (select funding_source_id from funding_source order by random() limit 1),
    ${faker.commerce.price({ min: 100, max: 99999999, dec: 0 })}
  );
`;

/**
 * SQL to insert Survey study species data
 *
 */
const insertSurveyFocalSpeciesData = (surveyId: number) => {
  const focalSpecies = focalTaxonIdOptions[Math.floor(Math.random() * focalTaxonIdOptions.length)];

  return `
    INSERT into study_species
      (
        survey_id,
        itis_tsn,
        is_focal
      )
    VALUES (
      ${surveyId},
      ${focalSpecies.itis_tsn},
      'Y'
    );
  `;
};

const insertSurveyAncillarySpeciesData = (surveyId: number) => {
  const ancillarySpecies = ancillaryTaxonIdOptions[Math.floor(Math.random() * ancillaryTaxonIdOptions.length)];
  return `
    INSERT into study_species
      (
        survey_id,
        itis_tsn,
        is_focal
      )
    VALUES (
      ${surveyId},
      ${ancillarySpecies.itis_tsn},
      'N'
    );
  `;
};

/**
 * SQL to insert Survey permit data
 *
 */
const insertSurveyPermitData = (surveyId: number) => `
  INSERT into permit
    (
      survey_id,
      number,
      type
    )
  VALUES (
    ${surveyId},
    $$${faker.number.int({ min: 10000, max: 999999 })}$$,
    'Park Use Permit'
  );
`;

/**
 * SQL to insert Survey location data
 *
 */
const insertSurveyLocationData = (surveyId: number) => `
  INSERT into survey_location
    (
      survey_id,
      name,
      description,
      geography,
      geojson
    )
  VALUES (
    ${surveyId},
    $$${faker.lorem.words(2)}$$,
    $$${faker.lorem.words(6)}$$,
    'POLYGON ((-121.904297 50.930738, -121.904297 51.971346, -120.19043 51.971346, -120.19043 50.930738, -121.904297 50.930738))',
    '[
      {
        "type": "Feature",
        "geometry": {
          "type": "Polygon",
          "coordinates": [
            [
              [
                -121.904297,
                50.930738
              ],
              [
                -121.904297,
                51.971346
              ],
              [
                -120.19043,
                51.971346
              ],
              [
                -120.19043,
                50.930738
              ],
              [
                -121.904297,
                50.930738
              ]
            ]
          ]
        },
        "properties": {}
      }
    ]'
  );
`;

/**
 * SQL to insert Survey data
 *
 */
const insertSurveyData = (projectId: number, surveyName?: string) => `
  INSERT into survey
    (
      project_id,
      name,
      additional_details,
      start_date,
      end_date,
      lead_first_name,
      lead_last_name
    )
  VALUES (
    ${projectId},
    '${surveyName ?? 'Seed Survey'}',
    $$${faker.lorem.sentences(2)}$$,
    $$${faker.date.between({ from: '2010-01-01T00:00:00-08:00', to: '2015-01-01T00:00:00-08:00' }).toISOString()}$$,
    $$${faker.date.between({ from: '2020-01-01T00:00:00-08:00', to: '2025-01-01T00:00:00-08:00' }).toISOString()}$$,
    $$${faker.person.firstName()}$$,
    $$${faker.person.lastName()}$$
  )
  RETURNING survey_id;
`;

const insertSurveyIntendedOutcome = (surveyId: number) => `
    INSERT into survey_intended_outcome
    (
      survey_id,
      intended_outcome_id
    )
    VALUES
    (
      ${surveyId},
      (select intended_outcome_id from intended_outcome order by random() limit 1)
    );
`;

/**
 * SQL to insert Project participation data
 *
 */
const insertProjectParticipationData = (projectId: number) => `
  INSERT into project_participation
    (
      project_id,
      system_user_id,
      project_role_id
    )
  VALUES
    (
      ${projectId},
      (
        SELECT COALESCE((
          SELECT
            system_user_id
          FROM
            system_user su
          WHERE
            su.user_identifier = '${PROJECT_SEEDER_USER_IDENTIFIER}'
        ), 1)
      ),
      (SELECT project_role_id FROM project_role WHERE name = 'Coordinator' LIMIT 1)
    )
  ;
`;

/**
 * SQL to insert Project iucn data
 *
 */
const insertProjectIUCNData = (projectId: number) => `
  INSERT into project_iucn_action_classification
    (
      project_id,
      iucn_conservation_action_level_3_subclassification_id
    )
  VALUES
    (
      ${projectId},
      (select iucn_conservation_action_level_3_subclassification_id from iucn_conservation_action_level_3_subclassification order by random() limit 1)
    )
  ;
`;

/**
 * SQL to insert Project Type data
 *
 */
const insertSurveyTypeData = (surveyId: number) => `
  INSERT into survey_type
    (
      survey_id,
      type_id
    )
  VALUES
    (
      ${surveyId},
      (SELECT type_id from type order by random() limit 1)
    )
  ;
`;

/**
 * SQL to insert Survey First Nation Partnership data
 *
 */
const insertSurveyFirstNationData = (surveyId: number) => `
  INSERT into survey_first_nation_partnership
    (
      survey_id,
      first_nations_id
    )
  VALUES
    (
      ${surveyId},
      (SELECT first_nations_id from first_nations order by random() limit 1)
    )
  ;
`;

/**
 * SQL to insert Project Stakeholder Partnership data
 *
 */
const insertSurveyStakeholderData = (surveyId: number) => `
  INSERT into survey_stakeholder_partnership
    (
      survey_id,
      name
    )
  VALUES
    (
      ${surveyId},
      (select name from agency order by random() limit 1)
    )
  ;
`;

/**
 * Inserts a survey sample site, method, and period record.
 *
 * @param {number} surveyId
 */
const insertSurveySampleLocationData = (surveyId: number) => `
  WITH 
    w_sample_site as (
      INSERT INTO survey_sample_site
        (
          survey_id,
          name,
          description,
          geojson,
          geography
        ) VALUES (
          ${surveyId},
          'Seed Sampling Site',
          $$${faker.lorem.sentences(2)}$$,
          '
          {
            "type": "Feature",
            "geometry": {
              "type": "Polygon",
              "coordinates": [
                [
                  [-121,    51],
                  [-121,    51.7],
                  [-120.5,  51.7],
                  [-120.5,  51],
                  [-121,    51]
                ]
              ]
            },
            "properties": {}
          }
        ',
          public.geography(
            public.ST_Force2D(
              public.ST_SetSRID(
                public.ST_Force2D(public.ST_GeomFromGeoJSON('
                  {
                      "type": "Polygon",
                      "coordinates": [
                        [
                          [-121,    51],
                          [-121,    51.7],
                          [-120.5,  51.7],
                          [-120.5,  51],
                          [-121,    51]
                        ]
                      ]
                    }
                ')
                ), 4326
              )
            )
          )
        )
        RETURNING *
    ),
    w_sample_method as (
      INSERT INTO survey_sample_method
        (
          survey_sample_site_id,
          method_lookup_id,
          description
        )
        SELECT 
          (w_sample_site.survey_sample_site_id),
          (SELECT method_lookup_id FROM method_lookup ORDER BY random() LIMIT 1),
          $$${faker.lorem.sentences(2)}$$
        FROM 
          w_sample_site
        RETURNING *
    )
<<<<<<< HEAD
  );`;

/**
 * SQL to insert survey sampling method data. Requires sampling site.
 *
 */
const insertSurveySamplingMethodData = (surveyId: number) =>
  `
 INSERT INTO survey_sample_method
 (
  survey_sample_site_id,
  method_lookup_id,
  description
 )
 VALUES
 (
    (SELECT survey_sample_site_id FROM survey_sample_site WHERE survey_id = ${surveyId} LIMIT 1),
    (SELECT method_lookup_id FROM method_lookup ORDER BY random() LIMIT 1),
    $$${faker.lorem.sentences(2)}$$
 );
`;

/**
 * SQL to insert survey sampling period data. Requires sampling method.
 *
 */
const insertSurveySamplePeriodData = (surveyId: number) =>
  `
  INSERT INTO survey_sample_period
  (
    survey_sample_method_id,
    start_date,
    end_date
  )
  VALUES
  (
    (SELECT survey_sample_method_id FROM survey_sample_method WHERE survey_sample_method_id = (
      SELECT survey_sample_method_id FROM survey_sample_method WHERE survey_sample_site_id = (
        SELECT survey_sample_site_id FROM survey_sample_site WHERE survey_id = ${surveyId} LIMIT 1
      ) LIMIT 1
    ) LIMIT 1),
    $$${faker.date
      .between({ from: '2000-01-01T00:00:00-08:00', to: '2001-01-01T00:00:00-08:00' })
      .toISOString()}$$::date,
    $$${faker.date
      .between({ from: '2002-01-01T00:00:00-08:00', to: '2005-01-01T00:00:00-08:00' })
      .toISOString()}$$::date
  );
=======
  INSERT INTO survey_sample_period
    (
      survey_sample_method_id,
      start_date,
      end_date
    )
    SELECT
      (w_sample_method.survey_sample_method_id),
      $$${faker.date
        .between({ from: '2000-01-01T00:00:00-08:00', to: '2001-01-01T00:00:00-08:00' })
        .toISOString()}$$::date,
      $$${faker.date
        .between({ from: '2002-01-01T00:00:00-08:00', to: '2005-01-01T00:00:00-08:00' })
        .toISOString()}$$::date
    FROM
      w_sample_method;
`;

const insertObservationSubCount = (surveyObservationId: number) => `
      INSERT INTO observation_subcount 
      (
        survey_observation_id,
        subcount
      )
      VALUES
      (
        ${surveyObservationId},
        $$${faker.number.int({ min: 1, max: 20 })}$$
      );
>>>>>>> 56a8080c
`;

/**
 * SQL to insert survey observation data. Requires sampling site, method, period.
 *
 */
const insertSurveyObservationData = (surveyId: number) => `
  INSERT INTO survey_observation
  (
    survey_id,
    itis_tsn,
    itis_scientific_name,
    latitude,
    longitude,
    count,
    observation_date,
    observation_time,
    survey_sample_site_id,
    survey_sample_method_id,
    survey_sample_period_id
  )
  VALUES
  (
    ${surveyId},
    $$${focalTaxonIdOptions[0].itis_tsn}$$,
    $$${focalTaxonIdOptions[0].itis_scientific_name}$$,
    $$${faker.number.int({ min: 48, max: 60 })}$$,
    $$${faker.number.int({ min: -132, max: -116 })}$$,
    $$${faker.number.int({ min: 1, max: 20 })}$$,
    $$${faker.date
      .between({ from: '2000-01-01T00:00:00-08:00', to: '2005-01-01T00:00:00-08:00' })
      .toISOString()}$$::date,
    timestamp $$${faker.date
      .between({ from: '2000-01-01T00:00:00-08:00', to: '2005-01-01T00:00:00-08:00' })
      .toISOString()}$$::time,
    (SELECT survey_sample_site_id FROM survey_sample_site LIMIT 1),
    (SELECT survey_sample_method_id FROM survey_sample_method LIMIT 1),
    (SELECT survey_sample_period_id FROM survey_sample_period LIMIT 1)
  )
  RETURNING survey_observation_id;
`;

/**
 * SQL to insert Project data
 *
 */
const insertProjectData = (projectName?: string) => `
  INSERT into project
    (
      name,
      objectives,
      location_description,
      start_date,
      end_date,
      geography,
      geojson
    )
  VALUES (
    '${projectName ?? 'Seed Project'}',
    $$${faker.lorem.sentences(2)}$$,
    $$${faker.lorem.sentences(2)}$$,
    $$${faker.date.between({ from: '2000-01-01T00:00:00-08:00', to: '2005-01-01T00:00:00-08:00' }).toISOString()}$$,
    $$${faker.date.between({ from: '2025-01-01T00:00:00-08:00', to: '2030-01-01T00:00:00-08:00' }).toISOString()}$$,
    'POLYGON ((-121.904297 50.930738, -121.904297 51.971346, -120.19043 51.971346, -120.19043 50.930738, -121.904297 50.930738))',
    '[
      {
        "type": "Feature",
        "geometry": {
          "type": "Polygon",
          "coordinates": [
            [
              [
                -121.904297,
                50.930738
              ],
              [
                -121.904297,
                51.971346
              ],
              [
                -120.19043,
                51.971346
              ],
              [
                -120.19043,
                50.930738
              ],
              [
                -121.904297,
                50.930738
              ]
            ]
          ]
        },
        "properties": {}
      }
    ]'
  )
  RETURNING project_id;
`;<|MERGE_RESOLUTION|>--- conflicted
+++ resolved
@@ -80,14 +80,9 @@
           ${insertSurveyLocationData(surveyId)}
           ${insertSurveySiteStrategy(surveyId)}
           ${insertSurveyIntendedOutcome(surveyId)}
-<<<<<<< HEAD
           ${insertSurveySamplingSiteData(surveyId)}
           ${insertSurveySamplingMethodData(surveyId)}
           ${insertSurveySamplePeriodData(surveyId)}
-          ${insertSurveyObservationData(surveyId)}
-=======
-          ${insertSurveySampleLocationData(surveyId)}
->>>>>>> 56a8080c
         `);
 
         const response1 = await knex.raw(insertSurveyObservationData(surveyId));
@@ -489,82 +484,60 @@
 `;
 
 /**
- * Inserts a survey sample site, method, and period record.
- *
- * @param {number} surveyId
- */
-const insertSurveySampleLocationData = (surveyId: number) => `
-  WITH 
-    w_sample_site as (
-      INSERT INTO survey_sample_site
-        (
-          survey_id,
-          name,
-          description,
-          geojson,
-          geography
-        ) VALUES (
-          ${surveyId},
-          'Seed Sampling Site',
-          $$${faker.lorem.sentences(2)}$$,
-          '
-          {
-            "type": "Feature",
-            "geometry": {
-              "type": "Polygon",
-              "coordinates": [
-                [
-                  [-121,    51],
-                  [-121,    51.7],
-                  [-120.5,  51.7],
-                  [-120.5,  51],
-                  [-121,    51]
+ * SQL to insert survey sampling site data.
+ *
+ */
+const insertSurveySamplingSiteData = (surveyId: number) =>
+  `INSERT INTO survey_sample_site
+  (
+    survey_id,
+    name,
+    description,
+    geojson,
+    geography
+  ) VALUES (
+    ${surveyId},
+    'Seed Sampling Site',
+    $$${faker.lorem.sentences(2)}$$,
+    '
+    {
+      "type": "Feature",
+      "geometry": {
+        "type": "Polygon",
+        "coordinates": [
+          [
+            [-121,    51],
+            [-121,    51.7],
+            [-120.5,  51.7],
+            [-120.5,  51],
+            [-121,    51]
+          ]
+        ]
+      },
+      "properties": {}
+    }
+  ',
+    public.geography(
+      public.ST_Force2D(
+        public.ST_SetSRID(
+          public.ST_Force2D(public.ST_GeomFromGeoJSON('
+            {
+                "type": "Polygon",
+                "coordinates": [
+                  [
+                    [-121,    51],
+                    [-121,    51.7],
+                    [-120.5,  51.7],
+                    [-120.5,  51],
+                    [-121,    51]
+                  ]
                 ]
-              ]
-            },
-            "properties": {}
-          }
-        ',
-          public.geography(
-            public.ST_Force2D(
-              public.ST_SetSRID(
-                public.ST_Force2D(public.ST_GeomFromGeoJSON('
-                  {
-                      "type": "Polygon",
-                      "coordinates": [
-                        [
-                          [-121,    51],
-                          [-121,    51.7],
-                          [-120.5,  51.7],
-                          [-120.5,  51],
-                          [-121,    51]
-                        ]
-                      ]
-                    }
-                ')
-                ), 4326
-              )
-            )
-          )
+              }
+          ')
+          ), 4326
         )
-        RETURNING *
-    ),
-    w_sample_method as (
-      INSERT INTO survey_sample_method
-        (
-          survey_sample_site_id,
-          method_lookup_id,
-          description
-        )
-        SELECT 
-          (w_sample_site.survey_sample_site_id),
-          (SELECT method_lookup_id FROM method_lookup ORDER BY random() LIMIT 1),
-          $$${faker.lorem.sentences(2)}$$
-        FROM 
-          w_sample_site
-        RETURNING *
-    )
-<<<<<<< HEAD
+      )
+    )
   );`;
 
 /**
@@ -601,10 +574,8 @@
   )
   VALUES
   (
-    (SELECT survey_sample_method_id FROM survey_sample_method WHERE survey_sample_method_id = (
-      SELECT survey_sample_method_id FROM survey_sample_method WHERE survey_sample_site_id = (
-        SELECT survey_sample_site_id FROM survey_sample_site WHERE survey_id = ${surveyId} LIMIT 1
-      ) LIMIT 1
+    (SELECT survey_sample_method_id FROM survey_sample_method WHERE survey_sample_site_id = (
+      SELECT survey_sample_site_id FROM survey_sample_site WHERE survey_id = ${surveyId} LIMIT 1
     ) LIMIT 1),
     $$${faker.date
       .between({ from: '2000-01-01T00:00:00-08:00', to: '2001-01-01T00:00:00-08:00' })
@@ -613,37 +584,19 @@
       .between({ from: '2002-01-01T00:00:00-08:00', to: '2005-01-01T00:00:00-08:00' })
       .toISOString()}$$::date
   );
-=======
-  INSERT INTO survey_sample_period
-    (
-      survey_sample_method_id,
-      start_date,
-      end_date
-    )
-    SELECT
-      (w_sample_method.survey_sample_method_id),
-      $$${faker.date
-        .between({ from: '2000-01-01T00:00:00-08:00', to: '2001-01-01T00:00:00-08:00' })
-        .toISOString()}$$::date,
-      $$${faker.date
-        .between({ from: '2002-01-01T00:00:00-08:00', to: '2005-01-01T00:00:00-08:00' })
-        .toISOString()}$$::date
-    FROM
-      w_sample_method;
 `;
 
 const insertObservationSubCount = (surveyObservationId: number) => `
-      INSERT INTO observation_subcount 
-      (
-        survey_observation_id,
-        subcount
-      )
-      VALUES
-      (
-        ${surveyObservationId},
-        $$${faker.number.int({ min: 1, max: 20 })}$$
-      );
->>>>>>> 56a8080c
+  INSERT INTO observation_subcount 
+  (
+    survey_observation_id,
+    subcount
+  )
+  VALUES
+  (
+    ${surveyObservationId},
+    $$${faker.number.int({ min: 1, max: 20 })}$$
+  );
 `;
 
 /**
