import { faker } from '@faker-js/faker';
import { Knex } from 'knex';

const DB_SCHEMA = process.env.DB_SCHEMA;
const DB_SCHEMA_DAPI_V1 = process.env.DB_SCHEMA_DAPI_V1;
const PROJECT_SEEDER_USER_IDENTIFIER = process.env.PROJECT_SEEDER_USER_IDENTIFIER;

/**
 * Add spatial transform
 *
 * @export
 * @param {Knex} knex
 * @return {*}  {Promise<void>}
 */
export async function seed(knex: Knex): Promise<void> {
  await knex.raw(`
    SET SCHEMA '${DB_SCHEMA}';
    SET SEARCH_PATH=${DB_SCHEMA},${DB_SCHEMA_DAPI_V1};
  `);

  // Check if at least 1 funding sources already exists
  const response1 = await knex.raw(`
    ${checkAnyFundingSourceExists()}
  `);

  if (!response1.rows.length) {
    // Insert funding source data
    await knex.raw(`
<<<<<<< HEAD
      ${insertProjectData()}
      ${insertProjectTypeData()}
      ${insertProjectIUCNData()}
      ${insertProjectParticipationData()}
      ${insertFundingData()}
      ${insertSurveyData()}
      ${insertSurveyPermitData()}
      ${insertSurveySpeciesData()}
      ${insertSurveyFundingData()}
      ${insertSurveyProprietorData()}
      ${insertSurveyVantageData()}
      ${insertSurveyFirstNationData()}
      ${insertSurveyStakeholderData()}
      ${insertProjectProgramData()}
      `);
=======
      ${insertFundingData()}
    `);
  }

  // Check if at least 1 project already exists
  const response2 = await knex.raw(`
    ${checkAnyProjectExists()}
  `);

  if (!response2.rows.length) {
    // Insert project data
    const response3 = await knex.raw(`
      ${insertProjectData()}
    `);
    const projectId = response3.rows[0].project_id;
    await knex.raw(`
      ${insertProjectFirstNationData(projectId)}
      ${insertProjectFirstNationData(projectId)}
      ${insertProjectIUCNData(projectId)}
      ${insertProjectParticipationData(projectId)}
      ${insertProjectStakeholderData(projectId)}
      ${insertProjectProgramData(projectId)}
    `);

    // Insert survey data
    const response4 = await knex.raw(`
      ${insertSurveyData(projectId)}
    `);
    const surveyId = response4.rows[0].survey_id;
    await knex.raw(`
      ${insertSurveyTypeData(surveyId)}
      ${insertSurveyPermitData(surveyId)}
      ${insertSurveyFocalSpeciesData(surveyId)}
      ${insertSurveyAncillarySpeciesData(surveyId)}
      ${insertSurveyFundingData(surveyId)}
      ${insertSurveyProprietorData(surveyId)}
      ${insertSurveyVantageData(surveyId)}
    `);
>>>>>>> 0e5cf658
  }
}

const checkAnyFundingSourceExists = () => `
  SELECT
    funding_source_id
  FROM
    funding_source;
`;

const checkAnyProjectExists = () => `
  SELECT
    project_id
  FROM
    project;
`;

/**
 * SQL to insert Project Program data
 *
 */
const insertProjectProgramData = (projectId: number) => `
  INSERT into project_program
    (
      project_id,
      program_id
    )
  VALUES (
    ${projectId}, 
    (select program_id from program order by random() limit 1)
  );
`;

/**
 * SQL to insert Survey Vantage data
 *
 */
const insertSurveyVantageData = (surveyId: number) => `
  INSERT into survey_vantage
    (
      survey_id,
      vantage_id
    )
  VALUES (
    ${surveyId},
    (select vantage_id from vantage order by random() limit 1)
  );
`;

/**
 * SQL to insert Survey Proprietor data
 *
 */
const insertSurveyProprietorData = (surveyId: number) => `
  INSERT into survey_proprietor
    (
      survey_id,
      proprietor_type_id,
      rationale,
      proprietor_name,
      disa_required
    )
  VALUES (
    ${surveyId},
    (select proprietor_type_id from proprietor_type where is_first_nation is false order by random() limit 1),
    $$${faker.company.catchPhraseDescriptor()}$$,
    $$${faker.company.name()}$$,
    'Y'
  );
`;

const insertFundingData = () => `
  INSERT into funding_source
  (
    name,
    description,
    record_effective_date
  )
  VALUES (
    $$${faker.company.name()}$$,
    $$${faker.lorem.lines(2)}$$,
    $$${faker.date.between({ from: '2000-01-01T00:00:00-08:00', to: '2020-01-01T00:00:00-08:00' }).toISOString()}$$
  );
`;

/**
 * SQL to insert Survey funding data
 *
 */
const insertSurveyFundingData = (surveyId: number) => `
  INSERT into survey_funding_source
    (
      survey_id,
      funding_source_id,
      amount
    )
  VALUES (
    ${surveyId},
    (select funding_source_id from funding_source order by random() limit 1),
    ${faker.commerce.price({ min: 100, max: 99999999, dec: 0 })}
  );
`;

/**
 * SQL to insert Survey study species data
 *
 */
const focalTaxonIdOptions = [2065, 2066, 2067, 2068];
const insertSurveyFocalSpeciesData = (surveyId: number) => `
  INSERT into study_species
    (
      survey_id,
      wldtaxonomic_units_id,
      is_focal
    )
  VALUES (
    ${surveyId},
    ${focalTaxonIdOptions[Math.floor(Math.random() * focalTaxonIdOptions.length)]},
    'Y'
  );
`;
const ancillaryTaxonIdOptions = [1666, 1667, 1668, 1669];
const insertSurveyAncillarySpeciesData = (surveyId: number) => `
  INSERT into study_species
    (
      survey_id,
      wldtaxonomic_units_id,
      is_focal
    )
  VALUES (
    ${surveyId},
    ${ancillaryTaxonIdOptions[Math.floor(Math.random() * ancillaryTaxonIdOptions.length)]},
    'N'
  );
`;

/**
 * SQL to insert Survey permit data
 *
 */
const insertSurveyPermitData = (surveyId: number) => `
  INSERT into permit
    (
      survey_id,
      number,
      type
    )
  VALUES (
    ${surveyId},
    $$${faker.number.int({ min: 10000, max: 999999 })}$$,
    'Park Use Permit'
  );
`;

/**
 * SQL to insert Survey data
 *
 */
const insertSurveyData = (projectId: number) => `
  INSERT into survey
    (
      project_id,
      name,
      field_method_id,
      additional_details,
      start_date,
      end_date,
      lead_first_name,
      lead_last_name,
      location_name,
      geography,
      geojson,
      ecological_season_id,
      intended_outcome_id
    )
  VALUES (
    ${projectId},
    'Seed Survey',
    (select field_method_id from field_method order by random() limit 1),
    $$${faker.lorem.sentences(2)}$$,
    $$${faker.date.between({ from: '2010-01-01T00:00:00-08:00', to: '2015-01-01T00:00:00-08:00' }).toISOString()}$$,
    $$${faker.date.between({ from: '2020-01-01T00:00:00-08:00', to: '2025-01-01T00:00:00-08:00' }).toISOString()}$$,
    $$${faker.person.firstName()}$$,
    $$${faker.person.lastName()}$$,
    $$${faker.lorem.words(6)}$$,
    'POLYGON ((-121.904297 50.930738, -121.904297 51.971346, -120.19043 51.971346, -120.19043 50.930738, -121.904297 50.930738))',
    '[
      {
        "type": "Feature",
        "geometry": {
          "type": "Polygon",
          "coordinates": [
            [
              [
                -121.904297,
                50.930738
              ],
              [
                -121.904297,
                51.971346
              ],
              [
                -120.19043,
                51.971346
              ],
              [
                -120.19043,
                50.930738
              ],
              [
                -121.904297,
                50.930738
              ]
            ]
          ]
        },
        "properties": {}
      }
    ]',
    (select ecological_season_id from ecological_season order by random() limit 1),
    (select intended_outcome_id from intended_outcome order by random() limit 1)
  )
  RETURNING survey_id;
`;

/**
 * SQL to insert Project participation data
 *
 */
const insertProjectParticipationData = (projectId: number) => `
  INSERT into project_participation
    ( 
      project_id,
      system_user_id,
      project_role_id
    )
  VALUES
    (
      ${projectId},
      (
        SELECT COALESCE((
          SELECT
            system_user_id
          FROM
            system_user su
          WHERE
            su.user_identifier = '${PROJECT_SEEDER_USER_IDENTIFIER}'
        ), 1)
      ),
      (SELECT project_role_id FROM project_role WHERE name = 'Coordinator' LIMIT 1)
    )
  ;
`;

/**
 * SQL to insert Project iucn data
 *
 */
const insertProjectIUCNData = (projectId: number) => `
  INSERT into project_iucn_action_classification
    (
      project_id,
      iucn_conservation_action_level_3_subclassification_id
    )
  VALUES
    (
      ${projectId},
      (select iucn_conservation_action_level_3_subclassification_id from iucn_conservation_action_level_3_subclassification order by random() limit 1)
    )
  ;
`;

/**
 * SQL to insert Project Type data
 *
 */
const insertSurveyTypeData = (surveyId: number) => `
  INSERT into survey_type
    (
      survey_id,
      type_id
    )
  VALUES
    (
      ${surveyId}, 
      (SELECT type_id from type order by random() limit 1)
    )
  ;
`;

/**
 * SQL to insert Survey First Nation Partnership data
 *
 */
<<<<<<< HEAD
const insertSurveyFirstNationData = () => `
  INSERT into survey_first_nation_partnership
    ( survey_id, first_nations_id )
=======
const insertProjectFirstNationData = (projectId: number) => `
  INSERT into project_first_nation
    (
      project_id,
      first_nations_id
    )
>>>>>>> 0e5cf658
  VALUES
    (
      ${projectId},
      (SELECT first_nations_id from first_nations order by random() limit 1)
    )
  ;
`;

/**
 * SQL to insert Project Stakeholder Partnership data
 *
 */
<<<<<<< HEAD
const insertSurveyStakeholderData = () => `
  INSERT into survey_stakeholder_partnership
    ( survey_id, name )
=======
const insertProjectStakeholderData = (projectId: number) => `
  INSERT into stakeholder_partnership
    (
      project_id,
      name
    )
>>>>>>> 0e5cf658
  VALUES
    (
      ${projectId},
      (select name from agency order by random() limit 1)
    )
  ;
`;

/**
 * SQL to insert Project data
 *
 */
const insertProjectData = () => `
  INSERT into project
    (
      name,
      objectives,
      location_description,
      start_date,
      end_date,
      coordinator_first_name,
      coordinator_last_name,
      coordinator_email_address,
      coordinator_agency_name,
      coordinator_public,
      geography,
      geojson
    )
  VALUES (
    'Seed Project',
    $$${faker.lorem.sentences(2)}$$,
    $$${faker.lorem.sentences(2)}$$,
    $$${faker.date.between({ from: '2000-01-01T00:00:00-08:00', to: '2005-01-01T00:00:00-08:00' }).toISOString()}$$,
    $$${faker.date.between({ from: '2025-01-01T00:00:00-08:00', to: '2030-01-01T00:00:00-08:00' }).toISOString()}$$,
    $$${faker.person.firstName()}$$,
    $$${faker.person.lastName()}$$,
    $$${faker.internet.email()}$$,
    $$${faker.company.name()}$$,
    'Y',
    'POLYGON ((-121.904297 50.930738, -121.904297 51.971346, -120.19043 51.971346, -120.19043 50.930738, -121.904297 50.930738))',
    '[
      {
        "type": "Feature",
        "geometry": {
          "type": "Polygon",
          "coordinates": [
            [
              [
                -121.904297,
                50.930738
              ],
              [
                -121.904297,
                51.971346
              ],
              [
                -120.19043,
                51.971346
              ],
              [
                -120.19043,
                50.930738
              ],
              [
                -121.904297,
                50.930738
              ]
            ]
          ]
        },
        "properties": {}
      }
    ]'
  )
  RETURNING project_id;
`;<|MERGE_RESOLUTION|>--- conflicted
+++ resolved
@@ -26,23 +26,6 @@
   if (!response1.rows.length) {
     // Insert funding source data
     await knex.raw(`
-<<<<<<< HEAD
-      ${insertProjectData()}
-      ${insertProjectTypeData()}
-      ${insertProjectIUCNData()}
-      ${insertProjectParticipationData()}
-      ${insertFundingData()}
-      ${insertSurveyData()}
-      ${insertSurveyPermitData()}
-      ${insertSurveySpeciesData()}
-      ${insertSurveyFundingData()}
-      ${insertSurveyProprietorData()}
-      ${insertSurveyVantageData()}
-      ${insertSurveyFirstNationData()}
-      ${insertSurveyStakeholderData()}
-      ${insertProjectProgramData()}
-      `);
-=======
       ${insertFundingData()}
     `);
   }
@@ -59,11 +42,8 @@
     `);
     const projectId = response3.rows[0].project_id;
     await knex.raw(`
-      ${insertProjectFirstNationData(projectId)}
-      ${insertProjectFirstNationData(projectId)}
       ${insertProjectIUCNData(projectId)}
       ${insertProjectParticipationData(projectId)}
-      ${insertProjectStakeholderData(projectId)}
       ${insertProjectProgramData(projectId)}
     `);
 
@@ -79,9 +59,10 @@
       ${insertSurveyAncillarySpeciesData(surveyId)}
       ${insertSurveyFundingData(surveyId)}
       ${insertSurveyProprietorData(surveyId)}
+      ${insertSurveyFirstNationData(surveyId)}
+      ${insertSurveyStakeholderData(surveyId)}
       ${insertSurveyVantageData(surveyId)}
     `);
->>>>>>> 0e5cf658
   }
 }
 
@@ -376,21 +357,15 @@
  * SQL to insert Survey First Nation Partnership data
  *
  */
-<<<<<<< HEAD
-const insertSurveyFirstNationData = () => `
+const insertSurveyFirstNationData = (surveyId: number) => `
   INSERT into survey_first_nation_partnership
-    ( survey_id, first_nations_id )
-=======
-const insertProjectFirstNationData = (projectId: number) => `
-  INSERT into project_first_nation
-    (
-      project_id,
+    (
+      survey_id,
       first_nations_id
     )
->>>>>>> 0e5cf658
   VALUES
     (
-      ${projectId},
+      ${surveyId},
       (SELECT first_nations_id from first_nations order by random() limit 1)
     )
   ;
@@ -400,21 +375,15 @@
  * SQL to insert Project Stakeholder Partnership data
  *
  */
-<<<<<<< HEAD
-const insertSurveyStakeholderData = () => `
+const insertSurveyStakeholderData = (surveyId: number) => `
   INSERT into survey_stakeholder_partnership
-    ( survey_id, name )
-=======
-const insertProjectStakeholderData = (projectId: number) => `
-  INSERT into stakeholder_partnership
-    (
-      project_id,
+    (
+      survey_id,
       name
     )
->>>>>>> 0e5cf658
   VALUES
     (
-      ${projectId},
+      ${surveyId},
       (select name from agency order by random() limit 1)
     )
   ;
