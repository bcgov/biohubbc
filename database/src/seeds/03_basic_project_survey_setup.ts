import { faker } from '@faker-js/faker';
import { Knex } from 'knex';

const DB_SCHEMA = process.env.DB_SCHEMA;
const DB_SCHEMA_DAPI_V1 = process.env.DB_SCHEMA_DAPI_V1;
const PROJECT_SEEDER_USER_IDENTIFIER = process.env.PROJECT_SEEDER_USER_IDENTIFIER;

const NUM_SEED_PROJECTS = Number(process.env.NUM_SEED_PROJECTS ?? 2);
const NUM_SEED_SURVEYS_PER_PROJECT = Number(process.env.NUM_SEED_SURVEYS_PER_PROJECT ?? 2);

const NUM_SEED_OBSERVATIONS_PER_SURVEY = Number(process.env.NUM_SEED_OBSERVATIONS_PER_SURVEY ?? 3);
const NUM_SEED_SUBCOUNTS_PER_OBSERVATION = Number(process.env.NUM_SEED_SUBCOUNTS_PER_OBSERVATION ?? 1);

const focalTaxonIdOptions = [
  { itis_tsn: 180703, itis_scientific_name: 'Alces alces' }, // Moose
  { itis_tsn: 180596, itis_scientific_name: 'Canis lupus' }, // Wolf
  { itis_tsn: 180713, itis_scientific_name: 'Oreamnos americanus' }, // Rocky Mountain goat
  { itis_tsn: 180543, itis_scientific_name: 'Ursus arctos' } // Grizzly bear
];

const ancillaryTaxonIdOptions = [
  { itis_tsn: 180703, itis_scientific_name: 'Alces alces' }, // Moose
  { itis_tsn: 180596, itis_scientific_name: 'Canis lupus' }, // Wolf
  { itis_tsn: 180713, itis_scientific_name: 'Oreamnos americanus' }, // Rocky Mountain goat
  { itis_tsn: 180543, itis_scientific_name: 'Ursus arctos' } // Grizzly bear
];

/**
 * Add spatial transform
 *
 * @export
 * @param {Knex} knex
 * @return {*}  {Promise<void>}
 */
export async function seed(knex: Knex): Promise<void> {
  await knex.raw(`
    SET SCHEMA '${DB_SCHEMA}';
    SET SEARCH_PATH=${DB_SCHEMA},${DB_SCHEMA_DAPI_V1};
  `);

  // Check if at least 1 funding sources already exists
  const checkFundingResponse = await knex.raw(checkAnyFundingSourceExists());

  if (!checkFundingResponse.rows.length) {
    // Insert funding source data
    await knex.raw(`
      ${insertFundingData()}
    `);
  }

  // Check if at least 1 project already exists
  const checkProjectsResponse = await knex.raw(checkAnyProjectExists());

  if (!checkProjectsResponse.rows.length) {
    for (let i = 0; i < NUM_SEED_PROJECTS; i++) {
      // Insert project data
      const createProjectResponse = await knex.raw(insertProjectData(`Seed Project ${i + 1}`));
      const projectId = createProjectResponse.rows[0].project_id;

      // Insert project IUCN, participant and program data
      await knex.raw(`
        ${insertProjectIUCNData(projectId)}
        ${insertProjectParticipationData(projectId)}
        ${insertProjectProgramData(projectId)}
      `);

      // Insert survey data
      for (let j = 0; j < NUM_SEED_SURVEYS_PER_PROJECT; j++) {
        const createSurveyResponse = await knex.raw(insertSurveyData(projectId, `Seed Survey ${j + 1}`));
        const surveyId = createSurveyResponse.rows[0].survey_id;

        await knex.raw(`
          ${insertSurveyTypeData(surveyId)}
          ${insertSurveyPermitData(surveyId)}
          ${insertSurveyFocalSpeciesData(surveyId)}
          ${insertSurveyAncillarySpeciesData(surveyId)}
          ${insertSurveyFundingData(surveyId)}
          ${insertSurveyProprietorData(surveyId)}
          ${insertSurveyFirstNationData(surveyId)}
          ${insertSurveyStakeholderData(surveyId)}
          ${insertSurveyVantageData(surveyId)}
          ${insertSurveyParticipationData(surveyId)}
          ${insertSurveyLocationData(surveyId)}
          ${insertSurveySiteStrategy(surveyId)}
          ${insertSurveyIntendedOutcome(surveyId)}
          ${insertSurveySamplingSiteData(surveyId)}
          ${insertSurveySamplingMethodData(surveyId, 1)}
          ${insertSurveySamplePeriodData(surveyId)}
        `);

<<<<<<< HEAD
        const response1 = await knex.raw(insertSurveyObservationData(surveyId));
        await knex.raw(insertObservationSubCount(response1.rows[0].survey_observation_id, 1));

        const response2 = await knex.raw(insertSurveyObservationData(surveyId));
        await knex.raw(insertObservationSubCount(response2.rows[0].survey_observation_id, 2));

        const response3 = await knex.raw(insertSurveyObservationData(surveyId));
        await knex.raw(insertObservationSubCount(response3.rows[0].survey_observation_id, 3));
=======
        for (let k = 0; k < NUM_SEED_OBSERVATIONS_PER_SURVEY; k++) {
          const createObservationResponse = await knex.raw(
            // set the number of observations to minimum 20 times the number of subcounts (which are set to a number
            // between 1 and 20) to ensure the sum of all subcounts is at least <= the observation count (to avoid
            // constraint violations)
            insertSurveyObservationData(
              surveyId,
              NUM_SEED_SUBCOUNTS_PER_OBSERVATION * 20 + faker.number.int({ min: 1, max: 20 })
            )
          );
          for (let l = 0; l < NUM_SEED_SUBCOUNTS_PER_OBSERVATION; l++) {
            await knex.raw(insertObservationSubCount(createObservationResponse.rows[0].survey_observation_id));
          }
        }
>>>>>>> e12d0311
      }
    }
  }
}

const checkAnyFundingSourceExists = () => `
  SELECT
    funding_source_id
  FROM
    funding_source;
`;

const checkAnyProjectExists = () => `
  SELECT
    project_id
  FROM
    project;
`;

const insertSurveySiteStrategy = (surveyId: number) => `
  INSERT into survey_site_strategy
    (
      survey_id,
      site_strategy_id
    )
  VALUES (
    ${surveyId},
    (select site_strategy_id  from site_strategy ss order by random() limit 1)
  );
`;

/**
 * SQL to insert Project Program data
 *
 */
const insertProjectProgramData = (projectId: number) => `
  INSERT into project_program
    (
      project_id,
      program_id
    )
  VALUES (
    ${projectId},
    (select program_id from program order by random() limit 1)
  );
`;

const insertSurveyParticipationData = (surveyId: number) => `
  INSERT into survey_participation
    ( survey_id, system_user_id, survey_job_id )
  VALUES
    (
      ${surveyId},
      (
        SELECT COALESCE((
          SELECT
            system_user_id
          FROM
            system_user su
          WHERE
            su.user_identifier = '${PROJECT_SEEDER_USER_IDENTIFIER}'
        ), 1)
      ),
      1
    )
  ;
`;

/**
 * SQL to insert Survey Vantage data
 *
 */
const insertSurveyVantageData = (surveyId: number) => `
  INSERT into survey_vantage
    (
      survey_id,
      vantage_id
    )
  VALUES (
    ${surveyId},
    (select vantage_id from vantage order by random() limit 1)
  );
`;

/**
 * SQL to insert Survey Proprietor data
 *
 */
const insertSurveyProprietorData = (surveyId: number) => `
  INSERT into survey_proprietor
    (
      survey_id,
      proprietor_type_id,
      rationale,
      proprietor_name,
      disa_required
    )
  VALUES (
    ${surveyId},
    (select proprietor_type_id from proprietor_type where is_first_nation is false order by random() limit 1),
    $$${faker.company.catchPhraseDescriptor()}$$,
    $$${faker.company.name()}$$,
    'Y'
  );
`;

const insertFundingData = () => `
  INSERT into funding_source
  (
    name,
    description,
    record_effective_date
  )
  VALUES (
    $$${faker.company.name()}$$,
    $$${faker.lorem.lines(2)}$$,
    $$${faker.date.between({ from: '2000-01-01T00:00:00-08:00', to: '2020-01-01T00:00:00-08:00' }).toISOString()}$$
  );
`;

/**
 * SQL to insert Survey funding data
 *
 */
const insertSurveyFundingData = (surveyId: number) => `
  INSERT into survey_funding_source
    (
      survey_id,
      funding_source_id,
      amount
    )
  VALUES (
    ${surveyId},
    (select funding_source_id from funding_source order by random() limit 1),
    ${faker.commerce.price({ min: 100, max: 99999999, dec: 0 })}
  );
`;

/**
 * SQL to insert Survey study species data
 *
 */
const insertSurveyFocalSpeciesData = (surveyId: number) => {
  const focalSpecies = focalTaxonIdOptions[Math.floor(Math.random() * focalTaxonIdOptions.length)];

  return `
    INSERT into study_species
      (
        survey_id,
        itis_tsn,
        is_focal
      )
    VALUES (
      ${surveyId},
      ${focalSpecies.itis_tsn},
      'Y'
    );
  `;
};

const insertSurveyAncillarySpeciesData = (surveyId: number) => {
  const ancillarySpecies = ancillaryTaxonIdOptions[Math.floor(Math.random() * ancillaryTaxonIdOptions.length)];
  return `
    INSERT into study_species
      (
        survey_id,
        itis_tsn,
        is_focal
      )
    VALUES (
      ${surveyId},
      ${ancillarySpecies.itis_tsn},
      'N'
    );
  `;
};

/**
 * SQL to insert Survey permit data
 *
 */
const insertSurveyPermitData = (surveyId: number) => `
  INSERT into permit
    (
      survey_id,
      number,
      type
    )
  VALUES (
    ${surveyId},
    $$${faker.number.int({ min: 10000, max: 999999 })}$$,
    'Park Use Permit'
  );
`;

/**
 * SQL to insert Survey location data
 *
 */
const insertSurveyLocationData = (surveyId: number) => `
  INSERT into survey_location
    (
      survey_id,
      name,
      description,
      geography,
      geojson
    )
  VALUES (
    ${surveyId},
    $$${faker.lorem.words(2)}$$,
    $$${faker.lorem.words(6)}$$,
    'POLYGON ((-121.904297 50.930738, -121.904297 51.971346, -120.19043 51.971346, -120.19043 50.930738, -121.904297 50.930738))',
    '[
      {
        "type": "Feature",
        "geometry": {
          "type": "Polygon",
          "coordinates": [
            [
              [
                -121.904297,
                50.930738
              ],
              [
                -121.904297,
                51.971346
              ],
              [
                -120.19043,
                51.971346
              ],
              [
                -120.19043,
                50.930738
              ],
              [
                -121.904297,
                50.930738
              ]
            ]
          ]
        },
        "properties": {}
      }
    ]'
  );
`;

/**
 * SQL to insert Survey data
 *
 */
const insertSurveyData = (projectId: number, surveyName?: string) => `
  INSERT into survey
    (
      project_id,
      name,
      additional_details,
      start_date,
      end_date,
      progress_id,
      lead_first_name,
      lead_last_name
    )
  VALUES (
    ${projectId},
    '${surveyName ?? 'Seed Survey'}',
    $$${faker.lorem.sentences(2)}$$,
    $$${faker.date.between({ from: '2010-01-01T00:00:00-08:00', to: '2015-01-01T00:00:00-08:00' }).toISOString()}$$,
    $$${faker.date.between({ from: '2020-01-01T00:00:00-08:00', to: '2025-01-01T00:00:00-08:00' }).toISOString()}$$,
    CEIL(RANDOM() * 3),
    $$${faker.person.firstName()}$$,
    $$${faker.person.lastName()}$$
  )
  RETURNING survey_id;
`;

const insertSurveyIntendedOutcome = (surveyId: number) => `
    INSERT into survey_intended_outcome
    (
      survey_id,
      intended_outcome_id
    )
    VALUES
    (
      ${surveyId},
      (select intended_outcome_id from intended_outcome order by random() limit 1)
    );
`;

/**
 * SQL to insert Project participation data
 *
 */
const insertProjectParticipationData = (projectId: number) => `
  INSERT into project_participation
    (
      project_id,
      system_user_id,
      project_role_id
    )
  VALUES
    (
      ${projectId},
      (
        SELECT COALESCE((
          SELECT
            system_user_id
          FROM
            system_user su
          WHERE
            su.user_identifier = '${PROJECT_SEEDER_USER_IDENTIFIER}'
        ), 1)
      ),
      (SELECT project_role_id FROM project_role WHERE name = 'Coordinator' LIMIT 1)
    )
  ;
`;

/**
 * SQL to insert Project iucn data
 *
 */
const insertProjectIUCNData = (projectId: number) => `
  INSERT into project_iucn_action_classification
    (
      project_id,
      iucn_conservation_action_level_3_subclassification_id
    )
  VALUES
    (
      ${projectId},
      (select iucn_conservation_action_level_3_subclassification_id from iucn_conservation_action_level_3_subclassification order by random() limit 1)
    )
  ;
`;

/**
 * SQL to insert Project Type data
 *
 */
const insertSurveyTypeData = (surveyId: number) => `
  INSERT into survey_type
    (
      survey_id,
      type_id
    )
  VALUES
    (
      ${surveyId},
      (SELECT type_id from type order by random() limit 1)
    )
  ;
`;

/**
 * SQL to insert Survey First Nation Partnership data
 *
 */
const insertSurveyFirstNationData = (surveyId: number) => `
  INSERT into survey_first_nation_partnership
    (
      survey_id,
      first_nations_id
    )
  VALUES
    (
      ${surveyId},
      (SELECT first_nations_id from first_nations order by random() limit 1)
    )
  ;
`;

/**
 * SQL to insert Project Stakeholder Partnership data
 *
 */
const insertSurveyStakeholderData = (surveyId: number) => `
  INSERT into survey_stakeholder_partnership
    (
      survey_id,
      name
    )
  VALUES
    (
      ${surveyId},
      (select name from agency order by random() limit 1)
    )
  ;
`;

/**
 * SQL to insert survey sampling site data.
 *
 */
const insertSurveySamplingSiteData = (surveyId: number) =>
  `INSERT INTO survey_sample_site
  (
    survey_id,
    name,
    description,
    geojson,
    geography
  ) VALUES (
    ${surveyId},
    'Seed Sampling Site',
    $$${faker.lorem.sentences(2)}$$,
    '
    {
      "type": "Feature",
      "geometry": {
        "type": "Polygon",
        "coordinates": [
          [
            [-121,    51],
            [-121,    51.7],
            [-120.5,  51.7],
            [-120.5,  51],
            [-121,    51]
          ]
        ]
      },
      "properties": {}
    }
  ',
    public.geography(
      public.ST_Force2D(
        public.ST_SetSRID(
          public.ST_Force2D(public.ST_GeomFromGeoJSON('
            {
                "type": "Polygon",
                "coordinates": [
                  [
                    [-121,    51],
                    [-121,    51.7],
                    [-120.5,  51.7],
                    [-120.5,  51],
                    [-121,    51]
                  ]
                ]
              }
          ')
          ), 4326
        )
      )
    )
  );`;

/**
 * SQL to insert survey sampling method data. Requires sampling site.
 *
 */
const insertSurveySamplingMethodData = (surveyId: number, responseMetricLookupId: number) =>
  `
 INSERT INTO survey_sample_method
 (
  survey_sample_site_id,
  method_lookup_id,
  description,
  method_response_metric_id
 )
 VALUES
 (
    (SELECT survey_sample_site_id FROM survey_sample_site WHERE survey_id = ${surveyId} LIMIT 1),
    (SELECT method_lookup_id FROM method_lookup ORDER BY random() LIMIT 1),
    $$${faker.lorem.sentences(2)}$$,
    ${responseMetricLookupId}
 );
`;

/**
 * SQL to insert survey sampling period data. Requires sampling method.
 *
 */
const insertSurveySamplePeriodData = (surveyId: number) =>
  `
  INSERT INTO survey_sample_period
  (
    survey_sample_method_id,
    start_date,
    end_date
  )
  VALUES
  (
    (SELECT survey_sample_method_id FROM survey_sample_method WHERE survey_sample_site_id = (
      SELECT survey_sample_site_id FROM survey_sample_site WHERE survey_id = ${surveyId} LIMIT 1
    ) LIMIT 1),
    $$${faker.date
      .between({ from: '2000-01-01T00:00:00-08:00', to: '2001-01-01T00:00:00-08:00' })
      .toISOString()}$$::date,
    $$${faker.date
      .between({ from: '2002-01-01T00:00:00-08:00', to: '2005-01-01T00:00:00-08:00' })
      .toISOString()}$$::date
  );
`;

const insertObservationSubCount = (surveyObservationId: number, signId: number) => `
  INSERT INTO observation_subcount 
  (
    survey_observation_id,
    subcount,
    sign_id
  )
  VALUES
  (
    ${surveyObservationId},
    $$${faker.number.int({ min: 1, max: 20 })}$$,
    ${signId}
  );
`;

/**
 * SQL to insert survey observation data. Requires sampling site, method, period.
 *
 */
const insertSurveyObservationData = (surveyId: number, count: number) => `
  INSERT INTO survey_observation
  (
    survey_id,
    itis_tsn,
    itis_scientific_name,
    latitude,
    longitude,
    count,
    observation_date,
    observation_time,
    survey_sample_site_id,
    survey_sample_method_id,
    survey_sample_period_id
  )
  VALUES
  (
    ${surveyId},
    $$${focalTaxonIdOptions[0].itis_tsn}$$,
    $$${focalTaxonIdOptions[0].itis_scientific_name}$$,
    $$${faker.number.int({ min: 48, max: 60 })}$$,
    $$${faker.number.int({ min: -132, max: -116 })}$$,
    $$${count}$$,
    $$${faker.date
      .between({ from: '2000-01-01T00:00:00-08:00', to: '2005-01-01T00:00:00-08:00' })
      .toISOString()}$$::date,
    timestamp $$${faker.date
      .between({ from: '2000-01-01T00:00:00-08:00', to: '2005-01-01T00:00:00-08:00' })
      .toISOString()}$$::time,

    (SELECT survey_sample_site_id FROM survey_sample_site WHERE survey_id = ${surveyId} LIMIT 1),
    
    (SELECT survey_sample_method_id FROM survey_sample_method WHERE survey_sample_site_id = (
      SELECT survey_sample_site_id FROM survey_sample_site WHERE survey_id = ${surveyId} LIMIT 1
    ) LIMIT 1),

    (SELECT survey_sample_period_id FROM survey_sample_period WHERE survey_sample_method_id = (
      SELECT survey_sample_method_id FROM survey_sample_method WHERE survey_sample_site_id = (
        SELECT survey_sample_site_id FROM survey_sample_site WHERE survey_id = ${surveyId} LIMIT 1
      ) LIMIT 1
    ) LIMIT 1)
  )
  RETURNING survey_observation_id;
`;

/**
 * SQL to insert Project data
 *
 */
const insertProjectData = (projectName?: string) => `
  INSERT into project
    (
      name,
      objectives,
      location_description,
      start_date,
      end_date,
      geography,
      geojson
    )
  VALUES (
    '${projectName ?? 'Seed Project'}',
    $$${faker.lorem.sentences(2)}$$,
    $$${faker.lorem.sentences(2)}$$,
    $$${faker.date.between({ from: '2000-01-01T00:00:00-08:00', to: '2005-01-01T00:00:00-08:00' }).toISOString()}$$,
    $$${faker.date.between({ from: '2025-01-01T00:00:00-08:00', to: '2030-01-01T00:00:00-08:00' }).toISOString()}$$,
    'POLYGON ((-121.904297 50.930738, -121.904297 51.971346, -120.19043 51.971346, -120.19043 50.930738, -121.904297 50.930738))',
    '[
      {
        "type": "Feature",
        "geometry": {
          "type": "Polygon",
          "coordinates": [
            [
              [
                -121.904297,
                50.930738
              ],
              [
                -121.904297,
                51.971346
              ],
              [
                -120.19043,
                51.971346
              ],
              [
                -120.19043,
                50.930738
              ],
              [
                -121.904297,
                50.930738
              ]
            ]
          ]
        },
        "properties": {}
      }
    ]'
  )
  RETURNING project_id;
`;<|MERGE_RESOLUTION|>--- conflicted
+++ resolved
@@ -88,16 +88,14 @@
           ${insertSurveySamplePeriodData(surveyId)}
         `);
 
-<<<<<<< HEAD
-        const response1 = await knex.raw(insertSurveyObservationData(surveyId));
+        const response1 = await knex.raw(insertSurveyObservationData(surveyId, 2));
         await knex.raw(insertObservationSubCount(response1.rows[0].survey_observation_id, 1));
 
-        const response2 = await knex.raw(insertSurveyObservationData(surveyId));
+        const response2 = await knex.raw(insertSurveyObservationData(surveyId, 5));
         await knex.raw(insertObservationSubCount(response2.rows[0].survey_observation_id, 2));
 
-        const response3 = await knex.raw(insertSurveyObservationData(surveyId));
+        const response3 = await knex.raw(insertSurveyObservationData(surveyId, 10));
         await knex.raw(insertObservationSubCount(response3.rows[0].survey_observation_id, 3));
-=======
         for (let k = 0; k < NUM_SEED_OBSERVATIONS_PER_SURVEY; k++) {
           const createObservationResponse = await knex.raw(
             // set the number of observations to minimum 20 times the number of subcounts (which are set to a number
@@ -109,10 +107,11 @@
             )
           );
           for (let l = 0; l < NUM_SEED_SUBCOUNTS_PER_OBSERVATION; l++) {
-            await knex.raw(insertObservationSubCount(createObservationResponse.rows[0].survey_observation_id));
+            await knex.raw(
+              insertObservationSubCount(surveyId, createObservationResponse.rows[0].survey_observation_id)
+            );
           }
         }
->>>>>>> e12d0311
       }
     }
   }
