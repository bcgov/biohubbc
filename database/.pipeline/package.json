{
  "name": "pipeline",
  "version": "1.0.0",
  "description": "Contains dependencies and scripts for executing OpenShift pipeline build/deploy scripts",
  "license": "Apache-2.0",
  "engines": {
    "node": ">= 14.0.0",
    "npm": ">= 6.0.0"
  },
  "repository": {
    "type": "git",
    "url": "git+https://github.com/bcgov/ocp-sso.git"
  },
  "scripts": {
    "db:build": "node scripts/db.build.js",
    "db:deploy": "node scripts/db.deploy.js",
    "db-setup:build": "node scripts/db.setup.build.js",
    "db-setup:deploy": "node scripts/db.setup.deploy.js",
    "clean": "node scripts/clean.js",
    "lint": "eslint . --ignore-pattern 'node_modules' --ext .js,.ts",
    "lint-fix": "eslint . --fix --ignore-pattern 'node_modules' --ext .js,.ts",
    "format": "prettier --check \"./**/*.{js,jsx,ts,tsx,css,scss}\"",
    "format-fix": "prettier --write \"./**/*.{js,jsx,ts,tsx,json,css,scss}\""
  },
  "dependencies": {
    "debug": "^4.2.0",
    "lodash.isempty": "^4.0.1",
    "lodash.isfunction": "^3.0.9",
    "lodash.isplainobject": "^4.0.6",
    "lodash.isstring": "^4.0.1",
<<<<<<< HEAD
    "pipeline-cli": "git+https://github.com/NickPhura/pipeline-cli.git",
    "zod": "^3.21.4"
=======
    "pipeline-cli": "git+https://github.com/bcgov/biohubbc-pipeline-cli.git"
>>>>>>> decf49e5
  },
  "devDependencies": {
    "prettier": "~2.3.2"
  }
}<|MERGE_RESOLUTION|>--- conflicted
+++ resolved
@@ -28,12 +28,8 @@
     "lodash.isfunction": "^3.0.9",
     "lodash.isplainobject": "^4.0.6",
     "lodash.isstring": "^4.0.1",
-<<<<<<< HEAD
-    "pipeline-cli": "git+https://github.com/NickPhura/pipeline-cli.git",
+    "pipeline-cli": "git+https://github.com/bcgov/biohubbc-pipeline-cli.git",
     "zod": "^3.21.4"
-=======
-    "pipeline-cli": "git+https://github.com/bcgov/biohubbc-pipeline-cli.git"
->>>>>>> decf49e5
   },
   "devDependencies": {
     "prettier": "~2.3.2"
