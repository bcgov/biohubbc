--- conflicted
+++ resolved
@@ -52,11 +52,10 @@
       ${project.end_date},
       ${project.caveats},
       ${project.comments},
-<<<<<<< HEAD
-      ${project.coordinator_first_name},
-      ${project.coordinator_last_name},
-      ${project.coordinator_email_address},
-      ${project.coordinator_agency_name}
+      ${project.first_name},
+      ${project.last_name},
+      ${project.email_address},
+      ${project.coordinator_agency}
   `;
 
   if (project.geometry && project.geometry.length) {
@@ -80,12 +79,6 @@
   }
 
   sqlStatement.append(SQL`
-=======
-      ${project.first_name},
-      ${project.last_name},
-      ${project.email_address},
-      ${project.coordinator_agency}
->>>>>>> 8cfccb7a
     )
     RETURNING
       id;
@@ -304,34 +297,6 @@
   return sqlStatement;
 };
 
-<<<<<<< HEAD
-function generateGeometryCollectionSQL(geometry: Feature[]): SQLStatement {
-  if (geometry.length === 1) {
-    const geo = JSON.stringify(geometry[0].geometry);
-
-    return SQL`public.ST_GeomFromGeoJSON(${geo})`;
-  }
-
-  const sqlStatement: SQLStatement = SQL`public.ST_AsText(public.ST_Collect(`;
-
-  geometry.forEach((geom: Feature, index: number) => {
-    const geo = JSON.stringify(geom.geometry);
-
-    // as long as it is not the last geometry, keep adding to the ST_collect
-    if (index !== geometry.length - 1) {
-      sqlStatement.append(SQL`
-        public.ST_GeomFromGeoJSON(${geo}),
-      `);
-    } else {
-      sqlStatement.append(SQL`
-        public.ST_GeomFromGeoJSON(${geo})))
-      `);
-    }
-  });
-
-  return sqlStatement;
-}
-=======
 /**
  * SQL query to insert a project funding source row.
  *
@@ -463,4 +428,33 @@
 
   return sqlStatement;
 };
->>>>>>> 8cfccb7a
+
+/*
+  Function to generate the SQL for insertion of a geometry collection
+*/
+function generateGeometryCollectionSQL(geometry: Feature[]): SQLStatement {
+  if (geometry.length === 1) {
+    const geo = JSON.stringify(geometry[0].geometry);
+
+    return SQL`public.ST_GeomFromGeoJSON(${geo})`;
+  }
+
+  const sqlStatement: SQLStatement = SQL`public.ST_AsText(public.ST_Collect(`;
+
+  geometry.forEach((geom: Feature, index: number) => {
+    const geo = JSON.stringify(geom.geometry);
+
+    // as long as it is not the last geometry, keep adding to the ST_collect
+    if (index !== geometry.length - 1) {
+      sqlStatement.append(SQL`
+        public.ST_GeomFromGeoJSON(${geo}),
+      `);
+    } else {
+      sqlStatement.append(SQL`
+        public.ST_GeomFromGeoJSON(${geo})))
+      `);
+    }
+  });
+
+  return sqlStatement;
+}