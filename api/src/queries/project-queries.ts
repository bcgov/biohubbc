--- conflicted
+++ resolved
@@ -414,7 +414,6 @@
 };
 
 /**
-<<<<<<< HEAD
  * SQL query to get a single project.
  *
  * @param {number} projectId
@@ -542,7 +541,15 @@
 
   defaultLog.debug({
     label: 'getRegionsByProjectSQL',
-=======
+    message: 'sql',
+    'sqlStatement.text': sqlStatement.text,
+    'sqlStatement.values': sqlStatement.values
+  });
+
+  return sqlStatement;
+};
+
+/**
  * SQL query to insert a project IUCN row.
  *
  * @param iucn_id
@@ -575,7 +582,6 @@
 
   defaultLog.debug({
     label: 'postProjectIUCNSQL',
->>>>>>> 7b35bd57
     message: 'sql',
     'sqlStatement.text': sqlStatement.text,
     'sqlStatement.values': sqlStatement.values
