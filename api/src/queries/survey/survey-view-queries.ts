import { SQL, SQLStatement } from 'sql-template-strings';
import { getLogger } from '../../utils/logger';

const defaultLog = getLogger('queries/survey/survey-view-queries');

/**
<<<<<<< HEAD
 * SQL query to get all surveys.
=======
 * SQL query to retrieve a survey_proprietor row.
 *
 * @param {number} surveyId
 * @returns {SQLStatement} sql query object
 */
export const getSurveyProprietorSQL = (surveyId: number): SQLStatement | null => {
  defaultLog.debug({
    label: 'getSurveyProprietorSQL',
    message: 'params',
    surveyId
  });

  if (!surveyId) {
    return null;
  }

  const sqlStatement = SQL`
    SELECT
      prt.name as proprietor_type_name,
      fn.name as first_nations_name,
      rationale,
      proprietor_name,
      disa_required
    from
      survey_proprietor as sp
    LEFT OUTER JOIN
      proprietor_type as prt
    ON
      sp.prt_id = prt.id
    LEFT OUTER JOIN
      first_nations as fn
    ON
      sp.fn_id = fn.id
    WHERE
      s_id = ${surveyId};
  `;

  defaultLog.debug({
    label: 'getSurveyProprietorSQL',
    message: 'sql',
    'sqlStatement.text': sqlStatement.text,
    'sqlStatement.values': sqlStatement.values
  });

  return sqlStatement;
};

/**
 * SQL query to get all surveys for list view.
>>>>>>> b535de54
 *
 * @param {number} projectId
 * @returns {SQLStatement} sql query object
 */
export const getSurveyListSQL = (projectId: number): SQLStatement | null => {
  defaultLog.debug({
    label: 'getSurveyListSQL',
    message: 'params',
    projectId
  });

  if (!projectId) {
    return null;
  }

  const sqlStatement = SQL`
    SELECT
      s.id,
      s.name,
      s.start_date,
      s.end_date,
      CASE
        WHEN wtu.english_name IS NULL THEN wtu.unit_name2
        ELSE CONCAT(wtu.english_name, ' - ', wtu.unit_name2)
      END as species
    FROM
      wldtaxonomic_units as wtu
    LEFT OUTER JOIN
      study_species as ss
    ON
      ss.wu_id = wtu.id
    LEFT OUTER JOIN
      survey as s
    ON
      s.id = ss.s_id
    WHERE
      s.p_id = ${projectId};
  `;

  defaultLog.debug({
    label: 'getSurveyListSQL',
    message: 'sql',
    'sqlStatement.text': sqlStatement.text,
    'sqlStatement.values': sqlStatement.values
  });

  return sqlStatement;
};

/**
 * SQL query to retrieve a survey row for viewing purposes.
 *
 * @param {number} surveyId
 * @returns {SQLStatement} sql query object
 */
export const getSurveyForViewSQL = (surveyId: number): SQLStatement | null => {
  defaultLog.debug({
    label: 'getSurveyForViewSQL',
    message: 'params',
    surveyId
  });

  if (!surveyId) {
    return null;
  }

  const sqlStatement = SQL`
    SELECT
      s.name,
      s.objectives,
      s.start_date,
      s.end_date,
      s.lead_first_name,
      s.lead_last_name,
      s.location_name,
      public.ST_asGeoJSON(s.geography) as geometry,
      s.revision_count,
      CASE
        WHEN wtu.english_name IS NULL and ss.is_focal = TRUE THEN wtu.unit_name2
        WHEN wtu.english_name IS NOT NULL and ss.is_focal = TRUE THEN CONCAT(wtu.english_name, ' - ', wtu.unit_name2)
      END as focal_species,
      CASE
        WHEN wtu.english_name IS NULL and ss.is_focal = FALSE THEN wtu.unit_name2
        WHEN wtu.english_name IS NOT NULL and ss.is_focal = FALSE THEN CONCAT(wtu.english_name, ' - ', wtu.unit_name2)
      END as ancillary_species
    FROM
      wldtaxonomic_units as wtu
    LEFT OUTER JOIN
      study_species as ss
    ON
      ss.wu_id = wtu.id
    LEFT OUTER JOIN
      survey as s
    ON
      s.id = ss.s_id
    WHERE
      s.id = ${surveyId};
  `;

  defaultLog.debug({
    label: 'getSurveyForViewSQL',
    message: 'sql',
    'sqlStatement.text': sqlStatement.text,
    'sqlStatement.values': sqlStatement.values
  });

  return sqlStatement;
};<|MERGE_RESOLUTION|>--- conflicted
+++ resolved
@@ -4,59 +4,7 @@
 const defaultLog = getLogger('queries/survey/survey-view-queries');
 
 /**
-<<<<<<< HEAD
- * SQL query to get all surveys.
-=======
- * SQL query to retrieve a survey_proprietor row.
- *
- * @param {number} surveyId
- * @returns {SQLStatement} sql query object
- */
-export const getSurveyProprietorSQL = (surveyId: number): SQLStatement | null => {
-  defaultLog.debug({
-    label: 'getSurveyProprietorSQL',
-    message: 'params',
-    surveyId
-  });
-
-  if (!surveyId) {
-    return null;
-  }
-
-  const sqlStatement = SQL`
-    SELECT
-      prt.name as proprietor_type_name,
-      fn.name as first_nations_name,
-      rationale,
-      proprietor_name,
-      disa_required
-    from
-      survey_proprietor as sp
-    LEFT OUTER JOIN
-      proprietor_type as prt
-    ON
-      sp.prt_id = prt.id
-    LEFT OUTER JOIN
-      first_nations as fn
-    ON
-      sp.fn_id = fn.id
-    WHERE
-      s_id = ${surveyId};
-  `;
-
-  defaultLog.debug({
-    label: 'getSurveyProprietorSQL',
-    message: 'sql',
-    'sqlStatement.text': sqlStatement.text,
-    'sqlStatement.values': sqlStatement.values
-  });
-
-  return sqlStatement;
-};
-
-/**
  * SQL query to get all surveys for list view.
->>>>>>> b535de54
  *
  * @param {number} projectId
  * @returns {SQLStatement} sql query object
