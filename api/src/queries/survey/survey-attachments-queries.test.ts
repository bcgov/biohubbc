--- conflicted
+++ resolved
@@ -9,10 +9,6 @@
   getSurveyAttachmentS3KeySQL,
   getSurveyReportAttachmentByFileNameSQL,
   getSurveyReportAttachmentS3KeySQL,
-<<<<<<< HEAD
-=======
-  getSurveyReportAttachmentsSQL,
->>>>>>> c89e529d
   insertSurveyReportAttachmentAuthorSQL,
   postSurveyAttachmentSQL,
   postSurveyReportAttachmentSQL,
@@ -378,43 +374,6 @@
   });
 });
 
-<<<<<<< HEAD
-describe('getSurveyReportAuthorSQL', () => {
-  it('returns null response when null projectReportAttachmentId provided', () => {
-    const response = getSurveyReportAuthorsSQL((null as unknown) as number);
-
-    expect(response).to.be.null;
-  });
-
-  it('returns non null response when valid projectReportAttachmentId provided', () => {
-    const response = getSurveyReportAuthorsSQL(1);
-
-    expect(response).to.not.be.null;
-  });
-});
-
-describe('getSurveyReportAttachmentSQL', () => {
-  it('returns null response when null surveyId provided', () => {
-    const response = __deprecated_getSurveyReportAttachmentsSQL((null as unknown) as number, 1);
-
-    expect(response).to.be.null;
-  });
-
-  it('returns null response when null attachmentId provided', () => {
-    const response = __deprecated_getSurveyReportAttachmentsSQL(1, (null as unknown) as number);
-
-    expect(response).to.be.null;
-  });
-
-  it('returns non null response when valid projectReportAttachmentId provided', () => {
-    const response = __deprecated_getSurveyReportAttachmentsSQL(1, 2);
-
-    expect(response).to.not.be.null;
-  });
-});
-
-=======
->>>>>>> c89e529d
 describe('getSurveyReportAttachmentS3KeySQL', () => {
   it('returns null response when null surveyId provided', () => {
     const response = getSurveyReportAttachmentS3KeySQL((null as unknown) as number, 1);
