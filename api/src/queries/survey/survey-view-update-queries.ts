import { SQL, SQLStatement } from 'sql-template-strings';
import { getLogger } from '../../utils/logger';

const defaultLog = getLogger('queries/survey/survey-view-queries');

/**
 * SQL query to retrieve a survey row for update purposes.
 *
 * @param {number} surveyId
 * @returns {SQLStatement} sql query object
 */
export const getSurveyDetailsForUpdateSQL = (surveyId: number): SQLStatement | null => {
  defaultLog.debug({
    label: 'getSurveyDetailsForUpdateSQL',
    message: 'params',
    surveyId
  });

  if (!surveyId) {
    return null;
  }

  const sqlStatement = SQL`
    SELECT
      s.survey_id as id,
      s.name,
      s.objectives,
      s.start_date,
      s.end_date,
      s.lead_first_name,
      s.lead_last_name,
      s.location_name,
      public.ST_asGeoJSON(s.geography) as geometry,
      s.revision_count,
      per.number,
      per.type,
      sfs.pfs_id,
      s.publish_timestamp as publish_date,
      CASE
        WHEN ss.is_focal = TRUE THEN wtu.wldtaxonomic_units_id
      END as focal_species,
      CASE
        WHEN ss.is_focal = FALSE THEN wtu.wldtaxonomic_units_id
      END as ancillary_species
    FROM
      wldtaxonomic_units as wtu
    LEFT OUTER JOIN
      study_species as ss
    ON
      ss.wldtaxonomic_units_id = wtu.wldtaxonomic_units_id
    LEFT OUTER JOIN
      survey as s
    ON
      s.survey_id = ss.survey_id
    LEFT OUTER JOIN
      permit as per
    ON
<<<<<<< HEAD
      per.s_id = s.id
    LEFT OUTER JOIN
      survey_funding_source as sfs
    ON
      sfs.s_id = s.id
=======
      per.survey_id = s.survey_id
>>>>>>> d5de78bd
    WHERE
      s.survey_id = ${surveyId};
  `;

  defaultLog.debug({
    label: 'getSurveyDetailsForUpdateSQL',
    message: 'sql',
    'sqlStatement.text': sqlStatement.text,
    'sqlStatement.values': sqlStatement.values
  });

  return sqlStatement;
};

/**
 * SQL query to retrieve a survey_proprietor row.
 *
 * @param {number} surveyId
 * @returns {SQLStatement} sql query object
 */
export const getSurveyProprietorForUpdateSQL = (surveyId: number): SQLStatement | null => {
  defaultLog.debug({
    label: 'getSurveyProprietorForUpdateSQL',
    message: 'params',
    surveyId
  });

  if (!surveyId) {
    return null;
  }

  const sqlStatement = SQL`
    SELECT
      sp.survey_proprietor_id as id,
      prt.name as proprietor_type_name,
      prt.proprietor_type_id,
      fn.name as first_nations_name,
      fn.first_nations_id,
      sp.rationale as category_rationale,
      CASE
        WHEN sp.proprietor_name is not null THEN sp.proprietor_name
        WHEN fn.first_nations_id is not null THEN fn.name
      END as proprietor_name,
      sp.disa_required,
      sp.revision_count
    from
      survey_proprietor as sp
    left outer join proprietor_type as prt
      on sp.proprietor_type_id = prt.proprietor_type_id
    left outer join first_nations as fn
      on sp.first_nations_id is not null
      and sp.first_nations_id = fn.first_nations_id
    where
      survey_id = ${surveyId};
  `;

  defaultLog.debug({
    label: 'getSurveyProprietorForUpdateSQL',
    message: 'sql',
    'sqlStatement.text': sqlStatement.text,
    'sqlStatement.values': sqlStatement.values
  });

  return sqlStatement;
};<|MERGE_RESOLUTION|>--- conflicted
+++ resolved
@@ -55,15 +55,11 @@
     LEFT OUTER JOIN
       permit as per
     ON
-<<<<<<< HEAD
-      per.s_id = s.id
+      per.survey_id = s.survey_id
     LEFT OUTER JOIN
       survey_funding_source as sfs
     ON
-      sfs.s_id = s.id
-=======
-      per.survey_id = s.survey_id
->>>>>>> d5de78bd
+      sfs.survey_id = s.survey_id
     WHERE
       s.survey_id = ${surveyId};
   `;
