--- conflicted
+++ resolved
@@ -1,11 +1,8 @@
 import { expect } from 'chai';
 import { describe } from 'mocha';
-<<<<<<< HEAD
-import { getSurveyListSQL } from './survey-view-queries';
 import { getSurveyProprietorForUpdateSQL } from './survey-view-update-queries';
-=======
-import { getSurveyProprietorSQL, getSurveyListSQL, getSurveyForViewSQL } from './survey-view-queries';
->>>>>>> be1abb4c
+import { getSurveyForViewSQL } from './survey-view-queries';
+import { getSurveyListSQL } from '../../queries/survey/survey-view-queries';
 
 describe('getSurveyProprietorSQL', () => {
   it('returns null when null survey id param provided', () => {
