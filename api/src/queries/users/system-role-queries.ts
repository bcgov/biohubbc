--- conflicted
+++ resolved
@@ -85,93 +85,4 @@
   });
 
   return sqlStatement;
-<<<<<<< HEAD
-};
-
-/**
- * SQL query to add a single project role to a user.
- *
- * @param {number} projectId
- * @param {number} systemUserId
- * @param {string} projectParticipantRole
- * @return {*}  {(SQLStatement | null)}
- */
-export const postProjectRolesByRoleNameSQL = (
-  projectId: number,
-  systemUserId: number,
-  projectParticipantRole: string
-): SQLStatement | null => {
-  defaultLog.debug({
-    label: 'postProjectRoleSQL',
-    message: 'params',
-    projectId,
-    systemUserId,
-    projectParticipantRole
-  });
-
-  if (!projectId || !systemUserId || !projectParticipantRole) {
-    return null;
-  }
-
-  const sqlStatement = SQL`
-    INSERT INTO project_participation (
-      project_id,
-      system_user_id,
-      project_role_id
-    )
-    (
-      SELECT
-        ${projectId},
-        ${systemUserId},
-        project_role_id
-      FROM
-        project_role
-      WHERE
-        name = ${projectParticipantRole}
-    );`;
-
-  defaultLog.info({
-    label: 'postProjectRoleSQL',
-    message: 'sql',
-    'sqlStatement.text': sqlStatement.text,
-    'sqlStatement.values': sqlStatement.values
-  });
-
-  return sqlStatement;
-};
-
-/**
- * SQL query to add one or more system roles to a user.
- *
- * @param {number} userId
- * @param {number} roleId
- * @return {*}  {(SQLStatement | null)}
- */
-export const updateSystemRoleSQL = (userId: number, roleId: number): SQLStatement | null => {
-  defaultLog.debug({ label: 'updateSystemRoleSQL', message: 'params', userId, roleId });
-
-  if (!userId || !roleId) {
-    return null;
-  }
-
-  const sqlStatement = SQL`
-    UPDATE
-      system_user_role
-    SET
-      system_role_id = ${roleId}
-    WHERE
-      system_user_id = ${userId}
-    RETURNING
-      system_role_id;`;
-
-  defaultLog.debug({
-    label: 'updateSystemRoleSQL',
-    message: 'sql',
-    'sqlStatement.text': sqlStatement.text,
-    'sqlStatement.values': sqlStatement.values
-  });
-
-  return sqlStatement;
-=======
->>>>>>> 04d61874
 };