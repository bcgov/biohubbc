import { expect } from 'chai';
import { describe } from 'mocha';
import {
  getFundingSourceByProjectSQL,
  getIndigenousPartnershipsByProjectSQL,
  getIUCNActionClassificationByProjectSQL,
  getProjectListSQL,
  getProjectSQL
} from './project-view-queries';

describe('getProjectSQL', () => {
  describe('Null project id param provided', () => {
    it('returns null', () => {
      // force the function to accept a null value
      const response = getProjectSQL((null as unknown) as number);

      expect(response).to.be.null;
    });
  });

  describe('Valid project id param provided', () => {
    it('returns a SQLStatement', () => {
      const response = getProjectSQL(1);

      expect(response).to.not.be.null;
    });
  });
});

describe('getProjectListSQL', () => {
  it('returns a SQLStatement', () => {
    const response = getProjectListSQL();

    expect(response).to.not.be.null;
  });
});

<<<<<<< HEAD
describe('getActivitiesByProjectSQL', () => {
  it('Null projectId', () => {
    const response = getActivitiesByProjectSQL((null as unknown) as number);
=======
describe('getRegionsByProjectSQL', () => {
  it('Null projectId', () => {
    const response = getRegionsByProjectSQL((null as unknown) as number);
>>>>>>> 142e3c94

    expect(response).to.be.null;
  });

  it('valid projectId', () => {
<<<<<<< HEAD
    const response = getActivitiesByProjectSQL(1);
=======
    const response = getRegionsByProjectSQL(1);
>>>>>>> 142e3c94

    expect(response).to.not.be.null;
  });
});

describe('getIUCNActionClassificationByProjectSQL', () => {
  it('returns null response when null projectId provided', () => {
    const response = getIUCNActionClassificationByProjectSQL((null as unknown) as number);

    expect(response).to.be.null;
  });

  it('returns non null response when valid projectId provided', () => {
    const response = getIUCNActionClassificationByProjectSQL(1);

    expect(response).to.not.be.null;
  });
});

describe('getFundingSourceByProjectSQL', () => {
  it('returns null response when null projectId provided', () => {
    const response = getFundingSourceByProjectSQL((null as unknown) as number);

    expect(response).to.be.null;
  });

  it('returns non null response when valid projectId provided', () => {
    const response = getFundingSourceByProjectSQL(1);

    expect(response).to.not.be.null;
  });
});

describe('getIndigenousPartnershipsByProjectSQL', () => {
  it('Null projectId', () => {
    const response = getIndigenousPartnershipsByProjectSQL((null as unknown) as number);

    expect(response).to.be.null;
  });

  it('valid projectId', () => {
    const response = getIndigenousPartnershipsByProjectSQL(1);

    expect(response).to.not.be.null;
  });
});<|MERGE_RESOLUTION|>--- conflicted
+++ resolved
@@ -1,6 +1,7 @@
 import { expect } from 'chai';
 import { describe } from 'mocha';
 import {
+  getActivitiesByProjectSQL,
   getFundingSourceByProjectSQL,
   getIndigenousPartnershipsByProjectSQL,
   getIUCNActionClassificationByProjectSQL,
@@ -35,25 +36,15 @@
   });
 });
 
-<<<<<<< HEAD
 describe('getActivitiesByProjectSQL', () => {
   it('Null projectId', () => {
     const response = getActivitiesByProjectSQL((null as unknown) as number);
-=======
-describe('getRegionsByProjectSQL', () => {
-  it('Null projectId', () => {
-    const response = getRegionsByProjectSQL((null as unknown) as number);
->>>>>>> 142e3c94
 
     expect(response).to.be.null;
   });
 
   it('valid projectId', () => {
-<<<<<<< HEAD
     const response = getActivitiesByProjectSQL(1);
-=======
-    const response = getRegionsByProjectSQL(1);
->>>>>>> 142e3c94
 
     expect(response).to.not.be.null;
   });
