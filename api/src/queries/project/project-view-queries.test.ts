--- conflicted
+++ resolved
@@ -139,20 +139,15 @@
   });
 });
 
-<<<<<<< HEAD
+describe('getProjectPermitsSQL', () => {
+  it('valid projectId', () => {
+    const response = getProjectPermitsSQL(1);
+
+    expect(response).to.not.be.null;
+  });
+});
+
 describe('getLocationByProjectSQL', () => {
-  it('Null projectId', () => {
-    const response = getLocationByProjectSQL((null as unknown) as number);
-=======
-describe('getProjectPermitsSQL', () => {
-  it('valid projectId', () => {
-    const response = getProjectPermitsSQL(1);
-
-    expect(response).to.not.be.null;
-  });
-});
-
-describe('getLocationByProjectSQL', () => {
   it('valid projectId', () => {
     const response = getLocationByProjectSQL(1);
 
@@ -163,7 +158,6 @@
 describe('getActivitiesByProjectSQL', () => {
   it('valid projectId', () => {
     const response = getActivitiesByProjectSQL(1);
->>>>>>> c3c61d95
 
     expect(response).to.not.be.null;
   });
