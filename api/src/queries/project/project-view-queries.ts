--- conflicted
+++ resolved
@@ -258,14 +258,9 @@
   defaultLog.debug({ label: 'getProjectListBySearchParamSQL', message: 'getProjectListBySearchParamSQL' });
 
   const sqlStatement = SQL`
-<<<<<<< HEAD
-  p.id,
-    p.name as project_name,
-=======
     SELECT
       p.id,
       p.name as project_name,
->>>>>>> 8d783950
       p.start_date,
       p.end_date,
       p.coordinator_agency_name,
@@ -273,31 +268,6 @@
       array_agg(distinct(' {id:' || s.id || ' , name:' || s.name || ' } ' )) as surveys,
       array_agg(distinct(r.name)) as regions,
       array_agg(distinct(fs.name)) as funding_agency_name
-<<<<<<< HEAD
-  FROM
-  project as p
-  LEFT OUTER JOIN
-  project_funding_source as pfs
-  ON
-  pfs.p_id = p.id
-LEFT OUTER JOIN
-  investment_action_category as iac
-ON
-  pfs.iac_id = iac.id
-left outer JOIN
-  funding_source as fs
-ON
-  iac.fs_id = fs.id
-left outer JOIN
-  survey as s
-ON
-  s.p_id = p.id
-left outer JOIN
-  project_region as r
-ON
-  r.p_id = p.id
-WHERE 1 = 1
-=======
     FROM
       project as p
     LEFT OUTER JOIN
@@ -321,7 +291,6 @@
     ON
       r.p_id = p.id
     WHERE 1 = 1
->>>>>>> 8d783950
   `;
 
   if (filterFields) {
