--- conflicted
+++ resolved
@@ -1,12 +1,8 @@
 import { RequestHandler } from 'express';
 import { Operation } from 'express-openapi';
-import { IBctwUser } from '../../models/bctw';
 import { authorizeRequestHandler } from '../../request-handlers/security/authorization';
-<<<<<<< HEAD
+import { getBctwUser } from '../../services/bctw-service';
 import { BctwService } from '../../services/bctw-service/bctw-service';
-=======
-import { BctwService, getBctwUser } from '../../services/bctw-service';
->>>>>>> a281456f
 import { getLogger } from '../../utils/logger';
 
 const defaultLog = getLogger('paths/telemetry/code');
@@ -75,14 +71,7 @@
 
 export function getCodeValues(): RequestHandler {
   return async (req, res) => {
-<<<<<<< HEAD
-    const user: IBctwUser = {
-      keycloak_guid: req['system_user']?.user_guid,
-      username: req['system_user']?.user_identifier
-    };
-=======
     const user = getBctwUser(req);
->>>>>>> a281456f
 
     const bctwService = new BctwService(user);
 
