--- conflicted
+++ resolved
@@ -1,12 +1,7 @@
 import { expect } from 'chai';
 import sinon from 'sinon';
-<<<<<<< HEAD
-import { IManualTelemetry } from '../../models/bctw';
-import { BctwTelemetryService } from '../../services/bctw-service/bctw-telemetry-service';
-=======
-import { BctwService, IAllTelemetry } from '../../services/bctw-service';
->>>>>>> f5aba0f0
 import { getRequestHandlerMocks } from '../../__mocks__/db';
+import { BctwTelemetryService, IAllTelemetry } from '../../services/bctw-service/bctw-telemetry-service';
 import { getAllTelemetryByDeploymentIds } from './deployments';
 
 const mockTelemetry: IAllTelemetry[] = [
@@ -50,7 +45,9 @@
   });
   it('should catch error', async () => {
     const mockError = new Error('test error');
-    const mockGetTelemetry = sinon.stub(BctwTelemetryService.prototype, 'getAllTelemetryByDeploymentIds').rejects(mockError);
+    const mockGetTelemetry = sinon
+      .stub(BctwTelemetryService.prototype, 'getAllTelemetryByDeploymentIds')
+      .rejects(mockError);
 
     const { mockReq, mockRes, mockNext } = getRequestHandlerMocks();
     const requestHandler = getAllTelemetryByDeploymentIds();
