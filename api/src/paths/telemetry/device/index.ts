--- conflicted
+++ resolved
@@ -1,12 +1,8 @@
 import { RequestHandler } from 'express';
 import { Operation } from 'express-openapi';
-import { IBctwUser } from '../../../models/bctw';
 import { authorizeRequestHandler } from '../../../request-handlers/security/authorization';
-<<<<<<< HEAD
+import { getBctwUser } from '../../../services/bctw-service';
 import { BctwDeviceService } from '../../../services/bctw-service/bctw-device-service';
-=======
-import { BctwService, getBctwUser } from '../../../services/bctw-service';
->>>>>>> f6306e54
 import { getLogger } from '../../../utils/logger';
 
 const defaultLog = getLogger('paths/telemetry/device/{deviceId}');
@@ -97,21 +93,11 @@
 
 export function upsertDevice(): RequestHandler {
   return async (req, res) => {
-<<<<<<< HEAD
-    const user: IBctwUser = {
-      keycloak_guid: req['system_user']?.user_guid,
-      username: req['system_user']?.user_identifier
-    };
-
-    const bctwService = new BctwDeviceService(user);
-
-=======
     const user = getBctwUser(req);
 
-    const bctwService = new BctwService(user);
->>>>>>> f6306e54
+    const bctwDeviceService = new BctwDeviceService(user);
     try {
-      const results = await bctwService.updateDevice(req.body);
+      const results = await bctwDeviceService.updateDevice(req.body);
       return res.status(200).json(results);
     } catch (error) {
       defaultLog.error({ label: 'upsertDevice', message: 'error', error });
