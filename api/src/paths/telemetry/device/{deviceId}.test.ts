--- conflicted
+++ resolved
@@ -1,16 +1,12 @@
 import Ajv from 'ajv';
 import { expect } from 'chai';
 import sinon from 'sinon';
-<<<<<<< HEAD
 import { BctwDeploymentService } from '../../../services/bctw-service/bctw-deployment-service';
 import { BctwDeviceService } from '../../../services/bctw-service/bctw-device-service';
 import { BctwKeyxService } from '../../../services/bctw-service/bctw-keyx-service';
-=======
-import { SystemUser } from '../../../repositories/user-repository';
-import { BctwService } from '../../../services/bctw-service';
->>>>>>> f6306e54
 import { getRequestHandlerMocks } from '../../../__mocks__/db';
 import { GET, getDeviceDetails } from './{deviceId}';
+import { SystemUser } from '../../../repositories/user-repository';
 
 describe('getDeviceDetails', () => {
   afterEach(() => {
