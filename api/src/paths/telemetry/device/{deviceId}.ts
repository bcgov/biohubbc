import { RequestHandler } from 'express';
import { Operation } from 'express-openapi';
import { IBctwUser } from '../../../models/bctw';
import { authorizeRequestHandler } from '../../../request-handlers/security/authorization';
<<<<<<< HEAD
import { BctwDeploymentService } from '../../../services/bctw-service/bctw-deployment-service';
import { BctwDeviceService } from '../../../services/bctw-service/bctw-device-service';
import { BctwKeyxService } from '../../../services/bctw-service/bctw-keyx-service';
=======
import { BctwService, getBctwUser } from '../../../services/bctw-service';
>>>>>>> f6306e54
import { getLogger } from '../../../utils/logger';

const defaultLog = getLogger('paths/telemetry/device/{deviceId}');

export const GET: Operation = [
  authorizeRequestHandler(() => {
    return {
      and: [
        {
          discriminator: 'SystemUser'
        }
      ]
    };
  }),
  getDeviceDetails()
];

GET.apiDoc = {
  description: 'Get a list of metadata changes to a device from the exterior telemetry system.',
  tags: ['telemetry'],
  security: [
    {
      Bearer: []
    }
  ],
  responses: {
    200: {
      description: 'Device change history response',
      content: {
        'application/json': {
          schema: {
            type: 'object'
          }
        }
      }
    },
    400: {
      $ref: '#/components/responses/400'
    },
    401: {
      $ref: '#/components/responses/401'
    },
    403: {
      $ref: '#/components/responses/403'
    },
    500: {
      $ref: '#/components/responses/500'
    },
    default: {
      $ref: '#/components/responses/default'
    }
  }
};

export function getDeviceDetails(): RequestHandler {
  return async (req, res) => {
<<<<<<< HEAD
    const user: IBctwUser = {
      keycloak_guid: req['system_user']?.user_guid,
      username: req['system_user']?.user_identifier
    };

    const bctwDeviceService = new BctwDeviceService(user);
    const bctwKeyxService = new BctwKeyxService(user);
    const bctwDeploymentService = new BctwDeploymentService(user);

=======
    const user = getBctwUser(req);

    const bctwService = new BctwService(user);
>>>>>>> f6306e54
    const deviceId = Number(req.params.deviceId);

    const deviceMake = String(req.query.make);

    try {
      const results = await bctwDeviceService.getDeviceDetails(deviceId, deviceMake);

      const deployments = await bctwDeploymentService.getDeploymentsByDeviceId(deviceId, deviceMake);

      const keyXResult = await bctwKeyxService.getKeyXDetails([deviceId]);

      const keyXStatus = keyXResult?.[0]?.keyx?.idcollar === deviceId;
      
      const retObj = {
        device: results?.[0],
        keyXStatus: keyXStatus,
        deployments: deployments
      };
      return res.status(200).json(retObj);
    } catch (error) {
      defaultLog.error({ label: 'getDeviceDetails', message: 'error', error });
      throw error;
    }
  };
}<|MERGE_RESOLUTION|>--- conflicted
+++ resolved
@@ -1,14 +1,10 @@
 import { RequestHandler } from 'express';
 import { Operation } from 'express-openapi';
-import { IBctwUser } from '../../../models/bctw';
 import { authorizeRequestHandler } from '../../../request-handlers/security/authorization';
-<<<<<<< HEAD
+import { getBctwUser } from '../../../services/bctw-service';
 import { BctwDeploymentService } from '../../../services/bctw-service/bctw-deployment-service';
 import { BctwDeviceService } from '../../../services/bctw-service/bctw-device-service';
 import { BctwKeyxService } from '../../../services/bctw-service/bctw-keyx-service';
-=======
-import { BctwService, getBctwUser } from '../../../services/bctw-service';
->>>>>>> f6306e54
 import { getLogger } from '../../../utils/logger';
 
 const defaultLog = getLogger('paths/telemetry/device/{deviceId}');
@@ -65,21 +61,11 @@
 
 export function getDeviceDetails(): RequestHandler {
   return async (req, res) => {
-<<<<<<< HEAD
-    const user: IBctwUser = {
-      keycloak_guid: req['system_user']?.user_guid,
-      username: req['system_user']?.user_identifier
-    };
+    const user = getBctwUser(req);
 
     const bctwDeviceService = new BctwDeviceService(user);
+    const bctwDeploymentService = new BctwDeploymentService(user);
     const bctwKeyxService = new BctwKeyxService(user);
-    const bctwDeploymentService = new BctwDeploymentService(user);
-
-=======
-    const user = getBctwUser(req);
-
-    const bctwService = new BctwService(user);
->>>>>>> f6306e54
     const deviceId = Number(req.params.deviceId);
 
     const deviceMake = String(req.query.make);
@@ -92,7 +78,7 @@
       const keyXResult = await bctwKeyxService.getKeyXDetails([deviceId]);
 
       const keyXStatus = keyXResult?.[0]?.keyx?.idcollar === deviceId;
-      
+
       const retObj = {
         device: results?.[0],
         keyXStatus: keyXStatus,
