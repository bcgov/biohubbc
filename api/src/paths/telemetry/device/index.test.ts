--- conflicted
+++ resolved
@@ -2,14 +2,10 @@
 import { expect } from 'chai';
 import sinon from 'sinon';
 import { HTTPError } from '../../../errors/http-error';
-<<<<<<< HEAD
 import { BctwDeviceService } from '../../../services/bctw-service/bctw-device-service';
-=======
-import { SystemUser } from '../../../repositories/user-repository';
-import { BctwService } from '../../../services/bctw-service';
->>>>>>> f6306e54
 import { getRequestHandlerMocks } from '../../../__mocks__/db';
 import { POST, upsertDevice } from './index';
+import { SystemUser } from '../../../repositories/user-repository';
 
 describe('upsertDevice', () => {
   afterEach(() => {
