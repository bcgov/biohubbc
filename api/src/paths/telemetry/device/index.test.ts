import Ajv from 'ajv';
import { expect } from 'chai';
import sinon from 'sinon';
import { HTTPError } from '../../../errors/http-error';
<<<<<<< HEAD
import { BctwDeviceService } from '../../../services/bctw-service/bctw-device-service';
=======
import { SystemUser } from '../../../repositories/user-repository';
import { BctwService } from '../../../services/bctw-service';
>>>>>>> a281456f
import { getRequestHandlerMocks } from '../../../__mocks__/db';
import { POST, upsertDevice } from './index';

describe('upsertDevice', () => {
  afterEach(() => {
    sinon.restore();
  });

  describe('openapi schema', () => {
    const ajv = new Ajv();

    it('is valid openapi v3 schema', () => {
      expect(ajv.validateSchema(POST.apiDoc as unknown as object)).to.be.true;
    });
  });

  it('upsert device details', async () => {
    const mockUpsertDevice = sinon.stub(BctwDeviceService.prototype, 'updateDevice');

    const { mockReq, mockRes, mockNext } = getRequestHandlerMocks();

    mockReq.system_user = { user_identifier: 'user', user_guid: 'guid' } as SystemUser;

    const requestHandler = upsertDevice();

    await requestHandler(mockReq, mockRes, mockNext);

    expect(mockRes.statusValue).to.equal(200);
    expect(mockUpsertDevice).to.have.been.calledOnce;
  });

  it('catches and re-throws errors', async () => {
    const mockError = new Error('a test error');
    const mockBctwService = sinon.stub(BctwDeviceService.prototype, 'updateDevice').rejects(mockError);

    const { mockReq, mockRes, mockNext } = getRequestHandlerMocks();

    mockReq.system_user = { user_identifier: 'user', user_guid: 'guid' } as SystemUser;

    const requestHandler = upsertDevice();
    try {
      await requestHandler(mockReq, mockRes, mockNext);
      expect.fail();
    } catch (actualError) {
      expect((mockError as HTTPError).message).to.eql('a test error');
      expect(mockBctwService.calledOnce).to.be.true;
    }
  });
});<|MERGE_RESOLUTION|>--- conflicted
+++ resolved
@@ -1,14 +1,10 @@
 import Ajv from 'ajv';
 import { expect } from 'chai';
 import sinon from 'sinon';
+import { getRequestHandlerMocks } from '../../../__mocks__/db';
 import { HTTPError } from '../../../errors/http-error';
-<<<<<<< HEAD
+import { SystemUser } from '../../../repositories/user-repository';
 import { BctwDeviceService } from '../../../services/bctw-service/bctw-device-service';
-=======
-import { SystemUser } from '../../../repositories/user-repository';
-import { BctwService } from '../../../services/bctw-service';
->>>>>>> a281456f
-import { getRequestHandlerMocks } from '../../../__mocks__/db';
 import { POST, upsertDevice } from './index';
 
 describe('upsertDevice', () => {
