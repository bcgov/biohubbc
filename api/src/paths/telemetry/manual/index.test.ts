--- conflicted
+++ resolved
@@ -2,14 +2,10 @@
 import { expect } from 'chai';
 import sinon from 'sinon';
 import { createManualTelemetry, GET, getManualTelemetry, PATCH, POST, updateManualTelemetry } from '.';
-<<<<<<< HEAD
-=======
 import { SystemUser } from '../../../repositories/user-repository';
-import { BctwService, IManualTelemetry } from '../../../services/bctw-service';
->>>>>>> f6306e54
+import { IManualTelemetry } from '../../../services/bctw-service';
+import { BctwTelemetryService } from '../../../services/bctw-service/bctw-telemetry-service';
 import { getRequestHandlerMocks } from '../../../__mocks__/db';
-import { IManualTelemetry } from '../../../models/bctw';
-import { BctwTelemetryService } from '../../../services/bctw-service/bctw-telemetry-service';
 
 const mockTelemetry = [
   {
@@ -75,7 +71,9 @@
       });
     });
     it('should bulk create manual telemetry', async () => {
-      const mockCreateTelemetry = sinon.stub(BctwTelemetryService.prototype, 'createManualTelemetry').resolves(mockTelemetry);
+      const mockCreateTelemetry = sinon
+        .stub(BctwTelemetryService.prototype, 'createManualTelemetry')
+        .resolves(mockTelemetry);
 
       const { mockReq, mockRes, mockNext } = getRequestHandlerMocks();
 
@@ -116,7 +114,9 @@
       });
     });
     it('should bulk update manual telemetry', async () => {
-      const mockCreateTelemetry = sinon.stub(BctwTelemetryService.prototype, 'updateManualTelemetry').resolves(mockTelemetry);
+      const mockCreateTelemetry = sinon
+        .stub(BctwTelemetryService.prototype, 'updateManualTelemetry')
+        .resolves(mockTelemetry);
 
       const { mockReq, mockRes, mockNext } = getRequestHandlerMocks();
 
