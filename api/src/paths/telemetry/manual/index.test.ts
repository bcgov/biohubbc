--- conflicted
+++ resolved
@@ -2,13 +2,9 @@
 import { expect } from 'chai';
 import sinon from 'sinon';
 import { createManualTelemetry, GET, getManualTelemetry, PATCH, POST, updateManualTelemetry } from '.';
-<<<<<<< HEAD
-=======
+import { getRequestHandlerMocks } from '../../../__mocks__/db';
 import { SystemUser } from '../../../repositories/user-repository';
-import { BctwService, IManualTelemetry } from '../../../services/bctw-service';
->>>>>>> a281456f
-import { getRequestHandlerMocks } from '../../../__mocks__/db';
-import { IManualTelemetry } from '../../../models/bctw';
+import { IManualTelemetry } from '../../../services/bctw-service';
 import { BctwTelemetryService } from '../../../services/bctw-service/bctw-telemetry-service';
 
 const mockTelemetry = [
