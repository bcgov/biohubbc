--- conflicted
+++ resolved
@@ -1,11 +1,6 @@
 import { RequestHandler } from 'express';
 import { Operation } from 'express-openapi';
 import { SYSTEM_ROLE } from '../../constants/roles';
-<<<<<<< HEAD
-import { HTTP400 } from '../../errors/http-error';
-import { IgcNotifyPostReturn } from '../../models/gcnotify';
-=======
->>>>>>> 01d1fab3
 import { authorizeRequestHandler } from '../../request-handlers/security/authorization';
 import { GCNotifyService, IgcNotifyPostReturn } from '../../services/gcnotify-service';
 import { getLogger } from '../../utils/logger';
