import chai, { expect } from 'chai';
import { describe } from 'mocha';
import sinon from 'sinon';
import sinonChai from 'sinon-chai';
<<<<<<< HEAD
import SQL from 'sql-template-strings';
import xlsx from 'xlsx';
import { CustomError } from '../../errors/CustomError';
import * as survey_occurrence_queries from '../../queries/survey/survey-occurrence-queries';
import * as media_utils from '../../utils/media/media-utils';
import { getMockDBConnection } from '../../__mocks__/db';
import { ArchiveFile, MediaFile } from '../../utils/media/media-file';
import * as validate from './validate';
=======
import * as validate from './validate';
import * as media_utils from '../../utils/media/media-utils';
import survey_queries from '../../queries/survey';
import { ArchiveFile } from '../../utils/media/media-file';
import { getMockDBConnection } from '../../__mocks__/db';
import SQL from 'sql-template-strings';
import { HTTPError } from '../../errors/custom-error';
>>>>>>> cd038292

chai.use(sinonChai);

describe('prepXLSX', () => {
  const sampleReq = {
    keycloak_token: {},
    s3File: {
      fieldname: 'media',
      originalname: 'test.txt',
      encoding: '7bit',
      mimetype: 'text/plain',
      size: 340
    }
  } as any;

  afterEach(() => {
    sinon.restore();
  });

  it('should set parseError when failed to parse s3File', async () => {
    const nextSpy = sinon.spy();

    sinon.stub(media_utils, 'parseUnknownMedia').returns(null);

    const result = validate.prepXLSX();
    await result(sampleReq, (null as unknown) as any, nextSpy as any);

    expect(sampleReq.parseError).to.eql('Failed to parse submission, file was empty');
    expect(nextSpy).to.have.been.called;
  });

  it('should set parseError when not a valid xlsx csv file', async () => {
    const nextSpy = sinon.spy();

    sinon.stub(media_utils, 'parseUnknownMedia').returns(('not a csv file' as unknown) as ArchiveFile);

    const result = validate.prepXLSX();
    await result(sampleReq, (null as unknown) as any, nextSpy as any);

    expect(sampleReq.parseError).to.eql('Failed to parse submission, not a valid XLSX CSV file');
    expect(nextSpy).to.have.been.called;
  });

  it('should set parseError when no custom props set for the XLSX CSV file', async () => {
    const nextSpy = sinon.spy();

    const newWorkbook = xlsx.utils.book_new();

    if (!newWorkbook.Custprops) {
      newWorkbook.Custprops = {};
    }

    const ws_name = 'SheetJS';

    /* make worksheet */
    const ws_data = [
      ['S', 'h', 'e', 'e', 't', 'J', 'S'],
      [1, 2, 3, 4, 5]
    ];
    const ws = xlsx.utils.aoa_to_sheet(ws_data);

    /* Add the worksheet to the workbook */
    xlsx.utils.book_append_sheet(newWorkbook, ws, ws_name);

    const buffer = xlsx.write(newWorkbook, { type: 'buffer' });

    const mediaFile = new MediaFile('fileName', 'text/csv', buffer);

    sinon.stub(media_utils, 'parseUnknownMedia').returns(mediaFile);

    const requestHandler = validate.prepXLSX();
    await requestHandler(sampleReq, (null as unknown) as any, nextSpy as any);

    expect(sampleReq.parseError).to.eql('Failed to parse submission, template identification properties are missing');
    expect(nextSpy).to.have.been.called;
  });

  it('should call next when parameters are valid', async () => {
    const nextSpy = sinon.spy();

    const newWorkbook = xlsx.utils.book_new();

    if (!newWorkbook.Custprops) {
      newWorkbook.Custprops = {};
    }
    newWorkbook.Custprops['sims_template_id'] = 1;
    newWorkbook.Custprops['sims_csm_id'] = 1;
    newWorkbook.Custprops['sims_species_id'] = 1234;

    const ws_name = 'SheetJS';

    /* make worksheet */
    const ws_data = [
      ['S', 'h', 'e', 'e', 't', 'J', 'S'],
      [1, 2, 3, 4, 5]
    ];
    const ws = xlsx.utils.aoa_to_sheet(ws_data);

    /* Add the worksheet to the workbook */
    xlsx.utils.book_append_sheet(newWorkbook, ws, ws_name);

    const buffer = xlsx.write(newWorkbook, { type: 'buffer' });

    const mediaFile = new MediaFile('fileName', 'text/csv', buffer);

    sinon.stub(media_utils, 'parseUnknownMedia').returns(mediaFile);

    //const xlsxCsv = (null as unknown) as XLSXCSV;

    const requestHandler = validate.prepXLSX();
    await requestHandler(sampleReq, (null as unknown) as any, nextSpy as any);

    expect(nextSpy).to.have.been.called;
  });
});

describe('getTemplateMethodologySpeciesRecord', () => {
  afterEach(() => {
    sinon.restore();
  });

  const dbConnectionObj = getMockDBConnection();

  it('should throw 400 error when failed to build getTemplateMethodologySpeciesRecordSQL statement', async () => {
    sinon.stub(survey_queries, 'getTemplateMethodologySpeciesRecordSQL').returns(null);

    try {
      await validate.getTemplateMethodologySpeciesRecord(1234, 1, 1, { ...dbConnectionObj, systemUserId: () => 20 });

      expect.fail();
    } catch (actualError) {
      expect((actualError as HTTPError).status).to.equal(400);
      expect((actualError as HTTPError).message).to.equal(
        'Failed to build SQL get template methodology species record sql statement'
      );
    }
  });

  it('should return null when no rows', async () => {
    const mockQuery = sinon.stub();

    mockQuery.resolves({
      rows: [null]
    });

    sinon.stub(survey_queries, 'getTemplateMethodologySpeciesRecordSQL').returns(SQL`something`);

    try {
      await validate.getTemplateMethodologySpeciesRecord(1234, 1, 1, {
        ...dbConnectionObj,
        systemUserId: () => 20
      });
      expect.fail();
    } catch (actualError) {
      expect((actualError as HTTPError).status).to.equal(400);
      expect((actualError as HTTPError).message).to.equal('Failed to query template methodology species table');
    }
  });

  it('should return first row on success', async () => {
    const mockQuery = sinon.stub();

    mockQuery.resolves({
      rows: [
        {
          id: 1
        }
      ]
    });

    sinon.stub(survey_queries, 'getTemplateMethodologySpeciesRecordSQL').returns(SQL`something`);

    const result = await validate.getTemplateMethodologySpeciesRecord(1234, 1, 1, {
      ...dbConnectionObj,
      query: mockQuery,
      systemUserId: () => 20
    });

    expect(result).to.eql({ id: 1 });
  });
});<|MERGE_RESOLUTION|>--- conflicted
+++ resolved
@@ -2,16 +2,6 @@
 import { describe } from 'mocha';
 import sinon from 'sinon';
 import sinonChai from 'sinon-chai';
-<<<<<<< HEAD
-import SQL from 'sql-template-strings';
-import xlsx from 'xlsx';
-import { CustomError } from '../../errors/CustomError';
-import * as survey_occurrence_queries from '../../queries/survey/survey-occurrence-queries';
-import * as media_utils from '../../utils/media/media-utils';
-import { getMockDBConnection } from '../../__mocks__/db';
-import { ArchiveFile, MediaFile } from '../../utils/media/media-file';
-import * as validate from './validate';
-=======
 import * as validate from './validate';
 import * as media_utils from '../../utils/media/media-utils';
 import survey_queries from '../../queries/survey';
@@ -19,7 +9,6 @@
 import { getMockDBConnection } from '../../__mocks__/db';
 import SQL from 'sql-template-strings';
 import { HTTPError } from '../../errors/custom-error';
->>>>>>> cd038292
 
 chai.use(sinonChai);
 
