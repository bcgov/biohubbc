--- conflicted
+++ resolved
@@ -1,37 +1,14 @@
 import { RequestHandler } from 'express';
 import { Operation } from 'express-openapi';
 import { PROJECT_ROLE } from '../../constants/roles';
-<<<<<<< HEAD
 import { SUBMISSION_MESSAGE_TYPE, SUBMISSION_STATUS_TYPE } from '../../constants/status';
-import { getDBConnection, IDBConnection } from '../../database/db';
+import { getDBConnection } from '../../database/db';
 import { HTTP400 } from '../../errors/http-error';
-import { queries } from '../../queries/queries';
 import { authorizeRequestHandler } from '../../request-handlers/security/authorization';
 import { ErrorService } from '../../services/error-service';
 import { getLogger } from '../../utils/logger';
-import { ICsvState } from '../../utils/media/csv/csv-file';
-import { IMediaState, MediaFile } from '../../utils/media/media-file';
-import { parseUnknownMedia } from '../../utils/media/media-utils';
-import { ValidationSchemaParser } from '../../utils/media/validation/validation-schema-parser';
-import { XLSXCSV } from '../../utils/media/xlsx/xlsx-file';
-import {
-  getOccurrenceSubmission,
-  getOccurrenceSubmissionInputS3Key,
-  getS3File,
-  getValidateAPIDoc,
-  getValidationRules,
-  persistParseErrors,
-  persistValidationResults,
-  sendResponse
-} from '../dwc/validate';
-=======
-import { getDBConnection } from '../../database/db';
-import { HTTP400 } from '../../errors/custom-error';
-import { authorizeRequestHandler } from '../../request-handlers/security/authorization';
 import { ValidationService } from '../../services/validation-service';
-import { getLogger } from '../../utils/logger';
 import { getValidateAPIDoc } from '../dwc/validate';
->>>>>>> adba47bc
 
 const defaultLog = getLogger('paths/xlsx/validate');
 
@@ -60,57 +37,9 @@
 
 export function validate(): RequestHandler {
   return async (req, res, next) => {
-<<<<<<< HEAD
-    defaultLog.debug({ label: 'prepXLSX', message: 's3File' });
-
-    const connection = getDBConnection(req['keycloak_token']);
-
-    try {
-      const s3File = req['s3File'];
-
-      const parsedMedia = parseUnknownMedia(s3File);
-
-      if (!parsedMedia) {
-        req['parseError'] = 'Failed to parse submission, file was empty';
-
-        return next();
-      }
-
-      if (!(parsedMedia instanceof MediaFile)) {
-        req['parseError'] = 'Failed to parse submission, not a valid XLSX CSV file';
-
-        return next();
-      }
-
-      const xlsxCsv = new XLSXCSV(parsedMedia);
-
-      const template_id = xlsxCsv.workbook.rawWorkbook.Custprops.sims_template_id;
-      const csm_id = xlsxCsv.workbook.rawWorkbook.Custprops.sims_csm_id;
-
-      if (!template_id || !csm_id) {
-        req['parseError'] = 'Failed to parse submission, template identification properties are missing';
-      }
-
-      req['xlsx'] = xlsxCsv;
-
-      next();
-    } catch (error: any) {
-      defaultLog.error({ label: 'prepXLSX', message: 'error', error });
-
-      const errorService = new ErrorService(connection);
-
-      await errorService.insertSubmissionStatusAndMessage(
-        req['occurrence_submission'].occurrence_submission_id,
-        SUBMISSION_STATUS_TYPE.FAILED_PREP_XLSX,
-        SUBMISSION_MESSAGE_TYPE.ERROR,
-        error.message
-      );
-      throw error;
-=======
     const submissionId = req.body.occurrence_submission_id;
     if (!submissionId) {
       throw new HTTP400('Missing required paramter `occurrence field`');
->>>>>>> adba47bc
     }
 
     res.status(200).json({ status: 'success' });
@@ -119,45 +48,12 @@
     try {
       await connection.open();
 
-<<<<<<< HEAD
-      const errorService = new ErrorService(connection);
+      const service = new ValidationService(connection);
+      await service.validateFile(submissionId);
 
-      const xlsxCsv = req['xlsx'];
-      const template_id = xlsxCsv.workbook.rawWorkbook.Custprops.sims_template_id;
-      const field_method_id = xlsxCsv.workbook.rawWorkbook.Custprops.sims_csm_id;
-
-      const templateMethodologySpeciesRecord = await getTemplateMethodologySpeciesRecord(
-        Number(field_method_id),
-        Number(template_id),
-        connection
-      );
-
-      const validationSchema = templateMethodologySpeciesRecord?.validation;
-
-      if (!validationSchema) {
-        // no schema to validate the template, generate error
-
-        const submissionStatusId = await errorService.insertSubmissionStatus(
-          req.body.occurrence_submission_id,
-          SUBMISSION_STATUS_TYPE.SYSTEM_ERROR
-        );
-
-        await errorService.insertSubmissionMessage(
-          submissionStatusId.submission_status_id,
-          SUBMISSION_MESSAGE_TYPE.MISSING_VALIDATION_SCHEMA,
-          `Unable to fetch an appropriate template validation schema for your submission`
-        );
-
-        await connection.commit();
-
-        return res.status(200).json({ status: 'failed' });
-      }
-
-      req['validationSchema'] = validationSchema;
-
-      next();
-    } catch (error: any) {
-      defaultLog.error({ label: 'getValidationSchema', message: 'error', error });
+      await connection.commit();
+    } catch (error) {
+      defaultLog.error({ label: 'validate xlsx', message: 'error', error });
 
       const errorService = new ErrorService(connection);
 
@@ -165,92 +61,12 @@
         req['occurrence_submission'].occurrence_submission_id,
         SUBMISSION_STATUS_TYPE.FAILED_GET_VALIDATION_RULES,
         SUBMISSION_MESSAGE_TYPE.ERROR,
-        error.message
+        "" //error.message
       );
-=======
-      const service = new ValidationService(connection);
-      await service.validateFile(submissionId);
-
-      await connection.commit();
-    } catch (error) {
-      defaultLog.error({ label: 'xlsx process', message: 'error', error });
->>>>>>> adba47bc
       await connection.rollback();
       throw error;
     } finally {
       connection.release();
     }
   };
-<<<<<<< HEAD
-}
-
-export function validateXLSX(): RequestHandler {
-  return async (req, res, next) => {
-    defaultLog.debug({ label: 'validateXLSX', message: 'xlsx' });
-
-    const connection = getDBConnection(req['keycloak_token']);
-
-    try {
-      const xlsxCsv: XLSXCSV = req['xlsx'];
-
-      const validationSchemaParser: ValidationSchemaParser = req['validationSchemaParser'];
-
-      const mediaState: IMediaState = xlsxCsv.isMediaValid(validationSchemaParser);
-
-      req['mediaState'] = mediaState;
-
-      if (!mediaState.isValid) {
-        // The file itself is invalid, skip remaining validation
-        return next();
-      }
-
-      const csvState: ICsvState[] = xlsxCsv.isContentValid(validationSchemaParser);
-
-      req['csvState'] = csvState;
-
-      next();
-    } catch (error: any) {
-      defaultLog.error({ label: 'validateXLSX', message: 'error', error });
-
-      const errorService = new ErrorService(connection);
-
-      await errorService.insertSubmissionStatusAndMessage(
-        req['occurrence_submission'].occurrence_submission_id,
-        SUBMISSION_STATUS_TYPE.FAILED_PREP_XLSX,
-        SUBMISSION_MESSAGE_TYPE.ERROR,
-        error.message
-      );
-      throw error;
-    }
-  };
-}
-
-/**
- * Get a template_methodology_species record from the template_methodologies_species table
- *
- * @param {number} fieldMethodId
- * @param {number} templateId
- * @param {IDBConnection} connection
- * @return {*}  {Promise<void>}
- */
-export const getTemplateMethodologySpeciesRecord = async (
-  fieldMethodId: number,
-  templateId: number,
-  connection: IDBConnection
-): Promise<any> => {
-  const sqlStatement = queries.survey.getTemplateMethodologySpeciesRecordSQL(fieldMethodId, templateId);
-
-  if (!sqlStatement) {
-    throw new HTTP400('Failed to build SQL get template methodology species record sql statement');
-  }
-  const response = await connection.query(sqlStatement.text, sqlStatement.values);
-
-  if (!response) {
-    throw new HTTP400('Failed to query template methodology species table');
-  }
-
-  return (response && response.rows && response.rows[0]) || null;
-};
-=======
-}
->>>>>>> adba47bc
+}