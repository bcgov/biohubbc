'use strict';

import { RequestHandler } from 'express';
import { Operation } from 'express-openapi';
import { ATTACHMENT_TYPE } from '../../../../constants/attachments';
import { SYSTEM_ROLE } from '../../../../constants/roles';
import { getDBConnection, IDBConnection } from '../../../../database/db';
import { HTTP400 } from '../../../../errors/CustomError';
<<<<<<< HEAD
import { PostAttachmentMetadata, PutAttachmentMetadata } from '../../../../models/project-survey-attachments';
=======
import {
  PostReportAttachmentMetadata,
  PutReportAttachmentMetadata,
  ReportAttachmentAuthor
} from '../../../../models/project-survey-attachments';
>>>>>>> b7a21119
import {
  deleteProjectReportAttachmentAuthorsSQL,
  getProjectAttachmentByFileNameSQL,
  getProjectReportAttachmentByFileNameSQL,
  insertProjectReportAttachmentAuthorSQL,
  postProjectAttachmentSQL,
  postProjectReportAttachmentSQL,
  putProjectAttachmentSQL,
  putProjectReportAttachmentSQL
} from '../../../../queries/project/project-attachments-queries';
import { generateS3FileKey, scanFileForVirus, uploadFileToS3 } from '../../../../utils/file-utils';
import { getLogger } from '../../../../utils/logger';

const defaultLog = getLogger('/api/project/{projectId}/attachments/upload');

export const POST: Operation = [uploadMedia()];
POST.apiDoc = {
  description: 'Upload a project-specific attachment.',
  tags: ['attachment'],
  security: [
    {
      Bearer: [SYSTEM_ROLE.SYSTEM_ADMIN, SYSTEM_ROLE.PROJECT_ADMIN]
    }
  ],
  parameters: [
    {
      in: 'path',
      name: 'projectId',
      required: true
    }
  ],
  requestBody: {
    description: 'Attachment upload post request object.',
    content: {
      'multipart/form-data': {
        schema: {
          type: 'object',
          properties: {
            media: {
              type: 'string',
              format: 'binary'
            },
            attachmentType: {
              type: 'string',
              enum: ['Report', 'Other']
            },
            attachmentMeta: {
              type: 'object',
              required: ['title', 'year_published', 'authors', 'description'],
              properties: {
                title: {
                  type: 'string'
                },
                year_published: {
                  type: 'string'
                },
                authors: {
                  type: 'array',
                  items: {
                    type: 'object',
                    properties: {
                      first_name: {
                        type: 'string'
                      },
                      last_name: {
                        type: 'string'
                      }
                    }
                  }
                },
                description: {
                  type: 'string'
                }
              }
            }
          }
        }
      }
    }
  },
  responses: {
    200: {
      description: 'Attachment upload response.',
      content: {
        'application/json': {
          schema: {
            type: 'string',
            description: 'The S3 unique key for this file.'
          }
        }
      }
    },
    401: {
      $ref: '#/components/responses/401'
    },
    default: {
      $ref: '#/components/responses/default'
    }
  }
};

/**
 * Uploads any media in the request to S3, adding their keys to the request.
 * Also adds the metadata to the project_attachment DB table
 * Does nothing if no media is present in the request.
 *
 * TODO: make media handling an extension that can be added to different endpoints/record types
 *
 * @returns {RequestHandler}
 */
export function uploadMedia(): RequestHandler {
  return async (req, res) => {
    const rawMediaArray: Express.Multer.File[] = req.files as Express.Multer.File[];

    if (!req.params.projectId) {
      throw new HTTP400('Missing projectId');
    }

    if (!rawMediaArray || !rawMediaArray.length) {
      // no media objects included, skipping media upload step
      throw new HTTP400('Missing upload data');
    }

    if (!req.body || !req.body.attachmentType) {
      throw new HTTP400('Missing attachment file type');
    }

    const rawMediaFile: Express.Multer.File = rawMediaArray[0];

    defaultLog.debug({
      label: 'uploadMedia',
      message: 'file',
      file: { ...rawMediaFile, buffer: 'Too big to print' }
    });

    const connection = getDBConnection(req['keycloak_token']);

    try {
      await connection.open();

      // Scan file for viruses using ClamAV
      const virusScanResult = await scanFileForVirus(rawMediaFile);

      if (!virusScanResult) {
        throw new HTTP400('Malicious content detected, upload cancelled');
      }

      // Insert file metadata into project_attachment or project_report_attachment table
      let upsertResult;
      if (req.body.attachmentType === ATTACHMENT_TYPE.REPORT) {
        upsertResult = await upsertProjectReportAttachment(
          rawMediaFile,
          Number(req.params.projectId),
          req.body.attachmentMeta,
          connection
        );
      } else {
        upsertResult = await upsertProjectAttachment(
          rawMediaFile,
          Number(req.params.projectId),
          req.body.attachmentType,
          connection
        );
      }

      // Upload file to S3
      const key = generateS3FileKey({
        projectId: Number(req.params.projectId),
        fileName: rawMediaFile.originalname
      });

      const metadata = {
        filename: rawMediaFile.originalname,
        username: (req['auth_payload'] && req['auth_payload'].preferred_username) || '',
        email: (req['auth_payload'] && req['auth_payload'].email) || ''
      };

      const result = await uploadFileToS3(rawMediaFile, key, metadata);

      defaultLog.debug({ label: 'uploadMedia', message: 'result', result });

      await connection.commit();

      return res.status(200).json({ attachmentId: upsertResult.id, revision_count: upsertResult.revision_count });
    } catch (error) {
      defaultLog.error({ label: 'uploadMedia', message: 'error', error });
      await connection.rollback();
      throw error;
    } finally {
      connection.release();
    }
  };
}

export const upsertProjectAttachment = async (
  file: Express.Multer.File,
  projectId: number,
  attachmentType: string,
  connection: IDBConnection
): Promise<{ id: number; revision_count: number }> => {
  const getSqlStatement = getProjectAttachmentByFileNameSQL(projectId, file.originalname);

  if (!getSqlStatement) {
    throw new HTTP400('Failed to build SQL get statement');
  }

  const getResponse = await connection.query(getSqlStatement.text, getSqlStatement.values);

  if (getResponse && getResponse.rowCount > 0) {
    // Existing attachment with matching name found, update it
    return updateProjectAttachment(file, projectId, attachmentType, connection);
  }

  // No matching attachment found, insert new attachment
  return insertProjectAttachment(file, projectId, attachmentType, connection);
};

export const insertProjectAttachment = async (
  file: Express.Multer.File,
  projectId: number,
  attachmentType: string,
  connection: IDBConnection
): Promise<{ id: number; revision_count: number }> => {
  const key = generateS3FileKey({ projectId: projectId, fileName: file.originalname, folder: 'reports' });

  const sqlStatement = postProjectAttachmentSQL(file.originalname, file.size, attachmentType, projectId, key);

  if (!sqlStatement) {
    throw new HTTP400('Failed to build SQL insert statement');
  }

  const response = await connection.query(sqlStatement.text, sqlStatement.values);

  if (!response || !response?.rows?.[0]) {
    throw new HTTP400('Failed to insert project attachment data');
  }

  return response.rows[0];
};

export const updateProjectAttachment = async (
  file: Express.Multer.File,
  projectId: number,
  attachmentType: string,
  connection: IDBConnection
): Promise<{ id: number; revision_count: number }> => {
  const sqlStatement = putProjectAttachmentSQL(projectId, file.originalname, attachmentType);

  if (!sqlStatement) {
    throw new HTTP400('Failed to build SQL update statement');
  }

  const response = await connection.query(sqlStatement.text, sqlStatement.values);

  if (!response || !response?.rows?.[0]) {
    throw new HTTP400('Failed to update project attachment data');
  }

  return response.rows[0];
};

export const upsertProjectReportAttachment = async (
  file: Express.Multer.File,
  projectId: number,
  attachmentMeta: any,
  connection: IDBConnection
): Promise<{ id: number; revision_count: number }> => {
  const getSqlStatement = getProjectReportAttachmentByFileNameSQL(projectId, file.originalname);

  if (!getSqlStatement) {
    throw new HTTP400('Failed to build SQL get statement');
  }

  const getResponse = await connection.query(getSqlStatement.text, getSqlStatement.values);

  let metadata;
  let attachmentResult: { id: number; revision_count: number };

  if (getResponse && getResponse.rowCount > 0) {
    // Existing attachment with matching name found, update it
<<<<<<< HEAD
    return updateProjectReportAttachment(file, projectId, new PutAttachmentMetadata(attachmentMeta), connection);
  }

  // No matching attachment found, insert new attachment
  return insertProjectReportAttachment(file, projectId, new PostAttachmentMetadata(attachmentMeta), connection);
=======
    metadata = new PutReportAttachmentMetadata(attachmentMeta);
    attachmentResult = await updateProjectReportAttachment(file, projectId, metadata, connection);
  } else {
    // No matching attachment found, insert new attachment
    metadata = new PostReportAttachmentMetadata(attachmentMeta);
    attachmentResult = await insertProjectReportAttachment(
      file,
      projectId,
      new PostReportAttachmentMetadata(attachmentMeta),
      connection
    );
  }

  // Delete any existing attachment author records
  await deleteProjectReportAttachmentAuthors(attachmentResult.id, connection);

  const promises = [];

  // Insert any new attachment author records
  promises.push(
    metadata.authors.map((author) => insertProjectReportAttachmentAuthor(attachmentResult.id, author, connection))
  );

  await Promise.all(promises);

  return attachmentResult;
>>>>>>> b7a21119
};

export const insertProjectReportAttachment = async (
  file: Express.Multer.File,
  projectId: number,
  attachmentMeta: PostAttachmentMetadata,
  connection: IDBConnection
): Promise<{ id: number; revision_count: number }> => {
  const key = generateS3FileKey({ projectId: projectId, fileName: file.originalname, folder: 'reports' });

  const sqlStatement = postProjectReportAttachmentSQL(file.originalname, file.size, projectId, key, attachmentMeta);

  if (!sqlStatement) {
    throw new HTTP400('Failed to build SQL insert statement');
  }

  const response = await connection.query(sqlStatement.text, sqlStatement.values);

  if (!response || !response?.rows?.[0]) {
    throw new HTTP400('Failed to insert project attachment data');
  }

  return response.rows[0];
};

export const updateProjectReportAttachment = async (
  file: Express.Multer.File,
  projectId: number,
  attachmentMeta: PutAttachmentMetadata,
  connection: IDBConnection
): Promise<{ id: number; revision_count: number }> => {
  const sqlStatement = putProjectReportAttachmentSQL(projectId, file.originalname, attachmentMeta);

  if (!sqlStatement) {
    throw new HTTP400('Failed to build SQL update statement');
  }

  const response = await connection.query(sqlStatement.text, sqlStatement.values);

  if (!response || !response?.rows?.[0]) {
    throw new HTTP400('Failed to update project attachment data');
  }

  return response.rows[0];
};

export const deleteProjectReportAttachmentAuthors = async (
  attachmentId: number,
  connection: IDBConnection
): Promise<void> => {
  const sqlStatement = deleteProjectReportAttachmentAuthorsSQL(attachmentId);

  if (!sqlStatement) {
    throw new HTTP400('Failed to build SQL delete attachment report authors statement');
  }

  const response = await connection.query(sqlStatement.text, sqlStatement.values);

  if (!response) {
    throw new HTTP400('Failed to delete attachment report authors records');
  }
};

export const insertProjectReportAttachmentAuthor = async (
  attachmentId: number,
  author: ReportAttachmentAuthor,
  connection: IDBConnection
): Promise<void> => {
  const sqlStatement = insertProjectReportAttachmentAuthorSQL(attachmentId, author);

  if (!sqlStatement) {
    throw new HTTP400('Failed to build SQL insert attachment report author statement');
  }

  const response = await connection.query(sqlStatement.text, sqlStatement.values);

  if (!response || !response.rowCount) {
    throw new HTTP400('Failed to insert attachment report author record');
  }
};<|MERGE_RESOLUTION|>--- conflicted
+++ resolved
@@ -6,15 +6,11 @@
 import { SYSTEM_ROLE } from '../../../../constants/roles';
 import { getDBConnection, IDBConnection } from '../../../../database/db';
 import { HTTP400 } from '../../../../errors/CustomError';
-<<<<<<< HEAD
-import { PostAttachmentMetadata, PutAttachmentMetadata } from '../../../../models/project-survey-attachments';
-=======
 import {
   PostReportAttachmentMetadata,
   PutReportAttachmentMetadata,
   ReportAttachmentAuthor
 } from '../../../../models/project-survey-attachments';
->>>>>>> b7a21119
 import {
   deleteProjectReportAttachmentAuthorsSQL,
   getProjectAttachmentByFileNameSQL,
@@ -295,13 +291,6 @@
 
   if (getResponse && getResponse.rowCount > 0) {
     // Existing attachment with matching name found, update it
-<<<<<<< HEAD
-    return updateProjectReportAttachment(file, projectId, new PutAttachmentMetadata(attachmentMeta), connection);
-  }
-
-  // No matching attachment found, insert new attachment
-  return insertProjectReportAttachment(file, projectId, new PostAttachmentMetadata(attachmentMeta), connection);
-=======
     metadata = new PutReportAttachmentMetadata(attachmentMeta);
     attachmentResult = await updateProjectReportAttachment(file, projectId, metadata, connection);
   } else {
@@ -328,13 +317,12 @@
   await Promise.all(promises);
 
   return attachmentResult;
->>>>>>> b7a21119
 };
 
 export const insertProjectReportAttachment = async (
   file: Express.Multer.File,
   projectId: number,
-  attachmentMeta: PostAttachmentMetadata,
+  attachmentMeta: PostReportAttachmentMetadata,
   connection: IDBConnection
 ): Promise<{ id: number; revision_count: number }> => {
   const key = generateS3FileKey({ projectId: projectId, fileName: file.originalname, folder: 'reports' });
@@ -357,7 +345,7 @@
 export const updateProjectReportAttachment = async (
   file: Express.Multer.File,
   projectId: number,
-  attachmentMeta: PutAttachmentMetadata,
+  attachmentMeta: PutReportAttachmentMetadata,
   connection: IDBConnection
 ): Promise<{ id: number; revision_count: number }> => {
   const sqlStatement = putProjectReportAttachmentSQL(projectId, file.originalname, attachmentMeta);
