import { RequestHandler } from 'express';
import { Operation } from 'express-openapi';
import { SYSTEM_ROLE } from '../../../../../constants/roles';
import { getDBConnection } from '../../../../../database/db';
import { authorizeRequestHandler } from '../../../../../request-handlers/security/authorization';
import { AttachmentService, IAttachmentType } from '../../../../../services/attachment-service';
import { getLogger } from '../../../../../utils/logger';

const defaultLog = getLogger('/api/project/{projectId}/attachments/list');

export const POST: Operation = [
  authorizeRequestHandler(() => {
    return {
      and: [
        {
          validSystemRoles: [SYSTEM_ROLE.SYSTEM_ADMIN, SYSTEM_ROLE.DATA_ADMINISTRATOR],
          discriminator: 'SystemRole'
        }
      ]
    };
  }),
  addAttachmentSecurity()
];

POST.apiDoc = {
  description: 'Adds security rules for one or more attachments.',
  tags: ['attachments', 'security'],
  security: [
    {
      Bearer: []
    }
  ],
  parameters: [
    {
      in: 'path',
      name: 'projectId',
      schema: {
        type: 'number'
      },
      required: true
    }
  ],
  requestBody: {
    content: {
      'application/json': {
        schema: {
          type: 'object',
          required: ['attachments', 'security_ids'],
          properties: {
            security_ids: {
              type: 'array',
              items: {
                type: 'number'
              }
            },
            attachments: {
              type: 'array',
              items: {
                type: 'object',
                required: ['id', 'type'],
                properties: {
                  id: {
                    type: 'number'
                  },
                  type: {
                    type: 'string'
                  }
                }
              },
              minItems: 1
            }
          }
        }
      }
    }
  },
  responses: {
    200: {
      description: 'Project get response file description array.',
      content: {
        'multipart/form-data': {
          schema: {
            type: 'object',
            required: ['media'],
            properties: {
              media: {
                type: 'string',
                format: 'binary'
              }
            }
          }
        }
      }
    },
    400: {
      $ref: '#/components/responses/400'
    },
    401: {
      $ref: '#/components/responses/401'
    },
    403: {
      $ref: '#/components/responses/401'
    },
    500: {
      $ref: '#/components/responses/500'
    },
    default: {
      $ref: '#/components/responses/default'
    }
  }
};

export function addAttachmentSecurity(): RequestHandler {
  return async (req, res) => {
    const connection = getDBConnection(req['keycloak_token']);

    const securityIds: number[] = req.body.security_ids;
    const attachments: IAttachmentType[] = req.body.attachments;

    try {
      await connection.open();

      const attachmentService = new AttachmentService(connection);

<<<<<<< HEAD
      await attachmentService.addSecurityToAllAttachments(securityIds, attachments);
=======
      await attachmentService.addSecurityToProjectAttachments(securityIds, attachments);
>>>>>>> 571c3a16

      await connection.commit();

      return res.status(200).send();
    } catch (error) {
      defaultLog.error({ label: 'getProjectAttachments', message: 'error', error });
      await connection.rollback();
      throw error;
    } finally {
      connection.release();
    }
  };
}<|MERGE_RESOLUTION|>--- conflicted
+++ resolved
@@ -122,11 +122,7 @@
 
       const attachmentService = new AttachmentService(connection);
 
-<<<<<<< HEAD
-      await attachmentService.addSecurityToAllAttachments(securityIds, attachments);
-=======
       await attachmentService.addSecurityToProjectAttachments(securityIds, attachments);
->>>>>>> 571c3a16
 
       await connection.commit();
 
