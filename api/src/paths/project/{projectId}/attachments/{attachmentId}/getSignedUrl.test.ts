--- conflicted
+++ resolved
@@ -13,7 +13,7 @@
 
 chai.use(sinonChai);
 
-describe('getAttachmentSignedURL', () => {
+describe('getProjectAttachmentSignedURL', () => {
   afterEach(() => {
     sinon.restore();
   });
@@ -79,30 +79,6 @@
     }
   });
 
-<<<<<<< HEAD
-=======
-  it('should throw a 400 error when no sql statement returned', async () => {
-    sinon.stub(db, 'getDBConnection').returns({
-      ...dbConnectionObj,
-      systemUserId: () => {
-        return 20;
-      }
-    });
-
-    sinon.stub(project_attachments_queries, 'getProjectAttachmentS3KeySQL').returns(null);
-
-    try {
-      const result = get_signed_url.getProjectAttachmentSignedURL();
-
-      await result(sampleReq, (null as unknown) as any, (null as unknown) as any);
-      expect.fail();
-    } catch (actualError) {
-      expect((actualError as CustomError).status).to.equal(400);
-      expect((actualError as CustomError).message).to.equal('Failed to build attachment S3 key SQLstatement');
-    }
-  });
-
->>>>>>> de8216f5
   it('should return null when getting signed url from S3 fails', async () => {
     const mockQuery = sinon.stub();
 
@@ -138,7 +114,7 @@
       sinon.stub(project_attachments_queries, 'getProjectAttachmentS3KeySQL').returns(null);
 
       try {
-        const result = get_signed_url.getAttachmentSignedURL();
+        const result = get_signed_url.getProjectAttachmentSignedURL();
 
         await result(sampleReq, (null as unknown) as any, (null as unknown) as any);
         expect.fail();
@@ -151,11 +127,7 @@
     it('should return the signed url response on success', async () => {
       const mockQuery = sinon.stub();
 
-<<<<<<< HEAD
       mockQuery.resolves({ rows: [{ key: 's3Key' }] });
-=======
-    const result = get_signed_url.getProjectAttachmentSignedURL();
->>>>>>> de8216f5
 
       sinon.stub(db, 'getDBConnection').returns({
         ...dbConnectionObj,
@@ -168,7 +140,7 @@
       sinon.stub(project_attachments_queries, 'getProjectAttachmentS3KeySQL').returns(SQL`some query`);
       sinon.stub(file_utils, 'getS3SignedURL').resolves('myurlsigned.com');
 
-      const result = get_signed_url.getAttachmentSignedURL();
+      const result = get_signed_url.getProjectAttachmentSignedURL();
 
       await result(sampleReq, sampleRes as any, (null as unknown) as any);
 
@@ -188,7 +160,7 @@
       sinon.stub(project_attachments_queries, 'getProjectReportAttachmentS3KeySQL').returns(null);
 
       try {
-        const result = get_signed_url.getAttachmentSignedURL();
+        const result = get_signed_url.getProjectAttachmentSignedURL();
 
         await result(
           {
@@ -223,7 +195,7 @@
       sinon.stub(project_attachments_queries, 'getProjectReportAttachmentS3KeySQL').returns(SQL`some query`);
       sinon.stub(file_utils, 'getS3SignedURL').resolves('myurlsigned.com');
 
-      const result = get_signed_url.getAttachmentSignedURL();
+      const result = get_signed_url.getProjectAttachmentSignedURL();
 
       await result(
         {
