import { RequestHandler } from 'express';
import { Operation } from 'express-openapi';
import { ATTACHMENT_TYPE } from '../../../../../constants/attachments';
import { PROJECT_ROLE } from '../../../../../constants/roles';
import { getDBConnection, IDBConnection } from '../../../../../database/db';
import { HTTP400 } from '../../../../../errors/CustomError';
import {
  getProjectAttachmentS3KeySQL,
  getProjectReportAttachmentS3KeySQL
} from '../../../../../queries/project/project-attachments-queries';
import { authorizeRequestHandler } from '../../../../../request-handlers/security/authorization';
import { getS3SignedURL } from '../../../../../utils/file-utils';
import { getLogger } from '../../../../../utils/logger';

const defaultLog = getLogger('/api/project/{projectId}/attachments/{attachmentId}/getSignedUrl');

<<<<<<< HEAD
export const GET: Operation = [
  authorizeRequestHandler((req) => {
    return {
      and: [
        {
          validProjectRoles: [PROJECT_ROLE.PROJECT_LEAD],
          projectId: Number(req.params.projectId),
          discriminator: 'ProjectRole'
        }
      ]
    };
  }),
  getAttachmentSignedURL()
];
=======
export const GET: Operation = [getProjectAttachmentSignedURL()];
>>>>>>> de8216f5

GET.apiDoc = {
  description: 'Retrieves the signed url of a project attachment.',
  tags: ['attachment'],
  security: [
    {
      Bearer: []
    }
  ],
  parameters: [
    {
      in: 'path',
      name: 'projectId',
      schema: {
        type: 'number'
      },
      required: true
    },
    {
      in: 'path',
      name: 'attachmentId',
      schema: {
        type: 'number'
      },
      required: true
    },
    {
      in: 'query',
      name: 'attachmentType',
      schema: {
        type: 'string',
        enum: ['Report', 'Other']
      },
      required: true
    }
  ],
  responses: {
    200: {
      description: 'Response containing the signed url of an attachment.',
      content: {
        'text/plain': {
          schema: {
            type: 'string'
          }
        }
      }
    },
    400: {
      $ref: '#/components/responses/400'
    },
    401: {
      $ref: '#/components/responses/401'
    },
    403: {
      $ref: '#/components/responses/403'
    },
    500: {
      $ref: '#/components/responses/500'
    },
    default: {
      $ref: '#/components/responses/default'
    }
  }
};

export function getProjectAttachmentSignedURL(): RequestHandler {
  return async (req, res) => {
    defaultLog.debug({
      label: 'getProjectAttachmentSignedURL',
      message: 'params',
      req_params: req.params,
      req_query: req.query,
      req_body: req.body
    });

    if (!req.params.projectId) {
      throw new HTTP400('Missing required path param `projectId`');
    }

    if (!req.params.attachmentId) {
      throw new HTTP400('Missing required path param `attachmentId`');
    }

    if (!req.query.attachmentType) {
      throw new HTTP400('Missing required query param `attachmentType`');
    }

    const connection = getDBConnection(req['keycloak_token']);

    try {
      await connection.open();

      let s3Key;

      if (req.query.attachmentType === ATTACHMENT_TYPE.REPORT) {
        s3Key = await getProjectReportAttachmentS3Key(
          Number(req.params.projectId),
          Number(req.params.attachmentId),
          connection
        );
      } else {
        s3Key = await getProjectAttachmentS3Key(
          Number(req.params.projectId),
          Number(req.params.attachmentId),
          connection
        );
      }

      await connection.commit();

      const s3SignedUrl = await getS3SignedURL(s3Key);

      if (!s3SignedUrl) {
        return res.status(200).json(null);
      }

      return res.status(200).json(s3SignedUrl);
    } catch (error) {
      defaultLog.error({ label: 'getProjectAttachmentSignedURL', message: 'error', error });
      await connection.rollback();
      throw error;
    } finally {
      connection.release();
    }
  };
}

export const getProjectAttachmentS3Key = async (
  projectId: number,
  attachmentId: number,
  connection: IDBConnection
): Promise<string> => {
  const sqlStatement = getProjectAttachmentS3KeySQL(projectId, attachmentId);

  if (!sqlStatement) {
    throw new HTTP400('Failed to build attachment S3 key SQLstatement');
  }

  const response = await connection.query(sqlStatement.text, sqlStatement.values);

  if (!response || !response?.rows?.[0]) {
    throw new HTTP400('Failed to get attachment S3 key');
  }

  return response.rows[0].key;
};

export const getProjectReportAttachmentS3Key = async (
  projectId: number,
  attachmentId: number,
  connection: IDBConnection
): Promise<string> => {
  const sqlStatement = getProjectReportAttachmentS3KeySQL(projectId, attachmentId);

  if (!sqlStatement) {
    throw new HTTP400('Failed to build report attachment S3 key SQLstatement');
  }

  const response = await connection.query(sqlStatement.text, sqlStatement.values);

  if (!response || !response?.rows?.[0]) {
    throw new HTTP400('Failed to get attachment S3 key');
  }

  return response.rows[0].key;
};<|MERGE_RESOLUTION|>--- conflicted
+++ resolved
@@ -14,7 +14,6 @@
 
 const defaultLog = getLogger('/api/project/{projectId}/attachments/{attachmentId}/getSignedUrl');
 
-<<<<<<< HEAD
 export const GET: Operation = [
   authorizeRequestHandler((req) => {
     return {
@@ -27,11 +26,8 @@
       ]
     };
   }),
-  getAttachmentSignedURL()
+  getProjectAttachmentSignedURL()
 ];
-=======
-export const GET: Operation = [getProjectAttachmentSignedURL()];
->>>>>>> de8216f5
 
 GET.apiDoc = {
   description: 'Retrieves the signed url of a project attachment.',
