import { RequestHandler } from 'express';
import { Operation } from 'express-openapi';
import { PROJECT_ROLE } from '../../../../../../constants/roles';
import { getDBConnection } from '../../../../../../database/db';
import { HTTP400 } from '../../../../../../errors/http-error';
import { authorizeRequestHandler } from '../../../../../../request-handlers/security/authorization';
import { AttachmentService } from '../../../../../../services/attachment-service';
import { getLogger } from '../../../../../../utils/logger';

const defaultLog = getLogger('/api/project/{projectId}/attachments/{attachmentId}/getSignedUrl');

export const GET: Operation = [
  authorizeRequestHandler((req) => {
    return {
      and: [
        {
          validProjectRoles: [PROJECT_ROLE.PROJECT_LEAD, PROJECT_ROLE.PROJECT_EDITOR, PROJECT_ROLE.PROJECT_VIEWER],
          projectId: Number(req.params.projectId),
          discriminator: 'ProjectRole'
        }
      ]
    };
  }),
  getProjectReportMetaData()
];

GET.apiDoc = {
  description: 'Retrieves the report metadata of a project attachment if filetype is Report.',
  tags: ['attachment'],
  security: [
    {
      Bearer: []
    }
  ],
  parameters: [
    {
      in: 'path',
      name: 'projectId',
      schema: {
        type: 'integer',
        minimum: 1
      },
      required: true
    },
    {
      in: 'path',
      name: 'attachmentId',
      schema: {
        type: 'integer',
        minimum: 1
      },
      required: true
    }
  ],
  responses: {
    200: {
      description: 'Response of the report metadata',
      content: {
        'application/json': {
          schema: {
            title: 'metadata get response object',
            type: 'object',
            required: ['metadata', 'authors', 'security_reasons'],
            properties: {
              metadata: {
                description: 'Report metadata general information object',
                type: 'object',
                required: [
                  'attachment_id',
                  'title',
                  'last_modified',
                  'description',
                  'year_published',
                  'revision_count'
                ],
                properties: {
                  attachment_id: {
                    description: 'Report metadata attachment id',
                    type: 'number'
                  },
                  title: {
                    description: 'Report metadata attachment title ',
                    type: 'string'
                  },
                  last_modified: {
                    description: 'Report metadata last modified',
                    type: 'string'
                  },
                  description: {
                    description: 'Report metadata description',
                    type: 'string'
                  },
                  year_published: {
                    description: 'Report metadata year published',
                    type: 'number'
                  },
                  revision_count: {
                    description: 'Report metadata revision count',
                    type: 'number'
                  }
                }
              },
              authors: {
                description: 'Report metadata author object',
                type: 'array',
                items: {
                  type: 'object',
                  required: ['first_name', 'last_name'],
                  properties: {
                    first_name: {
                      type: 'string'
                    },
                    last_name: {
                      type: 'string'
                    }
                  }
                }
              },
              security_reasons: {
                description: 'Report metadata security object',
                type: 'array',
                items: {
                  type: 'object',
                  properties: {
                    project_report_author_id: {
                      type: 'number'
                    },
                    project_report_attachment_id: {
                      type: 'number'
                    },
                    persecution_security_id: {
                      type: 'number'
                    },
                    update_date: {
                      oneOf: [{ type: 'object' }, { type: 'string', format: 'date' }],
                      description: 'ISO 8601 date string for the project start date'
                    }
                  }
                }
              }
            }
          }
        }
      }
    },
    400: {
      $ref: '#/components/responses/400'
    },
    401: {
      $ref: '#/components/responses/401'
    },
    403: {
      $ref: '#/components/responses/403'
    },
    500: {
      $ref: '#/components/responses/500'
    },
    default: {
      $ref: '#/components/responses/default'
    }
  }
};

export function getProjectReportMetaData(): RequestHandler {
  return async (req, res) => {
    defaultLog.debug({
      label: 'getProjectReportMetaData',
      message: 'params',
      req_params: req.params,
      req_query: req.query
    });

    if (!req.params.projectId) {
      throw new HTTP400('Missing required path param `projectId`');
    }

    if (!req.params.attachmentId) {
      throw new HTTP400('Missing required path param `attachmentId`');
    }

    const connection = getDBConnection(req['keycloak_token']);

    try {
      await connection.open();

      const attachmentService = new AttachmentService(connection);

      const projectReportAttachment = await attachmentService.getProjectReportAttachment(
        Number(req.params.projectId),
        Number(req.params.attachmentId)
      );

      const projectReportAuthors = await attachmentService.getProjectAttachmentAuthors(Number(req.params.attachmentId));

      const projectReportSecurity = await attachmentService.getProjectAttachmentSecurityRules(
        Number(req.params.attachmentId)
      );

      await connection.commit();

<<<<<<< HEAD
      const getReportMetaData = reportMetaData && reportMetaData.rows[0];

      const getReportAuthorsData = reportAuthorsData && reportAuthorsData.rows;

      const securityObj = [
        {
          security_reason_id: 1,
          category: 'category 1',
          reasonTitle: 'reason title 1',
          reasonDescription: 'reason description 1',
          expirationDate: null
        },
        {
          security_reason_id: 2,
          category: 'category 2',
          reasonTitle: 'reason title 2',
          reasonDescription: 'reason description 2',
          expirationDate: new Date().toISOString()
        }
      ];
=======
      const reportDetails = {
        metadata: projectReportAttachment,
        authors: projectReportAuthors,
        security_reasons: projectReportSecurity
      };
>>>>>>> 76d87d00

      return res.status(200).json(reportDetails);
    } catch (error) {
      defaultLog.error({ label: 'getProjectReportDetails', message: 'error', error });
      await connection.rollback();
      throw error;
    } finally {
      connection.release();
    }
  };
}<|MERGE_RESOLUTION|>--- conflicted
+++ resolved
@@ -198,34 +198,11 @@
 
       await connection.commit();
 
-<<<<<<< HEAD
-      const getReportMetaData = reportMetaData && reportMetaData.rows[0];
-
-      const getReportAuthorsData = reportAuthorsData && reportAuthorsData.rows;
-
-      const securityObj = [
-        {
-          security_reason_id: 1,
-          category: 'category 1',
-          reasonTitle: 'reason title 1',
-          reasonDescription: 'reason description 1',
-          expirationDate: null
-        },
-        {
-          security_reason_id: 2,
-          category: 'category 2',
-          reasonTitle: 'reason title 2',
-          reasonDescription: 'reason description 2',
-          expirationDate: new Date().toISOString()
-        }
-      ];
-=======
       const reportDetails = {
         metadata: projectReportAttachment,
         authors: projectReportAuthors,
         security_reasons: projectReportSecurity
       };
->>>>>>> 76d87d00
 
       return res.status(200).json(reportDetails);
     } catch (error) {
