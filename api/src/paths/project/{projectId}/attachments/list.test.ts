--- conflicted
+++ resolved
@@ -15,12 +15,7 @@
     sinon.restore();
   });
 
-<<<<<<< HEAD
-  it('should throw an error if failure occurs', async () => {
-=======
-<<<<<<< HEAD
   it('should throw an error when a failure occurs', async () => {
->>>>>>> 9925c137
     const dbConnectionObj = getMockDBConnection();
     sinon.stub(db, 'getDBConnection').returns({
       ...dbConnectionObj,
@@ -29,39 +24,11 @@
       }
     });
 
-<<<<<<< HEAD
     const { mockReq, mockRes, mockNext } = getRequestHandlerMocks();
 
     const expectedError = new Error('cannot process request');
 
     sinon.stub(AttachmentService.prototype, 'getProjectAttachments').rejects(expectedError);
-=======
-    const expectedError = new Error('cannot process request');
-    sinon.stub(AttachmentService.prototype, 'getProjectAttachmentsWithSecurityCounts').rejects(expectedError);
-
-    const sampleReq = {
-      keycloak_token: {},
-      body: {},
-      params: {
-        projectId: 1
-      }
-    } as any;
-
-    try {
-=======
-  it('should throw a 400 error when projectId is missing in Path', async () => {
-    try {
-      const sampleReq = {
-        keycloak_token: {},
-        body: {},
-        params: {
-          projectId: null
-        }
-      } as any;
-
->>>>>>> 4f6ac046158030c698b1238be519a5304210361e
-      const result = listAttachments.getAttachments();
->>>>>>> 9925c137
 
     try {
       const result = list.getAttachments();
@@ -69,7 +36,6 @@
       await result(mockReq, mockRes, mockNext);
       expect.fail();
     } catch (actualError) {
-<<<<<<< HEAD
       expect((actualError as HTTPError).message).to.equal(expectedError.message);
     }
   });
@@ -114,61 +80,4 @@
     expect(actualResult).to.eql(expectedResponse);
     expect(getProjectAttachmentsStub).to.be.calledOnce;
   });
-=======
-<<<<<<< HEAD
-      expect((actualError as HTTPError).message).to.equal(expectedError.message);
-    }
-  });
-
-  it('should succeed with valid Id', async () => {
-    const dbConnectionObj = getMockDBConnection();
-    sinon.stub(db, 'getDBConnection').returns({
-      ...dbConnectionObj,
-      systemUserId: () => {
-        return 20;
-      }
-    });
-
-    const getProjectAttachmentsWithSecurityCountsStub = sinon
-      .stub(AttachmentService.prototype, 'getProjectAttachmentsWithSecurityCounts')
-      .resolves([]);
-    const getProjectReportAttachmentsWithSecurityCountsStub = sinon
-      .stub(AttachmentService.prototype, 'getProjectReportAttachmentsWithSecurityCounts')
-      .resolves([]);
-
-    const sampleReq = {
-      keycloak_token: {},
-      body: {},
-      params: {
-        projectId: 1
-      }
-    } as any;
-
-    const expectedResponse = new GetAttachmentsData([], []);
-
-    let actualResult: any = null;
-    const sampleRes = {
-      status: () => {
-        return {
-          json: (response: any) => {
-            actualResult = response;
-          }
-        };
-      }
-    };
-
-    const result = listAttachments.getAttachments();
-
-    await result(sampleReq, (sampleRes as unknown) as any, (null as unknown) as any);
-    expect(actualResult).to.eql(expectedResponse);
-    expect(getProjectAttachmentsWithSecurityCountsStub).to.be.calledOnce;
-    expect(getProjectReportAttachmentsWithSecurityCountsStub).to.be.calledOnce;
-  });
-=======
-      expect((actualError as HTTPError).status).to.equal(400);
-      expect((actualError as HTTPError).message).to.equal('Missing required path param `projectId`');
-    }
-  });
->>>>>>> 4f6ac046158030c698b1238be519a5304210361e
->>>>>>> 9925c137
 });