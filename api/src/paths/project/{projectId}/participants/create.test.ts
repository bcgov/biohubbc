import chai, { expect } from 'chai';
import { describe } from 'mocha';
import sinon from 'sinon';
import sinonChai from 'sinon-chai';
import SQL from 'sql-template-strings';
import * as db from '../../../../database/db';
<<<<<<< HEAD
import { CustomError } from '../../../../errors/CustomError';
import * as user_queries from '../../../../queries/users/user-queries';
import { getMockDBConnection } from '../../../../__mocks__/db';
import * as create_project_participants from './create';
=======
import { getMockDBConnection } from '../../../../__mocks__/db';
import { HTTPError } from '../../../../errors/custom-error';
>>>>>>> cd038292

chai.use(sinonChai);

describe('creates a list of project participants', () => {
  const dbConnectionObj = getMockDBConnection();

  const sampleReq = {
    keycloak_token: {},
    body: {
      participants: [['jsmith', 'IDIR', 1]]
    },
    params: {
      projectId: 1
    }
  } as any;

  afterEach(() => {
    sinon.restore();
  });

  it('should throw a 400 error when no projectId in the param', async () => {
    sinon.stub(db, 'getDBConnection').returns(dbConnectionObj);

    try {
      const result = create_project_participants.createProjectParticipants();
      await result(
        { ...sampleReq, params: { ...sampleReq.params, projectId: null } },
        (null as unknown) as any,
        (null as unknown) as any
      );
      expect.fail();
    } catch (actualError) {
      expect((actualError as HTTPError).status).to.equal(400);
      expect((actualError as HTTPError).message).to.equal('Missing required param `projectId`');
    }
  });

  it('should throw a 400 error when no participants in the request body', async () => {
    sinon.stub(db, 'getDBConnection').returns(dbConnectionObj);

    try {
      const result = create_project_participants.createProjectParticipants();
      await result(
        { ...sampleReq, body: { ...sampleReq.body, participants: [] } },
        (null as unknown) as any,
        (null as unknown) as any
      );
      expect.fail();
    } catch (actualError) {
      expect((actualError as HTTPError).status).to.equal(400);
      expect((actualError as HTTPError).message).to.equal('Missing required body param `participants`');
    }
  });

  it('should throw an error when ensureSystemUserAndProjectParticipantUser fails', async () => {
    const mockQuery = sinon.stub();

    mockQuery.resolves({
      rows: null
    });

    sinon.stub(db, 'getDBConnection').returns(dbConnectionObj);
    sinon.stub(user_queries, 'getUserByUserIdentifierSQL').returns(SQL`something`);

    try {
      const result = create_project_participants.createProjectParticipants();
      await result({ ...sampleReq }, (null as unknown) as any, (null as unknown) as any);
      expect.fail();
    } catch (actualError) {
      expect((actualError as CustomError).status).to.equal(400);
      expect((actualError as CustomError).message).to.equal('Failed to get system user');
    }
  });
});<|MERGE_RESOLUTION|>--- conflicted
+++ resolved
@@ -4,15 +4,8 @@
 import sinonChai from 'sinon-chai';
 import SQL from 'sql-template-strings';
 import * as db from '../../../../database/db';
-<<<<<<< HEAD
-import { CustomError } from '../../../../errors/CustomError';
-import * as user_queries from '../../../../queries/users/user-queries';
-import { getMockDBConnection } from '../../../../__mocks__/db';
-import * as create_project_participants from './create';
-=======
 import { getMockDBConnection } from '../../../../__mocks__/db';
 import { HTTPError } from '../../../../errors/custom-error';
->>>>>>> cd038292
 
 chai.use(sinonChai);
 
