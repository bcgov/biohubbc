import { RequestHandler } from 'express';
import { Operation } from 'express-openapi';
import { WRITE_ROLES } from '../../../constants/roles';
import { getDBConnection, IDBConnection } from '../../../database/db';
import { HTTP400, HTTP409 } from '../../../errors/CustomError';
import {
  GetCoordinatorData,
  GetIUCNClassificationData,
  GetPartnershipsData,
  GetObjectivesData,
  GetProjectData,
  PutCoordinatorData,
  PutPartnershipsData,
  PutLocationData,
  PutObjectivesData,
  PutProjectData,
  PutIUCNData,
  PutSpeciesData,
  IGetPutIUCN,
  GetLocationData
} from '../../../models/project-update';
import { GetSpeciesData } from '../../../models/project-view-update';
import {
  projectIdResponseObject,
  projectUpdateGetResponseObject,
  projectUpdatePutRequestObject
} from '../../../openapi/schemas/project';
import {
  getCoordinatorByProjectSQL,
  getIndigenousPartnershipsByProjectSQL,
  getIUCNActionClassificationByProjectSQL,
  getObjectivesByProjectSQL,
  getProjectByProjectSQL,
  putProjectSQL
} from '../../../queries/project/project-update-queries';
import {
  deleteActivitiesSQL,
  deleteClimateInitiativesSQL,
  deleteIUCNSQL,
  deleteFocalSpeciesSQL,
  deleteAncillarySpeciesSQL,
  deleteIndigenousPartnershipsSQL,
  deleteStakeholderPartnershipsSQL,
  deleteRegionsSQL
} from '../../../queries/project/project-delete-queries';
import {
  getStakeholderPartnershipsByProjectSQL,
  getFocalSpeciesByProjectSQL,
  getAncillarySpeciesByProjectSQL,
<<<<<<< HEAD
  getLocationByProjectSQL
=======
  getActivitiesByProjectSQL,
  getClimateInitiativesByProjectSQL
>>>>>>> 142e3c94
} from '../../../queries/project/project-view-update-queries';
import { getLogger } from '../../../utils/logger';
import { logRequest } from '../../../utils/path-utils';
import {
  insertAncillarySpecies,
  insertClassificationDetail,
  insertFocalSpecies,
  insertIndigenousNation,
<<<<<<< HEAD
  insertRegion,
=======
  insertProjectActivity,
  insertProjectClimateChangeInitiative,
>>>>>>> 142e3c94
  insertStakeholderPartnership
} from '../../project';

const defaultLog = getLogger('paths/project/{projectId}');

export const GET: Operation = [logRequest('paths/project/{projectId}/update', 'GET'), getProjectForUpdate()];

export enum GET_ENTITIES {
  coordinator = 'coordinator',
  permit = 'permit',
  project = 'project',
  objectives = 'objectives',
  location = 'location',
  species = 'species',
  iucn = 'iucn',
  funding = 'funding',
  partnerships = 'partnerships'
}

export const getAllEntities = (): string[] => Object.values(GET_ENTITIES);

GET.apiDoc = {
  description: 'Get a project, for update purposes.',
  tags: ['project'],
  security: [
    {
      Bearer: WRITE_ROLES
    }
  ],
  parameters: [
    {
      in: 'path',
      name: 'projectId',
      schema: {
        type: 'number'
      },
      required: true
    },
    {
      in: 'query',
      name: 'entity',
      schema: {
        type: 'array',
        items: {
          type: 'string',
          enum: getAllEntities()
        }
      }
    }
  ],
  responses: {
    200: {
      description: 'Project with matching projectId.',
      content: {
        'application/json': {
          schema: {
            // TODO this is currently empty, and needs updating
            ...(projectUpdateGetResponseObject as object)
          }
        }
      }
    },
    400: {
      $ref: '#/components/responses/400'
    },
    401: {
      $ref: '#/components/responses/401'
    },
    403: {
      $ref: '#/components/responses/401'
    },
    500: {
      $ref: '#/components/responses/500'
    },
    default: {
      $ref: '#/components/responses/default'
    }
  }
};

export interface IGetProjectForUpdate {
  coordinator: GetCoordinatorData | null;
  permit: any;
  project: any;
  objectives: GetObjectivesData | null;
  location: any;
  species: any;
  iucn: GetIUCNClassificationData | null;
  funding: any;
  partnerships: GetPartnershipsData | null;
}

/**
 * Get a project, for update purposes.
 *
 * @returns {RequestHandler}
 */
function getProjectForUpdate(): RequestHandler {
  return async (req, res) => {
    const connection = getDBConnection(req['keycloak_token']);

    try {
      const projectId = Number(req.params?.projectId);

      const entities: string[] = (req.query?.entity as string[]) || getAllEntities();

      if (!projectId) {
        throw new HTTP400('Missing required path parameter: projectId');
      }

      await connection.open();

      const results: IGetProjectForUpdate = {
        coordinator: null,
        permit: null,
        project: null,
        objectives: null,
        location: null,
        species: null,
        iucn: null,
        funding: null,
        partnerships: null
      };

      const promises: Promise<any>[] = [];

      if (entities.includes(GET_ENTITIES.coordinator)) {
        promises.push(
          getProjectCoordinatorData(projectId, connection).then((value) => {
            results.coordinator = value;
          })
        );
      }

      if (entities.includes(GET_ENTITIES.partnerships)) {
        promises.push(
          getPartnershipsData(projectId, connection).then((value) => {
            results.partnerships = value;
          })
        );
      }

      if (entities.includes(GET_ENTITIES.location)) {
        promises.push(
          getLocationData(projectId, connection).then((value) => {
            console.log('################VALUEEEEEEEEEEEEEEEEEEEEE')
            console.log(value)
            results.location = value;
          })
        );
      }

      if (entities.includes(GET_ENTITIES.species)) {
        promises.push(
          getSpeciesData(projectId, connection).then((value) => {
            results.species = value;
          })
        );
      }

      if (entities.includes(GET_ENTITIES.iucn)) {
        promises.push(
          getIUCNClassificationData(projectId, connection).then((value) => {
            results.iucn = value;
          })
        );
      }

      if (entities.includes(GET_ENTITIES.objectives)) {
        promises.push(
          getObjectivesData(projectId, connection).then((value) => {
            results.objectives = value;
          })
        );
      }

      if (entities.includes(GET_ENTITIES.project)) {
        promises.push(
          getProjectData(projectId, connection).then((value) => {
            results.project = value;
          })
        );
      }

      await Promise.all(promises);

      await connection.commit();

      console.log('####################RESULTSSSSSSSSSSSSSSSSSSSS')
      console.log(results);

      return res.status(200).send(results);
    } catch (error) {
      defaultLog.debug({ label: 'getProjectForUpdate', message: 'error', error });
      throw error;
    } finally {
      connection.release();
    }
  };
}

export const getLocationData = async (projectId: number, connection: IDBConnection): Promise<any> => {
  const sqlStatement = getLocationByProjectSQL(projectId);

  if (!sqlStatement) {
    throw new HTTP400('Failed to build SQL statement');
  }

  const response = await connection.query(sqlStatement.text, sqlStatement.values);

  const result = (response && response.rows) || null;

  if (!result) {
    throw new HTTP400('Failed to get project location data');
  }

  return new GetLocationData(result);
};

export const getIUCNClassificationData = async (projectId: number, connection: IDBConnection): Promise<any> => {
  const sqlStatement = getIUCNActionClassificationByProjectSQL(projectId);

  if (!sqlStatement) {
    throw new HTTP400('Failed to build SQL get statement');
  }

  const response = await connection.query(sqlStatement.text, sqlStatement.values);

  const result = (response && response.rows) || null;

  if (!result) {
    throw new HTTP400('Failed to get project IUCN data');
  }

  return new GetIUCNClassificationData(result);
};

export const getProjectCoordinatorData = async (
  projectId: number,
  connection: IDBConnection
): Promise<GetCoordinatorData> => {
  const sqlStatement = getCoordinatorByProjectSQL(projectId);

  if (!sqlStatement) {
    throw new HTTP400('Failed to build SQL get statement');
  }

  const response = await connection.query(sqlStatement.text, sqlStatement.values);

  const result = (response && response.rows && response.rows[0]) || null;

  if (!result) {
    throw new HTTP400('Failed to get project coordinator data');
  }

  return new GetCoordinatorData(result);
};

export const getPartnershipsData = async (projectId: number, connection: IDBConnection): Promise<any> => {
  const sqlStatementIndigenous = getIndigenousPartnershipsByProjectSQL(projectId);
  const sqlStatementStakeholder = getStakeholderPartnershipsByProjectSQL(projectId);

  if (!sqlStatementIndigenous || !sqlStatementStakeholder) {
    throw new HTTP400('Failed to build SQL get statement');
  }

  const responseIndigenous = await connection.query(sqlStatementIndigenous.text, sqlStatementIndigenous.values);
  const responseStakeholder = await connection.query(sqlStatementStakeholder.text, sqlStatementStakeholder.values);

  const resultIndigenous = (responseIndigenous && responseIndigenous.rows) || null;
  const resultStakeholder = (responseStakeholder && responseStakeholder.rows) || null;

  if (!resultIndigenous) {
    throw new HTTP400('Failed to get indigenous partnership data');
  }

  if (!resultStakeholder) {
    throw new HTTP400('Failed to get stakeholder partnership data');
  }

  return new GetPartnershipsData(resultIndigenous, resultStakeholder);
};

export const getSpeciesData = async (projectId: number, connection: IDBConnection): Promise<any> => {
  const sqlStatementFocalSpecies = getFocalSpeciesByProjectSQL(projectId);
  const sqlStatementAncillarySpecies = getAncillarySpeciesByProjectSQL(projectId);

  if (!sqlStatementFocalSpecies || !sqlStatementAncillarySpecies) {
    throw new HTTP400('Failed to build SQL get statement');
  }

  const responseFocalSpecies = await connection.query(sqlStatementFocalSpecies.text, sqlStatementFocalSpecies.values);
  const responseAncillarySpecies = await connection.query(
    sqlStatementAncillarySpecies.text,
    sqlStatementAncillarySpecies.values
  );

  const resultFocalSpecies = (responseFocalSpecies && responseFocalSpecies.rows) || null;
  const resultAncillarySpecies = (responseAncillarySpecies && responseAncillarySpecies.rows) || null;

  if (!resultFocalSpecies) {
    throw new HTTP400('Failed to get focal species data');
  }

  if (!resultAncillarySpecies) {
    throw new HTTP400('Failed to get ancillary species data');
  }

  return new GetSpeciesData(resultFocalSpecies, resultAncillarySpecies);
};

export const getObjectivesData = async (projectId: number, connection: IDBConnection): Promise<GetObjectivesData> => {
  const sqlStatement = getObjectivesByProjectSQL(projectId);

  if (!sqlStatement) {
    throw new HTTP400('Failed to build SQL get statement');
  }

  const response = await connection.query(sqlStatement.text, sqlStatement.values);

  const result = (response && response.rows && response.rows[0]) || null;

  if (!result) {
    throw new HTTP400('Failed to get project objectives data');
  }

  return new GetObjectivesData(result);
};

export const getProjectData = async (projectId: number, connection: IDBConnection): Promise<any> => {
  const sqlStatementDetails = getProjectByProjectSQL(projectId);
  const sqlStatementActivities = getActivitiesByProjectSQL(projectId);
  const sqlStatementClimateInitiatives = getClimateInitiativesByProjectSQL(projectId);

  if (!sqlStatementDetails || !sqlStatementActivities || !sqlStatementClimateInitiatives) {
    throw new HTTP400('Failed to build SQL get statement');
  }

  const [responseDetails, responseActivities, responseClimateInitiatives] = await Promise.all([
    connection.query(sqlStatementDetails.text, sqlStatementDetails.values),
    connection.query(sqlStatementActivities.text, sqlStatementActivities.values),
    connection.query(sqlStatementClimateInitiatives.text, sqlStatementClimateInitiatives.values)
  ]);

  const resultDetails = (responseDetails && responseDetails.rows && responseDetails.rows[0]) || null;
  const resultActivities = (responseActivities && responseActivities.rows && responseActivities.rows) || null;
  const resultClimateInitiatives =
    (responseClimateInitiatives && responseClimateInitiatives.rows && responseClimateInitiatives.rows) || null;

  if (!resultDetails) {
    throw new HTTP400('Failed to get project details data');
  }

  if (!resultActivities) {
    throw new HTTP400('Failed to get project activities data');
  }

  if (!resultClimateInitiatives) {
    throw new HTTP400('Failed to get project climate initiatives data');
  }

  return new GetProjectData(resultDetails, resultActivities, resultClimateInitiatives);
};

export const PUT: Operation = [logRequest('paths/project/{projectId}/update', 'PUT'), updateProject()];

PUT.apiDoc = {
  description: 'Update a project.',
  tags: ['project'],
  security: [
    {
      Bearer: WRITE_ROLES
    }
  ],
  requestBody: {
    description: 'Project put request object.',
    content: {
      'application/json': {
        schema: {
          // TODO this is currently empty, and needs updating
          ...(projectUpdatePutRequestObject as object)
        }
      }
    }
  },
  responses: {
    200: {
      description: 'Project with matching projectId.',
      content: {
        'application/json': {
          schema: {
            // TODO is there any return value? or is it just an HTTP status with no content?
            ...(projectIdResponseObject as object)
          }
        }
      }
    },
    400: {
      $ref: '#/components/responses/400'
    },
    401: {
      $ref: '#/components/responses/401'
    },
    403: {
      $ref: '#/components/responses/401'
    },
    500: {
      $ref: '#/components/responses/500'
    },
    default: {
      $ref: '#/components/responses/default'
    }
  }
};

export interface IUpdateProject {
  coordinator: object | null;
  permit: object | null;
  project: object | null;
  objectives: object | null;
  location: object | null;
  species: object | null;
  iucn: object | null;
  funding: object | null;
  partnerships: object | null;
}

/**
 * Update a project.
 *
 * @returns {RequestHandler}
 */
function updateProject(): RequestHandler {
  return async (req, res) => {
    const connection = getDBConnection(req['keycloak_token']);

    try {
      const projectId = Number(req.params?.projectId);

      const entities: IUpdateProject = req.body;

      if (!projectId) {
        throw new HTTP400('Missing required path parameter: projectId');
      }

      if (!entities) {
        throw new HTTP400('Missing required request body');
      }

      await connection.open();

      const promises: Promise<any>[] = [];

      if (entities?.partnerships) {
        promises.push(updateProjectPartnershipsData(projectId, entities, connection));
      }

      if (entities?.project || entities?.location || entities?.objectives || entities?.coordinator) {
        promises.push(updateProjectData(projectId, entities, connection));
      }

      if (entities?.location) {
        promises.push(updateProjectRegionsData(projectId, entities, connection));
      }

      if (entities?.iucn) {
        promises.push(updateProjectIUCNData(projectId, entities, connection));
      }

      if (entities?.species) {
        promises.push(updateProjectSpeciesData(projectId, entities, connection));
      }

      await Promise.all(promises);

      await connection.commit();

      return res.status(200).send();
    } catch (error) {
      defaultLog.debug({ label: 'updateProject', message: 'error', error });
      throw error;
    } finally {
      connection.release();
    }
  };
}

export const updateProjectRegionsData = async (
  projectId: number,
  entities: IUpdateProject,
  connection: IDBConnection
): Promise<void> => {
  const putLocationData = (entities?.location && new PutLocationData(entities.location)) || null;

  const sqlDeleteRegionsStatement = deleteRegionsSQL(projectId);

  if (!sqlDeleteRegionsStatement) {
    throw new HTTP400('Failed to build SQL statement');
  }

  const deleteRegionsResult = await connection.query(sqlDeleteRegionsStatement.text, sqlDeleteRegionsStatement.values);

  if (!deleteRegionsResult) {
    throw new HTTP409('Failed to delete project regions data');
  }

  const insertRegionsPromises =
    putLocationData?.regions?.map((region: string) =>
      insertRegion(region, projectId, connection)
    ) || [];

  await Promise.all(insertRegionsPromises);
};

export const updateProjectSpeciesData = async (
  projectId: number,
  entities: IUpdateProject,
  connection: IDBConnection
): Promise<void> => {
  const putSpeciesData = (entities?.species && new PutSpeciesData(entities.species)) || null;

  const sqlDeleteFocalSpeciesStatement = deleteFocalSpeciesSQL(projectId);
  const sqlDeleteAncillarySpeciesStatement = deleteAncillarySpeciesSQL(projectId);

  if (!sqlDeleteFocalSpeciesStatement || !sqlDeleteAncillarySpeciesStatement) {
    throw new HTTP400('Failed to build SQL update statement');
  }

  const deleteFocalSpeciesPromises = connection.query(
    sqlDeleteFocalSpeciesStatement.text,
    sqlDeleteFocalSpeciesStatement.values
  );

  const deleteAncillarySpeciesPromises = connection.query(
    sqlDeleteAncillarySpeciesStatement.text,
    sqlDeleteAncillarySpeciesStatement.values
  );

  const [deleteFocalSpeciesResult, deleteAncillarySpeciesResult] = await Promise.all([
    deleteFocalSpeciesPromises,
    deleteAncillarySpeciesPromises
  ]);

  if (!deleteFocalSpeciesResult) {
    throw new HTTP409('Failed to delete project focal species data');
  }

  if (!deleteAncillarySpeciesResult) {
    throw new HTTP409('Failed to delete project ancillary species data');
  }

  const insertFocalSpeciesPromises =
    putSpeciesData?.focal_species?.map((focalSpecies: string) =>
      insertFocalSpecies(focalSpecies, projectId, connection)
    ) || [];

  const insertAncillarySpeciesPromises =
    putSpeciesData?.ancillary_species?.map((ancillarySpecies: string) =>
      insertAncillarySpecies(ancillarySpecies, projectId, connection)
    ) || [];

  await Promise.all([...insertFocalSpeciesPromises, ...insertAncillarySpeciesPromises]);
};

export const updateProjectIUCNData = async (
  projectId: number,
  entities: IUpdateProject,
  connection: IDBConnection
): Promise<void> => {
  const putIUCNData = (entities?.iucn && new PutIUCNData(entities.iucn)) || null;

  const sqlDeleteStatement = deleteIUCNSQL(projectId);

  if (!sqlDeleteStatement) {
    throw new HTTP400('Failed to build SQL update statement');
  }

  const deleteResult = await connection.query(sqlDeleteStatement.text, sqlDeleteStatement.values);

  if (!deleteResult) {
    throw new HTTP409('Failed to update project IUCN data');
  }

  const insertIUCNPromises =
    putIUCNData?.classificationDetails?.map((iucnClassification: IGetPutIUCN) =>
      insertClassificationDetail(iucnClassification.subClassification2, projectId, connection)
    ) || [];

  await Promise.all(insertIUCNPromises);
};

export const updateProjectPartnershipsData = async (
  projectId: number,
  entities: IUpdateProject,
  connection: IDBConnection
): Promise<void> => {
  const putPartnershipsData = (entities?.partnerships && new PutPartnershipsData(entities.partnerships)) || null;

  const sqlDeleteIndigenousPartnershipsStatement = deleteIndigenousPartnershipsSQL(projectId);
  const sqlDeleteStakeholderPartnershipsStatement = deleteStakeholderPartnershipsSQL(projectId);

  if (!sqlDeleteIndigenousPartnershipsStatement || !sqlDeleteStakeholderPartnershipsStatement) {
    throw new HTTP400('Failed to build SQL update statement');
  }

  const deleteIndigenousPartnershipsPromises = connection.query(
    sqlDeleteIndigenousPartnershipsStatement.text,
    sqlDeleteIndigenousPartnershipsStatement.values
  );

  const deleteStakeholderPartnershipsPromises = connection.query(
    sqlDeleteStakeholderPartnershipsStatement.text,
    sqlDeleteStakeholderPartnershipsStatement.values
  );

  const [deleteIndigenousPartnershipsResult, deleteStakeholderPartnershipsResult] = await Promise.all([
    deleteIndigenousPartnershipsPromises,
    deleteStakeholderPartnershipsPromises
  ]);

  if (!deleteIndigenousPartnershipsResult) {
    throw new HTTP409('Failed to delete project indigenous partnerships data');
  }

  if (!deleteStakeholderPartnershipsResult) {
    throw new HTTP409('Failed to delete project stakeholder partnerships data');
  }

  const insertIndigenousPartnershipsPromises =
    putPartnershipsData?.indigenous_partnerships?.map((indigenousPartnership: number) =>
      insertIndigenousNation(indigenousPartnership, projectId, connection)
    ) || [];

  const insertStakeholderPartnershipsPromises =
    putPartnershipsData?.stakeholder_partnerships?.map((stakeholderPartnership: string) =>
      insertStakeholderPartnership(stakeholderPartnership, projectId, connection)
    ) || [];

  await Promise.all([...insertIndigenousPartnershipsPromises, ...insertStakeholderPartnershipsPromises]);
};

export const updateProjectData = async (
  projectId: number,
  entities: IUpdateProject,
  connection: IDBConnection
): Promise<void> => {
  const putProjectData = (entities?.project && new PutProjectData(entities.project)) || null;
  const putLocationData = (entities?.location && new PutLocationData(entities.location)) || null;
  const putObjectivesData = (entities?.objectives && new PutObjectivesData(entities.objectives)) || null;
  const putCoordinatorData = (entities?.coordinator && new PutCoordinatorData(entities.coordinator)) || null;


  console.log('###########PUTLOCATIONDATA');
  console.log(putLocationData);

  // Update project table
  const revision_count =
    putProjectData?.revision_count ??
    putLocationData?.revision_count ??
    putObjectivesData?.revision_count ??
    putCoordinatorData?.revision_count ??
    null;

  if (!revision_count && revision_count !== 0) {
    throw new HTTP400('Failed to parse request body');
  }

  const sqlUpdateProject = putProjectSQL(
    projectId,
    putProjectData,
    putLocationData,
    putObjectivesData,
    putCoordinatorData,
    revision_count
  );

  if (!sqlUpdateProject) {
    throw new HTTP400('Failed to build SQL update statement');
  }

  const result = await connection.query(sqlUpdateProject.text, sqlUpdateProject.values);

  if (!result || !result.rowCount) {
    // TODO if revision count is bad, it is supposed to raise an exception?
    // It currently does skip the update as expected, but it just returns 0 rows updated, and doesn't result in any errors
    throw new HTTP409('Failed to update stale project data');
  }

  const sqlDeleteActivities = deleteActivitiesSQL(projectId);
  const sqlDeleteClimateInitiatives = deleteClimateInitiativesSQL(projectId);

  if (!sqlDeleteActivities || !sqlDeleteClimateInitiatives) {
    throw new HTTP400('Failed to build SQL delete statement');
  }

  const deleteActivitiesPromises = connection.query(sqlDeleteActivities.text, sqlDeleteActivities.values);
  const deleteClimateInitiativesPromises = connection.query(
    sqlDeleteClimateInitiatives.text,
    sqlDeleteClimateInitiatives.values
  );

  const [deleteActivitiesResult, deleteClimateInitiativesResult] = await Promise.all([
    deleteActivitiesPromises,
    deleteClimateInitiativesPromises
  ]);

  if (!deleteActivitiesResult) {
    throw new HTTP409('Failed to update project activity data');
  }

  if (!deleteClimateInitiativesResult) {
    throw new HTTP409('Failed to update project activity data');
  }

  const insertActivityPromises =
    putProjectData?.project_activities?.map((activityId: number) =>
      insertProjectActivity(activityId, projectId, connection)
    ) || [];

  const insertClimateInitiativesPromises =
    putProjectData?.climate_change_initiatives?.map((climateChangeInitiativeId: number) =>
      insertProjectClimateChangeInitiative(climateChangeInitiativeId, projectId, connection)
    ) || [];

  await Promise.all([...insertActivityPromises, ...insertClimateInitiativesPromises]);
};<|MERGE_RESOLUTION|>--- conflicted
+++ resolved
@@ -47,12 +47,9 @@
   getStakeholderPartnershipsByProjectSQL,
   getFocalSpeciesByProjectSQL,
   getAncillarySpeciesByProjectSQL,
-<<<<<<< HEAD
-  getLocationByProjectSQL
-=======
+  getLocationByProjectSQL,
   getActivitiesByProjectSQL,
   getClimateInitiativesByProjectSQL
->>>>>>> 142e3c94
 } from '../../../queries/project/project-view-update-queries';
 import { getLogger } from '../../../utils/logger';
 import { logRequest } from '../../../utils/path-utils';
@@ -61,12 +58,9 @@
   insertClassificationDetail,
   insertFocalSpecies,
   insertIndigenousNation,
-<<<<<<< HEAD
   insertRegion,
-=======
   insertProjectActivity,
   insertProjectClimateChangeInitiative,
->>>>>>> 142e3c94
   insertStakeholderPartnership
 } from '../../project';
 
