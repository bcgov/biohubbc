import { RequestHandler } from 'express';
import { Operation } from 'express-openapi';
import { Feature } from 'geojson';
import { PROJECT_PERMISSION, SYSTEM_ROLE } from '../../../constants/roles';
import { getDBConnection } from '../../../database/db';
import { HTTP400 } from '../../../errors/http-error';
import { PostParticipantData } from '../../../models/project-create';
import { GeoJSONFeature } from '../../../openapi/schemas/geoJson';
import { projectUpdatePutRequestObject } from '../../../openapi/schemas/project';
import { authorizeRequestHandler } from '../../../request-handlers/security/authorization';
import { ProjectService } from '../../../services/project-service';
import { getLogger } from '../../../utils/logger';

const defaultLog = getLogger('paths/project/{projectId}/update');

export const GET: Operation = [
  authorizeRequestHandler((req) => {
    return {
      or: [
        {
          validProjectPermissions: [PROJECT_PERMISSION.COORDINATOR, PROJECT_PERMISSION.COLLABORATOR],
          projectId: Number(req.params.projectId),
          discriminator: 'ProjectPermission'
        },
        {
          validSystemRoles: [SYSTEM_ROLE.DATA_ADMINISTRATOR],
          discriminator: 'SystemRole'
        }
      ]
    };
  }),
  getProjectForUpdate()
];

export enum GET_ENTITIES {
  coordinator = 'coordinator',
  project = 'project',
  objectives = 'objectives',
  location = 'location',
<<<<<<< HEAD
  iucn = 'iucn'
=======
  iucn = 'iucn',
  partnerships = 'partnerships',
  participants = 'participants'
>>>>>>> 2496f041
}

export const getAllEntities = (): string[] => Object.values(GET_ENTITIES);

GET.apiDoc = {
  description: 'Get a project, for update purposes.',
  tags: ['project'],
  security: [
    {
      Bearer: []
    }
  ],
  parameters: [
    {
      in: 'path',
      name: 'projectId',
      schema: {
        type: 'number'
      },
      required: true
    },
    {
      in: 'query',
      name: 'entity',
      schema: {
        type: 'array',
        items: {
          type: 'string',
          enum: getAllEntities()
        }
      }
    }
  ],
  responses: {
    200: {
      description: 'Project with matching projectId.',
      content: {
        'application/json': {
          schema: {
            title: 'Project get response object, for update purposes',
            type: 'object',
            properties: {
              project: {
                description: 'Basic project metadata',
                type: 'object',
                required: ['project_name', 'project_programs', 'start_date', 'end_date', 'revision_count'],
                nullable: true,
                properties: {
                  project_name: {
                    type: 'string'
                  },
                  project_programs: {
                    type: 'array',
                    items: {
                      type: 'number'
                    }
                  },
                  start_date: {
                    type: 'string',
                    format: 'date',
                    description: 'ISO 8601 date string for the project start date'
                  },
                  end_date: {
                    type: 'string',
                    format: 'date',
                    description: 'ISO 8601 date string for the project end date',
                    nullable: true
                  },
                  revision_count: {
                    type: 'number'
                  }
                }
              },
              coordinator: {
                title: 'Project coordinator',
                type: 'object',
                nullable: true,
                required: [
                  'first_name',
                  'last_name',
                  'email_address',
                  'coordinator_agency',
                  'share_contact_details',
                  'revision_count'
                ],
                properties: {
                  first_name: {
                    type: 'string'
                  },
                  last_name: {
                    type: 'string'
                  },
                  email_address: {
                    type: 'string'
                  },
                  coordinator_agency: {
                    type: 'string'
                  },
                  share_contact_details: {
                    type: 'string',
                    enum: ['true', 'false']
                  },
                  revision_count: {
                    type: 'number'
                  }
                }
              },
              objectives: {
                description: 'The project objectives',
                type: 'object',
                required: ['objectives'],
                nullable: true,
                properties: {
                  objectives: {
                    type: 'string'
                  }
                }
              },
              location: {
                description: 'The project location object',
                type: 'object',
                required: ['location_description', 'geometry'],
                nullable: true,
                properties: {
                  location_description: {
                    type: 'string'
                  },
                  geometry: {
                    type: 'array',
                    items: {
                      ...(GeoJSONFeature as object)
                    }
                  }
                }
              },
              iucn: {
                description: 'The International Union for Conservation of Nature number',
                type: 'object',
                required: ['classificationDetails'],
                nullable: true,
                properties: {
                  classificationDetails: {
                    type: 'array',
                    items: {
                      type: 'object',
                      properties: {
                        classification: {
                          type: 'number'
                        },
                        subClassification1: {
                          type: 'number'
                        },
                        subClassification2: {
                          type: 'number'
                        }
                      }
                    }
                  }
                }
<<<<<<< HEAD
=======
              },
              partnerships: {
                description: 'The project partners',
                type: 'object',
                required: ['indigenous_partnerships', 'stakeholder_partnerships'],
                nullable: true,
                properties: {
                  indigenous_partnerships: {
                    type: 'array',
                    items: {
                      type: 'number'
                    }
                  },
                  stakeholder_partnerships: {
                    type: 'array',
                    items: {
                      type: 'string'
                    }
                  }
                }
              },
              participants: {
                title: 'Project participants',
                type: 'array',
                items: {
                  type: 'object',
                  required: [
                    'project_participation_id',
                    'project_id',
                    'system_user_id',
                    'project_role_ids',
                    'project_role_names',
                    'project_role_permissions',
                    'display_name',
                    'email',
                    'agency',
                    'identity_source'
                  ],
                  properties: {
                    project_participation_id: {
                      type: 'number'
                    },
                    project_id: {
                      type: 'number'
                    },
                    system_user_id: {
                      type: 'number'
                    },
                    project_role_ids: {
                      type: 'array',
                      items: {
                        type: 'number'
                      }
                    },
                    project_role_names: {
                      type: 'array',
                      items: {
                        type: 'string'
                      }
                    },
                    project_role_permissions: {
                      type: 'array',
                      items: {
                        type: 'string'
                      }
                    },
                    display_name: {
                      type: 'string'
                    },
                    email: {
                      type: 'string'
                    },
                    agency: {
                      type: 'string',
                      nullable: true
                    },
                    identity_source: {
                      type: 'string'
                    }
                  }
                }
>>>>>>> 2496f041
              }
            }
          }
        }
      }
    },
    400: {
      $ref: '#/components/responses/400'
    },
    401: {
      $ref: '#/components/responses/401'
    },
    403: {
      $ref: '#/components/responses/401'
    },
    500: {
      $ref: '#/components/responses/500'
    },
    default: {
      $ref: '#/components/responses/default'
    }
  }
};

/**
 * Get a project, for update purposes.
 *
 * @returns {RequestHandler}
 */
export function getProjectForUpdate(): RequestHandler {
  return async (req, res) => {
    const connection = getDBConnection(req['keycloak_token']);

    try {
      const projectId = Number(req.params?.projectId);

      const entities: string[] = (req.query?.entity as string[]) || getAllEntities();

      if (!projectId) {
        throw new HTTP400('Missing required path parameter: projectId');
      }

      await connection.open();

      const projectService = new ProjectService(connection);

      const results = await projectService.getProjectEntitiesById(projectId, entities);
      await connection.commit();

      return res.status(200).send(results);
    } catch (error) {
      defaultLog.error({ label: 'getProjectForUpdate', message: 'error', error });
      throw error;
    } finally {
      connection.release();
    }
  };
}

export const PUT: Operation = [
  authorizeRequestHandler((req) => {
    return {
      or: [
        {
          validProjectPermissions: [PROJECT_PERMISSION.COORDINATOR, PROJECT_PERMISSION.COLLABORATOR],
          projectId: Number(req.params.projectId),
          discriminator: 'ProjectPermission'
        },
        {
          validSystemRoles: [SYSTEM_ROLE.DATA_ADMINISTRATOR],
          discriminator: 'SystemRole'
        }
      ]
    };
  }),
  updateProject()
];

PUT.apiDoc = {
  description: 'Update a project.',
  tags: ['project'],
  security: [
    {
      Bearer: []
    }
  ],
  requestBody: {
    description: 'Project put request object.',
    content: {
      'application/json': {
        schema: {
          // TODO this is currently empty, and needs updating
          ...(projectUpdatePutRequestObject as object)
        }
      }
    }
  },
  responses: {
    200: {
      description: 'Project response object.',
      content: {
        'application/json': {
          schema: {
            type: 'object',
            required: ['id'],
            properties: {
              id: {
                type: 'integer',
                minimum: 1
              }
            }
          }
        }
      }
    },
    400: {
      $ref: '#/components/responses/400'
    },
    401: {
      $ref: '#/components/responses/401'
    },
    403: {
      $ref: '#/components/responses/401'
    },
    500: {
      $ref: '#/components/responses/500'
    },
    default: {
      $ref: '#/components/responses/default'
    }
  }
};

export interface IUpdateProject {
  coordinator: any | null;
  project: any | null;
  objectives: any | null;
  location: { geometry: Feature[]; location_description: string } | null;
  iucn: any | null;
<<<<<<< HEAD
=======
  partnerships: any | null;
  participants: PostParticipantData[] | null;
>>>>>>> 2496f041
}

/**
 * Update a project.
 *
 * @returns {RequestHandler}
 */
export function updateProject(): RequestHandler {
  return async (req, res) => {
    const connection = getDBConnection(req['keycloak_token']);

    try {
      const projectId = Number(req.params?.projectId);

      const entities: IUpdateProject = req.body;

      if (!projectId) {
        throw new HTTP400('Missing required path parameter: projectId');
      }

      if (!entities) {
        throw new HTTP400('Missing required request body');
      }

      await connection.open();

      const projectService = new ProjectService(connection);
      await projectService.updateProjectAndUploadMetadataToBioHub(projectId, entities);

      await connection.commit();

      return res.status(200).json({ id: projectId });
    } catch (error) {
      defaultLog.error({ label: 'updateProject', message: 'error', error });
      await connection.rollback();
      throw error;
    } finally {
      connection.release();
    }
  };
}<|MERGE_RESOLUTION|>--- conflicted
+++ resolved
@@ -37,13 +37,8 @@
   project = 'project',
   objectives = 'objectives',
   location = 'location',
-<<<<<<< HEAD
-  iucn = 'iucn'
-=======
   iucn = 'iucn',
-  partnerships = 'partnerships',
   participants = 'participants'
->>>>>>> 2496f041
 }
 
 export const getAllEntities = (): string[] => Object.values(GET_ENTITIES);
@@ -203,28 +198,6 @@
                     }
                   }
                 }
-<<<<<<< HEAD
-=======
-              },
-              partnerships: {
-                description: 'The project partners',
-                type: 'object',
-                required: ['indigenous_partnerships', 'stakeholder_partnerships'],
-                nullable: true,
-                properties: {
-                  indigenous_partnerships: {
-                    type: 'array',
-                    items: {
-                      type: 'number'
-                    }
-                  },
-                  stakeholder_partnerships: {
-                    type: 'array',
-                    items: {
-                      type: 'string'
-                    }
-                  }
-                }
               },
               participants: {
                 title: 'Project participants',
@@ -286,7 +259,6 @@
                     }
                   }
                 }
->>>>>>> 2496f041
               }
             }
           }
@@ -426,11 +398,7 @@
   objectives: any | null;
   location: { geometry: Feature[]; location_description: string } | null;
   iucn: any | null;
-<<<<<<< HEAD
-=======
-  partnerships: any | null;
   participants: PostParticipantData[] | null;
->>>>>>> 2496f041
 }
 
 /**
