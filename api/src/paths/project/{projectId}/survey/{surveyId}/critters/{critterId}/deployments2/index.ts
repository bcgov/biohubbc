--- conflicted
+++ resolved
@@ -201,11 +201,7 @@
     try {
       await connection.open();
 
-<<<<<<< HEAD
-      const deploymentService = new TelemetryDeploymentService(connection);
-=======
       const telemetryDeploymentService = new TelemetryDeploymentService(connection);
->>>>>>> bd8b6bbb
 
       // TODO - Do we need to verify that the incoming 'critterbase...Id' values exist and are associated to the critter_id??
 
