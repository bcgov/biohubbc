import { RequestHandler } from 'express';
import { Operation } from 'express-openapi';
import { v4 } from 'uuid';
import { PROJECT_PERMISSION, SYSTEM_ROLE } from '../../../../../../../../constants/roles';
import { getDBConnection } from '../../../../../../../../database/db';
import { postDeploymentSchema } from '../../../../../../../../openapi/schemas/deployment';
import { authorizeRequestHandler } from '../../../../../../../../request-handlers/security/authorization';
import { BctwDeploymentService } from '../../../../../../../../services/bctw-service/bctw-deployment-service';
import { getBctwUser } from '../../../../../../../../services/bctw-service/bctw-service';
<<<<<<< HEAD
import { CritterbaseService, ICritterbaseUser } from '../../../../../../../../services/critterbase-service';
=======
import { CritterbaseService } from '../../../../../../../../services/critterbase-service';
>>>>>>> fff1c649
import { DeploymentService } from '../../../../../../../../services/deployment-service';
import { getLogger } from '../../../../../../../../utils/logger';

const defaultLog = getLogger('paths/project/{projectId}/survey/{surveyId}/critters/{critterId}/deployments');

export const POST: Operation = [
  authorizeRequestHandler((req) => {
    return {
      or: [
        {
          validProjectPermissions: [PROJECT_PERMISSION.COORDINATOR, PROJECT_PERMISSION.COLLABORATOR],
          surveyId: Number(req.params.surveyId),
          discriminator: 'ProjectPermission'
        },
        {
          validSystemRoles: [SYSTEM_ROLE.DATA_ADMINISTRATOR],
          discriminator: 'SystemRole'
        }
      ]
    };
  }),
  createDeployment()
];

POST.apiDoc = {
  description:
    'Creates a deployment in SIMS and BCTW. Upserts a collar in BCTW and inserts a new deployment of the resulting collar_id.',
  tags: ['critterbase'],
  security: [
    {
      Bearer: []
    }
  ],
  parameters: [
    {
      in: 'path',
      name: 'surveyId',
      schema: {
        type: 'integer',
        minimum: 1
      }
    },
    {
      in: 'path',
      name: 'critterId',
      schema: {
        type: 'integer',
        minimum: 1
      }
    }
  ],
  requestBody: {
    description: 'Object with a critter, device information, and associated captures to create a deployment',
    content: {
      'application/json': {
        schema: postDeploymentSchema
      }
    }
  },
  responses: {
    201: {
      description: 'Responds with count of rows created in SIMS DB Deployments.',
      content: {
        'application/json': {
          schema: {
            title: 'Deployment response object',
            type: 'object'
            // additionalProperties: false,
            // properties: {
            //   deploymentId: {
            //     type: 'string',
            //     format: 'uuid',
            //     description: 'The generated deployment Id, indicating that the deployment was succesfully created.'
            //   }
            // }
          }
        }
      }
    },
    400: {
      $ref: '#/components/responses/400'
    },
    401: {
      $ref: '#/components/responses/401'
    },
    403: {
      $ref: '#/components/responses/403'
    },
    500: {
      $ref: '#/components/responses/500'
    },
    default: {
      $ref: '#/components/responses/default'
    }
  }
};

export function createDeployment(): RequestHandler {
  return async (req, res) => {
    const user = getBctwUser(req);

    const surveyCritterId = Number(req.params.critterId);
<<<<<<< HEAD

    // Create deployment Id for joining SIMS and BCTW deployment information
    const newDeploymentId = v4();

    const {
      critter_id,
      critterbase_start_capture_id,
      critterbase_end_capture_id,
      critterbase_end_mortality_id,
      attachment_end_date,
      attachment_end_time,
      ...bctwRequestObject
    } = req.body;

    const connection = getDBConnection(req.keycloak_token);
    const bctwService = new BctwDeploymentService(user);
    const deploymentService = new DeploymentService(connection);
    const critterbaseService = new CritterbaseService(user);

    try {
      await connection.open();

      // Inset new deployment into SIMS
      await deploymentService.insertDeployment({
        critter_id: surveyCritterId,
        bctw_deployment_id: newDeploymentId,
        critterbase_start_capture_id,
        critterbase_end_capture_id,
        critterbase_end_mortality_id
      });

      // TODO: Decide whether to explicitly record attachment start date, or just reference the capture. Might remove this line.
      const capture = await critterbaseService.getCaptureById(critterbase_start_capture_id);

      // Update the deployment in BCTW, which works by soft deleting and inserting a new deployment record (hence createDeployment)
      const deployment = await bctwService.createDeployment({
        ...bctwRequestObject,
        attachment_start: capture.capture_date,
        attachment_end: attachment_end_date, // TODO: ADD SEPARATE DATE AND TIME TO BCTW
        deployment_id: newDeploymentId,
        // Include the critter guid, taken from the capture for convenience
        critter_id: capture.critter_id
      });

      await connection.commit();

      return res.status(201).json({ deploymentId: deployment.deployment_id });
    } catch (error) {
      defaultLog.error({ label: 'createDeployment', message: 'error', error });
      await connection.rollback();

      throw error;
    } finally {
      connection.release();
    }
  };
}
=======

    // Create deployment Id for joining SIMS and BCTW deployment information
    const newDeploymentId = v4();
>>>>>>> fff1c649

    const {
      critter_id,
      critterbase_start_capture_id,
      critterbase_end_capture_id,
      critterbase_end_mortality_id,
      attachment_end_date,
      attachment_end_time,
      ...bctwRequestObject
    } = req.body;

    const connection = getDBConnection(req.keycloak_token);
    const bctwService = new BctwDeploymentService(user);
    const deploymentService = new DeploymentService(connection);
    const critterbaseService = new CritterbaseService(user);

    try {
      await connection.open();

<<<<<<< HEAD
      const user: ICritterbaseUser = {
        keycloak_guid: connection.systemUserGUID(),
        username: connection.systemUserIdentifier()
      };

      const deploymentService = new DeploymentService(connection);
      const bctwDeploymentService = new BctwDeploymentService(user);

      await deploymentService.updateDeployment(critterId, req.body.deployment_id);
      await bctwDeploymentService.updateDeployment(req.body);
=======
      // Inset new deployment into SIMS
      await deploymentService.insertDeployment({
        critter_id: surveyCritterId,
        bctw_deployment_id: newDeploymentId,
        critterbase_start_capture_id,
        critterbase_end_capture_id,
        critterbase_end_mortality_id
      });

      // TODO: Decide whether to explicitly record attachment start date, or just reference the capture. Might remove this line.
      const capture = await critterbaseService.getCaptureById(critterbase_start_capture_id);

      // Update the deployment in BCTW, which works by soft deleting and inserting a new deployment record (hence createDeployment)
      const deployment = await bctwService.createDeployment({
        ...bctwRequestObject,
        attachment_start: capture.capture_date,
        attachment_end: attachment_end_date, // TODO: ADD SEPARATE DATE AND TIME TO BCTW
        deployment_id: newDeploymentId,
        // Include the critter guid, taken from the capture for convenience
        critter_id: capture.critter_id
      });

>>>>>>> fff1c649
      await connection.commit();
      
      return res.status(201).json({ deploymentId: deployment.deployment_id });
    } catch (error) {
      defaultLog.error({ label: 'createDeployment', message: 'error', error });
      await connection.rollback();

      throw error;
    } finally {
      connection.release();
    }
  };
}<|MERGE_RESOLUTION|>--- conflicted
+++ resolved
@@ -7,11 +7,7 @@
 import { authorizeRequestHandler } from '../../../../../../../../request-handlers/security/authorization';
 import { BctwDeploymentService } from '../../../../../../../../services/bctw-service/bctw-deployment-service';
 import { getBctwUser } from '../../../../../../../../services/bctw-service/bctw-service';
-<<<<<<< HEAD
 import { CritterbaseService, ICritterbaseUser } from '../../../../../../../../services/critterbase-service';
-=======
-import { CritterbaseService } from '../../../../../../../../services/critterbase-service';
->>>>>>> fff1c649
 import { DeploymentService } from '../../../../../../../../services/deployment-service';
 import { getLogger } from '../../../../../../../../utils/logger';
 
@@ -114,7 +110,6 @@
     const user = getBctwUser(req);
 
     const surveyCritterId = Number(req.params.critterId);
-<<<<<<< HEAD
 
     // Create deployment Id for joining SIMS and BCTW deployment information
     const newDeploymentId = v4();
@@ -171,76 +166,4 @@
       connection.release();
     }
   };
-}
-=======
-
-    // Create deployment Id for joining SIMS and BCTW deployment information
-    const newDeploymentId = v4();
->>>>>>> fff1c649
-
-    const {
-      critter_id,
-      critterbase_start_capture_id,
-      critterbase_end_capture_id,
-      critterbase_end_mortality_id,
-      attachment_end_date,
-      attachment_end_time,
-      ...bctwRequestObject
-    } = req.body;
-
-    const connection = getDBConnection(req.keycloak_token);
-    const bctwService = new BctwDeploymentService(user);
-    const deploymentService = new DeploymentService(connection);
-    const critterbaseService = new CritterbaseService(user);
-
-    try {
-      await connection.open();
-
-<<<<<<< HEAD
-      const user: ICritterbaseUser = {
-        keycloak_guid: connection.systemUserGUID(),
-        username: connection.systemUserIdentifier()
-      };
-
-      const deploymentService = new DeploymentService(connection);
-      const bctwDeploymentService = new BctwDeploymentService(user);
-
-      await deploymentService.updateDeployment(critterId, req.body.deployment_id);
-      await bctwDeploymentService.updateDeployment(req.body);
-=======
-      // Inset new deployment into SIMS
-      await deploymentService.insertDeployment({
-        critter_id: surveyCritterId,
-        bctw_deployment_id: newDeploymentId,
-        critterbase_start_capture_id,
-        critterbase_end_capture_id,
-        critterbase_end_mortality_id
-      });
-
-      // TODO: Decide whether to explicitly record attachment start date, or just reference the capture. Might remove this line.
-      const capture = await critterbaseService.getCaptureById(critterbase_start_capture_id);
-
-      // Update the deployment in BCTW, which works by soft deleting and inserting a new deployment record (hence createDeployment)
-      const deployment = await bctwService.createDeployment({
-        ...bctwRequestObject,
-        attachment_start: capture.capture_date,
-        attachment_end: attachment_end_date, // TODO: ADD SEPARATE DATE AND TIME TO BCTW
-        deployment_id: newDeploymentId,
-        // Include the critter guid, taken from the capture for convenience
-        critter_id: capture.critter_id
-      });
-
->>>>>>> fff1c649
-      await connection.commit();
-      
-      return res.status(201).json({ deploymentId: deployment.deployment_id });
-    } catch (error) {
-      defaultLog.error({ label: 'createDeployment', message: 'error', error });
-      await connection.rollback();
-
-      throw error;
-    } finally {
-      connection.release();
-    }
-  };
 }