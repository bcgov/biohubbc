--- conflicted
+++ resolved
@@ -260,13 +260,7 @@
     const critterId = Number(req.params.critterId);
     const surveyId = Number(req.params.surveyId);
 
-<<<<<<< HEAD
     const connection = getDBConnection(req['keycloak_token']);
-    const surveyCritterService = new SurveyCritterService(connection);
-    const bctwTelemetryService = new BctwTelemetryService(user);
-=======
-    const connection = getDBConnection(req.keycloak_token);
->>>>>>> f6306e54
 
     try {
       await connection.open();
@@ -276,6 +270,7 @@
         username: connection.systemUserIdentifier()
       };
 
+      const bctwTelemetryService = new BctwTelemetryService(user);
       const surveyCritterService = new SurveyCritterService(connection);
       const surveyCritters = await surveyCritterService.getCrittersInSurvey(surveyId);
 
@@ -287,7 +282,6 @@
       const startDate = new Date(String(req.query.startDate));
       const endDate = new Date(String(req.query.endDate));
 
-<<<<<<< HEAD
       const points = await bctwTelemetryService.getCritterTelemetryPoints(
         critter.critterbase_critter_id,
         startDate,
@@ -299,11 +293,6 @@
         startDate,
         endDate
       );
-=======
-      const bctwService = new BctwService(user);
-      const points = await bctwService.getCritterTelemetryPoints(critter.critterbase_critter_id, startDate, endDate);
-      const tracks = await bctwService.getCritterTelemetryTracks(critter.critterbase_critter_id, startDate, endDate);
->>>>>>> f6306e54
 
       await connection.commit();
 
