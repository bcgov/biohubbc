--- conflicted
+++ resolved
@@ -260,14 +260,7 @@
     const critterId = Number(req.params.critterId);
     const surveyId = Number(req.params.surveyId);
 
-<<<<<<< HEAD
-    const connection = getDBConnection(req['keycloak_token']);
-    const surveyCritterService = new SurveyCritterService(connection);
-    const bctwTelemetryService = new BctwTelemetryService(user);
-=======
     const connection = getDBConnection(req.keycloak_token);
->>>>>>> a281456f
-
     try {
       await connection.open();
 
@@ -276,7 +269,10 @@
         username: connection.systemUserIdentifier()
       };
 
-      const surveyCritterService = new SurveyCritterService(connection);
+    const surveyCritterService = new SurveyCritterService(connection);
+    const bctwTelemetryService = new BctwTelemetryService(user);
+
+
       const surveyCritters = await surveyCritterService.getCrittersInSurvey(surveyId);
 
       const critter = surveyCritters.find((surveyCritter) => surveyCritter.critter_id === critterId);
@@ -287,7 +283,6 @@
       const startDate = new Date(String(req.query.startDate));
       const endDate = new Date(String(req.query.endDate));
 
-<<<<<<< HEAD
       const points = await bctwTelemetryService.getCritterTelemetryPoints(
         critter.critterbase_critter_id,
         startDate,
@@ -299,11 +294,6 @@
         startDate,
         endDate
       );
-=======
-      const bctwService = new BctwService(user);
-      const points = await bctwService.getCritterTelemetryPoints(critter.critterbase_critter_id, startDate, endDate);
-      const tracks = await bctwService.getCritterTelemetryTracks(critter.critterbase_critter_id, startDate, endDate);
->>>>>>> a281456f
 
       await connection.commit();
 
