import { RequestHandler } from 'express';
import { Operation } from 'express-openapi';
import { PROJECT_PERMISSION, SYSTEM_ROLE } from '../../../../../../constants/roles';
import { getDBConnection } from '../../../../../../database/db';
import { HTTP500 } from '../../../../../../errors/http-error';
import { critterSchema } from '../../../../../../openapi/schemas/critter';
import { authorizeRequestHandler } from '../../../../../../request-handlers/security/authorization';
import { CritterbaseService, ICritter, ICritterbaseUser } from '../../../../../../services/critterbase-service';
import { SurveyCritterService } from '../../../../../../services/survey-critter-service';
import { getLogger } from '../../../../../../utils/logger';

const defaultLog = getLogger('paths/project/{projectId}/survey/{surveyId}/critters');

export const POST: Operation = [
  authorizeRequestHandler((req) => {
    return {
      or: [
        {
          validProjectPermissions: [PROJECT_PERMISSION.COORDINATOR, PROJECT_PERMISSION.COLLABORATOR],
          surveyId: Number(req.params.surveyId),
          discriminator: 'ProjectPermission'
        },
        {
          validSystemRoles: [SYSTEM_ROLE.DATA_ADMINISTRATOR],
          discriminator: 'SystemRole'
        }
      ]
    };
  }),
  addCritterToSurvey()
];

export const GET: Operation = [
  authorizeRequestHandler((req) => {
    return {
      or: [
        {
          validProjectPermissions: [
            PROJECT_PERMISSION.COORDINATOR,
            PROJECT_PERMISSION.COLLABORATOR,
            PROJECT_PERMISSION.OBSERVER
          ],
          surveyId: Number(req.params.surveyId),
          discriminator: 'ProjectPermission'
        },
        {
          validSystemRoles: [SYSTEM_ROLE.DATA_ADMINISTRATOR],
          discriminator: 'SystemRole'
        }
      ]
    };
  }),
  getCrittersFromSurvey()
];

GET.apiDoc = {
  description: 'Get all critters under this survey.',
  tags: ['critterbase'],
  security: [
    {
      Bearer: []
    }
  ],
  parameters: [
    {
      in: 'path',
      name: 'surveyId',
      schema: {
        type: 'integer'
      },
      required: true
    },
    {
      in: 'query',
      name: 'format',
      schema: {
        type: 'string',
        enum: ['detailed']
      }
    }
  ],
  responses: {
    200: {
      description: 'Responds with critters under this survey.',
      content: {
        'application/json': {
          schema: {
            title: 'Array of critters in survey.',
            type: 'array',
            items: critterSchema
          }
        }
      }
    },
    400: {
      $ref: '#/components/responses/400'
    },
    401: {
      $ref: '#/components/responses/401'
    },
    403: {
      $ref: '#/components/responses/403'
    },
    500: {
      $ref: '#/components/responses/500'
    },
    default: {
      $ref: '#/components/responses/default'
    }
  }
};

POST.apiDoc = {
  description:
    'Creates a new critter in CritterBase, and if successful, adds a corresponding SIMS critter record under this survey.',
  tags: ['critterbase'],
  security: [
    {
      Bearer: []
    }
  ],
  parameters: [
    {
      in: 'path',
      name: 'surveyId',
      schema: {
        type: 'number'
      },
      required: true
    }
  ],
  requestBody: {
    description: 'Critterbase create critter request object',
    content: {
      'application/json': {
        schema: {
          title: 'Create critter request object',
          type: 'object',
          properties: {
            critter_id: {
              type: 'string',
              format: 'uuid'
            },
            animal_id: {
              type: 'string'
            },
            wlh_id: {
              type: 'string'
            },
            itis_tsn: {
              type: 'integer'
            },
            sex: {
              type: 'string'
            },
            critter_comment: {
              type: 'string'
            }
          },
          additionalProperties: false
        }
      }
    }
  },
  responses: {
    201: {
      description: 'Responds with created critter.',
      content: {
        'application/json': {
          schema: {
            title: 'Response object for adding critter to survey',
            type: 'object',
            properties: {
              critter_id: {
                type: 'number',
                description: 'SIMS internal ID of the critter within the survey'
              },
              critterbase_crittter_id: {
                type: 'string',
                description: 'Critterbase ID of the critter'
              }
            }
          }
        }
      }
    },
    400: {
      $ref: '#/components/responses/400'
    },
    401: {
      $ref: '#/components/responses/401'
    },
    403: {
      $ref: '#/components/responses/403'
    },
    500: {
      $ref: '#/components/responses/500'
    },
    default: {
      $ref: '#/components/responses/default'
    }
  }
};

/**
 * Get all critters under this survey that have a corresponding Critterbase critter record.
 *
 * @export
 * @return {*}  {RequestHandler}
 */
export function getCrittersFromSurvey(): RequestHandler {
  return async (req, res) => {
    const surveyId = Number(req.params.surveyId);
    const connection = getDBConnection(req.keycloak_token);

    try {
      await connection.open();

      const surveyService = new SurveyCritterService(connection);

      const surveyCritters = await surveyService.getCrittersInSurvey(surveyId);

      // Exit early if surveyCritters list is empty
      if (!surveyCritters.length) {
        return res.status(200).json([]);
      }

      const critterbaseCritterId = surveyCritters.map((critter) => String(critter.critterbase_critter_id));

<<<<<<< HEAD
      const critterMap = new Map();
      for (const item of result) {
        critterMap.set(item.critter_id, {
          ...item,
          // Rename `critter_id` from Critterbase to critterbase_critter_id to distinguish it from
          // the integer `critter_id` in SIMS
          critterbase_critter_id: item.critter_id
        });
      }

      // Update the critterMap with critter_id
      for (const surveyCritter of surveyCritters) {
        const key = String(surveyCritter.critterbase_critter_id);
        if (critterMap.has(key)) {
          critterMap.get(key).critter_id = surveyCritter.critter_id;
        }
      }

      return res.status(200).json([...critterMap.values()]);
=======
      const critterbaseService = new CritterbaseService({
        keycloak_guid: connection.systemUserGUID(),
        username: connection.systemUserIdentifier()
      });

      // Fetch critters from the service based on the Critterbase critter ids
      const critterbaseCritters =
        req.query.format === 'detailed'
          ? await critterbaseService.getMultipleCrittersByIdsDetailed(critterbaseCritterId)
          : await critterbaseService.getMultipleCrittersByIds(critterbaseCritterId);

      // For each Critterbase critter record, find the corresponding survey critter record, and add the corresponding
      // survey critter ID to the Critterbase critter record.
      const mergedCritterbaseCritters: (ICritter & { survey_critter_id: number })[] = critterbaseCritters.map(
        (critterbaseCritter) => {
          const surveyCritter = surveyCritters.find(
            (surveyCritter) => surveyCritter.critterbase_critter_id === critterbaseCritter.critter_id
          );

          if (!surveyCritter) {
            throw new HTTP500('Failed to find survey critters');
          }

          return {
            ...critterbaseCritter,
            survey_critter_id: surveyCritter.critter_id
          };
        }
      );

      return res.status(200).json(mergedCritterbaseCritters);
>>>>>>> f6306e54
    } catch (error) {
      defaultLog.error({ label: 'getCrittersFromSurvey', message: 'error', error });
      await connection.rollback();
      throw error;
    } finally {
      connection.release();
    }
  };
}

export function addCritterToSurvey(): RequestHandler {
  return async (req, res) => {
    const surveyId = Number(req.params.surveyId);
    let critterId = req.body.critter_id;

    const connection = getDBConnection(req.keycloak_token);

    try {
      await connection.open();

      const user: ICritterbaseUser = {
        keycloak_guid: connection.systemUserGUID(),
        username: connection.systemUserIdentifier()
      };

      const critterbaseService = new CritterbaseService(user);

      // If request does not include critter ID, create a new critter and use its critter ID
      let result = null;
      if (!critterId) {
        result = await critterbaseService.createCritter(req.body);
        critterId = result.critter_id;
      }

      const surveyService = new SurveyCritterService(connection);
      const response = await surveyService.addCritterToSurvey(surveyId, critterId);

      await connection.commit();
      return res.status(201).json({ critterbase_critter_id: critterId, critter_id: response });
    } catch (error) {
      defaultLog.error({ label: 'addCritterToSurvey', message: 'error', error });
      await connection.rollback();
      throw error;
    } finally {
      connection.release();
    }
  };
}<|MERGE_RESOLUTION|>--- conflicted
+++ resolved
@@ -227,27 +227,6 @@
 
       const critterbaseCritterId = surveyCritters.map((critter) => String(critter.critterbase_critter_id));
 
-<<<<<<< HEAD
-      const critterMap = new Map();
-      for (const item of result) {
-        critterMap.set(item.critter_id, {
-          ...item,
-          // Rename `critter_id` from Critterbase to critterbase_critter_id to distinguish it from
-          // the integer `critter_id` in SIMS
-          critterbase_critter_id: item.critter_id
-        });
-      }
-
-      // Update the critterMap with critter_id
-      for (const surveyCritter of surveyCritters) {
-        const key = String(surveyCritter.critterbase_critter_id);
-        if (critterMap.has(key)) {
-          critterMap.get(key).critter_id = surveyCritter.critter_id;
-        }
-      }
-
-      return res.status(200).json([...critterMap.values()]);
-=======
       const critterbaseService = new CritterbaseService({
         keycloak_guid: connection.systemUserGUID(),
         username: connection.systemUserIdentifier()
@@ -279,7 +258,6 @@
       );
 
       return res.status(200).json(mergedCritterbaseCritters);
->>>>>>> f6306e54
     } catch (error) {
       defaultLog.error({ label: 'getCrittersFromSurvey', message: 'error', error });
       await connection.rollback();
