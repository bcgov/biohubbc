import { RequestHandler } from 'express';
import { Operation } from 'express-openapi';
import { PROJECT_PERMISSION, SYSTEM_ROLE } from '../../../../../../constants/roles';
import { getDBConnection } from '../../../../../../database/db';
import { authorizeRequestHandler } from '../../../../../../request-handlers/security/authorization';
import { CritterbaseService, ICritterbaseUser } from '../../../../../../services/critterbase-service';
import { SurveyCritterService } from '../../../../../../services/survey-critter-service';
import { getLogger } from '../../../../../../utils/logger';

const defaultLog = getLogger('paths/project/{projectId}/survey/{surveyId}/critters');
export const POST: Operation = [
  authorizeRequestHandler((req) => {
    return {
      or: [
        {
          validProjectPermissions: [PROJECT_PERMISSION.COORDINATOR, PROJECT_PERMISSION.COLLABORATOR],
          surveyId: Number(req.params.surveyId),
          discriminator: 'ProjectPermission'
        },
        {
          validSystemRoles: [SYSTEM_ROLE.DATA_ADMINISTRATOR],
          discriminator: 'SystemRole'
        }
      ]
    };
  }),
  addCritterToSurvey()
];

export const GET: Operation = [
  authorizeRequestHandler((req) => {
    return {
      or: [
        {
          validProjectPermissions: [
            PROJECT_PERMISSION.COORDINATOR,
            PROJECT_PERMISSION.COLLABORATOR,
            PROJECT_PERMISSION.OBSERVER
          ],
          surveyId: Number(req.params.surveyId),
          discriminator: 'ProjectPermission'
        },
        {
          validSystemRoles: [SYSTEM_ROLE.DATA_ADMINISTRATOR],
          discriminator: 'SystemRole'
        }
      ]
    };
  }),
  getCrittersFromSurvey()
];

GET.apiDoc = {
  description: 'Get all critters under this survey.',
  tags: ['critterbase'],
  security: [
    {
      Bearer: []
    }
  ],
  parameters: [
    {
      in: 'path',
      name: 'surveyId',
      schema: {
        type: 'integer'
      },
      required: true
    },
    {
      in: 'query',
      name: 'format',
      schema: {
        type: 'string'
      }
    }
  ],
  responses: {
    200: {
      description: 'Responds with critters under this survey.',
      content: {
        'application/json': {
          schema: {
            title: 'Bulk creation response object',
            type: 'array',
            items: {
              title: 'Default critter response',
              type: 'object'
            }
          }
        }
      }
    },
    400: {
      $ref: '#/components/responses/400'
    },
    401: {
      $ref: '#/components/responses/401'
    },
    403: {
      $ref: '#/components/responses/403'
    },
    500: {
      $ref: '#/components/responses/500'
    },
    default: {
      $ref: '#/components/responses/default'
    }
  }
};

POST.apiDoc = {
  description:
    'Creates a new critter in critterbase, and if successful, adds the a link to the critter_id under this survey.',
  tags: ['critterbase'],
  security: [
    {
      Bearer: []
    }
  ],
  parameters: [
    {
      in: 'path',
      name: 'surveyId',
      schema: {
        type: 'number'
      },
      required: true
    }
  ],
  requestBody: {
    description: 'Critterbase create critter request object',
    content: {
      'application/json': {
        schema: {
          title: 'Create critter request object',
          type: 'object',
          properties: {
            critter_id: {
              type: 'string',
              format: 'uuid'
            },
            animal_id: {
              type: 'string'
            },
            wlh_id: {
              type: 'string'
            },
            itis_tsn: {
              type: 'integer'
            },
            sex: {
              type: 'string'
            },
            critter_comment: {
              type: 'string'
            }
          },
          additionalProperties: false
        }
      }
    }
  },
  responses: {
    201: {
      description: 'Responds with created critter.',
      content: {
        'application/json': {
          schema: {
            title: 'Response object for adding critter to survey',
            type: 'object',
            properties: {
              survey_critter_id: {
                type: 'number',
                description: 'SIMS internal ID of the critter within the survey'
              },
              critter_id: {
                type: 'string',
                description: 'Critterbase ID of the critter'
              }
            }
          }
        }
      }
    },
    400: {
      $ref: '#/components/responses/400'
    },
    401: {
      $ref: '#/components/responses/401'
    },
    403: {
      $ref: '#/components/responses/403'
    },
    500: {
      $ref: '#/components/responses/500'
    },
    default: {
      $ref: '#/components/responses/default'
    }
  }
};

export function getCrittersFromSurvey(): RequestHandler {
  return async (req, res) => {
    const user: ICritterbaseUser = {
      keycloak_guid: req['system_user']?.user_guid,
      username: req['system_user']?.user_identifier
    };

    const surveyId = Number(req.params.surveyId);
    const connection = getDBConnection(req['keycloak_token']);

    try {
      await connection.open();

      const surveyService = new SurveyCritterService(connection);
<<<<<<< HEAD
      const critterbaseService = new CritterbaseService(user);

=======
>>>>>>> ab2a8510
      const surveyCritters = await surveyService.getCrittersInSurvey(surveyId);

      // Exit early if surveyCritters list is empty
      if (!surveyCritters.length) {
        return res.status(200).json([]);
      }

      const critterIds = surveyCritters.map((critter) => String(critter.critterbase_critter_id));

      const critterbaseService = new CritterbaseService(user);
      const result = await critterbaseService.getMultipleCrittersByIds(critterIds);

      const critterMap = new Map();
      for (const item of result) {
        critterMap.set(item.critter_id, item);
      }

      for (const surveyCritter of surveyCritters) {
        if (critterMap.has(surveyCritter.critterbase_critter_id)) {
          critterMap.get(surveyCritter.critterbase_critter_id).survey_critter_id = surveyCritter.critter_id;
        }
      }
      return res.status(200).json([...critterMap.values()]);
    } catch (error) {
      defaultLog.error({ label: 'createCritter', message: 'error', error });
      await connection.rollback();
      throw error;
    } finally {
      connection.release();
    }
  };
}

export function addCritterToSurvey(): RequestHandler {
  return async (req, res) => {
    const user: ICritterbaseUser = {
      keycloak_guid: req['system_user']?.user_guid,
      username: req['system_user']?.user_identifier
    };

    const surveyId = Number(req.params.surveyId);
    let critterId = req.body.critter_id;

    const connection = getDBConnection(req['keycloak_token']);

    try {
      await connection.open();

      const critterbaseService = new CritterbaseService(user);

      // If request does not include critter ID, create a new critter and use its critter ID
      let result = null;
      if (!critterId) {
        result = await critterbaseService.createCritter(req.body);
        critterId = result.critter_id;
      }

      const surveyService = new SurveyCritterService(connection);
      const response = await surveyService.addCritterToSurvey(surveyId, critterId);

      await connection.commit();
      return res.status(201).json({ critterbase_critter_id: critterId, survey_critter_id: response });
    } catch (error) {
      defaultLog.error({ label: 'addCritterToSurvey', message: 'error', error });
      await connection.rollback();
      throw error;
    } finally {
      connection.release();
    }
  };
}<|MERGE_RESOLUTION|>--- conflicted
+++ resolved
@@ -215,11 +215,8 @@
       await connection.open();
 
       const surveyService = new SurveyCritterService(connection);
-<<<<<<< HEAD
       const critterbaseService = new CritterbaseService(user);
 
-=======
->>>>>>> ab2a8510
       const surveyCritters = await surveyService.getCrittersInSurvey(surveyId);
 
       // Exit early if surveyCritters list is empty
@@ -229,7 +226,6 @@
 
       const critterIds = surveyCritters.map((critter) => String(critter.critterbase_critter_id));
 
-      const critterbaseService = new CritterbaseService(user);
       const result = await critterbaseService.getMultipleCrittersByIds(critterIds);
 
       const critterMap = new Map();
