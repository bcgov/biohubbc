--- conflicted
+++ resolved
@@ -71,17 +71,11 @@
           required: ['media'],
           properties: {
             media: {
-<<<<<<< HEAD
-              description: 'Survey critters csv import file.',
-              type: 'string',
-              format: 'binary'
-=======
               description: 'Critter CSV import file.',
               type: 'array',
               minItems: 1,
               maxItems: 1,
               items: csvFileSchema
->>>>>>> 85dd3a63
             }
           }
         }
@@ -136,7 +130,7 @@
 export function importCsv(): RequestHandler {
   return async (req, res) => {
     const surveyId = Number(req.params.surveyId);
-    const rawMediaFile = getFileFromRequest(req);
+    const rawFile = getFileFromRequest(req);
 
     const connection = getDBConnection(req.keycloak_token);
 
@@ -144,7 +138,7 @@
       await connection.open();
 
       // Check for viruses / malware
-      const virusScanResult = await scanFileForVirus(rawMediaFile);
+      const virusScanResult = await scanFileForVirus(rawFile);
 
       if (!virusScanResult) {
         throw new HTTP400('Malicious content detected, import cancelled.');
@@ -153,12 +147,7 @@
       // Critter CSV import service - child of CSVImportStrategy
       const importCsvCritters = new ImportCrittersService(connection, surveyId);
 
-<<<<<<< HEAD
       const surveyCritterIds = await importCSV(parseMulterFile(rawFile), importCsvCritters);
-=======
-      // Pass the survey id and the csv (MediaFile) to the importer
-      const surveyCritterIds = await csvImporter.import(surveyId, parseMulterFile(rawMediaFile));
->>>>>>> 85dd3a63
 
       defaultLog.info({ label: 'importCritterCsv', message: 'result', survey_critter_ids: surveyCritterIds });
 
