--- conflicted
+++ resolved
@@ -4,12 +4,8 @@
 import sinonChai from 'sinon-chai';
 import * as view from './view';
 import * as db from '../../../../../database/db';
-<<<<<<< HEAD
-//import * as survey_view_queries from '../../../../../queries/survey/survey-view-queries';
+import * as survey_view_queries from '../../../../../queries/survey/survey-view-queries';
 import * as survey_view_update_queries from '../../../../../queries/survey/survey-view-update-queries';
-=======
-import * as survey_view_queries from '../../../../../queries/survey/survey-view-queries';
->>>>>>> b535de54
 import SQL from 'sql-template-strings';
 
 chai.use(sinonChai);
@@ -71,11 +67,7 @@
         return 20;
       }
     });
-<<<<<<< HEAD
-    sinon.stub(survey_view_update_queries, 'getSurveyDetailsSQL').returns(null);
-=======
     sinon.stub(survey_view_queries, 'getSurveyForViewSQL').returns(null);
->>>>>>> b535de54
 
     try {
       const result = view.getSurveyForView();
@@ -151,13 +143,8 @@
       query: mockQuery
     });
 
-<<<<<<< HEAD
     sinon.stub(survey_view_update_queries, 'getSurveyProprietorSQL').returns(SQL`some query`);
-    sinon.stub(survey_view_update_queries, 'getSurveyDetailsSQL').returns(SQL`some query`);
-=======
-    sinon.stub(survey_view_queries, 'getSurveyProprietorSQL').returns(SQL`some query`);
     sinon.stub(survey_view_queries, 'getSurveyForViewSQL').returns(SQL`some query`);
->>>>>>> b535de54
 
     const result = view.getSurveyForView();
 
@@ -207,13 +194,8 @@
       query: mockQuery
     });
 
-<<<<<<< HEAD
     sinon.stub(survey_view_update_queries, 'getSurveyProprietorSQL').returns(SQL`some query`);
-    sinon.stub(survey_view_update_queries, 'getSurveyDetailsSQL').returns(SQL`some query`);
-=======
-    sinon.stub(survey_view_queries, 'getSurveyProprietorSQL').returns(SQL`some query`);
     sinon.stub(survey_view_queries, 'getSurveyForViewSQL').returns(SQL`some query`);
->>>>>>> b535de54
 
     const result = view.getSurveyForView();
 
