import chai, { expect } from 'chai';
import { describe } from 'mocha';
import sinon from 'sinon';
import sinonChai from 'sinon-chai';
import * as db from '../../../../../database/db';
import { HTTPError } from '../../../../../errors/http-error';
import { SurveyObject } from '../../../../../models/survey-view';
import { SurveyService } from '../../../../../services/survey-service';
import { getMockDBConnection, getRequestHandlerMocks } from '../../../../../__mocks__/db';
import { getSurvey } from './view';

chai.use(sinonChai);

describe('survey/{surveyId}/view', () => {
<<<<<<< HEAD
  describe('response validation', () => {
    const responseValidator = new OpenAPIResponseValidator((GET.apiDoc as unknown) as OpenAPIResponseValidatorArgs);

    describe('should succeed when', () => {
      it('has valid values', async () => {
        const apiResponse = {
          surveyData: {
            survey_details: {
              survey_name: 'name',
              start_date: '2020-04-04',
              end_date: '2020-05-05',
              survey_types: [1, 2],
              revision_count: 1
            },
            species: {
              focal_species: [{ tsn: 1, commonNames: ['name'], scientificName: 'name' }],
              ancillary_species: [{ tsn: 1, commonNames: ['name'], scientificName: 'name' }]
            },
            permit: {
              permit_number: '123',
              permit_type: 'type'
            },
            funding_sources: [],
            purpose_and_methodology: {
              additional_details: 'details',
              intended_outcome_ids: [8],
              vantage_code_ids: [1, 2],
              surveyed_all_areas: 'true',
              revision_count: 0
            },
            proprietor: {
              category_rationale: 'rationale',
              disa_required: true,
              first_nations_id: 1,
              first_nations_name: 'name',
              proprietor_name: 'name',
              proprietor_type_id: 2,
              proprietor_type_name: 'name'
            },
            partnerships: {
              indigenous_partnerships: [],
              stakeholder_partnerships: []
            },
            locations: [
              {
                survey_location_id: 1,
                name: 'location name',
                description: 'location description',
                geometry: '',
                geography: '',
                geojson: [],
                revision_count: 0
              }
            ],
            site_selection: {
              strategies: ['strat1'],
              stratums: [{ name: 'startum1', description: 'desc' }]
            }
          },
          surveySupplementaryData: {
            survey_metadata_publish: {
              survey_metadata_publish_id: 1,
              survey_id: 1,
              event_timestamp: new Date(),
              submission_uuid: '123-456-789',
              create_date: new Date(),
              create_user: 1,
              update_date: new Date(),
              update_user: 1,
              revision_count: 1
            }
          }
        };

        const response = responseValidator.validateResponse(200, apiResponse);

        expect(response).to.equal(undefined);
      });

      it('contains nullable values where applicable', async () => {
        const apiResponse = {
          surveyData: {
            survey_details: {
              survey_name: 'name',
              start_date: '2020-04-04',
              end_date: '2020-05-05',
              survey_types: [1, 2],
              revision_count: 1
            },
            species: {
              focal_species: [{ tsn: 1, commonNames: ['name'], scientificName: 'name' }],
              ancillary_species: null
            },
            permit: {
              permit_number: null,
              permit_type: null
            },
            funding_sources: [],
            purpose_and_methodology: {
              additional_details: null,
              intended_outcome_ids: [],
              vantage_code_ids: [],
              surveyed_all_areas: 'false',
              revision_count: 0
            },
            proprietor: null,
            partnerships: {
              indigenous_partnerships: [],
              stakeholder_partnerships: []
            },
            locations: [
              {
                survey_location_id: 1,
                name: 'location name',
                description: 'location description',
                geometry: null,
                geography: '',
                geojson: [],
                revision_count: 0
              }
            ],
            site_selection: {
              strategies: ['strat1'],
              stratums: [{ name: 'startum1', description: null }]
            }
          },
          surveySupplementaryData: {
            survey_metadata_publish: null
          }
        };

        const response = responseValidator.validateResponse(200, apiResponse);

        expect(response).to.equal(undefined);
      });
    });
  });

=======
>>>>>>> a9b6e80b
  describe('getSurvey', () => {
    afterEach(() => {
      sinon.restore();
    });

    it('fetches a survey', async () => {
      const dbConnectionObj = getMockDBConnection();

      sinon.stub(db, 'getDBConnection').returns(dbConnectionObj);

      sinon.stub(SurveyService.prototype, 'getSurveyById').resolves({ id: 2 } as unknown as SurveyObject);

      sinon.stub(SurveyService.prototype, 'getSurveySupplementaryDataById').resolves({
        survey_metadata_publish: {
          survey_metadata_publish_id: 1,
          survey_id: 1,
          event_timestamp: '2020-04-04',
          submission_uuid: '123-456-789',
          create_date: '2020-04-04',
          create_user: 1,
          update_date: null,
          update_user: null,
          revision_count: 1
        }
      });

      const { mockReq, mockRes, mockNext } = getRequestHandlerMocks();

      mockReq.params = {
        projectId: '1',
        surveyId: '2'
      };

      mockReq.body = {};

      try {
        const requestHandler = getSurvey();

        await requestHandler(mockReq, mockRes, mockNext);
      } catch (actualError) {
        expect.fail();
      }

      expect(mockRes.statusValue).to.equal(200);
      expect(mockRes.jsonValue).to.eql({
        surveyData: {
          id: 2
        },
        surveySupplementaryData: {
          survey_metadata_publish: {
            survey_metadata_publish_id: 1,
            survey_id: 1,
            event_timestamp: '2020-04-04',
            submission_uuid: '123-456-789',
            create_date: '2020-04-04',
            create_user: 1,
            update_date: null,
            update_user: null,
            revision_count: 1
          }
        }
      });
    });

    it('catches and re-throws error', async () => {
      const dbConnectionObj = getMockDBConnection({ release: sinon.stub() });

      sinon.stub(db, 'getDBConnection').returns(dbConnectionObj);

      sinon.stub(SurveyService.prototype, 'getSurveyById').rejects(new Error('a test error'));
      sinon.stub(SurveyService.prototype, 'getSurveySupplementaryDataById').resolves();

      const { mockReq, mockRes, mockNext } = getRequestHandlerMocks();

      try {
        const requestHandler = getSurvey();

        await requestHandler(mockReq, mockRes, mockNext);
        expect.fail();
      } catch (actualError) {
        expect(dbConnectionObj.release).to.have.been.called;

        expect((actualError as HTTPError).message).to.equal('a test error');
      }
    });
  });
});<|MERGE_RESOLUTION|>--- conflicted
+++ resolved
@@ -12,147 +12,6 @@
 chai.use(sinonChai);
 
 describe('survey/{surveyId}/view', () => {
-<<<<<<< HEAD
-  describe('response validation', () => {
-    const responseValidator = new OpenAPIResponseValidator((GET.apiDoc as unknown) as OpenAPIResponseValidatorArgs);
-
-    describe('should succeed when', () => {
-      it('has valid values', async () => {
-        const apiResponse = {
-          surveyData: {
-            survey_details: {
-              survey_name: 'name',
-              start_date: '2020-04-04',
-              end_date: '2020-05-05',
-              survey_types: [1, 2],
-              revision_count: 1
-            },
-            species: {
-              focal_species: [{ tsn: 1, commonNames: ['name'], scientificName: 'name' }],
-              ancillary_species: [{ tsn: 1, commonNames: ['name'], scientificName: 'name' }]
-            },
-            permit: {
-              permit_number: '123',
-              permit_type: 'type'
-            },
-            funding_sources: [],
-            purpose_and_methodology: {
-              additional_details: 'details',
-              intended_outcome_ids: [8],
-              vantage_code_ids: [1, 2],
-              surveyed_all_areas: 'true',
-              revision_count: 0
-            },
-            proprietor: {
-              category_rationale: 'rationale',
-              disa_required: true,
-              first_nations_id: 1,
-              first_nations_name: 'name',
-              proprietor_name: 'name',
-              proprietor_type_id: 2,
-              proprietor_type_name: 'name'
-            },
-            partnerships: {
-              indigenous_partnerships: [],
-              stakeholder_partnerships: []
-            },
-            locations: [
-              {
-                survey_location_id: 1,
-                name: 'location name',
-                description: 'location description',
-                geometry: '',
-                geography: '',
-                geojson: [],
-                revision_count: 0
-              }
-            ],
-            site_selection: {
-              strategies: ['strat1'],
-              stratums: [{ name: 'startum1', description: 'desc' }]
-            }
-          },
-          surveySupplementaryData: {
-            survey_metadata_publish: {
-              survey_metadata_publish_id: 1,
-              survey_id: 1,
-              event_timestamp: new Date(),
-              submission_uuid: '123-456-789',
-              create_date: new Date(),
-              create_user: 1,
-              update_date: new Date(),
-              update_user: 1,
-              revision_count: 1
-            }
-          }
-        };
-
-        const response = responseValidator.validateResponse(200, apiResponse);
-
-        expect(response).to.equal(undefined);
-      });
-
-      it('contains nullable values where applicable', async () => {
-        const apiResponse = {
-          surveyData: {
-            survey_details: {
-              survey_name: 'name',
-              start_date: '2020-04-04',
-              end_date: '2020-05-05',
-              survey_types: [1, 2],
-              revision_count: 1
-            },
-            species: {
-              focal_species: [{ tsn: 1, commonNames: ['name'], scientificName: 'name' }],
-              ancillary_species: null
-            },
-            permit: {
-              permit_number: null,
-              permit_type: null
-            },
-            funding_sources: [],
-            purpose_and_methodology: {
-              additional_details: null,
-              intended_outcome_ids: [],
-              vantage_code_ids: [],
-              surveyed_all_areas: 'false',
-              revision_count: 0
-            },
-            proprietor: null,
-            partnerships: {
-              indigenous_partnerships: [],
-              stakeholder_partnerships: []
-            },
-            locations: [
-              {
-                survey_location_id: 1,
-                name: 'location name',
-                description: 'location description',
-                geometry: null,
-                geography: '',
-                geojson: [],
-                revision_count: 0
-              }
-            ],
-            site_selection: {
-              strategies: ['strat1'],
-              stratums: [{ name: 'startum1', description: null }]
-            }
-          },
-          surveySupplementaryData: {
-            survey_metadata_publish: null
-          }
-        };
-
-        const response = responseValidator.validateResponse(200, apiResponse);
-
-        expect(response).to.equal(undefined);
-      });
-    });
-  });
-
-=======
->>>>>>> a9b6e80b
   describe('getSurvey', () => {
     afterEach(() => {
       sinon.restore();
@@ -163,7 +22,7 @@
 
       sinon.stub(db, 'getDBConnection').returns(dbConnectionObj);
 
-      sinon.stub(SurveyService.prototype, 'getSurveyById').resolves({ id: 2 } as unknown as SurveyObject);
+      sinon.stub(SurveyService.prototype, 'getSurveyById').resolves(({ id: 2 } as unknown) as SurveyObject);
 
       sinon.stub(SurveyService.prototype, 'getSurveySupplementaryDataById').resolves({
         survey_metadata_publish: {
