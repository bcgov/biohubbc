import chai, { expect } from 'chai';
import { describe } from 'mocha';
import OpenAPIResponseValidator, { OpenAPIResponseValidatorArgs } from 'openapi-response-validator';
import sinon from 'sinon';
import sinonChai from 'sinon-chai';
import * as db from '../../../../../database/db';
import { HTTPError } from '../../../../../errors/http-error';
import { SurveyObject } from '../../../../../models/survey-view';
import { SurveyService } from '../../../../../services/survey-service';
import { getMockDBConnection, getRequestHandlerMocks } from '../../../../../__mocks__/db';
import { GET, getSurvey } from './view';

chai.use(sinonChai);

describe('survey/{surveyId}/view', () => {
  describe('response validation', () => {
    const responseValidator = new OpenAPIResponseValidator((GET.apiDoc as unknown) as OpenAPIResponseValidatorArgs);

    describe('should succeed when', () => {
      it('has valid values', async () => {
        const apiResponse = {
          surveyData: {
            survey_details: {
              survey_name: 'name',
              start_date: '2020-04-04',
              end_date: '2020-05-05',
              biologist_first_name: 'first',
              biologist_last_name: 'last',
              survey_types: [1, 2],
              revision_count: 1
            },
            species: {
              focal_species: [1],
              focal_species_names: ['1'],
              ancillary_species: [3],
              ancillary_species_names: ['3']
            },
            permit: {
              permit_number: '123',
              permit_type: 'type'
            },
            funding_sources: [],
            purpose_and_methodology: {
              field_method_id: 1,
              additional_details: 'details',
              intended_outcome_id: 8,
              ecological_season_id: 1,
              vantage_code_ids: [1, 2],
              surveyed_all_areas: 'true',
              revision_count: 0
            },
            proprietor: {
              category_rationale: 'rationale',
              disa_required: true,
              first_nations_id: 1,
              first_nations_name: 'name',
              proprietor_name: 'name',
              proprietor_type_id: 2,
              proprietor_type_name: 'name'
            },
            partnerships: {
              indigenous_partnerships: [],
              stakeholder_partnerships: []
            },
<<<<<<< HEAD
            locations: [
              {
                name: 'location name',
                desciption: 'location description',
                geometry: []
              }
            ]
=======
            site_selection: {
              strategies: ['strat1'],
              stratums: [{ name: 'startum1', description: 'desc' }]
            },
            location: {
              survey_area_name: 'location',
              geometry: []
            }
>>>>>>> 1fa6146e
          },
          surveySupplementaryData: {
            survey_metadata_publish: {
              survey_metadata_publish_id: 1,
              survey_id: 1,
              event_timestamp: new Date(),
              queue_id: 1,
              create_date: new Date(),
              create_user: 1,
              update_date: new Date(),
              update_user: 1,
              revision_count: 1
            }
          }
        };

        const response = responseValidator.validateResponse(200, apiResponse);

        expect(response).to.equal(undefined);
      });

      it('contains nullable values where applicable', async () => {
        const apiResponse = {
          surveyData: {
            survey_details: {
              survey_name: 'name',
              start_date: '2020-04-04',
              end_date: '2020-05-05',
              biologist_first_name: 'first',
              biologist_last_name: 'last',
              survey_types: [1, 2],
              revision_count: 1
            },
            species: {
              focal_species: [1],
              focal_species_names: ['1'],
              ancillary_species: null,
              ancillary_species_names: null
            },
            permit: {
              permit_number: null,
              permit_type: null
            },
            funding_sources: [],
            purpose_and_methodology: {
              field_method_id: 1,
              additional_details: null,
              intended_outcome_id: null,
              ecological_season_id: null,
              vantage_code_ids: [],
              surveyed_all_areas: 'false',
              revision_count: 0
            },
            proprietor: null,
            partnerships: {
              indigenous_partnerships: [],
              stakeholder_partnerships: []
            },
<<<<<<< HEAD
            locations: [
              {
                name: 'location name',
                description: 'location description',
                geometry: [],
                revision_count: 0
              }
            ]
=======
            site_selection: {
              strategies: ['strat1'],
              stratums: [{ name: 'startum1', description: null }]
            },
            location: {
              survey_area_name: 'location',
              geometry: []
            }
>>>>>>> 1fa6146e
          },
          surveySupplementaryData: {
            survey_metadata_publish: null
          }
        };

        const response = responseValidator.validateResponse(200, apiResponse);

        expect(response).to.equal(undefined);
      });
    });
  });

  describe('getSurvey', () => {
    afterEach(() => {
      sinon.restore();
    });

    it('fetches a survey', async () => {
      const dbConnectionObj = getMockDBConnection();

      sinon.stub(db, 'getDBConnection').returns(dbConnectionObj);

      sinon.stub(SurveyService.prototype, 'getSurveyById').resolves(({ id: 2 } as unknown) as SurveyObject);

      sinon.stub(SurveyService.prototype, 'getSurveySupplementaryDataById').resolves({
        survey_metadata_publish: {
          survey_metadata_publish_id: 1,
          survey_id: 1,
          event_timestamp: '2020-04-04',
          queue_id: 1,
          create_date: '2020-04-04',
          create_user: 1,
          update_date: null,
          update_user: null,
          revision_count: 1
        }
      });

      const { mockReq, mockRes, mockNext } = getRequestHandlerMocks();

      mockReq.params = {
        projectId: '1',
        surveyId: '2'
      };

      mockReq.body = {};

      try {
        const requestHandler = getSurvey();

        await requestHandler(mockReq, mockRes, mockNext);
      } catch (actualError) {
        expect.fail();
      }

      expect(mockRes.statusValue).to.equal(200);
      expect(mockRes.jsonValue).to.eql({
        surveyData: {
          id: 2
        },
        surveySupplementaryData: {
          survey_metadata_publish: {
            survey_metadata_publish_id: 1,
            survey_id: 1,
            event_timestamp: '2020-04-04',
            queue_id: 1,
            create_date: '2020-04-04',
            create_user: 1,
            update_date: null,
            update_user: null,
            revision_count: 1
          }
        }
      });
    });

    it('catches and re-throws error', async () => {
      const dbConnectionObj = getMockDBConnection({ release: sinon.stub() });

      sinon.stub(db, 'getDBConnection').returns(dbConnectionObj);

      sinon.stub(SurveyService.prototype, 'getSurveyById').rejects(new Error('a test error'));
      sinon.stub(SurveyService.prototype, 'getSurveySupplementaryDataById').resolves();

      const { mockReq, mockRes, mockNext } = getRequestHandlerMocks();

      try {
        const requestHandler = getSurvey();

        await requestHandler(mockReq, mockRes, mockNext);
        expect.fail();
      } catch (actualError) {
        expect(dbConnectionObj.release).to.have.been.called;

        expect((actualError as HTTPError).message).to.equal('a test error');
      }
    });
  });
});<|MERGE_RESOLUTION|>--- conflicted
+++ resolved
@@ -62,24 +62,17 @@
               indigenous_partnerships: [],
               stakeholder_partnerships: []
             },
-<<<<<<< HEAD
             locations: [
               {
                 name: 'location name',
                 desciption: 'location description',
                 geometry: []
               }
-            ]
-=======
+            ],
             site_selection: {
               strategies: ['strat1'],
               stratums: [{ name: 'startum1', description: 'desc' }]
-            },
-            location: {
-              survey_area_name: 'location',
-              geometry: []
             }
->>>>>>> 1fa6146e
           },
           surveySupplementaryData: {
             survey_metadata_publish: {
@@ -138,7 +131,6 @@
               indigenous_partnerships: [],
               stakeholder_partnerships: []
             },
-<<<<<<< HEAD
             locations: [
               {
                 name: 'location name',
@@ -146,17 +138,11 @@
                 geometry: [],
                 revision_count: 0
               }
-            ]
-=======
+            ],
             site_selection: {
               strategies: ['strat1'],
               stratums: [{ name: 'startum1', description: null }]
-            },
-            location: {
-              survey_area_name: 'location',
-              geometry: []
             }
->>>>>>> 1fa6146e
           },
           surveySupplementaryData: {
             survey_metadata_publish: null
