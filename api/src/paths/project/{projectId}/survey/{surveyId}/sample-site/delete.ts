import { RequestHandler } from 'express';
import { Operation } from 'express-openapi';
import { PROJECT_PERMISSION, SYSTEM_ROLE } from '../../../../../../constants/roles';
import { getDBConnection } from '../../../../../../database/db';
import { HTTP400, HTTP500 } from '../../../../../../errors/http-error';
import { authorizeRequestHandler } from '../../../../../../request-handlers/security/authorization';
import { ObservationService } from '../../../../../../services/observation-service';
import { SampleLocationService } from '../../../../../../services/sample-location-service';
import { getLogger } from '../../../../../../utils/logger';

const defaultLog = getLogger('paths/project/{projectId}/survey/{surveyId}/sample-site/delete');

export const POST: Operation = [
  authorizeRequestHandler((req) => {
    return {
      or: [
        {
          validProjectPermissions: [PROJECT_PERMISSION.COORDINATOR],
          projectId: Number(req.params.projectId),
          discriminator: 'ProjectPermission'
        },
        {
          validSystemRoles: [SYSTEM_ROLE.DATA_ADMINISTRATOR],
          discriminator: 'SystemRole'
        }
      ]
    };
  }),
  deleteSurveySampleSiteRecords()
];

POST.apiDoc = {
  description: 'Delete survey sample sites.',
  tags: ['survey'],
  security: [
    {
      Bearer: []
    }
  ],
  parameters: [
    {
      in: 'path',
      name: 'projectId',
      schema: {
        type: 'integer',
        minimum: 1
      },
      required: true
    },
    {
      in: 'path',
      name: 'surveyId',
      schema: {
        type: 'integer',
        minimum: 1
      },
      required: true
    }
  ],
  requestBody: {
    description: 'Survey sample site delete request object.',
    content: {
      'application/json': {
        schema: {
          type: 'object',
          required: ['surveySampleSiteIds'],
          properties: {
            surveySampleSiteIds: {
              items: {
                type: 'integer',
                minimum: 1
              }
            }
          }
        }
      }
    }
  },
  responses: {
    204: {
      description: 'Delete survey sample site OK'
    },
    400: {
      $ref: '#/components/responses/400'
    },
    401: {
      $ref: '#/components/responses/401'
    },
    403: {
      $ref: '#/components/responses/403'
    },
    500: {
      $ref: '#/components/responses/500'
    },
    default: {
      $ref: '#/components/responses/default'
    }
  }
};

export function deleteSurveySampleSiteRecords(): RequestHandler {
  return async (req, res) => {
    const surveyId = Number(req.params.surveyId);
    const surveySampleSiteIds = req.body.surveySampleSiteIds as number[];

    if (!surveySampleSiteIds) {
      throw new HTTP400('Missing required body `surveySampleSiteIds`');
    }

    const connection = getDBConnection(req['keycloak_token']);

    try {
      await connection.open();

      const observationService = new ObservationService(connection);
      const sampleLocationService = new SampleLocationService(connection);

      const response = await observationService.getObservationsCountBySampleSiteIds(surveyId, surveySampleSiteIds);

      if (response.observationCount > 0) {
        throw new HTTP500(`Cannot delete a sampling site that is associated with an observation`);
      }

      for (const surveySampleSiteId of surveySampleSiteIds) {
<<<<<<< HEAD
        await sampleLocationService.deleteSampleSiteRecord(surveySampleSiteId);
=======
        await sampleLocationService.deleteSampleLocationRecord(surveySampleSiteId); //TODO: associate with surveyId
>>>>>>> e1254d70
      }

      await connection.commit();

      return res.status(204).send();
    } catch (error) {
      defaultLog.error({ label: 'deleteSurveySampleSiteRecords', message: 'error', error });
      await connection.rollback();
      throw error;
    } finally {
      connection.release();
    }
  };
}<|MERGE_RESOLUTION|>--- conflicted
+++ resolved
@@ -122,11 +122,7 @@
       }
 
       for (const surveySampleSiteId of surveySampleSiteIds) {
-<<<<<<< HEAD
-        await sampleLocationService.deleteSampleSiteRecord(surveySampleSiteId);
-=======
-        await sampleLocationService.deleteSampleLocationRecord(surveySampleSiteId); //TODO: associate with surveyId
->>>>>>> e1254d70
+        await sampleLocationService.deleteSampleSiteRecord(surveySampleSiteId); //TODO: associate with surveyId
       }
 
       await connection.commit();
