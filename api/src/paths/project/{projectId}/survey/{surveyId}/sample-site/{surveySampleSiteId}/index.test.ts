import chai, { expect } from 'chai';
import { describe } from 'mocha';
import sinon from 'sinon';
import sinonChai from 'sinon-chai';
import * as db from '../../../../../../../database/db';
import { HTTPError } from '../../../../../../../errors/http-error';
import { UpdateSampleSiteRecord } from '../../../../../../../repositories/sample-location-repository';
import { ObservationService } from '../../../../../../../services/observation-service';
import { SampleLocationService } from '../../../../../../../services/sample-location-service';
import { getMockDBConnection, getRequestHandlerMocks } from '../../../../../../../__mocks__/db';
import * as delete_survey_sample_site_record from './index';
import * as put_survey_sample_site from './index';

chai.use(sinonChai);

describe('updateSurveySampleSite', () => {
  afterEach(() => {
    sinon.restore();
  });

  it('should throw a 400 error when no surveyId is provided', async () => {
    const dbConnectionObj = getMockDBConnection();

    sinon.stub(db, 'getDBConnection').returns(dbConnectionObj);

    const { mockReq, mockRes, mockNext } = getRequestHandlerMocks();

    try {
      const requestHandler = put_survey_sample_site.updateSurveySampleSite();
      await requestHandler(mockReq, mockRes, mockNext);
      expect.fail();
    } catch (actualError) {
      expect((actualError as HTTPError).status).to.equal(400);
      expect((actualError as HTTPError).message).to.equal('Missing required path param `surveyId`');
    }
  });

  it('should throw a 400 error when no surveySampleSiteId is provided', async () => {
    const dbConnectionObj = getMockDBConnection();

    sinon.stub(db, 'getDBConnection').returns(dbConnectionObj);

    const { mockReq, mockRes, mockNext } = getRequestHandlerMocks();

    mockReq.params = {
      surveyId: '1'
    };

    try {
      const requestHandler = put_survey_sample_site.updateSurveySampleSite();
      await requestHandler(mockReq, mockRes, mockNext);
      expect.fail();
    } catch (actualError) {
      expect((actualError as HTTPError).status).to.equal(400);
      expect((actualError as HTTPError).message).to.equal('Missing required path param `surveySampleSiteId`');
    }
  });

  it('should throw a 400 error when no sampleSite is provided', async () => {
    const dbConnectionObj = getMockDBConnection();

    sinon.stub(db, 'getDBConnection').returns(dbConnectionObj);

    const { mockReq, mockRes, mockNext } = getRequestHandlerMocks();

    mockReq.params = {
      surveyId: '1',
      surveySampleSiteId: '2'
    };

    try {
      const requestHandler = put_survey_sample_site.updateSurveySampleSite();
      await requestHandler(mockReq, mockRes, mockNext);
      expect.fail();
    } catch (actualError) {
      expect((actualError as HTTPError).status).to.equal(400);
      expect((actualError as HTTPError).message).to.equal('Missing required body param `sampleSite`');
    }
  });

  it('should catch and re-throw an error if SampleLocationService throws an error', async () => {
    const dbConnectionObj = getMockDBConnection();

    sinon.stub(db, 'getDBConnection').returns(dbConnectionObj);

    const { mockReq, mockRes, mockNext } = getRequestHandlerMocks();

    mockReq.params = {
      surveyId: '1',
      surveySampleSiteId: '2'
    };

    mockReq.body = {
      sampleSite: {
        survey_id: 1,
        survey_sample_site_id: 1,
        name: 'name',
        description: 'description',
        geojson: {
          type: 'Feature',
          geometry: { type: 'Point', coordinates: [0, 0] },
          properties: {},
          id: 'testid1'
        },
        geography: 'geography',
        create_date: 'create_date',
        create_user: 1,
        update_date: 'update_date',
        update_user: 2,
        revision_count: 1,
        methods: [],
        blocks: [],
        stratums: []
      } as UpdateSampleSiteRecord
    };

    sinon.stub(SampleLocationService.prototype, 'updateSampleLocationMethodPeriod').rejects(new Error('an error'));

    try {
      const requestHandler = put_survey_sample_site.updateSurveySampleSite();

      await requestHandler(mockReq, mockRes, mockNext);
      expect.fail();
    } catch (actualError) {
      expect((actualError as HTTPError).message).to.equal('an error');
    }
  });

  it('should return sampleLocations on success', async () => {
    const dbConnectionObj = getMockDBConnection();

    sinon.stub(db, 'getDBConnection').returns(dbConnectionObj);

    const { mockReq, mockRes, mockNext } = getRequestHandlerMocks();

    mockReq.params = {
      surveyId: '1001',
      surveySampleSiteId: '2'
    };

<<<<<<< HEAD
    const sampleSite = {
      survey_id: 1001,
      survey_sample_site_id: 2,
      name: 'name',
      description: 'description',
      geojson: 'geojson',
      geography: 'geography',
      create_date: 'create_date',
      create_user: 1,
      update_date: 'update_date',
      update_user: 2,
      revision_count: 1,
      sample_methods: []
    };

=======
>>>>>>> 7e103a2c
    mockReq.body = {
      sampleSite: {
        survey_id: 1,
        survey_sample_site_id: 1,
        name: 'name',
        description: 'description',
        geojson: {
          type: 'Feature',
          geometry: { type: 'Point', coordinates: [0, 0] },
          properties: {},
          id: 'testid1'
        },
        geography: 'geography',
        create_date: 'create_date',
        create_user: 1,
        update_date: 'update_date',
        update_user: 2,
        revision_count: 1,
        methods: [],
        blocks: [],
        stratums: []
      } as UpdateSampleSiteRecord
    };

    const updateSampleLocationMethodPeriodStub = sinon
      .stub(SampleLocationService.prototype, 'updateSampleLocationMethodPeriod')
      .resolves();

    const requestHandler = put_survey_sample_site.updateSurveySampleSite();

    await requestHandler(mockReq, mockRes, mockNext);

<<<<<<< HEAD
    expect(updateSampleLocationMethodPeriodStub).to.have.been.calledOnceWithExactly(1001, sampleSite);
=======
    expect(updateSampleLocationMethodPeriodStub).to.have.been.calledOnceWithExactly(mockReq.body.sampleSite);
>>>>>>> 7e103a2c
    expect(mockRes.status).to.have.been.calledWith(204);
  });
});

describe('deleteSurveySampleSiteRecord', () => {
  const dbConnectionObj = getMockDBConnection();

  const sampleReq = {
    keycloak_token: {},
    body: {
      participants: [[1, 1, 'job']]
    },
    params: {
      surveyId: 1
    }
  } as any;

  afterEach(() => {
    sinon.restore();
  });

  it('should throw a 400 error when no surveySampleSiteId in the param', async () => {
    sinon.stub(db, 'getDBConnection').returns(dbConnectionObj);

    try {
      const result = delete_survey_sample_site_record.deleteSurveySampleSiteRecord();
      await result(
        { ...sampleReq, params: { ...sampleReq.params, surveySampleSiteId: null } },
        (null as unknown) as any,
        (null as unknown) as any
      );
      expect.fail();
    } catch (actualError) {
      expect((actualError as HTTPError).status).to.equal(400);
      expect((actualError as HTTPError).message).to.equal('Missing required param `surveySampleSiteId`');
    }
  });

  it('should work', async () => {
    sinon.stub(db, 'getDBConnection').returns(dbConnectionObj);

    const getObservationsCountBySampleSiteIdStub = sinon
      .stub(ObservationService.prototype, 'getObservationsCountBySampleSiteIds')
      .resolves(0);

    const deleteSampleLocationRecordStub = sinon
      .stub(SampleLocationService.prototype, 'deleteSampleSiteRecord')
      .resolves();

    const { mockReq, mockRes, mockNext } = getRequestHandlerMocks();

    mockReq.params = {
      surveyId: '1',
      surveySampleSiteId: '2'
    };

    mockReq.body = {
      participants: [[1, 1, 'job']]
    };

    const requestHandler = delete_survey_sample_site_record.deleteSurveySampleSiteRecord();

    await requestHandler(mockReq, mockRes, mockNext);

    expect(mockRes.status).to.have.been.calledWith(204);
    expect(deleteSampleLocationRecordStub).to.have.been.calledOnce;
    expect(getObservationsCountBySampleSiteIdStub).to.have.been.calledOnce;
  });
});<|MERGE_RESOLUTION|>--- conflicted
+++ resolved
@@ -13,7 +13,7 @@
 
 chai.use(sinonChai);
 
-describe('updateSurveySampleSite', () => {
+describe.only('updateSurveySampleSite', () => {
   afterEach(() => {
     sinon.restore();
   });
@@ -138,28 +138,10 @@
       surveySampleSiteId: '2'
     };
 
-<<<<<<< HEAD
-    const sampleSite = {
-      survey_id: 1001,
-      survey_sample_site_id: 2,
-      name: 'name',
-      description: 'description',
-      geojson: 'geojson',
-      geography: 'geography',
-      create_date: 'create_date',
-      create_user: 1,
-      update_date: 'update_date',
-      update_user: 2,
-      revision_count: 1,
-      sample_methods: []
-    };
-
-=======
->>>>>>> 7e103a2c
     mockReq.body = {
       sampleSite: {
-        survey_id: 1,
-        survey_sample_site_id: 1,
+        survey_id: 1001,
+        survey_sample_site_id: 2,
         name: 'name',
         description: 'description',
         geojson: {
@@ -188,11 +170,7 @@
 
     await requestHandler(mockReq, mockRes, mockNext);
 
-<<<<<<< HEAD
-    expect(updateSampleLocationMethodPeriodStub).to.have.been.calledOnceWithExactly(1001, sampleSite);
-=======
-    expect(updateSampleLocationMethodPeriodStub).to.have.been.calledOnceWithExactly(mockReq.body.sampleSite);
->>>>>>> 7e103a2c
+    expect(updateSampleLocationMethodPeriodStub).to.have.been.calledOnceWithExactly(1001, mockReq.body.sampleSite);
     expect(mockRes.status).to.have.been.calledWith(204);
   });
 });
@@ -231,7 +209,7 @@
     }
   });
 
-  it('should work', async () => {
+  it('should successfully delete a survey sample site record', async () => {
     sinon.stub(db, 'getDBConnection').returns(dbConnectionObj);
 
     const getObservationsCountBySampleSiteIdStub = sinon
