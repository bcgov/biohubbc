import { RequestHandler } from 'express';
import { Operation } from 'express-openapi';
import { PROJECT_PERMISSION, SYSTEM_ROLE } from '../../../../../../constants/roles';
import { getDBConnection } from '../../../../../../database/db';
import { HTTP400 } from '../../../../../../errors/http-error';
import { GeoJSONFeature } from '../../../../../../openapi/schemas/geoJson';
import {
  paginationRequestQueryParamSchema,
  paginationResponseSchema
} from '../../../../../../openapi/schemas/pagination';
import { authorizeRequestHandler } from '../../../../../../request-handlers/security/authorization';
import { PostSampleLocations, SampleLocationService } from '../../../../../../services/sample-location-service';
import { getLogger } from '../../../../../../utils/logger';
import {
  ensureCompletePaginationOptions,
  makePaginationOptionsFromRequest,
  makePaginationResponse
} from '../../../../../../utils/pagination';

const defaultLog = getLogger('paths/project/{projectId}/survey/{surveyId}/sample-site/');

export const GET: Operation = [
  authorizeRequestHandler((req) => {
    return {
      or: [
        {
          validProjectPermissions: [
            PROJECT_PERMISSION.COORDINATOR,
            PROJECT_PERMISSION.COLLABORATOR,
            PROJECT_PERMISSION.OBSERVER
          ],
          surveyId: Number(req.params.surveyId),
          discriminator: 'ProjectPermission'
        },
        {
          validSystemRoles: [SYSTEM_ROLE.DATA_ADMINISTRATOR],
          discriminator: 'SystemRole'
        }
      ]
    };
  }),
  getSurveySampleLocationRecords()
];

GET.apiDoc = {
  description: 'Get all survey sample sites.',
  tags: ['survey'],
  security: [
    {
      Bearer: []
    }
  ],
  parameters: [
    {
      in: 'path',
      name: 'projectId',
      schema: {
        type: 'integer',
        minimum: 1
      },
      required: true
    },
    {
      in: 'path',
      name: 'surveyId',
      schema: {
        type: 'integer',
        minimum: 1
      },
      required: true
    },
    ...paginationRequestQueryParamSchema
  ],
  responses: {
    200: {
      description: 'List of survey sample sites.',
      content: {
        'application/json': {
          schema: {
            type: 'object',
            additionalProperties: false,
            properties: {
              sampleSites: {
                type: 'array',
                items: {
                  type: 'object',
                  additionalProperties: false,
                  required: ['survey_sample_site_id', 'survey_id', 'name', 'description', 'geojson'],
                  properties: {
                    survey_sample_site_id: {
                      type: 'integer',
                      minimum: 1
                    },
                    survey_id: {
                      type: 'integer',
                      minimum: 1
                    },
                    name: {
                      type: 'string',
                      maxLength: 50
                    },
                    description: {
                      type: 'string',
                      maxLength: 250
                    },
                    geojson: {
                      ...(GeoJSONFeature as object)
                    },
                    sample_methods: {
                      type: 'array',
                      required: [
                        'survey_sample_method_id',
                        'survey_sample_site_id',
                        'method_lookup_id',
                        'method_response_metric_id',
                        'sample_periods'
                      ],
                      items: {
                        type: 'object',
                        additionalProperties: false,
                        properties: {
                          survey_sample_method_id: {
                            type: 'integer',
                            minimum: 1
                          },
                          survey_sample_site_id: {
                            type: 'integer',
                            minimum: 1
                          },
                          method_lookup_id: {
                            type: 'integer',
                            minimum: 1
                          },
                          description: {
                            type: 'string',
                            maxLength: 250
                          },
                          sample_periods: {
                            type: 'array',
                            required: [
                              'survey_sample_period_id',
                              'survey_sample_method_id',
                              'start_date',
                              'start_time',
                              'end_date',
                              'end_time'
                            ],
                            items: {
                              type: 'object',
                              additionalProperties: false,
                              properties: {
                                survey_sample_period_id: {
                                  type: 'integer',
                                  minimum: 1
                                },
                                survey_sample_method_id: {
                                  type: 'integer',
                                  minimum: 1
                                },
                                start_date: {
                                  type: 'string'
                                },
                                start_time: {
                                  type: 'string',
                                  nullable: true
                                },
                                end_date: {
                                  type: 'string'
                                },
                                end_time: {
                                  type: 'string',
                                  nullable: true
                                }
                              }
                            }
<<<<<<< HEAD
                          },
                          method_response_metric_id: { type: 'number', minimum: 1 }
                        },
                        additionalProperties: false
=======
                          }
                        }
>>>>>>> 92ff54ba
                      }
                    },
                    sample_blocks: {
                      type: 'array',
                      items: {
                        type: 'object',
                        additionalProperties: false,
                        required: ['survey_sample_block_id', 'survey_sample_site_id', 'survey_block_id'],
                        properties: {
                          survey_sample_block_id: {
                            type: 'number'
                          },
                          survey_sample_site_id: {
                            type: 'number'
                          },
                          survey_block_id: {
                            type: 'number'
                          },
                          name: {
                            type: 'string'
                          },
                          description: {
                            type: 'string'
                          }
                        }
                      }
                    },
                    sample_stratums: {
                      type: 'array',
                      items: {
                        type: 'object',
                        additionalProperties: false,
                        required: ['survey_sample_stratum_id', 'survey_sample_site_id', 'survey_stratum_id'],
                        properties: {
                          survey_sample_stratum_id: {
                            type: 'number'
                          },
                          survey_sample_site_id: {
                            type: 'number'
                          },
                          survey_stratum_id: {
                            type: 'number'
                          },
                          name: {
                            type: 'string'
                          },
                          description: {
                            type: 'string'
                          }
                        }
                      }
                    }
                  }
                }
              },
              pagination: { ...paginationResponseSchema }
            }
          }
        }
      }
    },
    400: {
      $ref: '#/components/responses/400'
    },
    401: {
      $ref: '#/components/responses/401'
    },
    403: {
      $ref: '#/components/responses/403'
    },
    500: {
      $ref: '#/components/responses/500'
    },
    default: {
      $ref: '#/components/responses/default'
    }
  }
};

/**
 * Get all survey sample sites.
 *
 * @returns {RequestHandler}
 */
export function getSurveySampleLocationRecords(): RequestHandler {
  return async (req, res) => {
    if (!req.params.surveyId) {
      throw new HTTP400('Missing required param `surveyId`');
    }

    const connection = getDBConnection(req['keycloak_token']);

    try {
      await connection.open();

      const surveyId = Number(req.params.surveyId);
      const paginationOptions = makePaginationOptionsFromRequest(req);

      const sampleLocationService = new SampleLocationService(connection);
      const sampleSites = await sampleLocationService.getSampleLocationsForSurveyId(
        surveyId,
        ensureCompletePaginationOptions(paginationOptions)
      );

      const sampleSitesTotalCount = await sampleLocationService.getSampleLocationsCountBySurveyId(surveyId);

      await connection.commit();

      return res.status(200).json({
        sampleSites,
        pagination: makePaginationResponse(sampleSitesTotalCount, paginationOptions)
      });
    } catch (error) {
      defaultLog.error({ label: 'getSurveySampleLocationRecords', message: 'error', error });
      await connection.rollback();
      throw error;
    } finally {
      connection.release();
    }
  };
}

export const POST: Operation = [
  authorizeRequestHandler((req) => {
    return {
      or: [
        {
          validProjectPermissions: [PROJECT_PERMISSION.COORDINATOR],
          surveyId: Number(req.params.surveyId),
          discriminator: 'ProjectPermission'
        },
        {
          validSystemRoles: [SYSTEM_ROLE.DATA_ADMINISTRATOR],
          discriminator: 'SystemRole'
        }
      ]
    };
  }),
  createSurveySampleSiteRecord()
];

POST.apiDoc = {
  description: 'Insert new survey sample site record.',
  tags: ['project', 'survey'],
  security: [
    {
      Bearer: []
    }
  ],
  parameters: [
    {
      in: 'path',
      name: 'projectId',
      schema: {
        type: 'integer',
        minimum: 1
      },
      required: true
    },
    {
      in: 'path',
      name: 'surveyId',
      schema: {
        type: 'integer',
        minimum: 1
      },
      required: true
    }
  ],
  requestBody: {
    content: {
      'application/json': {
        schema: {
          type: 'object',
          additionalProperties: false,
          required: ['methods', 'survey_sample_sites'],
          properties: {
            survey_id: {
              type: 'integer'
            },
            name: {
              type: 'string'
            },
            description: {
              type: 'string'
            },
            methods: {
              type: 'array',
              minItems: 1,
              items: {
                type: 'object',
<<<<<<< HEAD
                required: ['method_lookup_id', 'description', 'periods', 'method_response_metric_id'],
=======
                additionalProperties: false,
                required: ['method_lookup_id', 'description', 'periods'],
>>>>>>> 92ff54ba
                properties: {
                  survey_sample_site_id: {
                    type: 'integer',
                    nullable: true
                  },
                  survey_sample_method_id: {
                    type: 'integer',
                    nullable: true
                  },
                  method_lookup_id: {
                    type: 'integer',
                    nullable: true
                  },
                  description: {
                    type: 'string'
                  },
                  periods: {
                    type: 'array',
                    minItems: 1,
                    items: {
                      type: 'object',
                      additionalProperties: false,
                      required: ['start_date', 'end_date'],
                      properties: {
                        survey_sample_period_id: {
                          type: 'integer',
                          nullable: true
                        },
                        survey_sample_method_id: {
                          type: 'integer',
                          nullable: true
                        },
                        method_lookup_id: {
                          type: 'integer',
                          nullable: true
                        },
                        start_date: {
                          type: 'string'
                        },
                        end_date: {
                          type: 'string'
                        },
                        start_time: {
                          type: 'string',
                          nullable: true
                        },
                        end_time: {
                          type: 'string',
                          nullable: true
                        }
                      }
                    }
                  },
                  method_response_metric_id: {
                    type: 'number',
                    minimum: 1
                  }
                }
              }
            },
            blocks: {
              type: 'array',
              items: {
                type: 'object',
                additionalProperties: false,
                required: ['survey_block_id'],
                properties: {
                  survey_block_id: {
                    type: 'number'
                  },
                  survey_id: {
                    type: 'integer'
                  },
                  name: {
                    type: 'string'
                  },
                  description: {
                    type: 'string'
                  },
                  sample_block_count: {
                    type: 'number'
                  },
                  create_date: {
                    type: 'string',
                    nullable: true
                  },
                  create_user: {
                    type: 'number',
                    nullable: true
                  },
                  update_date: {
                    type: 'string',
                    nullable: true
                  },
                  update_user: {
                    type: 'string',
                    nullable: true
                  },
                  revision_count: {
                    type: 'number'
                  }
                }
              }
            },
            stratums: {
              type: 'array',
              items: {
                type: 'object',
                additionalProperties: false,
                required: ['survey_stratum_id'],
                properties: {
                  survey_id: {
                    type: 'integer'
                  },
                  survey_stratum_id: {
                    type: 'number'
                  },
                  sample_stratum_count: {
                    type: 'number'
                  },
                  name: {
                    type: 'string'
                  },
                  description: {
                    type: 'string'
                  },
                  create_date: {
                    type: 'string',
                    nullable: true
                  },
                  create_user: {
                    type: 'string',
                    nullable: true
                  },
                  update_date: {
                    type: 'string',
                    nullable: true
                  },
                  update_user: {
                    type: 'string',
                    nullable: true
                  },
                  revision_count: {
                    type: 'number'
                  }
                }
              }
            },
            survey_sample_sites: {
              type: 'array',
              minItems: 1,
              items: {
                type: 'object',
                additionalProperties: false,
                properties: {
                  name: {
                    type: 'string'
                  },
                  description: {
                    type: 'string'
                  },
                  geojson: { ...(GeoJSONFeature as object) }
                }
              }
            }
          }
        }
      }
    }
  },
  responses: {
    201: {
      description: 'Sample site added OK.'
    },
    400: {
      $ref: '#/components/responses/400'
    },
    401: {
      $ref: '#/components/responses/401'
    },
    403: {
      $ref: '#/components/responses/403'
    },
    500: {
      $ref: '#/components/responses/500'
    },
    default: {
      $ref: '#/components/responses/default'
    }
  }
};

export function createSurveySampleSiteRecord(): RequestHandler {
  return async (req, res) => {
    if (!req.params.surveyId) {
      throw new HTTP400('Missing required path param `surveyId`');
    }

    const connection = getDBConnection(req['keycloak_token']);

    try {
      const sampleSite: PostSampleLocations = {
        ...req.body,
        survey_id: Number(req.params.surveyId)
      };

      await connection.open();

      const sampleLocationService = new SampleLocationService(connection);

      await sampleLocationService.insertSampleLocations(sampleSite);

      await connection.commit();

      return res.status(201).send();
    } catch (error) {
      defaultLog.error({ label: 'insertProjectParticipants', message: 'error', error });
      await connection.rollback();
      throw error;
    } finally {
      connection.release();
    }
  };
}<|MERGE_RESOLUTION|>--- conflicted
+++ resolved
@@ -128,6 +128,10 @@
                             minimum: 1
                           },
                           method_lookup_id: {
+                            type: 'integer',
+                            minimum: 1
+                          },
+                          method_response_metric_id: {
                             type: 'integer',
                             minimum: 1
                           },
@@ -173,15 +177,8 @@
                                 }
                               }
                             }
-<<<<<<< HEAD
-                          },
-                          method_response_metric_id: { type: 'number', minimum: 1 }
-                        },
-                        additionalProperties: false
-=======
                           }
                         }
->>>>>>> 92ff54ba
                       }
                     },
                     sample_blocks: {
@@ -373,12 +370,8 @@
               minItems: 1,
               items: {
                 type: 'object',
-<<<<<<< HEAD
                 required: ['method_lookup_id', 'description', 'periods', 'method_response_metric_id'],
-=======
                 additionalProperties: false,
-                required: ['method_lookup_id', 'description', 'periods'],
->>>>>>> 92ff54ba
                 properties: {
                   survey_sample_site_id: {
                     type: 'integer',
