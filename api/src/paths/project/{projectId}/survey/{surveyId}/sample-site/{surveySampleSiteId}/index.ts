--- conflicted
+++ resolved
@@ -98,12 +98,8 @@
                   minItems: 1,
                   items: {
                     type: 'object',
-<<<<<<< HEAD
                     required: ['method_lookup_id', 'description', 'periods', 'method_response_metric_id'],
-=======
                     additionalProperties: false,
-                    required: ['description', 'periods'],
->>>>>>> 92ff54ba
                     properties: {
                       survey_sample_site_id: {
                         type: 'integer',
