import { RequestHandler } from 'express';
import { Operation } from 'express-openapi';
import { PROJECT_PERMISSION, SYSTEM_ROLE } from '../../../../../../../constants/roles';
import { getDBConnection } from '../../../../../../../database/db';
import { HTTP400 } from '../../../../../../../errors/http-error';
import { GeoJSONFeature } from '../../../../../../../openapi/schemas/geoJson';
import { UpdateSampleLocationRecord } from '../../../../../../../repositories/sample-location-repository';
import { authorizeRequestHandler } from '../../../../../../../request-handlers/security/authorization';
import { ObservationService } from '../../../../../../../services/observation-service';
import { SampleLocationService } from '../../../../../../../services/sample-location-service';
import { getLogger } from '../../../../../../../utils/logger';

const defaultLog = getLogger('paths/project/{projectId}/survey/{surveyId}/sample-site/{surveySampleSiteId}');

export const PUT: Operation = [
  authorizeRequestHandler((req) => {
    return {
      or: [
        {
          validProjectPermissions: [PROJECT_PERMISSION.COORDINATOR],
          surveyId: Number(req.params.surveyId),
          discriminator: 'ProjectPermission'
        },
        {
          validSystemRoles: [SYSTEM_ROLE.DATA_ADMINISTRATOR],
          discriminator: 'SystemRole'
        }
      ]
    };
  }),
  updateSurveySampleSite()
];

PUT.apiDoc = {
  description: 'update survey sample site',
  tags: ['survey'],
  security: [
    {
      Bearer: []
    }
  ],
  parameters: [
    {
      in: 'path',
      name: 'projectId',
      schema: {
        type: 'integer',
        minimum: 1
      },
      required: true
    },
    {
      in: 'path',
      name: 'surveyId',
      schema: {
        type: 'integer',
        minimum: 1
      },
      required: true
    },
    {
      in: 'path',
      name: 'surveySampleSiteId',
      schema: {
        type: 'integer',
        minimum: 1
      },
      required: true
    }
  ],
  requestBody: {
    content: {
      'application/json': {
        schema: {
          type: 'object',
          additionalProperties: false,
          required: ['sampleSite'],
          properties: {
            sampleSite: {
              type: 'object',
              additionalProperties: false,
              required: ['name', 'description', 'methods', 'survey_sample_sites'],
              properties: {
                survey_id: {
                  type: 'integer'
                },
                name: {
                  type: 'string'
                },
                description: {
                  type: 'string'
                },
                geojson: {
                  ...(GeoJSONFeature as object)
                },
                methods: {
                  type: 'array',
                  minItems: 1,
                  items: {
                    type: 'object',
<<<<<<< HEAD
                    required: ['method_lookup_id', 'description', 'periods', 'method_response_metric_id'],
                    additionalProperties: false,
=======
                    // TODO: Set additionalProperties = false, which requires more extensive changes.
                    // Removing the restriction here to properly test editing sampling sites
                    required: ['method_lookup_id', 'description', 'periods', 'method_response_metric_id'],
>>>>>>> c52684ac
                    properties: {
                      survey_sample_site_id: {
                        type: 'integer',
                        nullable: true
                      },
                      survey_sample_method_id: {
                        type: 'integer',
                        nullable: true
                      },
                      method_lookup_id: {
                        type: 'integer',
                        minimum: 1,
                        nullable: true
                      },
                      description: {
                        type: 'string'
                      },
                      periods: {
                        type: 'array',
                        minItems: 1,
                        items: {
                          type: 'object',
                          additionalProperties: false,
                          required: ['start_date', 'end_date'],
                          properties: {
                            survey_sample_period_id: {
                              type: 'integer',
                              nullable: true
                            },
                            survey_sample_method_id: {
                              type: 'integer',
                              nullable: true
                            },
                            method_lookup_id: {
                              type: 'integer',
                              nullable: true
                            },
                            start_date: {
                              type: 'string'
                            },
                            end_date: {
                              type: 'string'
                            },
                            start_time: {
                              type: 'string',
                              nullable: true
                            },
                            end_time: {
                              type: 'string',
                              nullable: true
                            }
                          }
                        }
                      },
                      method_response_metric_id: {
<<<<<<< HEAD
                        type: 'number',
=======
                        type: 'integer',
>>>>>>> c52684ac
                        minimum: 1
                      }
                    }
                  }
                },
                blocks: {
                  type: 'array',
                  items: {
                    type: 'object',
                    additionalProperties: false,
                    required: ['survey_block_id'],
                    properties: {
                      survey_block_id: {
                        type: 'number'
                      }
                    }
                  }
                },
                stratums: {
                  type: 'array',
                  items: {
                    type: 'object',
                    additionalProperties: false,
                    required: ['survey_stratum_id'],
                    properties: {
                      survey_stratum_id: {
                        type: 'number'
                      }
                    }
                  }
                },
                survey_sample_sites: {
                  type: 'array',
                  items: GeoJSONFeature as object
                }
              }
            }
          }
        }
      }
    }
  },
  responses: {
    204: {
      description: 'Sample site updated OK.'
    },
    400: {
      $ref: '#/components/responses/400'
    },
    401: {
      $ref: '#/components/responses/401'
    },
    403: {
      $ref: '#/components/responses/403'
    },
    500: {
      $ref: '#/components/responses/500'
    },
    default: {
      $ref: '#/components/responses/default'
    }
  }
};

export function updateSurveySampleSite(): RequestHandler {
  return async (req, res) => {
    if (!req.params.surveyId) {
      throw new HTTP400('Missing required path param `surveyId`');
    }

    if (!req.params.surveySampleSiteId) {
      throw new HTTP400('Missing required path param `surveySampleSiteId`');
    }

    if (!req.body.sampleSite) {
      throw new HTTP400('Missing required body param `sampleSite`');
    }

    const surveyId = Number(req.params.surveyId);
    const connection = getDBConnection(req['keycloak_token']);

    try {
      const sampleSite: UpdateSampleLocationRecord = {
        ...req.body.sampleSite,
        survey_id: Number(req.params.surveyId),
        survey_sample_site_id: Number(req.params.surveySampleSiteId)
      };

      await connection.open();

      const sampleLocationService = new SampleLocationService(connection);

      await sampleLocationService.updateSampleLocationMethodPeriod(surveyId, sampleSite);

      await connection.commit();

      return res.status(204).send();
    } catch (error) {
      defaultLog.error({ label: 'updateSurveySampleSite', message: 'error', error });
      await connection.rollback();
      throw error;
    } finally {
      connection.release();
    }
  };
}

export const DELETE: Operation = [
  authorizeRequestHandler((req) => {
    return {
      or: [
        {
          validProjectPermissions: [PROJECT_PERMISSION.COORDINATOR],
          surveyId: Number(req.params.surveyId),
          discriminator: 'ProjectPermission'
        },
        {
          validSystemRoles: [SYSTEM_ROLE.DATA_ADMINISTRATOR],
          discriminator: 'SystemRole'
        }
      ]
    };
  }),
  deleteSurveySampleSiteRecord()
];

DELETE.apiDoc = {
  description: 'Delete a survey sample site.',
  tags: ['survey'],
  security: [
    {
      Bearer: []
    }
  ],
  parameters: [
    {
      in: 'path',
      name: 'projectId',
      schema: {
        type: 'integer',
        minimum: 1
      },
      required: true
    },
    {
      in: 'path',
      name: 'surveyId',
      schema: {
        type: 'integer',
        minimum: 1
      },
      required: true
    },
    {
      in: 'path',
      name: 'surveySampleSiteId',
      schema: {
        type: 'integer',
        minimum: 1
      },
      required: true
    }
  ],
  responses: {
    204: {
      description: 'Delete survey sample site OK'
    },
    400: {
      $ref: '#/components/responses/400'
    },
    401: {
      $ref: '#/components/responses/401'
    },
    403: {
      $ref: '#/components/responses/403'
    },
    500: {
      $ref: '#/components/responses/500'
    },
    default: {
      $ref: '#/components/responses/default'
    }
  }
};

export function deleteSurveySampleSiteRecord(): RequestHandler {
  return async (req, res) => {
    const surveyId = Number(req.params.surveyId);
    const surveySampleSiteId = Number(req.params.surveySampleSiteId);

    if (!surveySampleSiteId) {
      throw new HTTP400('Missing required param `surveySampleSiteId`');
    }

    const connection = getDBConnection(req['keycloak_token']);

    try {
      await connection.open();

      const observationService = new ObservationService(connection);
      const samplingSiteObservationsCount = await observationService.getObservationsCountBySampleSiteIds(surveyId, [
        surveySampleSiteId
      ]);

      if (samplingSiteObservationsCount > 0) {
        throw new HTTP400('Cannot delete a sample site that is associated with an observation');
      }

      const sampleLocationService = new SampleLocationService(connection);

      await sampleLocationService.deleteSampleSiteRecord(surveyId, surveySampleSiteId);

      await connection.commit();

      return res.status(204).send();
    } catch (error) {
      defaultLog.error({ label: 'deleteSurveySampleSiteRecord', message: 'error', error });
      await connection.rollback();
      throw error;
    } finally {
      connection.release();
    }
  };
}<|MERGE_RESOLUTION|>--- conflicted
+++ resolved
@@ -98,14 +98,9 @@
                   minItems: 1,
                   items: {
                     type: 'object',
-<<<<<<< HEAD
-                    required: ['method_lookup_id', 'description', 'periods', 'method_response_metric_id'],
-                    additionalProperties: false,
-=======
                     // TODO: Set additionalProperties = false, which requires more extensive changes.
                     // Removing the restriction here to properly test editing sampling sites
                     required: ['method_lookup_id', 'description', 'periods', 'method_response_metric_id'],
->>>>>>> c52684ac
                     properties: {
                       survey_sample_site_id: {
                         type: 'integer',
@@ -161,11 +156,7 @@
                         }
                       },
                       method_response_metric_id: {
-<<<<<<< HEAD
-                        type: 'number',
-=======
                         type: 'integer',
->>>>>>> c52684ac
                         minimum: 1
                       }
                     }
