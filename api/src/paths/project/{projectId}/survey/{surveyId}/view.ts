--- conflicted
+++ resolved
@@ -101,116 +101,9 @@
                   'site_selection'
                 ],
                 properties: {
-<<<<<<< HEAD
-                  survey_details: {
-                    description: 'Survey Details',
-                    type: 'object',
-                    required: ['survey_name', 'start_date', 'survey_types', 'revision_count'],
-                    properties: {
-                      survey_name: {
-                        type: 'string'
-                      },
-                      start_date: {
-                        oneOf: [{ type: 'object' }, { type: 'string', format: 'date' }],
-                        description: 'ISO 8601 date string for the funding end_date'
-                      },
-                      end_date: {
-                        oneOf: [{ type: 'object' }, { type: 'string', format: 'date' }],
-                        nullable: true,
-                        description: 'ISO 8601 date string for the funding end_date'
-                      },
-                      survey_types: {
-                        type: 'array',
-                        items: {
-                          type: 'integer',
-                          minimum: 1
-                        }
-                      },
-                      revision_count: {
-                        type: 'number'
-                      }
-                    }
-                  },
-                  species: {
-                    description: 'Survey Species',
-                    type: 'object',
-                    required: ['focal_species', 'ancillary_species'],
-                    properties: {
-                      ancillary_species: {
-                        nullable: true,
-                        type: 'array',
-                        items: {
-                          type: 'object',
-                          required: ['tsn', 'commonNames', 'scientificName'],
-                          properties: {
-                            tsn: {
-                              type: 'integer'
-                            },
-                            commonNames: {
-                              type: 'array',
-                              items: {
-                                type: 'string'
-                              }
-                            },
-                            scientificName: {
-                              type: 'string'
-                            }
-                          }
-                        }
-                      },
-                      focal_species: {
-                        type: 'array',
-                        items: {
-                          type: 'object',
-                          required: ['tsn', 'commonNames', 'scientificName'],
-                          properties: {
-                            tsn: {
-                              type: 'integer'
-                            },
-                            commonNames: {
-                              type: 'array',
-                              items: {
-                                type: 'string'
-                              }
-                            },
-                            scientificName: {
-                              type: 'string'
-                            }
-                          }
-                        }
-                      }
-                    }
-                  },
-                  permit: {
-                    description: 'Survey Permit',
-                    type: 'object',
-                    properties: {
-                      permits: {
-                        type: 'array',
-                        items: {
-                          type: 'object',
-                          required: ['permit_id', 'permit_number', 'permit_type'],
-                          properties: {
-                            permit_id: {
-                              type: 'number',
-                              minimum: 1
-                            },
-                            permit_number: {
-                              type: 'string'
-                            },
-                            permit_type: {
-                              type: 'string'
-                            }
-                          }
-                        }
-                      }
-                    }
-                  },
-=======
                   survey_details: surveyDetailsSchema,
                   species: surveySpeciesSchema,
                   permit: surveyPermitSchema,
->>>>>>> a9b6e80b
                   funding_sources: {
                     type: 'array',
                     items: surveyFundingSourceDataSchema
