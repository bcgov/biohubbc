import { RequestHandler } from 'express';
import { Operation } from 'express-openapi';
import { PROJECT_ROLE } from '../../../../../constants/roles';
import { getDBConnection, IDBConnection } from '../../../../../database/db';
import { HTTP400 } from '../../../../../errors/custom-error';
import {
  GetViewSurveyDetailsData,
  GetFocalSpeciesData,
  GetAncillarySpeciesData
} from '../../../../../models/survey-view';
import { GetSurveyProprietorData, GetSurveyPurposeAndMethodologyData } from '../../../../../models/survey-view-update';
import { geoJsonFeature } from '../../../../../openapi/schemas/geoJson';
import { queries } from '../../../../../queries/queries';
import { authorizeRequestHandler } from '../../../../../request-handlers/security/authorization';
import { getLogger } from '../../../../../utils/logger';
import { TaxonomyService } from '../../../../../services/taxonomy-service';

const defaultLog = getLogger('paths/project/{projectId}/survey/{surveyId}/view');

export const GET: Operation = [
  authorizeRequestHandler((req) => {
    return {
      and: [
        {
          validProjectRoles: [PROJECT_ROLE.PROJECT_LEAD, PROJECT_ROLE.PROJECT_EDITOR, PROJECT_ROLE.PROJECT_VIEWER],
          projectId: Number(req.params.projectId),
          discriminator: 'ProjectRole'
        }
      ]
    };
  }),
  getSurveyForView()
];

GET.apiDoc = {
  description: 'Get a project survey, for view-only purposes.',
  tags: ['survey'],
  security: [
    {
      Bearer: []
    }
  ],
  parameters: [
    {
      in: 'path',
      name: 'projectId',
      schema: {
        type: 'number'
      },
      required: true
    },
    {
      in: 'path',
      name: 'surveyId',
      schema: {
        type: 'number'
      },
      required: true
    }
  ],
  responses: {
    200: {
      description: 'Survey with matching surveyId and projectId.',
      content: {
        'application/json': {
          schema: {
            title: 'Survey get response object, for view purposes',
            type: 'object',
            required: ['survey_details', 'survey_purpose_and_methodology', 'survey_proprietor'],
            properties: {
              survey_details: {
                description: 'Survey Details',
                type: 'object',
                required: [
                  'id',
                  'occurrence_submission_id',
                  'focal_species',
                  'focal_species_names',
                  'ancillary_species',
                  'ancillary_species_names',
                  'biologist_first_name',
                  'biologist_last_name',
                  'completion_status',
                  'start_date',
                  'end_date',
                  'funding_sources',
                  'geometry',
                  'permit_number',
                  'permit_type',
                  'publish_date',
                  'revision_count',
                  'survey_area_name',
                  'survey_name'
                ],
                properties: {
                  id: {
                    description: 'Survey id',
                    type: 'number'
                  },
                  ancillary_species: {
                    type: 'array',
                    items: {
                      type: 'string'
                    }
                  },
                  ancillary_species_names: {
                    type: 'array',
                    items: {
                      type: 'string'
                    }
                  },
                  focal_species: {
                    type: 'array',
                    items: {
                      type: 'string'
                    }
                  },
                  focal_species_names: {
                    type: 'array',
                    items: {
                      type: 'string'
                    }
                  },
                  biologist_first_name: {
                    type: 'string'
                  },
                  biologist_last_name: {
                    type: 'string'
                  },
                  completion_status: {
                    type: 'string'
                  },
                  start_date: {
                    type: 'string',
                    format: 'date',
                    description: 'ISO 8601 date string for the funding end_date'
                  },
                  end_date: {
                    type: 'string',
                    format: 'date',
                    description: 'ISO 8601 date string for the funding end_date'
                  },
                  funding_sources: {
                    type: 'array',
                    items: {
                      title: 'survey funding agency',
                      type: 'object',
                      required: ['agency_name', 'funding_amount', 'funding_start_date', 'funding_end_date'],
                      properties: {
                        pfs_id: {
                          type: 'number'
                        },
                        agency_name: {
                          type: 'string'
                        },
                        funding_amount: {
                          type: 'number'
                        },
                        funding_start_date: {
                          type: 'string',
                          description: 'ISO 8601 date string'
                        },
                        funding_end_date: {
                          type: 'string',
                          description: 'ISO 8601 date string'
                        }
                      }
                    }
                  },
                  geometry: {
                    type: 'array',
                    items: {
                      ...(geoJsonFeature as object)
                    }
                  },
                  occurrence_submission_id: {
                    description: 'A survey occurrence submission ID',
                    type: 'number',
                    example: 1
                  },
                  permit_number: {
                    type: 'string'
                  },
                  permit_type: {
                    type: 'string'
                  },
                  publish_date: {
                    type: 'string'
                  },
                  revision_count: {
                    type: 'number'
                  },
                  survey_area_name: {
                    type: 'string'
                  },
                  survey_name: {
                    type: 'string'
                  }
                }
              },
              survey_purpose_and_methodology: {
                description: 'Survey Details',
                type: 'object',
                required: [
                  'id',
                  'field_method_id',
                  'additional_details',
                  'intended_outcome_id',
                  'ecological_season_id',
                  'vantage_code_ids',
                  'surveyed_all_areas',
                  'revision_count'
                ],
                properties: {
                  id: {
                    type: 'number'
                  },
                  field_method_id: {
                    type: 'number'
                  },
                  additional_details: {
                    type: 'string'
                  },
                  intended_outcome_id: {
                    type: 'number'
                  },
                  ecological_season_id: {
                    type: 'number'
                  },
                  vantage_code_ids: {
                    type: 'array',
                    items: {
                      type: 'number'
                    }
                  },
                  surveyed_all_areas: {
                    type: 'string',
                    enum: ['true', 'false']
                  },
                  revision_count: {
                    type: 'number'
                  }
                }
              },
              survey_proprietor: {
                description: 'Survey Details',
                type: 'object',
                //Note: do not make any of these fields required as the object can be null
                properties: {
                  survey_data_proprietary: {
                    type: 'string'
                  },
                  id: {
                    type: 'number'
                  },
                  category_rationale: {
                    type: 'string'
                  },
                  data_sharing_agreement_required: {
                    type: 'string'
                  },
                  first_nations_id: {
                    type: 'number'
                  },
                  first_nations_name: {
                    type: 'string'
                  },
                  proprietary_data_category: {
                    type: 'number'
                  },
                  proprietary_data_category_name: {
                    type: 'string'
                  },
                  revision_count: {
                    type: 'number'
                  }
                }
              }
            }
          }
        }
      }
    },
    400: {
      $ref: '#/components/responses/400'
    },
    401: {
      $ref: '#/components/responses/401'
    },
    403: {
      $ref: '#/components/responses/401'
    },
    500: {
      $ref: '#/components/responses/500'
    },
    default: {
      $ref: '#/components/responses/default'
    }
  }
};

/**
 * Get a survey by projectId and surveyId.
 *
 * @returns {RequestHandler}
 */
export function getSurveyForView(): RequestHandler {
  return async (req, res) => {
    const connection = getDBConnection(req['keycloak_token']);

    if (!req.params.surveyId) {
      throw new HTTP400('Missing required path param `surveyId`');
    }

    const surveyId = Number(req.params.surveyId);

    try {
      await connection.open();

      const [
        surveyBasicData,
        surveyPurposeAndMethodology,
        surveyFundingSourcesData,
        SurveyFocalSpeciesData,
        SurveyAncillarySpeciesData,
        surveyProprietorData
      ] = await Promise.all([
        getSurveyBasicDataForView(surveyId, connection),
        getSurveyPurposeAndMethodologyDataForView(surveyId, connection),
        getSurveyFundingSourcesDataForView(surveyId, connection),
        getSurveyFocalSpeciesDataForView(surveyId, connection),
        getSurveyAncillarySpeciesDataForView(surveyId, connection),
        getSurveyProprietorDataForView(surveyId, connection)
      ]);

      console.log('surveyBasic Data :', surveyBasicData);
      console.log('surveyPurposeAndMethodology :', surveyPurposeAndMethodology);
      console.log('surveyFundingSourcesData Data :', surveyFundingSourcesData);
      console.log('SurveyFocalSpeciesData Data :', SurveyFocalSpeciesData);
      console.log('SurveyAncillarySpeciesData Data :', SurveyAncillarySpeciesData);
      console.log('surveyProprietorData Data :', surveyProprietorData);

      await connection.commit();

      const getSurveyData = new GetViewSurveyDetailsData({
        ...surveyBasicData,
        funding_sources: surveyFundingSourcesData,
        ...SurveyFocalSpeciesData,
        ...SurveyAncillarySpeciesData
      });

      const getSurveyPurposeAndMethodology =
        (surveyPurposeAndMethodology && new GetSurveyPurposeAndMethodologyData(surveyPurposeAndMethodology))[0] || null;

      const getSurveyProprietorData =
        (surveyProprietorData && new GetSurveyProprietorData(surveyProprietorData)) || null;

      const result = {
        survey_details: getSurveyData,
        survey_purpose_and_methodology: getSurveyPurposeAndMethodology,
        survey_proprietor: getSurveyProprietorData
      };

      console.log('result is : ', result);

      return res.status(200).json(result);
    } catch (error) {
      defaultLog.error({ label: 'getSurveyForView', message: 'error', error });
      throw error;
    } finally {
      connection.release();
    }
  };
}

export const getSurveyBasicDataForView = async (surveyId: number, connection: IDBConnection): Promise<object> => {
  const sqlStatement = queries.survey.getSurveyBasicDataForViewSQL(surveyId);

  if (!sqlStatement) {
    throw new HTTP400('Failed to build SQL get statement');
  }

  const response = await connection.query(sqlStatement.text, sqlStatement.values);

  if (!response || !response?.rows?.[0]) {
    throw new HTTP400('Failed to get survey basic data');
  }

  return (response && response.rows?.[0]) || null;
};

export const getSurveyPurposeAndMethodologyDataForView = async (
  surveyId: number,
  connection: IDBConnection
): Promise<object> => {
  const sqlStatement = queries.survey.getSurveyPurposeAndMethodologyForUpdateSQL(surveyId);

  if (!sqlStatement) {
    throw new HTTP400('Failed to build SQL get statement');
  }

  const response = await connection.query(sqlStatement.text, sqlStatement.values);

  if (!response || !response?.rows?.[0]) {
    throw new HTTP400('Failed to get survey purpose and methodology data');
  }

  return (response && response.rows) || [];
};

export const getSurveyFundingSourcesDataForView = async (
  surveyId: number,
  connection: IDBConnection
): Promise<any[]> => {
  const sqlStatement = queries.survey.getSurveyFundingSourcesDataForViewSQL(surveyId);

  if (!sqlStatement) {
    throw new HTTP400('Failed to build SQL get statement');
  }

  const response = await connection.query(sqlStatement.text, sqlStatement.values);

  if (!response) {
    throw new HTTP400('Failed to get survey funding sources data');
  }

  return (response && response.rows) || [];
};

export const getSurveyFocalSpeciesDataForView = async (
  surveyId: number,
  connection: IDBConnection
): Promise<GetFocalSpeciesData> => {
  const sqlStatement = queries.survey.getSurveyFocalSpeciesDataForViewSQL(surveyId);
<<<<<<< HEAD
=======

  if (!sqlStatement) {
    throw new HTTP400('Failed to build SQL get statement');
  }

  const response = await connection.query(sqlStatement.text, sqlStatement.values);
  const result = (response && response.rows) || null;

  if (!result) {
    throw new HTTP400('Failed to get species data');
  }

  const taxonomyService = new TaxonomyService();

  const species = await taxonomyService.getSpeciesFromIds(result);

  return new GetFocalSpeciesData(species);
};

export const getSurveyAncillarySpeciesDataForView = async (
  surveyId: number,
  connection: IDBConnection
): Promise<GetAncillarySpeciesData> => {
  const sqlStatement = queries.survey.getSurveyAncillarySpeciesDataForViewSQL(surveyId);
>>>>>>> d8f1831e

  if (!sqlStatement) {
    throw new HTTP400('Failed to build SQL get statement');
  }

  const response = await connection.query(sqlStatement.text, sqlStatement.values);
  const result = (response && response.rows) || null;

  if (!result) {
    throw new HTTP400('Failed to get species data');
  }

  const taxonomyService = new TaxonomyService();

  const species = await taxonomyService.getSpeciesFromIds(result);

<<<<<<< HEAD
  return new GetFocalSpeciesData(species);
};

export const getSurveyAncillarySpeciesDataForView = async (
  surveyId: number,
  connection: IDBConnection
): Promise<GetAncillarySpeciesData> => {
  const sqlStatement = queries.survey.getSurveyAncillarySpeciesDataForViewSQL(surveyId);

  if (!sqlStatement) {
    throw new HTTP400('Failed to build SQL get statement');
  }

  const response = await connection.query(sqlStatement.text, sqlStatement.values);
  const result = (response && response.rows) || null;

  if (!result) {
    throw new HTTP400('Failed to get species data');
  }

  const taxonomyService = new TaxonomyService();

  const species = await taxonomyService.getSpeciesFromIds(result);

=======
>>>>>>> d8f1831e
  return new GetAncillarySpeciesData(species);
};

export const getSurveyProprietorDataForView = async (surveyId: number, connection: IDBConnection) => {
  const sqlStatement = queries.survey.getSurveyProprietorForUpdateSQL(surveyId);

  if (!sqlStatement) {
    throw new HTTP400('Failed to build SQL get statement');
  }

  const response = await connection.query(sqlStatement.text, sqlStatement.values);

  return (response && response.rows?.[0]) || null;
};<|MERGE_RESOLUTION|>--- conflicted
+++ resolved
@@ -432,8 +432,6 @@
   connection: IDBConnection
 ): Promise<GetFocalSpeciesData> => {
   const sqlStatement = queries.survey.getSurveyFocalSpeciesDataForViewSQL(surveyId);
-<<<<<<< HEAD
-=======
 
   if (!sqlStatement) {
     throw new HTTP400('Failed to build SQL get statement');
@@ -458,7 +456,6 @@
   connection: IDBConnection
 ): Promise<GetAncillarySpeciesData> => {
   const sqlStatement = queries.survey.getSurveyAncillarySpeciesDataForViewSQL(surveyId);
->>>>>>> d8f1831e
 
   if (!sqlStatement) {
     throw new HTTP400('Failed to build SQL get statement');
@@ -475,33 +472,6 @@
 
   const species = await taxonomyService.getSpeciesFromIds(result);
 
-<<<<<<< HEAD
-  return new GetFocalSpeciesData(species);
-};
-
-export const getSurveyAncillarySpeciesDataForView = async (
-  surveyId: number,
-  connection: IDBConnection
-): Promise<GetAncillarySpeciesData> => {
-  const sqlStatement = queries.survey.getSurveyAncillarySpeciesDataForViewSQL(surveyId);
-
-  if (!sqlStatement) {
-    throw new HTTP400('Failed to build SQL get statement');
-  }
-
-  const response = await connection.query(sqlStatement.text, sqlStatement.values);
-  const result = (response && response.rows) || null;
-
-  if (!result) {
-    throw new HTTP400('Failed to get species data');
-  }
-
-  const taxonomyService = new TaxonomyService();
-
-  const species = await taxonomyService.getSpeciesFromIds(result);
-
-=======
->>>>>>> d8f1831e
   return new GetAncillarySpeciesData(species);
 };
 
