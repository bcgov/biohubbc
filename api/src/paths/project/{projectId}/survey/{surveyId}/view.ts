import { RequestHandler } from 'express';
import { Operation } from 'express-openapi';
import { PROJECT_ROLE } from '../../../../../constants/roles';
import { getDBConnection } from '../../../../../database/db';
import { HTTP400 } from '../../../../../errors/custom-error';
<<<<<<< HEAD
=======
import {
  GetAncillarySpeciesData,
  GetFocalSpeciesData,
  GetViewSurveyDetailsData
} from '../../../../../models/survey-view';
import { GetSurveyProprietorData, GetSurveyPurposeAndMethodologyData } from '../../../../../models/survey-view-update';
>>>>>>> cc3b9bbb
import { geoJsonFeature } from '../../../../../openapi/schemas/geoJson';
import { authorizeRequestHandler } from '../../../../../request-handlers/security/authorization';
<<<<<<< HEAD
import { SurveyService } from '../../../../../services/survey-service';
=======
import { TaxonomyService } from '../../../../../services/taxonomy-service';
>>>>>>> cc3b9bbb
import { getLogger } from '../../../../../utils/logger';

const defaultLog = getLogger('paths/project/{projectId}/survey/{surveyId}/view');

export const GET: Operation = [
  authorizeRequestHandler((req) => {
    return {
      and: [
        {
          validProjectRoles: [PROJECT_ROLE.PROJECT_LEAD, PROJECT_ROLE.PROJECT_EDITOR, PROJECT_ROLE.PROJECT_VIEWER],
          projectId: Number(req.params.projectId),
          discriminator: 'ProjectRole'
        }
      ]
    };
  }),
  getSurveyForView()
];

GET.apiDoc = {
  description: 'Get a project survey, for view-only purposes.',
  tags: ['survey'],
  security: [
    {
      Bearer: []
    }
  ],
  parameters: [
    {
      in: 'path',
      name: 'projectId',
      schema: {
        type: 'number'
      },
      required: true
    },
    {
      in: 'path',
      name: 'surveyId',
      schema: {
        type: 'number'
      },
      required: true
    }
  ],
  responses: {
    200: {
      description: 'Survey with matching surveyId and projectId.',
      content: {
        'application/json': {
          schema: {
            title: 'Survey get response object, for view purposes',
            type: 'object',
            required: ['survey_details', 'survey_purpose_and_methodology', 'survey_proprietor'],
            properties: {
              survey_details: {
                description: 'Survey Details',
                type: 'object',
                required: [
                  'id',
                  'occurrence_submission_id',
                  'focal_species',
                  'focal_species_names',
                  'ancillary_species',
                  'ancillary_species_names',
                  'biologist_first_name',
                  'biologist_last_name',
                  'completion_status',
                  'start_date',
                  'end_date',
                  'funding_sources',
                  'geometry',
                  'permit_number',
                  'permit_type',
                  'publish_date',
                  'revision_count',
                  'survey_area_name',
                  'survey_name'
                ],
                properties: {
                  id: {
                    description: 'Survey id',
                    type: 'number'
                  },
                  ancillary_species: {
                    type: 'array',
                    items: {
                      type: 'number'
                    }
                  },
                  ancillary_species_names: {
                    type: 'array',
                    items: {
                      type: 'string'
                    }
                  },
                  ancillary_species_names: {
                    type: 'array',
                    items: {
                      type: 'string'
                    }
                  },
                  focal_species: {
                    type: 'array',
                    items: {
                      type: 'number'
                    }
                  },
                  focal_species_names: {
                    type: 'array',
                    items: {
                      type: 'string'
                    }
                  },
                  focal_species_names: {
                    type: 'array',
                    items: {
                      type: 'string'
                    }
                  },
                  biologist_first_name: {
                    type: 'string'
                  },
                  biologist_last_name: {
                    type: 'string'
                  },
                  completion_status: {
                    type: 'string'
                  },
                  start_date: {
                    type: 'string',
                    format: 'date',
                    description: 'ISO 8601 date string for the funding end_date'
                  },
                  end_date: {
                    type: 'string',
                    format: 'date',
                    description: 'ISO 8601 date string for the funding end_date'
                  },
                  funding_sources: {
                    type: 'array',
                    items: {
                      title: 'survey funding agency',
                      type: 'object',
                      required: ['agency_name', 'funding_amount', 'funding_start_date', 'funding_end_date'],
                      properties: {
                        pfs_id: {
                          type: 'number',
                          nullable: true
                        },
                        agency_name: {
                          type: 'string',
                          nullable: true
                        },
                        funding_amount: {
                          type: 'number',
                          nullable: true
                        },
                        funding_start_date: {
                          type: 'string',
                          nullable: true,
                          description: 'ISO 8601 date string'
                        },
                        funding_end_date: {
                          type: 'string',
                          nullable: true,
                          description: 'ISO 8601 date string'
                        }
                      }
                    }
                  },
                  geometry: {
                    type: 'array',
                    items: {
                      ...(geoJsonFeature as object)
                    }
                  },
                  occurrence_submission_id: {
                    description: 'A survey occurrence submission ID',
                    type: 'number',
                    nullable: true,
                    example: 1
                  },
                  permit_number: {
                    type: 'string'
                  },
                  permit_type: {
                    type: 'string'
                  },
                  publish_date: {
                    oneOf: [{ type: 'object' }, { type: 'string', format: 'date' }],
                    nullable: true,
                    description: 'Determines if the record has been published'
                  },
                  revision_count: {
                    type: 'number'
                  },
                  survey_area_name: {
                    type: 'string'
                  },
                  survey_name: {
                    type: 'string'
                  }
                }
              },
              survey_purpose_and_methodology: {
                description: 'Survey Details',
                type: 'object',
                required: [
                  'id',
                  'field_method_id',
                  'additional_details',
                  'intended_outcome_id',
                  'ecological_season_id',
                  'vantage_code_ids',
                  'surveyed_all_areas',
                  'revision_count'
                ],
                properties: {
                  id: {
                    type: 'number'
                  },
                  field_method_id: {
                    type: 'number'
                  },
                  additional_details: {
                    type: 'string',
                    nullable: true
                  },
                  intended_outcome_id: {
                    type: 'number',
                    nullable: true
                  },
                  ecological_season_id: {
                    type: 'number',
                    nullable: true
                  },
                  vantage_code_ids: {
                    type: 'array',
                    items: {
                      type: 'number'
                    }
                  },
                  surveyed_all_areas: {
                    type: 'string',
                    enum: ['true', 'false']
                  },
                  revision_count: {
                    type: 'number'
                  }
                }
              },
              survey_proprietor: {
                description: 'Survey Details',
                type: 'object',
                nullable: true,
                properties: {
                  survey_data_proprietary: {
                    type: 'string'
                  },
                  id: {
                    type: 'number'
                  },
                  category_rationale: {
                    type: 'string'
                  },
                  data_sharing_agreement_required: {
                    type: 'string'
                  },
                  first_nations_id: {
                    type: 'number',
                    nullable: true
                  },
                  first_nations_name: {
                    type: 'string',
                    nullable: true
                  },
                  proprietary_data_category: {
                    type: 'number'
                  },
                  proprietary_data_category_name: {
                    type: 'string'
                  },
                  revision_count: {
                    type: 'number'
                  }
                }
              }
            }
          }
        }
      }
    },
    400: {
      $ref: '#/components/responses/400'
    },
    401: {
      $ref: '#/components/responses/401'
    },
    403: {
      $ref: '#/components/responses/401'
    },
    500: {
      $ref: '#/components/responses/500'
    },
    default: {
      $ref: '#/components/responses/default'
    }
  }
};

/**
 * Get a survey by projectId and surveyId.
 *
 * @returns {RequestHandler}
 */
export function getSurveyForView(): RequestHandler {
  return async (req, res) => {
    const connection = getDBConnection(req['keycloak_token']);

    if (!req.params.surveyId) {
      throw new HTTP400('Missing required path param `surveyId`');
    }


    try {
      await connection.open();

<<<<<<< HEAD
      const surveyService = new SurveyService(connection);

      const result = await surveyService.getSurveyById(Number(req.params.surveyId));

      // const [
      //   surveyBasicData,
      //   surveyPurposeAndMethodology,
      //   surveyFundingSourcesData,
      //   SurveyFocalSpeciesData,
      //   SurveyAncillarySpeciesData,
      //   surveyProprietorData
      // ] = await Promise.all([
      //   getSurveyBasicDataForView(surveyId, connection),
      //   getSurveyPurposeAndMethodologyDataForView(surveyId, connection),
      //   getSurveyFundingSourcesData(surveyId, connection),
      //   getSurveyFocalSpeciesDataForView(surveyId, connection),
      //   getSurveyAncillarySpeciesDataForView(surveyId, connection),
      //   getSurveyProprietorDataForView(surveyId, connection)
      // ]);

      await connection.commit();

      // const getSurveyData = new GetViewSurveyDetailsData({
      //   ...surveyBasicData,
      //   funding_sources: surveyFundingSourcesData,
      //   ...SurveyFocalSpeciesData,
      //   ...SurveyAncillarySpeciesData
      // });
=======
      const [
        surveyBasicData,
        surveyPurposeAndMethodology,
        surveyFundingSourcesData,
        SurveyFocalSpeciesData,
        SurveyAncillarySpeciesData,
        surveyProprietorData
      ] = await Promise.all([
        getSurveyBasicDataForView(surveyId, connection),
        getSurveyPurposeAndMethodologyDataForView(surveyId, connection),
        getSurveyFundingSourcesDataForView(surveyId, connection),
        getSurveyFocalSpeciesDataForView(surveyId, connection),
        getSurveyAncillarySpeciesDataForView(surveyId, connection),
        getSurveyProprietorDataForView(surveyId, connection)
      ]);

      await connection.commit();

      const getSurveyData = new GetViewSurveyDetailsData({
        ...surveyBasicData,
        funding_sources: surveyFundingSourcesData,
        ...SurveyFocalSpeciesData,
        ...SurveyAncillarySpeciesData
      });
>>>>>>> cc3b9bbb

      // const getSurveyPurposeAndMethodology =
      //   (surveyPurposeAndMethodology && new GetSurveyPurposeAndMethodologyData(surveyPurposeAndMethodology))[0] || null;

      // const getSurveyProprietorData =
      //   (surveyProprietorData && new GetSurveyProprietorData(surveyProprietorData)) || null;

      // const result = {
      //   survey_details: getSurveyData,
      //   survey_purpose_and_methodology: getSurveyPurposeAndMethodology,
      //   survey_proprietor: getSurveyProprietorData
      // };

      return res.status(200).json(result);
    } catch (error) {
      defaultLog.error({ label: 'getSurveyForView', message: 'error', error });
      throw error;
    } finally {
      connection.release();
    }
  };
<<<<<<< HEAD
}
=======
}

export const getSurveyBasicDataForView = async (surveyId: number, connection: IDBConnection): Promise<object> => {
  const sqlStatement = queries.survey.getSurveyBasicDataForViewSQL(surveyId);

  if (!sqlStatement) {
    throw new HTTP400('Failed to build SQL get statement');
  }

  const response = await connection.query(sqlStatement.text, sqlStatement.values);

  if (!response || !response?.rows?.[0]) {
    throw new HTTP400('Failed to get survey basic data');
  }

  return (response && response.rows?.[0]) || null;
};

export const getSurveyPurposeAndMethodologyDataForView = async (
  surveyId: number,
  connection: IDBConnection
): Promise<object> => {
  const sqlStatement = queries.survey.getSurveyPurposeAndMethodologyForUpdateSQL(surveyId);

  if (!sqlStatement) {
    throw new HTTP400('Failed to build SQL get statement');
  }

  const response = await connection.query(sqlStatement.text, sqlStatement.values);

  if (!response || !response?.rows?.[0]) {
    throw new HTTP400('Failed to get survey purpose and methodology data');
  }

  return (response && response.rows) || [];
};

export const getSurveyFundingSourcesDataForView = async (
  surveyId: number,
  connection: IDBConnection
): Promise<any[]> => {
  const sqlStatement = queries.survey.getSurveyFundingSourcesDataForViewSQL(surveyId);

  if (!sqlStatement) {
    throw new HTTP400('Failed to build SQL get statement');
  }

  const response = await connection.query(sqlStatement.text, sqlStatement.values);

  if (!response) {
    throw new HTTP400('Failed to get survey funding sources data');
  }

  return (response && response.rows) || [];
};

export const getSurveyFocalSpeciesDataForView = async (
  surveyId: number,
  connection: IDBConnection
): Promise<GetFocalSpeciesData> => {
  const sqlStatement = queries.survey.getSurveyFocalSpeciesDataForViewSQL(surveyId);

  if (!sqlStatement) {
    throw new HTTP400('Failed to build SQL get statement');
  }

  const response = await connection.query(sqlStatement.text, sqlStatement.values);
  const result = (response && response.rows) || null;

  if (!result) {
    throw new HTTP400('Failed to get species data');
  }

  const taxonomyService = new TaxonomyService();

  const species = await taxonomyService.getSpeciesFromIds(result);

  return new GetFocalSpeciesData(species);
};

export const getSurveyAncillarySpeciesDataForView = async (
  surveyId: number,
  connection: IDBConnection
): Promise<GetAncillarySpeciesData> => {
  const sqlStatement = queries.survey.getSurveyAncillarySpeciesDataForViewSQL(surveyId);

  if (!sqlStatement) {
    throw new HTTP400('Failed to build SQL get statement');
  }

  const response = await connection.query(sqlStatement.text, sqlStatement.values);
  const result = (response && response.rows) || null;

  if (!result) {
    throw new HTTP400('Failed to get species data');
  }

  const taxonomyService = new TaxonomyService();

  const species = await taxonomyService.getSpeciesFromIds(result);

  return new GetAncillarySpeciesData(species);
};

export const getSurveyProprietorDataForView = async (surveyId: number, connection: IDBConnection) => {
  const sqlStatement = queries.survey.getSurveyProprietorForUpdateSQL(surveyId);

  if (!sqlStatement) {
    throw new HTTP400('Failed to build SQL get statement');
  }

  const response = await connection.query(sqlStatement.text, sqlStatement.values);

  return (response && response.rows?.[0]) || null;
};
>>>>>>> cc3b9bbb
<|MERGE_RESOLUTION|>--- conflicted
+++ resolved
@@ -3,22 +3,15 @@
 import { PROJECT_ROLE } from '../../../../../constants/roles';
 import { getDBConnection } from '../../../../../database/db';
 import { HTTP400 } from '../../../../../errors/custom-error';
-<<<<<<< HEAD
-=======
-import {
-  GetAncillarySpeciesData,
-  GetFocalSpeciesData,
-  GetViewSurveyDetailsData
-} from '../../../../../models/survey-view';
-import { GetSurveyProprietorData, GetSurveyPurposeAndMethodologyData } from '../../../../../models/survey-view-update';
->>>>>>> cc3b9bbb
+// import {
+//   GetAncillarySpeciesData,
+//   GetFocalSpeciesData,
+//   GetViewSurveyDetailsData
+// } from '../../../../../models/survey-view';
+// import { GetSurveyProprietorData, GetSurveyPurposeAndMethodologyData } from '../../../../../models/survey-view-update';
 import { geoJsonFeature } from '../../../../../openapi/schemas/geoJson';
 import { authorizeRequestHandler } from '../../../../../request-handlers/security/authorization';
-<<<<<<< HEAD
 import { SurveyService } from '../../../../../services/survey-service';
-=======
-import { TaxonomyService } from '../../../../../services/taxonomy-service';
->>>>>>> cc3b9bbb
 import { getLogger } from '../../../../../utils/logger';
 
 const defaultLog = getLogger('paths/project/{projectId}/survey/{surveyId}/view');
@@ -115,22 +108,10 @@
                       type: 'string'
                     }
                   },
-                  ancillary_species_names: {
-                    type: 'array',
-                    items: {
-                      type: 'string'
-                    }
-                  },
                   focal_species: {
                     type: 'array',
                     items: {
                       type: 'number'
-                    }
-                  },
-                  focal_species_names: {
-                    type: 'array',
-                    items: {
-                      type: 'string'
                     }
                   },
                   focal_species_names: {
@@ -343,11 +324,9 @@
       throw new HTTP400('Missing required path param `surveyId`');
     }
 
-
     try {
       await connection.open();
 
-<<<<<<< HEAD
       const surveyService = new SurveyService(connection);
 
       const result = await surveyService.getSurveyById(Number(req.params.surveyId));
@@ -376,32 +355,6 @@
       //   ...SurveyFocalSpeciesData,
       //   ...SurveyAncillarySpeciesData
       // });
-=======
-      const [
-        surveyBasicData,
-        surveyPurposeAndMethodology,
-        surveyFundingSourcesData,
-        SurveyFocalSpeciesData,
-        SurveyAncillarySpeciesData,
-        surveyProprietorData
-      ] = await Promise.all([
-        getSurveyBasicDataForView(surveyId, connection),
-        getSurveyPurposeAndMethodologyDataForView(surveyId, connection),
-        getSurveyFundingSourcesDataForView(surveyId, connection),
-        getSurveyFocalSpeciesDataForView(surveyId, connection),
-        getSurveyAncillarySpeciesDataForView(surveyId, connection),
-        getSurveyProprietorDataForView(surveyId, connection)
-      ]);
-
-      await connection.commit();
-
-      const getSurveyData = new GetViewSurveyDetailsData({
-        ...surveyBasicData,
-        funding_sources: surveyFundingSourcesData,
-        ...SurveyFocalSpeciesData,
-        ...SurveyAncillarySpeciesData
-      });
->>>>>>> cc3b9bbb
 
       // const getSurveyPurposeAndMethodology =
       //   (surveyPurposeAndMethodology && new GetSurveyPurposeAndMethodologyData(surveyPurposeAndMethodology))[0] || null;
@@ -423,122 +376,118 @@
       connection.release();
     }
   };
-<<<<<<< HEAD
 }
-=======
-}
-
-export const getSurveyBasicDataForView = async (surveyId: number, connection: IDBConnection): Promise<object> => {
-  const sqlStatement = queries.survey.getSurveyBasicDataForViewSQL(surveyId);
-
-  if (!sqlStatement) {
-    throw new HTTP400('Failed to build SQL get statement');
-  }
-
-  const response = await connection.query(sqlStatement.text, sqlStatement.values);
-
-  if (!response || !response?.rows?.[0]) {
-    throw new HTTP400('Failed to get survey basic data');
-  }
-
-  return (response && response.rows?.[0]) || null;
-};
-
-export const getSurveyPurposeAndMethodologyDataForView = async (
-  surveyId: number,
-  connection: IDBConnection
-): Promise<object> => {
-  const sqlStatement = queries.survey.getSurveyPurposeAndMethodologyForUpdateSQL(surveyId);
-
-  if (!sqlStatement) {
-    throw new HTTP400('Failed to build SQL get statement');
-  }
-
-  const response = await connection.query(sqlStatement.text, sqlStatement.values);
-
-  if (!response || !response?.rows?.[0]) {
-    throw new HTTP400('Failed to get survey purpose and methodology data');
-  }
-
-  return (response && response.rows) || [];
-};
-
-export const getSurveyFundingSourcesDataForView = async (
-  surveyId: number,
-  connection: IDBConnection
-): Promise<any[]> => {
-  const sqlStatement = queries.survey.getSurveyFundingSourcesDataForViewSQL(surveyId);
-
-  if (!sqlStatement) {
-    throw new HTTP400('Failed to build SQL get statement');
-  }
-
-  const response = await connection.query(sqlStatement.text, sqlStatement.values);
-
-  if (!response) {
-    throw new HTTP400('Failed to get survey funding sources data');
-  }
-
-  return (response && response.rows) || [];
-};
-
-export const getSurveyFocalSpeciesDataForView = async (
-  surveyId: number,
-  connection: IDBConnection
-): Promise<GetFocalSpeciesData> => {
-  const sqlStatement = queries.survey.getSurveyFocalSpeciesDataForViewSQL(surveyId);
-
-  if (!sqlStatement) {
-    throw new HTTP400('Failed to build SQL get statement');
-  }
-
-  const response = await connection.query(sqlStatement.text, sqlStatement.values);
-  const result = (response && response.rows) || null;
-
-  if (!result) {
-    throw new HTTP400('Failed to get species data');
-  }
-
-  const taxonomyService = new TaxonomyService();
-
-  const species = await taxonomyService.getSpeciesFromIds(result);
-
-  return new GetFocalSpeciesData(species);
-};
-
-export const getSurveyAncillarySpeciesDataForView = async (
-  surveyId: number,
-  connection: IDBConnection
-): Promise<GetAncillarySpeciesData> => {
-  const sqlStatement = queries.survey.getSurveyAncillarySpeciesDataForViewSQL(surveyId);
-
-  if (!sqlStatement) {
-    throw new HTTP400('Failed to build SQL get statement');
-  }
-
-  const response = await connection.query(sqlStatement.text, sqlStatement.values);
-  const result = (response && response.rows) || null;
-
-  if (!result) {
-    throw new HTTP400('Failed to get species data');
-  }
-
-  const taxonomyService = new TaxonomyService();
-
-  const species = await taxonomyService.getSpeciesFromIds(result);
-
-  return new GetAncillarySpeciesData(species);
-};
-
-export const getSurveyProprietorDataForView = async (surveyId: number, connection: IDBConnection) => {
-  const sqlStatement = queries.survey.getSurveyProprietorForUpdateSQL(surveyId);
-
-  if (!sqlStatement) {
-    throw new HTTP400('Failed to build SQL get statement');
-  }
-
-  const response = await connection.query(sqlStatement.text, sqlStatement.values);
-
-  return (response && response.rows?.[0]) || null;
-};
->>>>>>> cc3b9bbb
+
+// export const getSurveyBasicDataForView = async (surveyId: number, connection: IDBConnection): Promise<object> => {
+//   const sqlStatement = queries.survey.getSurveyBasicDataForViewSQL(surveyId);
+
+//   if (!sqlStatement) {
+//     throw new HTTP400('Failed to build SQL get statement');
+//   }
+
+//   const response = await connection.query(sqlStatement.text, sqlStatement.values);
+
+//   if (!response || !response?.rows?.[0]) {
+//     throw new HTTP400('Failed to get survey basic data');
+//   }
+
+//   return (response && response.rows?.[0]) || null;
+// };
+
+// export const getSurveyPurposeAndMethodologyDataForView = async (
+//   surveyId: number,
+//   connection: IDBConnection
+// ): Promise<object> => {
+//   const sqlStatement = queries.survey.getSurveyPurposeAndMethodologyForUpdateSQL(surveyId);
+
+//   if (!sqlStatement) {
+//     throw new HTTP400('Failed to build SQL get statement');
+//   }
+
+//   const response = await connection.query(sqlStatement.text, sqlStatement.values);
+
+//   if (!response || !response?.rows?.[0]) {
+//     throw new HTTP400('Failed to get survey purpose and methodology data');
+//   }
+
+//   return (response && response.rows) || [];
+// };
+
+// export const getSurveyFundingSourcesDataForView = async (
+//   surveyId: number,
+//   connection: IDBConnection
+// ): Promise<any[]> => {
+//   const sqlStatement = queries.survey.getSurveyFundingSourcesDataForViewSQL(surveyId);
+
+//   if (!sqlStatement) {
+//     throw new HTTP400('Failed to build SQL get statement');
+//   }
+
+//   const response = await connection.query(sqlStatement.text, sqlStatement.values);
+
+//   if (!response) {
+//     throw new HTTP400('Failed to get survey funding sources data');
+//   }
+
+//   return (response && response.rows) || [];
+// };
+
+// export const getSurveyFocalSpeciesDataForView = async (
+//   surveyId: number,
+//   connection: IDBConnection
+// ): Promise<GetFocalSpeciesData> => {
+//   const sqlStatement = queries.survey.getSurveyFocalSpeciesDataForViewSQL(surveyId);
+
+//   if (!sqlStatement) {
+//     throw new HTTP400('Failed to build SQL get statement');
+//   }
+
+//   const response = await connection.query(sqlStatement.text, sqlStatement.values);
+//   const result = (response && response.rows) || null;
+
+//   if (!result) {
+//     throw new HTTP400('Failed to get species data');
+//   }
+
+//   const taxonomyService = new TaxonomyService();
+
+//   const species = await taxonomyService.getSpeciesFromIds(result);
+
+//   return new GetFocalSpeciesData(species);
+// };
+
+// export const getSurveyAncillarySpeciesDataForView = async (
+//   surveyId: number,
+//   connection: IDBConnection
+// ): Promise<GetAncillarySpeciesData> => {
+//   const sqlStatement = queries.survey.getSurveyAncillarySpeciesDataForViewSQL(surveyId);
+
+//   if (!sqlStatement) {
+//     throw new HTTP400('Failed to build SQL get statement');
+//   }
+
+//   const response = await connection.query(sqlStatement.text, sqlStatement.values);
+//   const result = (response && response.rows) || null;
+
+//   if (!result) {
+//     throw new HTTP400('Failed to get species data');
+//   }
+
+//   const taxonomyService = new TaxonomyService();
+
+//   const species = await taxonomyService.getSpeciesFromIds(result);
+
+//   return new GetAncillarySpeciesData(species);
+// };
+
+// export const getSurveyProprietorDataForView = async (surveyId: number, connection: IDBConnection) => {
+//   const sqlStatement = queries.survey.getSurveyProprietorForUpdateSQL(surveyId);
+
+//   if (!sqlStatement) {
+//     throw new HTTP400('Failed to build SQL get statement');
+//   }
+
+//   const response = await connection.query(sqlStatement.text, sqlStatement.values);
+
+//   return (response && response.rows?.[0]) || null;
+// };