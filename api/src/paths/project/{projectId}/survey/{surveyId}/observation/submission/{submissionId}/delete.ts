--- conflicted
+++ resolved
@@ -2,14 +2,8 @@
 import { Operation } from 'express-openapi';
 import { PROJECT_ROLE } from '../../../../../../../../constants/roles';
 import { getDBConnection } from '../../../../../../../../database/db';
-<<<<<<< HEAD
-import { HTTP400 } from '../../../../../../../../errors/http-error';
-import { authorizeRequestHandler } from '../../../../../../../../request-handlers/security/authorization';
-import { SurveyService } from '../../../../../../../../services/survey-service';
-=======
 import { authorizeRequestHandler } from '../../../../../../../../request-handlers/security/authorization';
 import { OccurrenceService } from '../../../../../../../../services/occurrence-service';
->>>>>>> 03b793f8
 import { getLogger } from '../../../../../../../../utils/logger';
 
 const defaultLog = getLogger('/api/project/{projectId}/survey/{surveyId}/observation/submission/{submissionId}/delete');
@@ -106,15 +100,6 @@
     try {
       await connection.open();
 
-<<<<<<< HEAD
-      const surveyService = new SurveyService(connection);
-
-      const response = await surveyService.deleteOccurrenceSubmission(Number(req.params.submissionId));
-
-      await connection.commit();
-
-      return res.status(200).json(response);
-=======
       const occurrenceService = new OccurrenceService(connection);
 
       const response = await occurrenceService.deleteOccurrenceSubmission(Number(req.params.submissionId));
@@ -122,7 +107,6 @@
       await connection.commit();
 
       return res.status(200).json(!!response.length);
->>>>>>> 03b793f8
     } catch (error) {
       defaultLog.error({ label: 'deleteOccurrenceSubmission', message: 'error', error });
       await connection.rollback();
