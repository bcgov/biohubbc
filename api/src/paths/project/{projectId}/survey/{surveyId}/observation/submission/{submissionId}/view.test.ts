import chai, { expect } from 'chai';
import { describe } from 'mocha';
import sinon from 'sinon';
import sinonChai from 'sinon-chai';
import * as view from './view';
import * as db from '../../../../../../../../database/db';
import * as survey_occurrence_queries from '../../../../../../../../queries/survey/survey-occurrence-queries';
import SQL from 'sql-template-strings';
import * as file_utils from '../../../../../../../../utils/file-utils';
import * as media_utils from '../../../../../../../../utils/media/media-utils';
import { GetObjectOutput } from 'aws-sdk/clients/s3';
<<<<<<< HEAD
import { MediaFile } from '../../../../../../../../utils/media/media-file';
import * as xslx_file from '../../../../../../../../utils/media/csv/xslx/xslx-file';
import * as dwc_archive_file from '../../../../../../../../utils/media/csv/dwc/dwc-archive-file';
=======
import { ArchiveFile, MediaFile } from '../../../../../../../../utils/media/media-file';
import * as csv_file from '../../../../../../../../utils/media/csv/csv-file';
>>>>>>> 032cedbd

chai.use(sinonChai);

describe('getObservationSubmissionCSVForView', () => {
  const dbConnectionObj = {
    systemUserId: () => {
      return null;
    },
    open: async () => {
      // do nothing
    },
    release: () => {
      // do nothing
    },
    commit: async () => {
      // do nothing
    },
    rollback: async () => {
      // do nothing
    },
    query: async () => {
      // do nothing
    }
  };

  const sampleReq = {
    keycloak_token: {},
    params: {
      projectId: 1,
      surveyId: 1,
      submissionId: 1
    }
  } as any;

  let actualResult: any = null;

  const sampleRes = {
    status: () => {
      return {
        json: (result: any) => {
          actualResult = result;
        }
      };
    }
  };

  afterEach(() => {
    sinon.restore();
  });

  it('should throw a 400 error when no projectId is provided', async () => {
    sinon.stub(db, 'getDBConnection').returns(dbConnectionObj);

    try {
      const result = view.getObservationSubmissionCSVForView();
      await result(
        { ...sampleReq, params: { ...sampleReq.params, projectId: null } },
        (null as unknown) as any,
        (null as unknown) as any
      );
      expect.fail();
    } catch (actualError) {
      expect(actualError.status).to.equal(400);
      expect(actualError.message).to.equal('Missing required path param `projectId`');
    }
  });

  it('should throw a 400 error when no surveyId is provided', async () => {
    sinon.stub(db, 'getDBConnection').returns(dbConnectionObj);

    try {
      const result = view.getObservationSubmissionCSVForView();
      await result(
        { ...sampleReq, params: { ...sampleReq.params, surveyId: null } },
        (null as unknown) as any,
        (null as unknown) as any
      );
      expect.fail();
    } catch (actualError) {
      expect(actualError.status).to.equal(400);
      expect(actualError.message).to.equal('Missing required path param `surveyId`');
    }
  });

  it('should throw a 400 error when no submissionId is provided', async () => {
    sinon.stub(db, 'getDBConnection').returns(dbConnectionObj);

    try {
      const result = view.getObservationSubmissionCSVForView();
      await result(
        { ...sampleReq, params: { ...sampleReq.params, submissionId: null } },
        (null as unknown) as any,
        (null as unknown) as any
      );
      expect.fail();
    } catch (actualError) {
      expect(actualError.status).to.equal(400);
      expect(actualError.message).to.equal('Missing required path param `submissionId`');
    }
  });

  it('should throw a 400 error when no sql statement returned for getSurveyOccurrenceSubmissionSQL', async () => {
    sinon.stub(db, 'getDBConnection').returns({
      ...dbConnectionObj,
      systemUserId: () => {
        return 20;
      }
    });

    sinon.stub(survey_occurrence_queries, 'getSurveyOccurrenceSubmissionSQL').returns(null);

    try {
      const result = view.getObservationSubmissionCSVForView();

      await result(sampleReq, (null as unknown) as any, (null as unknown) as any);
      expect.fail();
    } catch (actualError) {
      expect(actualError.status).to.equal(400);
      expect(actualError.message).to.equal('Failed to build SQL get statement');
    }
  });

  it('should throw a 500 error when no s3 file fetched', async () => {
    const mockQuery = sinon.stub();

    mockQuery.resolves({
      rows: [
        {
          id: 13,
          file_name: 'filename.txt'
        }
      ]
    });

    sinon.stub(db, 'getDBConnection').returns({
      ...dbConnectionObj,
      systemUserId: () => {
        return 20;
      },
      query: mockQuery
    });

    sinon.stub(survey_occurrence_queries, 'getSurveyOccurrenceSubmissionSQL').returns(SQL`something`);
    sinon.stub(file_utils, 'generateS3FileKey').resolves('validkey');
    sinon.stub(file_utils, 'getFileFromS3').resolves((null as unknown) as GetObjectOutput);

    try {
      const result = view.getObservationSubmissionCSVForView();

      await result(sampleReq, (null as unknown) as any, (null as unknown) as any);
      expect.fail();
    } catch (actualError) {
      expect(actualError.status).to.equal(500);
      expect(actualError.message).to.equal('Failed to retrieve file from S3');
    }
  });

  it('should throw a 500 error when fails to parse media file', async () => {
    const mockQuery = sinon.stub();

    mockQuery.resolves({
      rows: [
        {
          id: 13,
          file_name: 'filename.txt'
        }
      ]
    });

    sinon.stub(db, 'getDBConnection').returns({
      ...dbConnectionObj,
      systemUserId: () => {
        return 20;
      },
      query: mockQuery
    });

    sinon.stub(survey_occurrence_queries, 'getSurveyOccurrenceSubmissionSQL').returns(SQL`something`);
    sinon.stub(file_utils, 'generateS3FileKey').resolves('validkey');
    sinon.stub(file_utils, 'getFileFromS3').resolves({ file: 'myfile' } as GetObjectOutput);
    sinon.stub(media_utils, 'parseUnknownMedia').returns(null);

    try {
      const result = view.getObservationSubmissionCSVForView();

      await result(sampleReq, (null as unknown) as any, (null as unknown) as any);
      expect.fail();
    } catch (actualError) {
      expect(actualError.status).to.equal(400);
      expect(actualError.message).to.equal('Failed to parse submission, file was empty');
    }
  });

  it('should return data on success with xslx file (empty)', async () => {
    const mockQuery = sinon.stub();

    mockQuery.resolves({
      rows: [
        {
          id: 13,
          file_name: 'filename.txt'
        }
      ]
    });

    sinon.stub(db, 'getDBConnection').returns({
      ...dbConnectionObj,
      systemUserId: () => {
        return 20;
      },
      query: mockQuery
    });

    sinon.stub(survey_occurrence_queries, 'getSurveyOccurrenceSubmissionSQL').returns(SQL`something`);
    sinon.stub(file_utils, 'generateS3FileKey').resolves('validkey');
    sinon.stub(file_utils, 'getFileFromS3').resolves({ file: 'myfile' } as GetObjectOutput);
<<<<<<< HEAD
    sinon.stub(media_utils, 'parseUnknownMedia').returns([
      {
        fileName: 'myfile',
        mimetype: 'application/vnd.openxmlformats-officedocument.spreadsheetml.sheet'
      } as MediaFile
    ]);
    sinon.stub(xslx_file, 'XSLX').returns({ worksheets: [] });
=======
    sinon
      .stub(media_utils, 'parseUnknownMedia')
      .returns(
        new MediaFile('myfile', 'application/vnd.openxmlformats-officedocument.spreadsheetml.sheet', Buffer.from([]))
      );
    sinon.stub(csv_file, 'XLSXCSV').returns({ workbook: { worksheets: {} } });
>>>>>>> 032cedbd

    const result = view.getObservationSubmissionCSVForView();
    await result(sampleReq, sampleRes as any, (null as unknown) as any);

    expect(actualResult.data).to.eql([]);
  });

  it('should return data on success with dwc file (empty)', async () => {
    const mockQuery = sinon.stub();

    mockQuery.resolves({
      rows: [
        {
          id: 13,
          file_name: 'filename.txt'
        }
      ]
    });

    sinon.stub(db, 'getDBConnection').returns({
      ...dbConnectionObj,
      systemUserId: () => {
        return 20;
      },
      query: mockQuery
    });

    sinon.stub(survey_occurrence_queries, 'getSurveyOccurrenceSubmissionSQL').returns(SQL`something`);
    sinon.stub(file_utils, 'generateS3FileKey').resolves('validkey');
    sinon.stub(file_utils, 'getFileFromS3').resolves({ file: 'myfile' } as GetObjectOutput);
    sinon
      .stub(media_utils, 'parseUnknownMedia')
      .returns(new ArchiveFile('myfile', 'application/zip', Buffer.from([]), []));

    const result = view.getObservationSubmissionCSVForView();
    await result(sampleReq, sampleRes as any, (null as unknown) as any);

    expect(actualResult.data).to.eql([]);
  });
});<|MERGE_RESOLUTION|>--- conflicted
+++ resolved
@@ -9,14 +9,8 @@
 import * as file_utils from '../../../../../../../../utils/file-utils';
 import * as media_utils from '../../../../../../../../utils/media/media-utils';
 import { GetObjectOutput } from 'aws-sdk/clients/s3';
-<<<<<<< HEAD
-import { MediaFile } from '../../../../../../../../utils/media/media-file';
+import { ArchiveFile, MediaFile } from '../../../../../../../../utils/media/media-file';
 import * as xslx_file from '../../../../../../../../utils/media/csv/xslx/xslx-file';
-import * as dwc_archive_file from '../../../../../../../../utils/media/csv/dwc/dwc-archive-file';
-=======
-import { ArchiveFile, MediaFile } from '../../../../../../../../utils/media/media-file';
-import * as csv_file from '../../../../../../../../utils/media/csv/csv-file';
->>>>>>> 032cedbd
 
 chai.use(sinonChai);
 
@@ -233,22 +227,12 @@
     sinon.stub(survey_occurrence_queries, 'getSurveyOccurrenceSubmissionSQL').returns(SQL`something`);
     sinon.stub(file_utils, 'generateS3FileKey').resolves('validkey');
     sinon.stub(file_utils, 'getFileFromS3').resolves({ file: 'myfile' } as GetObjectOutput);
-<<<<<<< HEAD
-    sinon.stub(media_utils, 'parseUnknownMedia').returns([
-      {
-        fileName: 'myfile',
-        mimetype: 'application/vnd.openxmlformats-officedocument.spreadsheetml.sheet'
-      } as MediaFile
-    ]);
-    sinon.stub(xslx_file, 'XSLX').returns({ worksheets: [] });
-=======
     sinon
       .stub(media_utils, 'parseUnknownMedia')
       .returns(
         new MediaFile('myfile', 'application/vnd.openxmlformats-officedocument.spreadsheetml.sheet', Buffer.from([]))
       );
-    sinon.stub(csv_file, 'XLSXCSV').returns({ workbook: { worksheets: {} } });
->>>>>>> 032cedbd
+    sinon.stub(xslx_file, 'XSLX').returns({ worksheets: [] });
 
     const result = view.getObservationSubmissionCSVForView();
     await result(sampleReq, sampleRes as any, (null as unknown) as any);
