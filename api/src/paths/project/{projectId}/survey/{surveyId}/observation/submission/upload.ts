'use strict';
import { RequestHandler } from 'express';
import { Operation } from 'express-openapi';
import { PROJECT_ROLE } from '../../../../../../../constants/roles';
import { getDBConnection, IDBConnection } from '../../../../../../../database/db';
import { HTTP400 } from '../../../../../../../errors/CustomError';
import {
  insertSurveyOccurrenceSubmissionSQL,
  updateSurveyOccurrenceSubmissionSQL
} from '../../../../../../../queries/survey/survey-occurrence-queries';
import { authorizeRequestHandler } from '../../../../../../../request-handlers/security/authorization';
import { generateS3FileKey, scanFileForVirus, uploadFileToS3 } from '../../../../../../../utils/file-utils';
import { getLogger } from '../../../../../../../utils/logger';

const defaultLog = getLogger('/api/project/{projectId}/survey/{surveyId}/observation/submission/upload');

export const POST: Operation = [
  authorizeRequestHandler((req) => {
    return {
      and: [
        {
          validProjectRoles: [PROJECT_ROLE.PROJECT_LEAD, PROJECT_ROLE.PROJECT_EDITOR],
          projectId: Number(req.params.projectId),
          discriminator: 'ProjectRole'
        }
      ]
    };
  }),
  uploadMedia()
];

POST.apiDoc = {
  description: 'Upload survey observation submission file.',
  tags: ['attachments'],
  security: [
    {
      Bearer: []
    }
  ],
  parameters: [
    {
      in: 'path',
      name: 'projectId',
      required: true
    },
    {
      in: 'path',
      name: 'surveyId',
      required: true
    }
  ],
  requestBody: {
    description: 'Survey observation submission file to upload',
    content: {
      'multipart/form-data': {
        schema: {
          type: 'object',
          properties: {
            media: {
              description: 'A survey observation submission file.',
              type: 'string',
              format: 'binary'
            }
          }
        }
      }
    }
  },
  responses: {
    200: {
      description: 'Upload OK'
    },
    400: {
      $ref: '#/components/responses/400'
    },
    401: {
      $ref: '#/components/responses/401'
    },
    403: {
      $ref: '#/components/responses/401'
    },
    500: {
      $ref: '#/components/responses/500'
    },
    default: {
      $ref: '#/components/responses/default'
    }
  }
};

/**
 * Uploads a media file to S3 and inserts a matching record in the `occurrence_submission` table.
 *
 * @return {*}  {RequestHandler}
 */
export function uploadMedia(): RequestHandler {
  return async (req, res) => {
    const rawMediaArray: Express.Multer.File[] = req.files as Express.Multer.File[];

    if (!rawMediaArray || !rawMediaArray.length) {
      // no media objects included, skipping media upload step
      throw new HTTP400('Missing upload data');
    }

    defaultLog.debug({
      label: 'uploadMedia',
      message: 'files',
      files: rawMediaArray.map((item) => {
        return { ...item, buffer: 'Too big to print' };
      })
    });

    if (rawMediaArray.length !== 1) {
      // no media objects included
      throw new HTTP400('Too many files uploaded, expected 1');
    }

    if (!req.params.projectId) {
      throw new HTTP400('Missing required path param: projectId');
    }

    if (!req.params.surveyId) {
      throw new HTTP400('Missing required path param: surveyId');
    }

    const connection = getDBConnection(req['keycloak_token']);

    try {
      const rawMediaFile = rawMediaArray[0];

      await connection.open();

      // Scan file for viruses using ClamAV
      const virusScanResult = await scanFileForVirus(rawMediaFile);

      if (!virusScanResult) {
        throw new HTTP400('Malicious content detected, upload cancelled');
      }

<<<<<<< HEAD
=======
      // TODO: TEMP - To test Goat templates, use templateMethodologyId 4 or 5
      // TODO: TEMP - To test Sheep templates, use templateMethodologyId 6 or 7

      const templateMethodologyId = await getTemplateMethodologySpeciesId(Number(req.params.surveyId), connection);

>>>>>>> 5a436e00
      const response = await insertSurveyOccurrenceSubmission(
        Number(req.params.surveyId),
        'BioHub',
        rawMediaFile.originalname,
        connection
      );

      const submissionId = response.rows[0].id;

      const inputKey = generateS3FileKey({
        projectId: Number(req.params.projectId),
        surveyId: Number(req.params.surveyId),
        folder: `submissions/${submissionId}`,
        fileName: rawMediaFile.originalname
      });

      // Query to update the record with the inputKey before uploading the file
      await updateSurveyOccurrenceSubmissionWithKey(submissionId, inputKey, connection);

      await connection.commit();

      const metadata = {
        filename: rawMediaFile.originalname,
        username: (req['auth_payload'] && req['auth_payload'].preferred_username) || '',
        email: (req['auth_payload'] && req['auth_payload'].email) || ''
      };

      await uploadFileToS3(rawMediaFile, inputKey, metadata);

      return res.status(200).send({ submissionId });
    } catch (error) {
      defaultLog.error({ label: 'uploadMedia', message: 'error', error });
      await connection.rollback();
      throw error;
    } finally {
      connection.release();
    }
  };
}

/**
 * Inserts a new record into the `occurrence_submission` table.
 *
 * @param {number} surveyId
 * @param {string} source
 * @param {string} inputFileName
 * @param {(number | null)} templateMethodologyId
 * @param {IDBConnection} connection
 * @return {*}  {Promise<void>}
 */
export const insertSurveyOccurrenceSubmission = async (
  surveyId: number,
  source: string,
  inputFileName: string,
  connection: IDBConnection
): Promise<any> => {
  const insertSqlStatement = insertSurveyOccurrenceSubmissionSQL({
    surveyId,
    source,
    inputFileName
  });

  if (!insertSqlStatement) {
    throw new HTTP400('Failed to build SQL insert statement');
  }

  const insertResponse = await connection.query(insertSqlStatement.text, insertSqlStatement.values);

  if (!insertResponse || !insertResponse.rowCount) {
    throw new HTTP400('Failed to insert survey occurrence submission record');
  }

  return insertResponse;
};

/**
 * Update existing `occurrence_submission` record with inputKey.
 *
 * @param {number} submissionId
 * @param {string} inputKey
 * @param {IDBConnection} connection
 * @return {*}  {Promise<void>}
 */
export const updateSurveyOccurrenceSubmissionWithKey = async (
  submissionId: number,
  inputKey: string,
  connection: IDBConnection
): Promise<any> => {
  const updateSqlStatement = updateSurveyOccurrenceSubmissionSQL({ submissionId, inputKey });

  if (!updateSqlStatement) {
    throw new HTTP400('Failed to build SQL update statement');
  }

  const updateResponse = await connection.query(updateSqlStatement.text, updateSqlStatement.values);

  if (!updateResponse || !updateResponse.rowCount) {
    throw new HTTP400('Failed to update survey occurrence submission record');
  }

  return updateResponse;
};<|MERGE_RESOLUTION|>--- conflicted
+++ resolved
@@ -137,14 +137,6 @@
         throw new HTTP400('Malicious content detected, upload cancelled');
       }
 
-<<<<<<< HEAD
-=======
-      // TODO: TEMP - To test Goat templates, use templateMethodologyId 4 or 5
-      // TODO: TEMP - To test Sheep templates, use templateMethodologyId 6 or 7
-
-      const templateMethodologyId = await getTemplateMethodologySpeciesId(Number(req.params.surveyId), connection);
-
->>>>>>> 5a436e00
       const response = await insertSurveyOccurrenceSubmission(
         Number(req.params.surveyId),
         'BioHub',
