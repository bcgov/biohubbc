--- conflicted
+++ resolved
@@ -308,7 +308,6 @@
               items: {
                 description: 'A single survey observation record.',
                 type: 'object',
-<<<<<<< HEAD
                 required: ['standardColumns', 'measurementColumns'],
                 properties: {
                   standardColumns: {
@@ -329,6 +328,12 @@
                       },
                       wldtaxonomic_units_id: {
                         oneOf: [{ type: 'integer' }, { type: 'string' }]
+                      },
+                      itis_tsn: {
+                        type: 'integer'
+                      },
+                      itis_scientific_name: {
+                        type: 'string'
                       },
                       survey_sample_site_id: {
                         type: 'number'
@@ -375,38 +380,6 @@
                         }
                       }
                     }
-=======
-                required: [
-                  'count',
-                  'latitude',
-                  'longitude',
-                  'observation_date',
-                  'observation_time',
-                  'itis_tsn',
-                  'itis_scientific_name'
-                ],
-                properties: {
-                  count: {
-                    type: 'integer'
-                  },
-                  latitude: {
-                    type: 'number'
-                  },
-                  longitude: {
-                    type: 'number'
-                  },
-                  observation_date: {
-                    type: 'string'
-                  },
-                  observation_time: {
-                    type: 'string'
-                  },
-                  itis_tsn: {
-                    type: 'integer'
-                  },
-                  itis_scientific_name: {
-                    type: 'string'
->>>>>>> d306ce34
                   }
                 }
               }
@@ -537,13 +510,14 @@
 
       const observationService = new ObservationService(connection);
 
-<<<<<<< HEAD
       // Sanitize incoming records
       const newRecords: InsertUpdateObservationsWithMeasurements[] = req.body.surveyObservations.map((item: any) => {
         return {
           observation: {
             survey_observation_id: item.standardColumns.survey_observation_id,
             wldtaxonomic_units_id: Number(item.standardColumns.wldtaxonomic_units_id),
+            itis_tsn: record.itis_tsn,
+            itis_scientific_name: null,
             survey_sample_site_id: item.standardColumns.survey_sample_site_id,
             survey_sample_method_id: item.standardColumns.survey_sample_method_id,
             survey_sample_period_id: item.standardColumns.survey_sample_period_id,
@@ -562,26 +536,6 @@
           })
         };
       });
-=======
-      // Sanitize all incoming records
-      const records: (InsertObservation | UpdateObservation)[] = req.body.surveyObservations.map(
-        (record: Record<string, unknown>) => {
-          return {
-            survey_observation_id: record.survey_observation_id,
-            survey_sample_site_id: record.survey_sample_site_id,
-            survey_sample_method_id: record.survey_sample_method_id,
-            survey_sample_period_id: record.survey_sample_period_id,
-            latitude: record.latitude,
-            longitude: record.longitude,
-            count: record.count,
-            observation_date: record.observation_date,
-            observation_time: record.observation_time,
-            itis_tsn: record.itis_tsn,
-            itis_scientific_name: null
-          } as InsertObservation | UpdateObservation;
-        }
-      );
->>>>>>> d306ce34
 
       const surveyObservations = await observationService.insertUpdateSurveyObservationsWithMeasurements(
         surveyId,
