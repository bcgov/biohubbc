import { RequestHandler } from 'express';
import { Operation } from 'express-openapi';
import { PROJECT_PERMISSION, SYSTEM_ROLE } from '../../../../../../constants/roles';
import { getDBConnection } from '../../../../../../database/db';
import {
  paginationRequestQueryParamSchema,
  paginationResponseSchema
} from '../../../../../../openapi/schemas/pagination';
import { authorizeRequestHandler } from '../../../../../../request-handlers/security/authorization';
import { ObservationService } from '../../../../../../services/observation-service';
import { getLogger } from '../../../../../../utils/logger';
import { ensureCompletePaginationOptions, getPaginationResponse } from '../../../../../../utils/pagination';
import { ApiPaginationOptions } from '../../../../../../zod-schema/pagination';

const defaultLog = getLogger('/api/project/{projectId}/survey/{surveyId}/observation');

export const GET: Operation = [
  authorizeRequestHandler((req) => {
    return {
      or: [
        {
          validProjectPermissions: [
            PROJECT_PERMISSION.COORDINATOR,
            PROJECT_PERMISSION.COLLABORATOR,
            PROJECT_PERMISSION.OBSERVER
          ],
          surveyId: Number(req.params.surveyId),
          discriminator: 'ProjectPermission'
        },
        {
          validSystemRoles: [SYSTEM_ROLE.DATA_ADMINISTRATOR],
          discriminator: 'SystemRole'
        }
      ]
    };
  }),
  getSurveyObservations()
];

export const PUT: Operation = [
  authorizeRequestHandler((req) => {
    return {
      or: [
        {
          validProjectPermissions: [PROJECT_PERMISSION.COORDINATOR, PROJECT_PERMISSION.COLLABORATOR],
          surveyId: Number(req.params.surveyId),
          discriminator: 'ProjectPermission'
        },
        {
          validSystemRoles: [SYSTEM_ROLE.DATA_ADMINISTRATOR],
          discriminator: 'SystemRole'
        }
      ]
    };
  }),
  insertUpdateSurveyObservationsWithMeasurements()
];

GET.apiDoc = {
  description: 'Get all observations for the survey.',
  tags: ['observation'],
  security: [
    {
      Bearer: []
    }
  ],
  parameters: [
    {
      in: 'path',
      name: 'projectId',
      schema: {
        type: 'integer',
        minimum: 1
      },
      required: true
    },
    {
      in: 'path',
      name: 'surveyId',
      schema: {
        type: 'integer',
        minimum: 1
      },
      required: true
    },
    ...paginationRequestQueryParamSchema
  ],
  responses: {
    200: {
      description: 'Survey Observations get response.',
      content: {
        'application/json': {
          schema: {
            description: 'Survey get response object, for view purposes',
            type: 'object',
            required: ['surveyObservations', 'supplementaryObservationData', 'pagination'],
            properties: {
              surveyObservations: {
                type: 'array',
                items: {
                  type: 'object',
                  required: [
                    'survey_observation_id',
                    'survey_id',
                    'itis_tsn',
                    'itis_scientific_name',
                    'survey_sample_site_id',
                    'survey_sample_method_id',
                    'survey_sample_period_id',
                    'latitude',
                    'longitude',
                    'count',
                    'observation_time',
                    'observation_date',
                    'survey_sample_site_name',
                    'survey_sample_method_name',
                    'survey_sample_period_start_datetime',
                    'subcount',
                    'observation_subcount_events',
                    'observation_subcount_attributes',
                    'create_date',
                    'create_user',
                    'update_date',
                    'update_user',
                    'revision_count'
                  ],
                  properties: {
                    survey_observation_id: {
                      type: 'integer'
                    },
                    survey_id: {
                      type: 'integer',
                      minimum: 1
                    },
                    itis_tsn: {
                      type: 'integer'
                    },
                    itis_scientific_name: {
                      type: 'string',
                      nullable: true
                    },
                    survey_sample_site_id: {
                      type: 'number',
                      nullable: true
                    },
                    survey_sample_method_id: {
                      type: 'number',
                      nullable: true
                    },
                    survey_sample_period_id: {
                      type: 'number',
                      nullable: true
                    },
                    latitude: {
                      type: 'number'
                    },
                    longitude: {
                      type: 'number'
                    },
                    count: {
                      type: 'integer'
                    },
                    observation_time: {
                      type: 'string'
                    },
                    observation_date: {
                      type: 'string'
                    },
                    survey_sample_site_name: {
                      type: 'string',
                      nullable: true
                    },
                    survey_sample_method_name: {
                      type: 'string',
                      nullable: true
                    },
                    survey_sample_period_start_datetime: {
                      type: 'string',
                      nullable: true
                    },
                    subcount: {
                      type: 'number',
                      nullable: true
                    },
                    observation_subcount_events: {
                      type: 'array',
                      items: {
                        type: 'string'
                      }
                    },
                    observation_subcount_attributes: {
                      type: 'array',
                      items: {
                        anyOf: [
                          {
                            description: 'A quantitative (number) measurement.',
                            type: 'object',
                            required: [
                              'event_id',
                              'measurement_quantitative_id',
                              'taxon_measurement_id',
                              'value',
                              'measurement_comment',
                              'measured_timestamp'
                            ],
                            properties: {
                              event_id: {
                                type: 'string'
                              },
                              measurement_quantitative_id: {
                                type: 'string'
                              },
                              taxon_measurement_id: {
                                type: 'string'
                              },
                              value: {
                                type: 'number'
                              },
                              measurement_comment: {
                                type: 'string'
                              },
                              measured_timestamp: {
                                type: 'string'
                              }
                            },
                            additionalProperties: false
                          },
                          {
                            description: 'A qualitative (string) measurement.',
                            type: 'object',
                            required: [
                              'event_id',
                              'measurement_qualitative_id',
                              'taxon_measurement_id',
                              'qualitative_option_id',
                              'measurement_comment',
                              'measured_timestamp'
                            ],
                            properties: {
                              event_id: {
                                type: 'string'
                              },
                              measurement_qualitative_id: {
                                type: 'string'
                              },
                              taxon_measurement_id: {
                                type: 'string'
                              },
                              qualitative_option_id: {
                                type: 'string'
                              },
                              measurement_comment: {
                                type: 'string'
                              },
                              measured_timestamp: {
                                type: 'string'
                              }
                            },
                            additionalProperties: false
                          }
                        ]
                      }
                    },
                    create_date: {
                      oneOf: [{ type: 'object' }, { type: 'string', format: 'date' }],
                      description: 'ISO 8601 date string for the project start date'
                    },
                    create_user: {
                      type: 'integer',
                      minimum: 1
                    },
                    update_date: {
                      oneOf: [{ type: 'object' }, { type: 'string', format: 'date' }],
                      description: 'ISO 8601 date string for the project start date',
                      nullable: true
                    },
                    update_user: {
                      type: 'integer',
                      minimum: 1,
                      nullable: true
                    },
                    revision_count: {
                      type: 'integer',
                      minimum: 0
                    }
                  },
                  additionalProperties: false
                }
              },
              supplementaryObservationData: {
                type: 'object',
                required: ['observationCount', 'measurementColumns'],
                properties: {
                  observationCount: {
                    type: 'integer',
                    minimum: 0
                  },
                  measurementColumns: {
                    type: 'array',
                    items: {
                      anyOf: [
                        {
                          description:
                            'A quantitative (number) measurement type definition, with possible min/max constraint.',
                          type: 'object',
                          required: [
                            'itis_tsn',
                            'taxon_measurement_id',
                            'measurement_name',
                            'measurement_desc',
                            'min_value',
                            'max_value',
                            'unit'
                          ],
                          properties: {
                            itis_tsn: {
                              type: 'number',
                              nullable: true
                            },
                            taxon_measurement_id: {
                              type: 'string'
                            },
                            measurement_name: {
                              type: 'string'
                            },
                            measurement_desc: {
                              type: 'string',
                              nullable: true
                            },
                            min_value: {
                              type: 'number',
                              nullable: true
                            },
                            max_value: {
                              type: 'number',
                              nullable: true
                            },
                            unit: {
                              type: 'string',
                              nullable: true
                            }
                          },
                          additionalProperties: false
                        },
                        {
                          description:
                            'A qualitative (string) measurement type definition, with array of valid/accepted options',
                          type: 'object',
                          required: [
                            'itis_tsn',
                            'taxon_measurement_id',
                            'measurement_name',
                            'measurement_desc',
                            'options'
                          ],
                          properties: {
                            itis_tsn: {
                              type: 'number',
                              nullable: true
                            },
                            taxon_measurement_id: {
                              type: 'string'
                            },
                            measurement_name: {
                              type: 'string'
                            },
                            measurement_desc: {
                              type: 'string',
                              nullable: true
                            },
                            options: {
                              description: 'Valid otions for the measurement.',
                              type: 'array',
                              items: {
                                type: 'object',
                                required: [
                                  'taxon_measurement_id',
                                  'qualitative_option_id',
                                  'option_label',
                                  'option_value',
                                  'option_desc'
                                ],
                                properties: {
                                  taxon_measurement_id: {
                                    type: 'string'
                                  },
                                  qualitative_option_id: {
                                    type: 'string'
                                  },
                                  option_label: {
                                    type: 'string',
                                    nullable: true
                                  },
                                  option_value: {
                                    type: 'number'
                                  },
                                  option_desc: {
                                    type: 'string',
                                    nullable: true
                                  }
                                },
                                additionalProperties: false
                              }
                            }
                          },
                          additionalProperties: false
                        }
                      ]
                    }
                  }
                },
                additionalProperties: false
              },
              pagination: { ...paginationResponseSchema }
            },
            additionalProperties: false
          }
        }
      }
    },
    400: {
      $ref: '#/components/responses/400'
    },
    401: {
      $ref: '#/components/responses/401'
    },
    403: {
      $ref: '#/components/responses/403'
    },
    500: {
      $ref: '#/components/responses/500'
    },
    default: {
      $ref: '#/components/responses/default'
    }
  }
};

PUT.apiDoc = {
  description: 'Insert/update/delete observations for the survey.',
  tags: ['observation'],
  security: [
    {
      Bearer: []
    }
  ],
  parameters: [
    {
      in: 'path',
      name: 'projectId',
      required: true
    },
    {
      in: 'path',
      name: 'surveyId',
      required: true
    }
  ],
  requestBody: {
    description: 'Survey observation record data',
    content: {
      'application/json': {
        schema: {
          type: 'object',
          properties: {
            surveyObservations: {
              description: 'Survey observation records.',
              type: 'array',
              items: {
                description: 'A single survey observation record.',
                type: 'object',
                required: ['standardColumns', 'measurementColumns'],
                properties: {
                  standardColumns: {
                    description: 'Standard column data for an observation record.',
                    type: 'object',
                    required: [
                      'itis_tsn',
                      'itis_scientific_name',
                      'survey_sample_site_id',
                      'survey_sample_method_id',
                      'survey_sample_period_id',
                      'count',
                      'subcount',
                      'latitude',
                      'longitude',
                      'observation_date',
                      'observation_time'
                    ],
                    properties: {
                      survey_observation_id: {
                        type: 'number',
                        nullable: true
                      },
                      survey_id: {
                        type: 'integer',
                        minimum: 1
                      },
                      itis_tsn: {
                        type: 'integer'
                      },
                      itis_scientific_name: {
                        type: 'string'
                      },
                      survey_sample_site_id: {
                        type: 'number'
                      },
                      survey_sample_method_id: {
                        type: 'number'
                      },
                      survey_sample_period_id: {
                        type: 'number'
                      },
                      count: {
                        type: 'integer'
                      },
                      subcount: {
                        type: 'integer'
                      },
                      latitude: {
                        type: 'number'
                      },
                      longitude: {
                        type: 'number'
                      },
                      observation_date: {
                        type: 'string'
                      },
                      observation_time: {
                        type: 'string'
                      },
                      revision_count: {
                        type: 'integer',
                        minimum: 0
                      }
                    },
                    additionalProperties: true
                  },
                  measurementColumns: {
                    description:
                      'Non-standard user-added measurement column data for creating and tracking event data in Critter Base',
                    type: 'array',
                    items: {
                      type: 'object',
                      required: ['id', 'field', 'value'],
                      properties: {
                        id: {
                          type: 'string'
                        },
                        field: {
                          type: 'string'
                        },
                        value: {
                          oneOf: [{ type: 'number' }, { type: 'string' }],
                          nullable: true
                        }
                      },
                      additionalProperties: false
                    }
                  }
                },
                additionalProperties: false
              }
            }
          },
          additionalProperties: false
        }
      }
    }
  },
  responses: {
    200: {
      description: 'Update OK'
    },
    400: {
      $ref: '#/components/responses/400'
    },
    401: {
      $ref: '#/components/responses/401'
    },
    403: {
      $ref: '#/components/responses/403'
    },
    500: {
      $ref: '#/components/responses/500'
    },
    default: {
      $ref: '#/components/responses/default'
    }
  }
};

/**
 * This record maps observation table sampling site site ID columns to sampling data
 * columns that can be sorted on.
 *
 * TODO We should probably modify frontend functionality to make requests to sort on these
 * columns.
 */
const samplingSiteSortingColumnName: Record<string, string> = {
  survey_sample_site_id: 'survey_sample_site_name',
  survey_sample_method_id: 'survey_sample_method_name',
  survey_sample_period_id: 'survey_sample_period_start_datetime'
};

/**
 * Fetch all observations for a survey.
 *
 * @export
 * @return {*}  {RequestHandler}
 */
export function getSurveyObservations(): RequestHandler {
  return async (req, res) => {
    const surveyId = Number(req.params.surveyId);
    defaultLog.debug({ label: 'getSurveyObservations', surveyId });

    const page: number | undefined = req.query.page ? Number(req.query.page) : undefined;
    const limit: number | undefined = req.query.limit ? Number(req.query.limit) : undefined;
    const order: 'asc' | 'desc' | undefined = req.query.order ? (String(req.query.order) as 'asc' | 'desc') : undefined;

    const sortQuery: string | undefined = req.query.sort ? String(req.query.sort) : undefined;
    let sort = sortQuery;

    if (sortQuery && samplingSiteSortingColumnName[sortQuery]) {
      sort = samplingSiteSortingColumnName[sortQuery];
    }

    const paginationOptions: Partial<ApiPaginationOptions> = { page, limit, order, sort };

    const connection = getDBConnection(req['keycloak_token']);

    try {
      await connection.open();

      const observationService = new ObservationService(connection);

<<<<<<< HEAD
      const paginationOptions: ApiPaginationOptions | undefined =
        limit !== undefined && page !== undefined ? { limit, page, sort, order } : undefined;

      const observationData = await observationService.getSurveyObservationsWithSupplementaryAndSamplingDataAndAttributeData(
=======
      const observationData = await observationService.getSurveyObservationsWithSupplementaryAndSamplingData(
>>>>>>> 8bbccc94
        surveyId,
        ensureCompletePaginationOptions(paginationOptions)
      );

      const observationCount = observationData.supplementaryObservationData.observationCount;

      const pagination = {
        total: observationCount,
        per_page: limit,
        current_page: page ?? 1,
        last_page: limit ? Math.max(1, Math.ceil(observationCount / limit)) : 1,
        sort,
        order
      };

      return res.status(200).json({
<<<<<<< HEAD
        surveyObservations: observationData.surveyObservations,
        supplementaryObservationData: observationData.supplementaryObservationData,
        pagination
=======
        ...observationData,
        pagination: getPaginationResponse(observationCount, paginationOptions)
>>>>>>> 8bbccc94
      });
    } catch (error) {
      defaultLog.error({ label: 'getSurveyObservations', message: 'error', error });
      await connection.rollback();
      throw error;
    } finally {
      connection.release();
    }
  };
}

/**
 * Inserts new observation records.
 * Updates existing observation records.
 *
 * @export
 * @return {*}  {RequestHandler}
 */
export function insertUpdateSurveyObservationsWithMeasurements(): RequestHandler {
  return async (req, res) => {
    const surveyId = Number(req.params.surveyId);

    defaultLog.debug({ label: 'insertUpdateSurveyObservations', surveyId });

    const connection = getDBConnection(req['keycloak_token']);

    try {
      await connection.open();

      const observationService = new ObservationService(connection);

      const observationRows = req.body.surveyObservations;

      await observationService.insertUpdateSurveyObservationsWithMeasurements(surveyId, observationRows);

      await connection.commit();

      return res.status(200).send();
    } catch (error) {
      defaultLog.error({ label: 'insertUpdateSurveyObservationsWithMeasurements', message: 'error', error });
      await connection.rollback();
      throw error;
    } finally {
      connection.release();
    }
  };
}<|MERGE_RESOLUTION|>--- conflicted
+++ resolved
@@ -634,38 +634,17 @@
 
       const observationService = new ObservationService(connection);
 
-<<<<<<< HEAD
-      const paginationOptions: ApiPaginationOptions | undefined =
-        limit !== undefined && page !== undefined ? { limit, page, sort, order } : undefined;
-
       const observationData = await observationService.getSurveyObservationsWithSupplementaryAndSamplingDataAndAttributeData(
-=======
-      const observationData = await observationService.getSurveyObservationsWithSupplementaryAndSamplingData(
->>>>>>> 8bbccc94
         surveyId,
         ensureCompletePaginationOptions(paginationOptions)
       );
 
       const observationCount = observationData.supplementaryObservationData.observationCount;
 
-      const pagination = {
-        total: observationCount,
-        per_page: limit,
-        current_page: page ?? 1,
-        last_page: limit ? Math.max(1, Math.ceil(observationCount / limit)) : 1,
-        sort,
-        order
-      };
-
       return res.status(200).json({
-<<<<<<< HEAD
         surveyObservations: observationData.surveyObservations,
         supplementaryObservationData: observationData.supplementaryObservationData,
-        pagination
-=======
-        ...observationData,
         pagination: getPaginationResponse(observationCount, paginationOptions)
->>>>>>> 8bbccc94
       });
     } catch (error) {
       defaultLog.error({ label: 'getSurveyObservations', message: 'error', error });
