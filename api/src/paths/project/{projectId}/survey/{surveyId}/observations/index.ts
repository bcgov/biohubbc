import { RequestHandler } from 'express';
import { Operation } from 'express-openapi';
import { PROJECT_PERMISSION, SYSTEM_ROLE } from '../../../../../../constants/roles';
import { getDBConnection } from '../../../../../../database/db';
<<<<<<< HEAD
import { surveyObservationSchema } from '../../../../../../openapi/schemas/observation';
import { paginationRequestQueryParamSchema } from '../../../../../../openapi/schemas/pagination';
import { surveyTelemetrySchema } from '../../../../../../openapi/schemas/telemetry';
=======
import { observervationsWithSubcountDataSchema } from '../../../../../../openapi/schemas/observation';
import { paginationRequestQueryParamSchema } from '../../../../../../openapi/schemas/pagination';
>>>>>>> f5aba0f0
import { authorizeRequestHandler } from '../../../../../../request-handlers/security/authorization';
import { CritterbaseService } from '../../../../../../services/critterbase-service';
import { InsertUpdateObservations, ObservationService } from '../../../../../../services/observation-service';
import { getLogger } from '../../../../../../utils/logger';
import { ensureCompletePaginationOptions, makePaginationResponse } from '../../../../../../utils/pagination';
import { ApiPaginationOptions } from '../../../../../../zod-schema/pagination';

const defaultLog = getLogger('/api/project/{projectId}/survey/{surveyId}/observation');

export const GET: Operation = [
  authorizeRequestHandler((req) => {
    return {
      or: [
        {
          validProjectPermissions: [
            PROJECT_PERMISSION.COORDINATOR,
            PROJECT_PERMISSION.COLLABORATOR,
            PROJECT_PERMISSION.OBSERVER
          ],
          surveyId: Number(req.params.surveyId),
          discriminator: 'ProjectPermission'
        },
        {
          validSystemRoles: [SYSTEM_ROLE.DATA_ADMINISTRATOR],
          discriminator: 'SystemRole'
        }
      ]
    };
  }),
  getSurveyObservations()
];

export const PUT: Operation = [
  authorizeRequestHandler((req) => {
    return {
      or: [
        {
          validProjectPermissions: [PROJECT_PERMISSION.COORDINATOR, PROJECT_PERMISSION.COLLABORATOR],
          surveyId: Number(req.params.surveyId),
          discriminator: 'ProjectPermission'
        },
        {
          validSystemRoles: [SYSTEM_ROLE.DATA_ADMINISTRATOR],
          discriminator: 'SystemRole'
        }
      ]
    };
  }),
  insertUpdateManualSurveyObservations()
];

GET.apiDoc = {
  description: 'Get all observations for the survey.',
  tags: ['observation'],
  security: [
    {
      Bearer: []
    }
  ],
  parameters: [
    {
      in: 'path',
      name: 'projectId',
      schema: {
        type: 'integer',
        minimum: 1
      },
      required: true
    },
    {
      in: 'path',
      name: 'surveyId',
      schema: {
        type: 'integer',
        minimum: 1
      },
      required: true
    },
    ...paginationRequestQueryParamSchema
  ],
  responses: {
    200: {
      description: 'Survey data get response.',
      content: {
        'application/json': {
<<<<<<< HEAD
          schema: {
            type: 'object',
            properties: {
              observations: { type: 'array', items: surveyObservationSchema },
              telemetry: { type: 'array', items: surveyTelemetrySchema },
              animals: { type: 'array', items: surveyTelemetrySchema }
            }
          }
=======
          schema: observervationsWithSubcountDataSchema
>>>>>>> f5aba0f0
        }
      }
    },
    400: {
      $ref: '#/components/responses/400'
    },
    401: {
      $ref: '#/components/responses/401'
    },
    403: {
      $ref: '#/components/responses/403'
    },
    500: {
      $ref: '#/components/responses/500'
    },
    default: {
      $ref: '#/components/responses/default'
    }
  }
};

PUT.apiDoc = {
  description: 'Insert/update/delete observations for the survey.',
  tags: ['observation'],
  security: [
    {
      Bearer: []
    }
  ],
  parameters: [
    {
      in: 'path',
      name: 'projectId',
      required: true
    },
    {
      in: 'path',
      name: 'surveyId',
      required: true
    }
  ],
  requestBody: {
    description: 'Survey observation record data',
    content: {
      'application/json': {
        schema: {
          type: 'object',
          additionalProperties: false,
          properties: {
            surveyObservations: {
              description: 'Survey observation records.',
              type: 'array',
              items: {
                description: 'A single survey observation record.',
                type: 'object',
                additionalProperties: false,
                required: ['standardColumns', 'subcounts'],
                properties: {
                  standardColumns: {
                    description: 'Standard column data for an observation record.',
                    type: 'object',
                    additionalProperties: false,
                    required: [
                      'itis_tsn',
                      'survey_sample_site_id',
                      'survey_sample_method_id',
                      'survey_sample_period_id',
                      'count',
                      'latitude',
                      'longitude',
                      'observation_date',
                      'observation_time'
                    ],
                    properties: {
                      survey_observation_id: {
                        type: 'integer',
                        minimum: 1,
                        nullable: true,
                        description: 'The survey observation ID. If provided observation, the record will be updated.'
                      },
                      itis_tsn: {
                        type: 'integer'
                      },
                      itis_scientific_name: {
                        type: 'string',
                        nullable: true
                      },
                      survey_sample_site_id: {
                        type: 'integer',
                        minimum: 1,
                        nullable: true
                      },
                      survey_sample_method_id: {
                        type: 'integer',
                        minimum: 1,
                        nullable: true
                      },
                      survey_sample_period_id: {
                        type: 'integer',
                        minimum: 1,
                        nullable: true
                      },
                      count: {
                        type: 'integer',
                        description: "The observation record's count."
                      },
                      latitude: {
                        type: 'number'
                      },
                      longitude: {
                        type: 'number'
                      },
                      observation_date: {
                        type: 'string'
                      },
                      observation_time: {
                        type: 'string'
                      },
                      revision_count: {
                        type: 'integer',
                        minimum: 0
                      }
                    }
                  },
                  subcounts: {
                    description: 'An array of observation subcount records.',
                    type: 'array',
                    items: {
                      type: 'object',
                      additionalProperties: false,
                      required: [
                        'subcount',
                        'qualitative_measurements',
                        'quantitative_measurements',
                        'qualitative_environments',
                        'quantitative_environments'
                      ],
                      properties: {
                        observation_subcount_id: {
                          type: 'number',
                          nullable: true,
                          description: 'The observation subcount ID. If provided, the subcount record will be updated.'
                        },
                        subcount: {
                          type: 'number',
                          description: "The subcount record's count."
                        },
                        qualitative_measurements: {
                          type: 'array',
                          items: {
                            type: 'object',
                            additionalProperties: false,
                            properties: {
                              measurement_id: {
                                type: 'string'
                              },
                              measurement_option_id: {
                                type: 'string'
                              }
                            }
                          }
                        },
                        quantitative_measurements: {
                          type: 'array',
                          items: {
                            type: 'object',
                            additionalProperties: false,
                            properties: {
                              measurement_id: {
                                type: 'string'
                              },
                              measurement_value: {
                                type: 'number'
                              }
                            }
                          }
                        },
                        qualitative_environments: {
                          type: 'array',
                          items: {
                            type: 'object',
                            additionalProperties: false,
                            properties: {
                              environment_qualitative_id: {
                                type: 'string',
                                format: 'uuid'
                              },
                              environment_qualitative_option_id: {
                                type: 'string',
                                format: 'uuid'
                              }
                            }
                          }
                        },
                        quantitative_environments: {
                          type: 'array',
                          items: {
                            type: 'object',
                            additionalProperties: false,
                            properties: {
                              environment_quantitative_id: {
                                type: 'string',
                                format: 'uuid'
                              },
                              value: {
                                type: 'number'
                              }
                            }
                          }
                        }
                      }
                    }
                  }
                }
              }
            }
          }
        }
      }
    }
  },
  responses: {
    204: {
      description: 'Update OK'
    },
    400: {
      $ref: '#/components/responses/400'
    },
    401: {
      $ref: '#/components/responses/401'
    },
    403: {
      $ref: '#/components/responses/403'
    },
    500: {
      $ref: '#/components/responses/500'
    },
    default: {
      $ref: '#/components/responses/default'
    }
  }
};

/**
 * This record maps observation table sampling site site ID columns to sampling data
 * columns that can be sorted on.
 *
 * TODO We should probably modify frontend functionality to make requests to sort on these
 * columns.
 */
const samplingSiteSortingColumnName: Record<string, string> = {
  survey_sample_site_id: 'survey_sample_site_name',
  survey_sample_method_id: 'survey_sample_method_name',
  survey_sample_period_id: 'survey_sample_period_start_datetime'
};

/**
 * Fetch all observations for a survey.
 *
 * @export
 * @return {*}  {RequestHandler}
 */
export function getSurveyObservations(): RequestHandler {
  return async (req, res) => {
    const surveyId = Number(req.params.surveyId);
    defaultLog.debug({ label: 'getSurveyObservations', surveyId });

    const page: number | undefined = req.query.page ? Number(req.query.page) : undefined;
    const limit: number | undefined = req.query.limit ? Number(req.query.limit) : undefined;
    const order: 'asc' | 'desc' | undefined = req.query.order ? (String(req.query.order) as 'asc' | 'desc') : undefined;

    const sortQuery: string | undefined = req.query.sort ? String(req.query.sort) : undefined;
    let sort = sortQuery;

    if (sortQuery && samplingSiteSortingColumnName[sortQuery]) {
      sort = samplingSiteSortingColumnName[sortQuery];
    }

    const paginationOptions: Partial<ApiPaginationOptions> = { page, limit, order, sort };

    const connection = getDBConnection(req['keycloak_token']);

    try {
      await connection.open();

      const observationService = new ObservationService(connection);

      const observationData =
        await observationService.getSurveyObservationsWithSupplementaryAndSamplingDataAndAttributeData(
          surveyId,
          ensureCompletePaginationOptions(paginationOptions)
        );

      const observationCount = observationData.supplementaryObservationData.observationCount;

      return res.status(200).json({
        surveyObservations: observationData.surveyObservations,
        supplementaryObservationData: observationData.supplementaryObservationData,
        pagination: makePaginationResponse(observationCount, paginationOptions)
      });
    } catch (error) {
      defaultLog.error({ label: 'getSurveyObservations', message: 'error', error });
      await connection.rollback();
      throw error;
    } finally {
      connection.release();
    }
  };
}

/**
 * Inserts new observation records.
 * Updates existing observation records.
 *
 * @export
 * @return {*}  {RequestHandler}
 */
export function insertUpdateManualSurveyObservations(): RequestHandler {
  return async (req, res) => {
    const surveyId = Number(req.params.surveyId);

    defaultLog.debug({ label: 'insertUpdateSurveyObservations', surveyId });

    const connection = getDBConnection(req['keycloak_token']);

    try {
      await connection.open();

      const observationService = new ObservationService(connection);

      const observationRows: InsertUpdateObservations[] = req.body.surveyObservations;

      const critterBaseService = new CritterbaseService({
        keycloak_guid: req['system_user']?.user_guid,
        username: req['system_user']?.user_identifier
      });

      // Validate measurement data against fetched measurement definition
      const isValid = await observationService.validateSurveyObservations(observationRows, critterBaseService);
      if (!isValid) {
        throw new Error('Failed to save observation data, failed data validation.');
      }

      await observationService.insertUpdateManualSurveyObservations(surveyId, observationRows);

      await connection.commit();

      return res.status(204).send();
    } catch (error) {
      defaultLog.error({ label: 'insertUpdateManualSurveyObservations', message: 'error', error });
      await connection.rollback();
      throw error;
    } finally {
      connection.release();
    }
  };
}<|MERGE_RESOLUTION|>--- conflicted
+++ resolved
@@ -2,14 +2,8 @@
 import { Operation } from 'express-openapi';
 import { PROJECT_PERMISSION, SYSTEM_ROLE } from '../../../../../../constants/roles';
 import { getDBConnection } from '../../../../../../database/db';
-<<<<<<< HEAD
-import { surveyObservationSchema } from '../../../../../../openapi/schemas/observation';
-import { paginationRequestQueryParamSchema } from '../../../../../../openapi/schemas/pagination';
-import { surveyTelemetrySchema } from '../../../../../../openapi/schemas/telemetry';
-=======
 import { observervationsWithSubcountDataSchema } from '../../../../../../openapi/schemas/observation';
 import { paginationRequestQueryParamSchema } from '../../../../../../openapi/schemas/pagination';
->>>>>>> f5aba0f0
 import { authorizeRequestHandler } from '../../../../../../request-handlers/security/authorization';
 import { CritterbaseService } from '../../../../../../services/critterbase-service';
 import { InsertUpdateObservations, ObservationService } from '../../../../../../services/observation-service';
@@ -95,18 +89,7 @@
       description: 'Survey data get response.',
       content: {
         'application/json': {
-<<<<<<< HEAD
-          schema: {
-            type: 'object',
-            properties: {
-              observations: { type: 'array', items: surveyObservationSchema },
-              telemetry: { type: 'array', items: surveyTelemetrySchema },
-              animals: { type: 'array', items: surveyTelemetrySchema }
-            }
-          }
-=======
           schema: observervationsWithSubcountDataSchema
->>>>>>> f5aba0f0
         }
       }
     },
