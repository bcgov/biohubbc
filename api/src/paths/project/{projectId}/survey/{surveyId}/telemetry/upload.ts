import { RequestHandler } from 'express';
import { Operation } from 'express-openapi';
import { PROJECT_PERMISSION, SYSTEM_ROLE } from '../../../../../../constants/roles';
import { getDBConnection } from '../../../../../../database/db';
import { HTTP400 } from '../../../../../../errors/http-error';
import { csvFileSchema } from '../../../../../../openapi/schemas/file';
import { authorizeRequestHandler } from '../../../../../../request-handlers/security/authorization';
import { TelemetryService } from '../../../../../../services/telemetry-service';
import { scanFileForVirus, uploadFileToS3 } from '../../../../../../utils/file-utils';
import { getLogger } from '../../../../../../utils/logger';

const defaultLog = getLogger('/api/project/{projectId}/survey/{surveyId}/telemetry/upload');

export const POST: Operation = [
  authorizeRequestHandler((req) => {
    return {
      or: [
        {
          validProjectPermissions: [PROJECT_PERMISSION.COORDINATOR, PROJECT_PERMISSION.COLLABORATOR],
          surveyId: Number(req.params.surveyId),
          discriminator: 'ProjectPermission'
        },
        {
          validSystemRoles: [SYSTEM_ROLE.DATA_ADMINISTRATOR],
          discriminator: 'SystemRole'
        }
      ]
    };
  }),
  uploadMedia()
];

POST.apiDoc = {
  description: 'Upload survey telemetry submission file.',
  tags: ['telemetry'],
  security: [
    {
      Bearer: []
    }
  ],
  parameters: [
    {
      in: 'path',
      name: 'projectId',
      required: true
    },
    {
      in: 'path',
      name: 'surveyId',
      required: true
    }
  ],
  requestBody: {
    description: 'Survey telemetry submission file to upload',
    content: {
      'multipart/form-data': {
        schema: {
          type: 'object',
          additionalProperties: false,
          properties: {
            media: {
              description: 'A survey telemetry submission file.',
              type: 'array',
              minItems: 1,
              maxItems: 1,
              items: csvFileSchema
            }
          }
        }
      }
    }
  },
  responses: {
    200: {
      description: 'Upload OK',
      content: {
        'application/json': {
          schema: {
            type: 'object',
            additionalProperties: false,
            properties: {
              submission_id: {
                type: 'number'
              }
            }
          }
        }
      }
    },
    400: {
      $ref: '#/components/responses/400'
    },
    401: {
      $ref: '#/components/responses/401'
    },
    403: {
      $ref: '#/components/responses/403'
    },
    500: {
      $ref: '#/components/responses/500'
    },
    default: {
      $ref: '#/components/responses/default'
    }
  }
};

/**
 * Uploads a media file to S3 and inserts a matching record in the `survey_telemetry_submission` table.
 *
 * @return {*}  {RequestHandler}
 */
export function uploadMedia(): RequestHandler {
  return async (req, res) => {
    const rawMediaArray: Express.Multer.File[] = req.files as Express.Multer.File[];

<<<<<<< HEAD
    const connection = getDBConnection(req['keycloak_token']);
=======
    if (!rawMediaArray?.length) {
      // no media objects included, skipping media upload step
      throw new HTTP400('Missing upload data');
    }

    if (rawMediaArray.length !== 1) {
      // no media objects included
      throw new HTTP400('Too many files uploaded, expected 1');
    }

    const connection = getDBConnection(req.keycloak_token);
>>>>>>> ad5ea715

    try {
      const rawMediaFile = rawMediaArray[0];

      await connection.open();

      // Scan file for viruses using ClamAV
      const virusScanResult = await scanFileForVirus(rawMediaFile);

      if (!virusScanResult) {
        throw new HTTP400('Malicious content detected, upload cancelled');
      }

      // Insert a new record in the `survey_telemetry_submission` table
      const service = new TelemetryService(connection);
      const { submission_id: submissionId, key } = await service.insertSurveyTelemetrySubmission(
        rawMediaFile,
        Number(req.params.projectId),
        Number(req.params.surveyId)
      );

      // Upload file to S3
      const metadata = {
        filename: rawMediaFile.originalname,
        username: req.keycloak_token?.preferred_username ?? '',
        email: req.keycloak_token?.email ?? ''
      };

      const result = await uploadFileToS3(rawMediaFile, key, metadata);

      defaultLog.debug({ label: 'uploadMedia', message: 'result', result });

      await connection.commit();

      return res.status(200).json({ submission_id: submissionId });
    } catch (error) {
      defaultLog.error({ label: 'uploadMedia', message: 'error', error });
      await connection.rollback();
      throw error;
    } finally {
      connection.release();
    }
  };
}<|MERGE_RESOLUTION|>--- conflicted
+++ resolved
@@ -8,6 +8,7 @@
 import { TelemetryService } from '../../../../../../services/telemetry-service';
 import { scanFileForVirus, uploadFileToS3 } from '../../../../../../utils/file-utils';
 import { getLogger } from '../../../../../../utils/logger';
+import { getFileFromRequest } from '../../../../../../utils/request';
 
 const defaultLog = getLogger('/api/project/{projectId}/survey/{surveyId}/telemetry/upload');
 
@@ -112,27 +113,11 @@
  */
 export function uploadMedia(): RequestHandler {
   return async (req, res) => {
-    const rawMediaArray: Express.Multer.File[] = req.files as Express.Multer.File[];
-
-<<<<<<< HEAD
-    const connection = getDBConnection(req['keycloak_token']);
-=======
-    if (!rawMediaArray?.length) {
-      // no media objects included, skipping media upload step
-      throw new HTTP400('Missing upload data');
-    }
-
-    if (rawMediaArray.length !== 1) {
-      // no media objects included
-      throw new HTTP400('Too many files uploaded, expected 1');
-    }
+    const rawMediaFile = getFileFromRequest(req);
 
     const connection = getDBConnection(req.keycloak_token);
->>>>>>> ad5ea715
 
     try {
-      const rawMediaFile = rawMediaArray[0];
-
       await connection.open();
 
       // Scan file for viruses using ClamAV
