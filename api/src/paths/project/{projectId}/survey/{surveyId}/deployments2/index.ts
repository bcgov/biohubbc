import { RequestHandler } from 'express';
import { Operation } from 'express-openapi';
import { PROJECT_PERMISSION, SYSTEM_ROLE } from '../../../../../../constants/roles';
import { getDBConnection } from '../../../../../../database/db';
import { authorizeRequestHandler } from '../../../../../../request-handlers/security/authorization';
import { TelemetryDeploymentService } from '../../../../../../services/telemetry-services/telemetry-deployment-service';
import { getLogger } from '../../../../../../utils/logger';

const defaultLog = getLogger('paths/project/{projectId}/survey/{surveyId}/deployments2/index');

export const GET: Operation = [
  authorizeRequestHandler((req) => {
    return {
      or: [
        {
          validProjectPermissions: [
            PROJECT_PERMISSION.COORDINATOR,
            PROJECT_PERMISSION.COLLABORATOR,
            PROJECT_PERMISSION.OBSERVER
          ],
          surveyId: Number(req.params.surveyId),
          discriminator: 'ProjectPermission'
        },
        {
          validSystemRoles: [SYSTEM_ROLE.DATA_ADMINISTRATOR],
          discriminator: 'SystemRole'
        }
      ]
    };
  }),
  getDeploymentsInSurvey()
];

GET.apiDoc = {
  description: 'Gets all deployments in a survey.',
  tags: ['deployment'],
  security: [
    {
      Bearer: []
    }
  ],
  parameters: [
    {
      in: 'path',
      name: 'projectId',
      schema: {
        type: 'integer',
        minimum: 1
      },
      required: true
    },
    {
      in: 'path',
      name: 'surveyId',
      schema: {
        type: 'integer',
        minimum: 1
      },
      required: true
    }
  ],
  responses: {
    200: {
      description: 'Responds with information about all deployments under this survey.',
      content: {
        'application/json': {
          schema: {
            type: 'object',
            properties: {
              deployments: {
                title: 'Deployments',
                type: 'array',
                items: {
                  title: 'Deployment',
                  type: 'object',
                  additionalProperties: false,
                  required: [
                    // deployment data
                    'deployment2_id',
                    'survey_id',
                    'critter_id',
                    'device_id',
                    'frequency',
                    'frequency_unit_id',
                    'attachment_start_date',
                    'attachment_start_time',
                    'attachment_end_date',
                    'attachment_end_time',
                    'critterbase_start_capture_id',
                    'critterbase_end_capture_id',
                    'critterbase_end_mortality_id',
                    // device data
                    'device_make_id',
                    'model',
                    // critter data
                    'critterbase_critter_id'
                  ],
                  properties: {
                    deployment2_id: {
                      type: 'integer',
                      description: 'Id of the deployment in the Survey.'
                    },
                    survey_id: {
                      type: 'integer',
                      minimum: 1
                    },
                    critter_id: {
                      type: 'integer',
                      minimum: 1,
                      description: 'Id of the critter in the Survey'
                    },
                    device_id: {
                      type: 'integer',
                      description: 'Id of the device, as reported by users. Not unique.'
                    },
                    frequency: {
                      type: 'integer',
                      description:
                        'The frequency of the device. Property "frequency_unit_id" must also be provided if this is provided.',
                      minimum: 1,
                      nullable: true
                    },
                    frequency_unit_id: {
                      type: 'integer',
                      description:
                        'The ID of a frequency unit code. Property "frequency" must also be provided if this is provided.',
                      minimum: 1,
                      nullable: true
                    },
                    attachment_start_date: {
                      type: 'string',
                      description: 'start date of the deployment.',
                      example: '2021-01-01'
                    },
                    attachment_start_time: {
                      type: 'string',
                      description: 'start time of the deployment.',
                      example: '12:00:00',
                      nullable: true
                    },
                    attachment_end_date: {
                      type: 'string',
                      description: 'End date of the deployment.',
                      example: '2021-01-01',
                      nullable: true
                    },
                    attachment_end_time: {
                      type: 'string',
                      description: 'End time of the deployment.',
                      example: '12:00:00',
                      nullable: true
                    },
                    critterbase_start_capture_id: {
                      type: 'string',
                      description:
                        'Critterbase capture event. The capture event during which the device was attached to the animal.',
                      format: 'uuid'
                    },
                    critterbase_end_capture_id: {
                      type: 'string',
                      description:
                        'Critterbase capture event. The capture event during which the device was removed from the animal. Only one of critterbase_end_capture_id or critterbase_end_mortality_id can be provided.',
                      format: 'uuid',
                      nullable: true
                    },
                    critterbase_end_mortality_id: {
                      type: 'string',
                      description:
                        'Critterbase mortality event. The mortality event during which the device was removed from the animal. Only one of critterbase_end_capture_id or critterbase_end_mortality_id can be provided.',
                      format: 'uuid',
                      nullable: true
                    },
                    // device data
                    device_make_id: {
                      type: 'integer',
                      minimum: 1,
                      nullable: true
                    },
                    model: {
                      type: 'string',
                      nullable: true
                    },
                    // critter data
                    critterbase_critter_id: {
                      type: 'string',
                      format: 'uuid',
                      description: 'Id of the critter in Critterbase.'
                    }
                  }
                }
              }
            }
          }
        }
      }
    },
    400: {
      $ref: '#/components/responses/400'
    },
    401: {
      $ref: '#/components/responses/401'
    },
    403: {
      $ref: '#/components/responses/403'
    },
    409: {
      $ref: '#/components/responses/409'
    },
    500: {
      $ref: '#/components/responses/500'
    },
    default: {
      $ref: '#/components/responses/default'
    }
  }
};

/**
 * Gets all deployments in a survey.
 *
 * @export
 * @return {*}  {RequestHandler}
 */
export function getDeploymentsInSurvey(): RequestHandler {
  return async (req, res) => {
    const surveyId = Number(req.params.surveyId);

    const connection = getDBConnection(req.keycloak_token);

    try {
      await connection.open();

<<<<<<< HEAD
      const deploymentService = new TelemetryDeploymentService(connection);
=======
      const telemetryDeploymentService = new TelemetryDeploymentService(connection);
>>>>>>> bd8b6bbb

      const deployments = await telemetryDeploymentService.getDeploymentsForSurveyId(surveyId);

      await connection.commit();

      return res.status(200).json({ deployments: deployments });
    } catch (error) {
      defaultLog.error({ label: 'getDeploymentsInSurvey', message: 'error', error });
      await connection.rollback();

      throw error;
    } finally {
      connection.release();
    }
  };
}<|MERGE_RESOLUTION|>--- conflicted
+++ resolved
@@ -230,11 +230,7 @@
     try {
       await connection.open();
 
-<<<<<<< HEAD
-      const deploymentService = new TelemetryDeploymentService(connection);
-=======
       const telemetryDeploymentService = new TelemetryDeploymentService(connection);
->>>>>>> bd8b6bbb
 
       const deployments = await telemetryDeploymentService.getDeploymentsForSurveyId(surveyId);
 
