--- conflicted
+++ resolved
@@ -891,11 +891,7 @@
     }
   });
 
-<<<<<<< HEAD
-  it('should return resolved promises on success with focal and ancillary species and funding sources', async () => {
-=======
-  it('should return resolved promises on success with focal and ancillary species but no permit number', async () => {
->>>>>>> abf97dd1
+  it('should return resolved promises on success with focal and ancillary species and funding sources but no permit number', async () => {
     const mockQuery = sinon.stub();
 
     mockQuery.onCall(0).resolves({ rowCount: 1 });
@@ -910,12 +906,8 @@
 
     sinon.stub(create, 'insertFocalSpecies').resolves(1);
     sinon.stub(create, 'insertAncillarySpecies').resolves(2);
-<<<<<<< HEAD
     sinon.stub(create, 'insertSurveyFundingSource').resolves(true);
-    sinon.stub(update, 'updateSurveyPermitNumber').resolves(true);
-=======
     sinon.stub(update, 'unassociatePermitFromSurvey').resolves(true);
->>>>>>> abf97dd1
 
     const result = await update.updateSurveyDetailsData(
       projectId,
@@ -930,31 +922,37 @@
     expect(result).to.eql([1, 2, true, true]);
   });
 
-  it('should return resolved promises on success with focal and ancillary species and permit number', async () => {
-    const mockQuery = sinon.stub();
-
-    mockQuery.onFirstCall().resolves({ rowCount: 1 }).onSecondCall().resolves(true).onThirdCall().resolves(true);
+  it('should return resolved promises on success with focal and ancillary species and funding sources and permit number', async () => {
+    const mockQuery = sinon.stub();
+
+    mockQuery.onCall(0).resolves({ rowCount: 1 });
+    mockQuery.onCall(1).resolves(true);
+    mockQuery.onCall(2).resolves(true);
+    mockQuery.onCall(3).resolves(true);
+    mockQuery.onCall(4).resolves(true);
 
     sinon.stub(survey_update_queries, 'putSurveyDetailsSQL').returns(SQL`something`);
     sinon.stub(survey_delete_queries, 'deleteFocalSpeciesSQL').returns(SQL`something`);
     sinon.stub(survey_delete_queries, 'deleteAncillarySpeciesSQL').returns(SQL`something`);
+    sinon.stub(survey_delete_queries, 'deleteSurveyFundingSourcesSQL').returns(SQL`something`);
 
     sinon.stub(create, 'insertFocalSpecies').resolves(1);
     sinon.stub(create, 'insertAncillarySpecies').resolves(2);
+    sinon.stub(create, 'insertSurveyFundingSource').resolves(true);
     sinon.stub(update, 'unassociatePermitFromSurvey').resolves(true);
     sinon.stub(create, 'insertSurveyPermit').resolves(true);
 
     const result = await update.updateSurveyDetailsData(
       projectId,
       surveyId,
-      { ...data, survey_details: { ...data.survey_details, permit_number: '123' } },
+      { ...data, survey_details: { ...data.survey_details, permit_number: '123', funding_sources: [12] } },
       {
         ...dbConnectionObj,
         query: mockQuery
       }
     );
 
-    expect(result).to.eql([1, 2, true, true]);
+    expect(result).to.eql([1, 2, true, true, true]);
   });
 });
 
