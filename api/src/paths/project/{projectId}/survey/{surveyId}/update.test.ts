--- conflicted
+++ resolved
@@ -156,12 +156,9 @@
         survey_area_name: survey_details.location_name,
         revision_count: survey_details.revision_count,
         geometry: survey_details.geometry,
-<<<<<<< HEAD
-        permit_number: ''
-=======
+        permit_number: '',
         completion_status: 'Completed',
         publish_date: ''
->>>>>>> b9b56fd2
       },
       survey_proprietor: null
     });
@@ -238,12 +235,9 @@
         survey_area_name: survey_details.location_name,
         revision_count: survey_details.revision_count,
         geometry: survey_details.geometry,
-<<<<<<< HEAD
-        permit_number: ''
-=======
+        permit_number: '',
         completion_status: 'Completed',
         publish_date: ''
->>>>>>> b9b56fd2
       },
       survey_proprietor: {
         category_rationale: survey_proprietor.category_rationale,
