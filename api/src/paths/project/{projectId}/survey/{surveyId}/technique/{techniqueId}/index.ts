import { RequestHandler } from 'express';
import { Operation } from 'express-openapi';
import { PROJECT_PERMISSION, SYSTEM_ROLE } from '../../../../../../../constants/roles';
import { getDBConnection } from '../../../../../../../database/db';
import { HTTP409 } from '../../../../../../../errors/http-error';
import { techniqueUpdateSchema, techniqueViewSchema } from '../../../../../../../openapi/schemas/technique';
import { ITechniquePutData } from '../../../../../../../repositories/technique-repository';
import { authorizeRequestHandler } from '../../../../../../../request-handlers/security/authorization';
import { AttractantService } from '../../../../../../../services/attractants-service';
import { SampleMethodService } from '../../../../../../../services/sample-method-service';
import { TechniqueAttributeService } from '../../../../../../../services/technique-attributes-service';
import { TechniqueService } from '../../../../../../../services/technique-service';
import { getLogger } from '../../../../../../../utils/logger';

const defaultLog = getLogger('paths/project/{projectId}/survey/{surveyId}/technique/{techniqueId}/index');

export const DELETE: Operation = [
  authorizeRequestHandler((req) => {
    return {
      or: [
        {
          validProjectPermissions: [PROJECT_PERMISSION.COORDINATOR, PROJECT_PERMISSION.COLLABORATOR],
          surveyId: Number(req.params.surveyId),
          discriminator: 'ProjectPermission'
        },
        {
          validSystemRoles: [SYSTEM_ROLE.DATA_ADMINISTRATOR],
          discriminator: 'SystemRole'
        }
      ]
    };
  }),
  deleteTechnique()
];

DELETE.apiDoc = {
  description: 'Delete a technique from a Survey.',
  tags: ['technique'],
  security: [
    {
      Bearer: []
    }
  ],
  parameters: [
    {
      in: 'path',
      name: 'projectId',
      schema: {
        type: 'integer',
        minimum: 1
      },
      required: true
    },
    {
      in: 'path',
      name: 'surveyId',
      schema: {
        type: 'integer',
        minimum: 1
      },
      required: true
    },
    {
      in: 'path',
      name: 'techniqueId',
      schema: {
        type: 'integer',
        minimum: 1
      },
      description: 'A method technique ID',
      required: true
    }
  ],
  responses: {
    200: {
      description: 'Delete technique OK.'
    },
    400: {
      $ref: '#/components/responses/400'
    },
    401: {
      $ref: '#/components/responses/401'
    },
    403: {
      $ref: '#/components/responses/403'
    },
    409: {
      $ref: '#/components/responses/409'
    },
    500: {
      $ref: '#/components/responses/500'
    },
    default: {
      $ref: '#/components/responses/default'
    }
  }
};

/**
 * Delete a technique from a Survey
 *
 * @returns {RequestHandler}
 */
export function deleteTechnique(): RequestHandler {
  return async (req, res) => {
    const methodTechniqueId = Number(req.params.techniqueId);
    const surveyId = Number(req.params.surveyId);
    const connection = getDBConnection(req.keycloak_token);

    try {
      await connection.open();

<<<<<<< HEAD
      const methodTechniqueId = Number(req.params.techniqueId);
      const surveyId = Number(req.params.surveyId);

      const sampleMethodService = new SampleMethodService(connection);
=======
      const observationService = new ObservationService(connection);
>>>>>>> f6306e54

      const samplingMethodsCount = await sampleMethodService.getSampleMethodsCountForTechniqueIds([methodTechniqueId]);

      if (samplingMethodsCount > 0) {
        throw new HTTP409('Cannot delete a technique that is associated with a sampling site');
      }

      const techniqueService = new TechniqueService(connection);

      await techniqueService.deleteTechnique(surveyId, methodTechniqueId);

      await connection.commit();

      return res.status(200).send();
    } catch (error) {
      defaultLog.error({ label: 'getSurveyTechniques', message: 'error', error });
      await connection.rollback();
      throw error;
    } finally {
      connection.release();
    }
  };
}

export const PUT: Operation = [
  authorizeRequestHandler((req) => {
    return {
      or: [
        {
          validProjectPermissions: [PROJECT_PERMISSION.COORDINATOR, PROJECT_PERMISSION.COLLABORATOR],
          surveyId: Number(req.params.surveyId),
          discriminator: 'ProjectPermission'
        },
        {
          validSystemRoles: [SYSTEM_ROLE.DATA_ADMINISTRATOR],
          discriminator: 'SystemRole'
        }
      ]
    };
  }),
  updateTechnique()
];

PUT.apiDoc = {
  description: 'Update a technique',
  tags: ['technique'],
  security: [
    {
      Bearer: []
    }
  ],
  parameters: [
    {
      in: 'path',
      name: 'projectId',
      schema: {
        type: 'integer',
        minimum: 1
      },
      required: true
    },
    {
      in: 'path',
      name: 'surveyId',
      schema: {
        type: 'integer',
        minimum: 1
      },
      required: true
    },
    {
      in: 'path',
      name: 'techniqueId',
      schema: {
        type: 'integer',
        minimum: 1
      },
      description: 'An array of method technique IDs',
      required: true
    }
  ],
  requestBody: {
    content: {
      'application/json': {
        schema: {
          type: 'object',
          required: ['technique'],
          additionalProperties: false,
          properties: {
            technique: techniqueUpdateSchema
          }
        }
      }
    }
  },
  responses: {
    200: {
      description: 'Technique updated OK.'
    },
    400: {
      $ref: '#/components/responses/400'
    },
    401: {
      $ref: '#/components/responses/401'
    },
    403: {
      $ref: '#/components/responses/403'
    },
    500: {
      $ref: '#/components/responses/500'
    },
    default: {
      $ref: '#/components/responses/default'
    }
  }
};

/**
 * Update a technique, including its attributes and attractants.
 *
 * @export
 * @return {*}  {RequestHandler}
 */
export function updateTechnique(): RequestHandler {
  return async (req, res) => {
    const surveyId = Number(req.params.surveyId);
    const methodTechniqueId = Number(req.params.techniqueId);
    const technique: ITechniquePutData = req.body.technique;
    const connection = getDBConnection(req.keycloak_token);

    try {
      await connection.open();

      const { attributes, attractants, ...techniqueRow } = technique;

      // Update the technique record
      const techniqueService = new TechniqueService(connection);
      await techniqueService.updateTechnique(surveyId, techniqueRow);

      // Update the technique's attributes and attractants
      const attractantsService = new AttractantService(connection);
      const techniqueAttributeService = new TechniqueAttributeService(connection);
      await Promise.all([
        // Update attractants
        attractantsService.updateTechniqueAttractants(surveyId, methodTechniqueId, attractants),
        // Update qualitative attributes
        techniqueAttributeService.insertUpdateDeleteQualitativeAttributesForTechnique(
          surveyId,
          methodTechniqueId,
          attributes.qualitative_attributes
        ),
        // Update quantitative attributes
        techniqueAttributeService.insertUpdateDeleteQuantitativeAttributesForTechnique(
          surveyId,
          methodTechniqueId,
          attributes.quantitative_attributes
        )
      ]);

      await connection.commit();

      return res.status(200).send();
    } catch (error) {
      defaultLog.error({ label: 'updateTechnique', message: 'error', error });
      await connection.rollback();
      throw error;
    } finally {
      connection.release();
    }
  };
}

export const GET: Operation = [
  authorizeRequestHandler((req) => {
    return {
      or: [
        {
          validProjectPermissions: [
            PROJECT_PERMISSION.COORDINATOR,
            PROJECT_PERMISSION.COLLABORATOR,
            PROJECT_PERMISSION.OBSERVER
          ],
          surveyId: Number(req.params.surveyId),
          discriminator: 'ProjectPermission'
        },
        {
          validSystemRoles: [SYSTEM_ROLE.DATA_ADMINISTRATOR],
          discriminator: 'SystemRole'
        }
      ]
    };
  }),
  getTechniqueById()
];

GET.apiDoc = {
  description: 'Get a technique by ID.',
  tags: ['survey'],
  security: [
    {
      Bearer: []
    }
  ],
  parameters: [
    {
      in: 'path',
      name: 'projectId',
      schema: {
        type: 'integer',
        minimum: 1
      },
      required: true
    },
    {
      in: 'path',
      name: 'surveyId',
      schema: {
        type: 'integer',
        minimum: 1
      },
      required: true
    },
    {
      in: 'path',
      name: 'techniqueId',
      schema: {
        type: 'integer',
        minimum: 1
      },
      description: 'An array of method technique IDs',
      required: true
    }
  ],
  responses: {
    200: {
      description: 'A survey sample site',
      content: {
        'application/json': {
          schema: techniqueViewSchema
        }
      }
    },
    400: {
      $ref: '#/components/responses/400'
    },
    401: {
      $ref: '#/components/responses/401'
    },
    403: {
      $ref: '#/components/responses/403'
    },
    500: {
      $ref: '#/components/responses/500'
    },
    default: {
      $ref: '#/components/responses/default'
    }
  }
};

/**
 * Get a single technique by Id.
 *
 * @returns {RequestHandler}
 */
export function getTechniqueById(): RequestHandler {
  return async (req, res) => {
    const surveyId = Number(req.params.surveyId);
    const methodTechniqueId = Number(req.params.techniqueId);
    const connection = getDBConnection(req.keycloak_token);

    try {
      await connection.open();

      const techniqueService = new TechniqueService(connection);
      const sampleSite = await techniqueService.getTechniqueById(surveyId, methodTechniqueId);

      await connection.commit();

      return res.status(200).json(sampleSite);
    } catch (error) {
      defaultLog.error({ label: 'getTechniqueById', message: 'error', error });
      await connection.rollback();
      throw error;
    } finally {
      connection.release();
    }
  };
}<|MERGE_RESOLUTION|>--- conflicted
+++ resolved
@@ -110,14 +110,7 @@
     try {
       await connection.open();
 
-<<<<<<< HEAD
-      const methodTechniqueId = Number(req.params.techniqueId);
-      const surveyId = Number(req.params.surveyId);
-
       const sampleMethodService = new SampleMethodService(connection);
-=======
-      const observationService = new ObservationService(connection);
->>>>>>> f6306e54
 
       const samplingMethodsCount = await sampleMethodService.getSampleMethodsCountForTechniqueIds([methodTechniqueId]);
 
