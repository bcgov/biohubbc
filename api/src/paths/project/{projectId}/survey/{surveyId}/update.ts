import { RequestHandler } from 'express';
import { Operation } from 'express-openapi';
import { SYSTEM_ROLE } from '../../../../../constants/roles';
import { getDBConnection, IDBConnection } from '../../../../../database/db';
import { HTTP400, HTTP409 } from '../../../../../errors/CustomError';
import {
  PutSurveyDetailsData,
  PutSurveyProprietorData,
  GetUpdateSurveyDetailsData
} from '../../../../../models/survey-update';
import { GetSurveyProprietorData } from '../../../../../models/survey-view-update';
import {
  surveyIdResponseObject,
  surveyUpdateGetResponseObject,
  surveyUpdatePutRequestObject
} from '../../../../../openapi/schemas/survey';
import {
  getSurveyDetailsForUpdateSQL,
  getSurveyProprietorForUpdateSQL
} from '../../../../../queries/survey/survey-view-update-queries';
import {
  unassociatePermitFromSurveySQL,
  putSurveyDetailsSQL,
  putSurveyProprietorSQL
} from '../../../../../queries/survey/survey-update-queries';
import {
  deleteFocalSpeciesSQL,
  deleteAncillarySpeciesSQL,
  deleteSurveyProprietorSQL,
  deleteSurveyFundingSourcesSQL
} from '../../../../../queries/survey/survey-delete-queries';
import { getLogger } from '../../../../../utils/logger';
import { logRequest } from '../../../../../utils/path-utils';
import { insertAncillarySpecies, insertFocalSpecies, insertSurveyFundingSource, insertSurveyPermit } from '../create';
import { postSurveyProprietorSQL } from '../../../../../queries/survey/survey-create-queries';
import { PostSurveyProprietorData } from '../../../../../models/survey-create';

export interface IUpdateSurvey {
  survey_details: object | null;
  survey_proprietor: object | null;
}

const defaultLog = getLogger('paths/project/{projectId}/survey/{surveyId}/update');

export const GET: Operation = [
  logRequest('paths/project/{projectId}/survey/{surveyId}/update', 'GET'),
  getSurveyForUpdate()
];

export const PUT: Operation = [logRequest('paths/project/{projectId}/survey/{surveyId}/update', 'PUT'), updateSurvey()];

export enum GET_SURVEY_ENTITIES {
  survey_details = 'survey_details',
  survey_proprietor = 'survey_proprietor'
}

export const getAllSurveyEntities = (): string[] => Object.values(GET_SURVEY_ENTITIES);

GET.apiDoc = {
  description: 'Get a project survey, for update purposes.',
  tags: ['survey'],
  security: [
    {
      Bearer: [SYSTEM_ROLE.SYSTEM_ADMIN, SYSTEM_ROLE.PROJECT_ADMIN]
    }
  ],
  parameters: [
    {
      in: 'path',
      name: 'projectId',
      schema: {
        type: 'number'
      },
      required: true
    },
    {
      in: 'path',
      name: 'surveyId',
      schema: {
        type: 'number'
      },
      required: true
    },
    {
      in: 'query',
      name: 'entity',
      schema: {
        type: 'array',
        items: {
          type: 'string',
          enum: getAllSurveyEntities()
        }
      }
    }
  ],
  responses: {
    200: {
      description: 'Survey with matching surveyId.',
      content: {
        'application/json': {
          schema: {
            ...(surveyUpdateGetResponseObject as object)
          }
        }
      }
    },
    400: {
      $ref: '#/components/responses/400'
    },
    401: {
      $ref: '#/components/responses/401'
    },
    403: {
      $ref: '#/components/responses/401'
    },
    500: {
      $ref: '#/components/responses/500'
    },
    default: {
      $ref: '#/components/responses/default'
    }
  }
};

PUT.apiDoc = {
  description: 'Update a survey.',
  tags: ['survey'],
  security: [
    {
      Bearer: [SYSTEM_ROLE.SYSTEM_ADMIN, SYSTEM_ROLE.PROJECT_ADMIN]
    }
  ],
  parameters: [
    {
      in: 'path',
      name: 'projectId',
      schema: {
        type: 'number'
      },
      required: true
    },
    {
      in: 'path',
      name: 'surveyId',
      schema: {
        type: 'number'
      },
      required: true
    }
  ],
  requestBody: {
    description: 'Survey put request object.',
    content: {
      'application/json': {
        schema: {
          ...(surveyUpdatePutRequestObject as object)
        }
      }
    }
  },
  responses: {
    200: {
      description: 'Survey with matching surveyId.',
      content: {
        'application/json': {
          schema: {
            ...(surveyIdResponseObject as object)
          }
        }
      }
    },
    400: {
      $ref: '#/components/responses/400'
    },
    401: {
      $ref: '#/components/responses/401'
    },
    403: {
      $ref: '#/components/responses/401'
    },
    500: {
      $ref: '#/components/responses/500'
    },
    default: {
      $ref: '#/components/responses/default'
    }
  }
};

export interface IGetSurveyForUpdate {
  survey_details: GetUpdateSurveyDetailsData | null;
  survey_proprietor: GetSurveyProprietorData | null;
}

/**
 * Get a survey by projectId and surveyId.
 *
 * @returns {RequestHandler}
 */
export function getSurveyForUpdate(): RequestHandler {
  return async (req, res) => {
    const connection = getDBConnection(req['keycloak_token']);

    try {
      const surveyId = Number(req.params.surveyId);

      const entities: string[] = (req.query?.entity as string[]) || getAllSurveyEntities();

      if (!surveyId) {
        throw new HTTP400('Missing required path parameter: surveyId');
      }

      await connection.open();

      const results: IGetSurveyForUpdate = {
        survey_details: null,
        survey_proprietor: null
      };

      const promises: Promise<any>[] = [];

      if (entities.includes(GET_SURVEY_ENTITIES.survey_details)) {
        promises.push(
          getSurveyDetailsData(surveyId, connection).then((value) => {
            results.survey_details = value;
          })
        );
      }

      if (entities.includes(GET_SURVEY_ENTITIES.survey_proprietor)) {
        promises.push(
          getSurveyProprietorData(surveyId, connection).then((value) => {
            results.survey_proprietor = value;
          })
        );
      }

      await Promise.all(promises);

      await connection.commit();

      return res.status(200).send(results);
    } catch (error) {
      defaultLog.debug({ label: 'getSurveyForUpdate', message: 'error', error });
      throw error;
    } finally {
      connection.release();
    }
  };
}

export const getSurveyDetailsData = async (
  surveyId: number,
  connection: IDBConnection
): Promise<GetUpdateSurveyDetailsData> => {
  const sqlStatement = getSurveyDetailsForUpdateSQL(surveyId);

  if (!sqlStatement) {
    throw new HTTP400('Failed to build survey details SQL get statement');
  }

  const response = await connection.query(sqlStatement.text, sqlStatement.values);

  const result = (response && response.rows && new GetUpdateSurveyDetailsData(response.rows)) || null;

  if (!result) {
    throw new HTTP400('Failed to get project survey details data');
  }

  return result;
};

export const getSurveyProprietorData = async (
  surveyId: number,
  connection: IDBConnection
): Promise<GetSurveyProprietorData | null> => {
  const sqlStatement = getSurveyProprietorForUpdateSQL(surveyId);

  if (!sqlStatement) {
    throw new HTTP400('Failed to build survey proprietor SQL get statement');
  }

  const response = await connection.query(sqlStatement.text, sqlStatement.values);

  return (response && response.rows && response.rows[0] && new GetSurveyProprietorData(response.rows[0])) || null;
};

/**
 * Update a survey.
 *
 * @returns {RequestHandler}
 */
export function updateSurvey(): RequestHandler {
  return async (req, res) => {
    const connection = getDBConnection(req['keycloak_token']);

    try {
      const projectId = Number(req.params.projectId);
      const surveyId = Number(req.params.surveyId);

      const entities: IUpdateSurvey = req.body;

      if (!projectId) {
        throw new HTTP400('Missing required path parameter: projectId');
      }

      if (!surveyId) {
        throw new HTTP400('Missing required path parameter: surveyId');
      }

      if (!entities) {
        throw new HTTP400('Missing required request body');
      }

      await connection.open();

      const promises: Promise<any>[] = [];

      if (entities.survey_details) {
        promises.push(updateSurveyDetailsData(projectId, surveyId, entities, connection));
      }

      if (entities.survey_proprietor) {
        promises.push(updateSurveyProprietorData(surveyId, entities, connection));
      }

      await Promise.all(promises);

      await connection.commit();

      return res.status(200).send();
    } catch (error) {
      defaultLog.debug({ label: 'updateSurvey', message: 'error', error });
      await connection.rollback();
      throw error;
    } finally {
      connection.release();
    }
  };
}

export const updateSurveyDetailsData = async (
  projectId: number,
  surveyId: number,
  data: IUpdateSurvey,
  connection: IDBConnection
): Promise<any[]> => {
  const putDetailsData = new PutSurveyDetailsData(data);

  const revision_count = putDetailsData.revision_count ?? null;

  if (!revision_count && revision_count !== 0) {
    throw new HTTP400('Failed to parse request body');
  }

  const updateSurveySQLStatement = putSurveyDetailsSQL(projectId, surveyId, putDetailsData, revision_count);

  if (!updateSurveySQLStatement) {
    throw new HTTP400('Failed to build SQL update statement');
  }

  const result = await connection.query(updateSurveySQLStatement.text, updateSurveySQLStatement.values);

  if (!result || !result.rowCount) {
    throw new HTTP409('Failed to update stale survey data');
  }

  const sqlDeleteFocalSpeciesStatement = deleteFocalSpeciesSQL(surveyId);
  const sqlDeleteAncillarySpeciesStatement = deleteAncillarySpeciesSQL(surveyId);
  const sqlDeleteSurveyFundingSourcesStatement = deleteSurveyFundingSourcesSQL(surveyId);

  if (
    !sqlDeleteFocalSpeciesStatement ||
    !sqlDeleteAncillarySpeciesStatement ||
    !sqlDeleteSurveyFundingSourcesStatement
  ) {
    throw new HTTP400('Failed to build SQL delete statement');
  }

  const deleteFocalSpeciesPromises = connection.query(
    sqlDeleteFocalSpeciesStatement.text,
    sqlDeleteFocalSpeciesStatement.values
  );

  const deleteAncillarySpeciesPromises = connection.query(
    sqlDeleteAncillarySpeciesStatement.text,
    sqlDeleteAncillarySpeciesStatement.values
  );

  const deleteSurveyFundingSourcesPromises = connection.query(
    sqlDeleteSurveyFundingSourcesStatement.text,
    sqlDeleteSurveyFundingSourcesStatement.values
  );

  const [deleteFocalSpeciesResult, deleteAncillarySpeciesResult, deleteSurveyFundingSourcesResult] = await Promise.all([
    deleteFocalSpeciesPromises,
    deleteAncillarySpeciesPromises,
    deleteSurveyFundingSourcesPromises
  ]);

  if (!deleteFocalSpeciesResult) {
    throw new HTTP409('Failed to delete survey focal species data');
  }

  if (!deleteAncillarySpeciesResult) {
    throw new HTTP409('Failed to delete survey ancillary species data');
  }

  if (!deleteSurveyFundingSourcesResult) {
    throw new HTTP409('Failed to delete survey funding sources data');
  }

  const promises: Promise<any>[] = [];

  putDetailsData.focal_species.map((focalSpeciesId: number) =>
    promises.push(insertFocalSpecies(focalSpeciesId, surveyId, connection))
  );

  putDetailsData.ancillary_species.map((ancillarySpeciesId: number) =>
    promises.push(insertAncillarySpecies(ancillarySpeciesId, surveyId, connection))
  );

<<<<<<< HEAD
  putDetailsData.funding_sources.map((fsId: number) =>
    promises.push(insertSurveyFundingSource(fsId, surveyId, connection))
  );

  promises.push(updateSurveyPermitNumber(surveyId, connection));
=======
  /*
    To update a survey permit, we need to unassociate the old permit of the survey and then
    insert the new survey - permit association

    Note: this is done by either inserting a brand new record into the permit table with a survey id OR
    updating an existing record of the permit table and setting the survey id column value
  */
  promises.push(unassociatePermitFromSurvey(surveyId, connection));
>>>>>>> abf97dd1

  if (putDetailsData.permit_number) {
    promises.push(
      insertSurveyPermit(putDetailsData.permit_number, putDetailsData.permit_type, projectId, surveyId, connection)
    );
  }

  return Promise.all(promises);
};

export const updateSurveyProprietorData = async (
  surveyId: number,
  entities: IUpdateSurvey,
  connection: IDBConnection
): Promise<void> => {
  const putProprietorData = new PutSurveyProprietorData(entities.survey_proprietor);
  const isProprietary = putProprietorData.survey_data_proprietary;
  const wasProprietary = putProprietorData.id > 0 || false;

  let sqlStatement = null;

  if (!wasProprietary && !isProprietary) {
    // 1. did not have proprietor data; still not requiring proprietor data
    // do nothing

    return;
  } else if (wasProprietary && !isProprietary) {
    // 2. did have proprietor data; no longer requires proprietor data
    // delete old record

    sqlStatement = deleteSurveyProprietorSQL(surveyId, putProprietorData.id);
  } else if (!wasProprietary && isProprietary) {
    // 3. did not have proprietor data; now requires proprietor data
    // insert new record

    sqlStatement = postSurveyProprietorSQL(surveyId, new PostSurveyProprietorData(entities.survey_proprietor));
  } else {
    // 4. did have proprietor data; updating proprietor data
    // update existing record

    sqlStatement = putSurveyProprietorSQL(surveyId, putProprietorData);
  }

  if (!sqlStatement) {
    throw new HTTP400('Failed to build SQL statement');
  }

  const result = await connection.query(sqlStatement.text, sqlStatement.values);

  if (!result || !result.rowCount) {
    throw new HTTP409('Failed to update survey proprietor data');
  }
};

export const unassociatePermitFromSurvey = async (survey_id: number, connection: IDBConnection): Promise<boolean> => {
  const sqlStatement = unassociatePermitFromSurveySQL(survey_id);

  if (!sqlStatement) {
    throw new HTTP400('Failed to build SQL update statement');
  }

  const response = await connection.query(sqlStatement.text, sqlStatement.values);

  if (!response) {
    throw new HTTP400('Failed to update survey permit number data');
  }

  return true;
};<|MERGE_RESOLUTION|>--- conflicted
+++ resolved
@@ -420,13 +420,10 @@
     promises.push(insertAncillarySpecies(ancillarySpeciesId, surveyId, connection))
   );
 
-<<<<<<< HEAD
   putDetailsData.funding_sources.map((fsId: number) =>
     promises.push(insertSurveyFundingSource(fsId, surveyId, connection))
   );
 
-  promises.push(updateSurveyPermitNumber(surveyId, connection));
-=======
   /*
     To update a survey permit, we need to unassociate the old permit of the survey and then
     insert the new survey - permit association
@@ -435,7 +432,6 @@
     updating an existing record of the permit table and setting the survey id column value
   */
   promises.push(unassociatePermitFromSurvey(surveyId, connection));
->>>>>>> abf97dd1
 
   if (putDetailsData.permit_number) {
     promises.push(
