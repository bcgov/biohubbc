import { RequestHandler } from 'express';
import { Operation } from 'express-openapi';
import { PROJECT_PERMISSION, SYSTEM_ROLE } from '../../../../constants/roles';
import { getDBConnection } from '../../../../database/db';
import { paginationRequestQueryParamSchema, paginationResponseSchema } from '../../../../openapi/schemas/pagination';
import { authorizeRequestHandler } from '../../../../request-handlers/security/authorization';
import { SurveyService } from '../../../../services/survey-service';
import { getLogger } from '../../../../utils/logger';
import {
  ensureCompletePaginationOptions,
  makePaginationOptionsFromRequest,
  makePaginationResponse
} from '../../../../utils/pagination';

const defaultLog = getLogger('paths/project/{projectId}/survey/index');

export const GET: Operation = [
  authorizeRequestHandler((req) => {
    return {
      or: [
        {
          validProjectPermissions: [
            PROJECT_PERMISSION.COORDINATOR,
            PROJECT_PERMISSION.COLLABORATOR,
            PROJECT_PERMISSION.OBSERVER
          ],
          projectId: Number(req.params.projectId),
          discriminator: 'ProjectPermission'
        },
        {
          validSystemRoles: [SYSTEM_ROLE.DATA_ADMINISTRATOR],
          discriminator: 'SystemRole'
        }
      ]
    };
  }),
  getSurveys()
];

GET.apiDoc = {
  description: 'Fetches a subset of survey fields for all surveys under a project.',
  tags: ['survey'],
  security: [
    {
      Bearer: []
    }
  ],
  parameters: [
    {
      in: 'path',
      name: 'projectId',
      schema: {
        type: 'integer',
        minimum: 1
      },
      required: true
    },
    ...paginationRequestQueryParamSchema
  ],
  responses: {
    200: {
      description: 'Survey list response object.',
      content: {
        'application/json': {
          schema: {
            type: 'object',
            additionalProperties: false,
            required: ['surveys', 'pagination'],
            properties: {
              pagination: { ...paginationResponseSchema },
              surveys: {
                type: 'array',
                items: {
                  type: 'object',
<<<<<<< HEAD
                  additionalProperties: false,
                  required: ['survey_id', 'name', 'start_date', 'end_date', 'focal_species'],
=======
                  required: ['survey_id', 'name', 'start_date', 'end_date', 'progress_id', 'focal_species'],
>>>>>>> e12d0311
                  properties: {
                    survey_id: {
                      type: 'integer',
                      minimum: 1
                    },
                    name: {
                      type: 'string',
                      maxLength: 300
                    },
                    start_date: {
                      type: 'string',
                      format: 'date',
                      description: 'ISO 8601 date string'
                    },
                    end_date: {
                      type: 'string',
                      format: 'date',
                      description: 'ISO 8601 date string',
                      nullable: true
                    },
                    progress_id: {
                      type: 'integer'
                    },
                    focal_species: {
                      type: 'array',
                      items: {
                        type: 'integer'
                      }
                    },
                    focal_species_names: {
                      type: 'array',
                      items: {
                        type: 'string'
                      }
                    }
                  }
                }
              }
            }
          }
        }
      }
    },
    400: {
      $ref: '#/components/responses/400'
    },
    401: {
      $ref: '#/components/responses/401'
    },
    403: {
      $ref: '#/components/responses/403'
    },
    500: {
      $ref: '#/components/responses/500'
    },
    default: {
      $ref: '#/components/responses/default'
    }
  }
};

/**
 * Get a subset of survey fields for all surveys under a project.
 *
 * @returns {RequestHandler}
 */
export function getSurveys(): RequestHandler {
  return async (req, res) => {
    const connection = getDBConnection(req['keycloak_token']);

    try {
      await connection.open();

      const projectId = Number(req.params.projectId);
      const paginationOptions = makePaginationOptionsFromRequest(req);

      const surveyService = new SurveyService(connection);
      const surveys = await surveyService.getSurveysBasicFieldsByProjectId(
        projectId,
        ensureCompletePaginationOptions(paginationOptions)
      );
      const surveysTotalCount = await surveyService.getSurveyCountByProjectId(projectId);

      const response = {
        surveys,
        pagination: makePaginationResponse(surveysTotalCount, paginationOptions)
      };

      await connection.commit();

      return res.status(200).json(response);
    } catch (error) {
      defaultLog.error({ label: 'getSurveyList', message: 'error', error });
      throw error;
    } finally {
      connection.release();
    }
  };
}<|MERGE_RESOLUTION|>--- conflicted
+++ resolved
@@ -72,12 +72,8 @@
                 type: 'array',
                 items: {
                   type: 'object',
-<<<<<<< HEAD
                   additionalProperties: false,
-                  required: ['survey_id', 'name', 'start_date', 'end_date', 'focal_species'],
-=======
                   required: ['survey_id', 'name', 'start_date', 'end_date', 'progress_id', 'focal_species'],
->>>>>>> e12d0311
                   properties: {
                     survey_id: {
                       type: 'integer',
