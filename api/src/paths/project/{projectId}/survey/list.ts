--- conflicted
+++ resolved
@@ -170,17 +170,7 @@
                     purpose_and_methodology: {
                       description: 'Survey Details',
                       type: 'object',
-<<<<<<< HEAD
-                      required: [
-                        'field_method_id',
-                        'additional_details',
-                        'intended_outcome_ids',
-                        'vantage_code_ids',
-                        'revision_count'
-                      ],
-=======
-                      required: ['additional_details', 'intended_outcome_id', 'vantage_code_ids', 'revision_count'],
->>>>>>> a284963a
+                      required: ['additional_details', 'intended_outcome_ids', 'vantage_code_ids', 'revision_count'],
                       properties: {
                         additional_details: {
                           type: 'string',
