--- conflicted
+++ resolved
@@ -3,19 +3,11 @@
 import { SYSTEM_ROLE } from '../../constants/roles';
 import { getDBConnection } from '../../database/db';
 import { IProjectAdvancedFilters } from '../../models/project-view';
-<<<<<<< HEAD
-import { paginationResponseSchema } from '../../openapi/schemas/pagination';
 import { authorizeRequestHandler, userHasValidRole } from '../../request-handlers/security/authorization';
 import { ProjectService } from '../../services/project-service';
 import { getLogger } from '../../utils/logger';
 import { ensureCompletePaginationOptions, getPaginationOptionsFromRequest, getPaginationResponse } from '../../utils/pagination';
-=======
 import { paginationRequestQueryParamSchema, paginationResponseSchema } from '../../openapi/schemas/pagination';
-import { authorizeRequestHandler, userHasValidRole } from '../../request-handlers/security/authorization';
-import { ProjectService } from '../../services/project-service';
-import { getLogger } from '../../utils/logger';
-import { ApiPaginationOptions } from '../../zod-schema/pagination';
->>>>>>> 493e17b1
 
 const defaultLog = getLogger('paths/projects');
 
@@ -168,17 +160,10 @@
   return async (req, res) => {
     defaultLog.debug({ label: 'getProjectList' });
 
-<<<<<<< HEAD
     // const page: number | undefined = req.query.page ? Number(req.query.page) : undefined;
     // const limit: number | undefined = req.query.limit ? Number(req.query.limit) : undefined;
     // const order: 'asc' | 'desc' | undefined = req.query.order ? (String(req.query.order) as 'asc' | 'desc') : undefined;
     // const sort: string | undefined = req.query.sort ? String(req.query.sort) : undefined;
-=======
-    const page: number | undefined = req.query.page ? Number(req.query.page) : undefined;
-    const limit: number | undefined = req.query.limit ? Number(req.query.limit) : undefined;
-    const order: 'asc' | 'desc' | undefined = req.query.order ? (String(req.query.order) as 'asc' | 'desc') : undefined;
-    const sort: string | undefined = req.query.sort ? String(req.query.sort) : undefined;
->>>>>>> 493e17b1
 
     const connection = getDBConnection(req['keycloak_token']);
 
@@ -196,36 +181,17 @@
       const paginationOptions = getPaginationOptionsFromRequest(req);
 
       const projectService = new ProjectService(connection);
-<<<<<<< HEAD
       const projects = await projectService.getProjectList(
         isUserAdmin,
         systemUserId,
         filterFields,
         ensureCompletePaginationOptions(paginationOptions)
       );
-=======
-
-      const paginationOptions: ApiPaginationOptions | undefined =
-        limit !== undefined && page !== undefined ? { limit, page, sort, order } : undefined;
-
-      const projects = await projectService.getProjectList(isUserAdmin, systemUserId, filterFields, paginationOptions);
->>>>>>> 493e17b1
       const projectsTotalCount = await projectService.getProjectCount(isUserAdmin, systemUserId);
 
       const response = {
         projects,
-<<<<<<< HEAD
         pagination: getPaginationResponse(projectsTotalCount, paginationOptions)
-=======
-        pagination: {
-          total: projectsTotalCount,
-          per_page: limit,
-          current_page: page ?? 1,
-          last_page: limit ? Math.max(1, Math.ceil(projectsTotalCount / limit)) : 1,
-          sort,
-          order
-        }
->>>>>>> 493e17b1
       };
 
       await connection.commit();
