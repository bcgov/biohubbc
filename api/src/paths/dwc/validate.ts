--- conflicted
+++ resolved
@@ -1,20 +1,12 @@
 import { RequestHandler } from 'express';
 import { Operation } from 'express-openapi';
 import { PROJECT_ROLE } from '../../constants/roles';
-<<<<<<< HEAD
 import { SUBMISSION_MESSAGE_TYPE, SUBMISSION_STATUS_TYPE } from '../../constants/status';
-import { getDBConnection, IDBConnection } from '../../database/db';
-import { HTTP400, HTTP500 } from '../../errors/http-error';
-import { queries } from '../../queries/queries';
+import { getDBConnection } from '../../database/db';
+import { HTTP400 } from '../../errors/http-error';
 import { authorizeRequestHandler } from '../../request-handlers/security/authorization';
 import { ErrorService } from '../../services/error-service';
-import { getFileFromS3 } from '../../utils/file-utils';
-=======
-import { getDBConnection } from '../../database/db';
-import { HTTP400 } from '../../errors/custom-error';
-import { authorizeRequestHandler } from '../../request-handlers/security/authorization';
 import { ValidationService } from '../../services/validation-service';
->>>>>>> adba47bc
 import { getLogger } from '../../utils/logger';
 
 const defaultLog = getLogger('paths/dwc/validate');
@@ -121,172 +113,21 @@
 
 export function processDWCFile(): RequestHandler {
   return async (req, res, next) => {
-<<<<<<< HEAD
-    defaultLog.debug({ label: 'getOccurrenceSubmission', message: 'params', files: req.body });
-
-    const connection = getDBConnection(req['keycloak_token']);
-
-    const occurrenceSubmissionId = req.body.occurrence_submission_id;
-
-    if (!occurrenceSubmissionId) {
-      throw new HTTP400('Missing required body param `occurrence_submission_id`.');
+    const submissionId = req.body.occurrence_submission_id;
+    if (!submissionId) {
+      throw new HTTP400('Missing required paramter `occurrence field`');
     }
 
+    res.status(200).json({ status: 'success' });
+    const connection = getDBConnection(req['keycloak_token']);
     try {
-      const sqlStatement = queries.survey.getSurveyOccurrenceSubmissionSQL(occurrenceSubmissionId);
-
-      if (!sqlStatement) {
-        throw new HTTP400('Failed to build SQL get statement');
-      }
-
       await connection.open();
 
-      const response = await connection.query(sqlStatement.text, sqlStatement.values);
+      const service = new ValidationService(connection);
+      await service.processDWCFile(submissionId);
 
       await connection.commit();
 
-      if (!response || !response.rows.length) {
-        throw new HTTP400('Failed to get survey occurrence submission');
-      }
-
-      req['occurrence_submission'] = response.rows[0];
-
-      next();
-    } catch (error: any) {
-      defaultLog.error({ label: 'getOccurrenceSubmission', message: 'error', error });
-
-      const errorService = new ErrorService(connection);
-
-      await errorService.insertSubmissionStatusAndMessage(
-        req['occurrence_submission'].occurrence_submission_id,
-        SUBMISSION_STATUS_TYPE.FAILED_GET_OCCURRENCE,
-        SUBMISSION_MESSAGE_TYPE.ERROR,
-        error.message
-      );
-      throw error;
-    } finally {
-      connection.release();
-    }
-  };
-}
-
-export function getOccurrenceSubmissionInputS3Key(): RequestHandler {
-  return async (req, res, next) => {
-    defaultLog.debug({ label: 'getSubmissionS3Key', message: 'params', files: req.body });
-
-    const occurrence_submission = req['occurrence_submission'];
-
-    req['s3Key'] = occurrence_submission.input_key;
-
-    next();
-  };
-}
-
-export function getS3File(): RequestHandler {
-  return async (req, res, next) => {
-    defaultLog.debug({ label: 'getS3File', message: 'params', files: req.body });
-
-    const connection = getDBConnection(req['keycloak_token']);
-
-    try {
-      const s3Key = req['s3Key'];
-
-      const s3File = await getFileFromS3(s3Key);
-
-      if (!s3File) {
-        throw new HTTP500('Failed to get file from S3');
-      }
-
-      req['s3File'] = s3File;
-
-      next();
-    } catch (error: any) {
-      defaultLog.error({ label: 'getS3File', message: 'error', error });
-
-      const errorService = new ErrorService(connection);
-
-      await errorService.insertSubmissionStatusAndMessage(
-        req['occurrence_submission'].occurrence_submission_id,
-        SUBMISSION_STATUS_TYPE.FAILED_GET_FILE_FROM_S3,
-        SUBMISSION_MESSAGE_TYPE.ERROR,
-        error.message
-      );
-      throw error;
-    }
-  };
-}
-
-export function prepDWCArchive(): RequestHandler {
-  return async (req, res, next) => {
-    defaultLog.debug({ label: 'prepDWCArchive', message: 's3File' });
-
-    const connection = getDBConnection(req['keycloak_token']);
-
-    try {
-      const s3File = req['s3File'];
-
-      const parsedMedia = parseUnknownMedia(s3File);
-
-      if (!parsedMedia) {
-        req['parseError'] = 'Failed to parse submission, file was empty';
-
-        return next();
-      }
-
-      if (!(parsedMedia instanceof ArchiveFile)) {
-        req['parseError'] = 'Failed to parse submission, not a valid DwC Archive Zip file';
-
-        return next();
-      }
-
-      const dwcArchive = new DWCArchive(parsedMedia);
-
-      req['dwcArchive'] = dwcArchive;
-
-      next();
-    } catch (error: any) {
-      defaultLog.error({ label: 'prepDWCArchive', message: 'error', error });
-
-      const errorService = new ErrorService(connection);
-
-      await errorService.insertSubmissionStatusAndMessage(
-        req['occurrence_submission'].occurrence_submission_id,
-        SUBMISSION_STATUS_TYPE.FAILED_PREP_DWC_ARCHIVE,
-        SUBMISSION_MESSAGE_TYPE.ERROR,
-        error.message
-      );
-      throw error;
-    }
-  };
-}
-
-export function persistParseErrors(): RequestHandler {
-  return async (req, res, next) => {
-    const parseError = req['parseError'];
-
-    if (!parseError) {
-      // no errors to persist, skip to next step
-      return next();
-    }
-
-    defaultLog.debug({ label: 'persistParseErrors', message: 'parseError', parseError });
-
-    const connection = getDBConnection(req['keycloak_token']);
-
-    try {
-      await connection.open();
-      const errorService = new ErrorService(connection);
-
-      await errorService.insertSubmissionStatusAndMessage(
-        req['occurrence_submission'].occurrence_submission_id,
-        SUBMISSION_STATUS_TYPE.REJECTED,
-        SUBMISSION_MESSAGE_TYPE.PARSE_ERROR,
-        'Miscellaneous'
-      );
-
-      await connection.commit();
-
-      // archive is not parsable, don't continue to next step and return early
       return res.status(200).json({ status: 'failed' });
     } catch (error: any) {
       defaultLog.error({ label: 'persistParseErrors', message: 'error', error });
@@ -307,266 +148,3 @@
   };
 }
 
-function getValidationSchema(): RequestHandler {
-  return async (req, res, next) => {
-    req['validationSchema'] = {};
-
-    next();
-  };
-}
-
-export function getValidationRules(): RequestHandler {
-  return async (req, res, next) => {
-    defaultLog.debug({ label: 'getValidationRules', message: 's3File' });
-
-    try {
-      const validationSchema: JSON = req['validationSchema'];
-
-      const validationSchemaParser = new ValidationSchemaParser(validationSchema);
-
-      req['validationSchemaParser'] = validationSchemaParser;
-
-      next();
-    } catch (error: any) {
-      defaultLog.error({ label: 'getValidationRules', message: 'error', error });
-
-      const connection = getDBConnection(req['keycloak_token']);
-
-      const errorService = new ErrorService(connection);
-
-      await errorService.insertSubmissionStatusAndMessage(
-        req['occurrence_submission'].occurrence_submission_id,
-        SUBMISSION_STATUS_TYPE.FAILED_GET_VALIDATION_RULES,
-        SUBMISSION_MESSAGE_TYPE.ERROR,
-        error.message
-      );
-      throw error;
-    }
-  };
-}
-
-function validateDWCArchive(): RequestHandler {
-  return async (req, res, next) => {
-    defaultLog.debug({ label: 'validateDWCArchive', message: 'dwcArchive' });
-
-    try {
-      const dwcArchive: DWCArchive = req['dwcArchive'];
-
-      const validationSchemaParser: ValidationSchemaParser = req['validationSchemaParser'];
-
-      const mediaState: IMediaState = dwcArchive.isMediaValid(validationSchemaParser);
-
-      req['mediaState'] = mediaState;
-
-      if (!mediaState.isValid) {
-        // The file itself is invalid, skip remaining validation
-        return next();
-      }
-
-      const csvState: ICsvState[] = dwcArchive.isContentValid(validationSchemaParser);
-
-      req['csvState'] = csvState;
-
-      next();
-    } catch (error: any) {
-      defaultLog.error({ label: 'validateDWCArchive', message: 'error', error });
-
-      const connection = getDBConnection(req['keycloak_token']);
-
-      const errorService = new ErrorService(connection);
-
-      await errorService.insertSubmissionStatusAndMessage(
-        req['occurrence_submission'].occurrence_submission_id,
-        SUBMISSION_STATUS_TYPE.FAILED_VALIDATE_DWC_ARCHIVE,
-        SUBMISSION_MESSAGE_TYPE.ERROR,
-        error.message
-      );
-      throw error;
-=======
-    const submissionId = req.body.occurrence_submission_id;
-    if (!submissionId) {
-      throw new HTTP400('Missing required paramter `occurrence field`');
->>>>>>> adba47bc
-    }
-
-    res.status(200).json({ status: 'success' });
-    const connection = getDBConnection(req['keycloak_token']);
-    try {
-      await connection.open();
-
-<<<<<<< HEAD
-      let submissionStatusType = statusTypeObject.initialSubmissionStatusType;
-      if (!mediaState.isValid || csvState?.some((item) => !item.isValid)) {
-        // At least 1 error exists
-        submissionStatusType = SUBMISSION_STATUS_TYPE.REJECTED;
-      }
-
-      const errorService = new ErrorService(connection);
-
-      const submissionStatusId = await errorService.insertSubmissionStatus(
-        req.body.occurrence_submission_id,
-        submissionStatusType
-      );
-
-      const promises: Promise<any>[] = [];
-
-      mediaState.fileErrors?.forEach((fileError) => {
-        promises.push(
-          errorService.insertSubmissionMessage(
-            submissionStatusId.submission_status_id,
-            SUBMISSION_MESSAGE_TYPE.MISCELLANEOUS,
-            `${fileError}`
-          )
-        );
-      });
-
-      csvState?.forEach((csvStateItem) => {
-        csvStateItem.headerErrors?.forEach((headerError) => {
-          promises.push(
-            errorService.insertSubmissionMessage(
-              submissionStatusId.submission_status_id,
-              headerError.errorCode,
-              generateHeaderErrorMessage(csvStateItem.fileName, headerError)
-            )
-          );
-        });
-
-        csvStateItem.rowErrors?.forEach((rowError) => {
-          promises.push(
-            errorService.insertSubmissionMessage(
-              submissionStatusId.submission_status_id,
-              rowError.errorCode,
-              generateRowErrorMessage(csvStateItem.fileName, rowError)
-            )
-          );
-        });
-      });
-
-      await Promise.all(promises);
-
-      await connection.commit();
-
-      if (!mediaState.isValid || csvState?.some((item) => !item.isValid)) {
-        // At least 1 error exists, skip remaining steps
-        return res.status(200).json({ status: 'failed' });
-      }
-      return next();
-    } catch (error: any) {
-      defaultLog.error({ label: 'persistValidationResults', message: 'error', error });
-
-      const connection = getDBConnection(req['keycloak_token']);
-
-      const errorService = new ErrorService(connection);
-
-      await errorService.insertSubmissionStatusAndMessage(
-        req['occurrence_submission'].occurrence_submission_id,
-        SUBMISSION_STATUS_TYPE.FAILED_PERSIST_VALIDATION_RESULTS,
-        SUBMISSION_MESSAGE_TYPE.ERROR,
-        error.message
-      );
-
-=======
-      const service = new ValidationService(connection);
-      await service.processDWCFile(submissionId);
-
-      await connection.commit();
-    } catch (error) {
-      defaultLog.error({ label: 'xlsx process', message: 'error', error });
->>>>>>> adba47bc
-      await connection.rollback();
-      throw error;
-    } finally {
-      connection.release();
-    }
-  };
-<<<<<<< HEAD
-}
-
-export function updateOccurrenceSubmission(): RequestHandler {
-  return async (req, res, next) => {
-    defaultLog.debug({ label: 'updateOccurrenceSubmission', message: 'Update output file name and output key' });
-
-    const dwcArchive: DWCArchive = req['dwcArchive'];
-    const inputFileName = dwcArchive.rawFile.name;
-    const s3Key: string = req['s3Key'];
-
-    const connection = getDBConnection(req['keycloak_token']);
-
-    try {
-      await connection.open();
-
-      // Update occurrence submission record to include the DWC output file name and s3 key (which in this case are the
-      // same as the input file name and s3 key, as it is already a DWC zip)
-      await updateSurveyOccurrenceSubmissionWithOutputKey(
-        req.body.occurrence_submission_id,
-        inputFileName,
-        s3Key,
-        connection
-      );
-
-      await connection.commit();
-
-      next();
-    } catch (error: any) {
-      defaultLog.debug({ label: 'updateOccurrenceSubmission', message: 'error', error });
-
-      const connection = getDBConnection(req['keycloak_token']);
-
-      const errorService = new ErrorService(connection);
-
-      await errorService.insertSubmissionStatusAndMessage(
-        req['occurrence_submission'].occurrence_submission_id,
-        SUBMISSION_STATUS_TYPE.FAILED_UPDATE_OCCURRENCE_SUBMISSION,
-        SUBMISSION_MESSAGE_TYPE.ERROR,
-        error.message
-      );
-      await connection.rollback();
-      throw error;
-    } finally {
-      connection.release();
-    }
-  };
-}
-
-export function sendResponse(): RequestHandler {
-  return async (req, res) => {
-    return res.status(200).json({ status: 'success' });
-  };
-}
-
-/**
- * Update existing `occurrence_submission` record with outputKey and outputFileName.
- *
- * @param {number} submissionId
- * @param {string} outputFileName
- * @param {string} outputKey
- * @param {IDBConnection} connection
- * @return {*}  {Promise<void>}
- */
-export const updateSurveyOccurrenceSubmissionWithOutputKey = async (
-  submissionId: number,
-  outputFileName: string,
-  outputKey: string,
-  connection: IDBConnection
-): Promise<any> => {
-  const updateSqlStatement = queries.survey.updateSurveyOccurrenceSubmissionSQL({
-    submissionId,
-    outputFileName,
-    outputKey
-  });
-
-  if (!updateSqlStatement) {
-    throw new HTTP400('Failed to build SQL update statement');
-  }
-
-  const updateResponse = await connection.query(updateSqlStatement.text, updateSqlStatement.values);
-
-  if (!updateResponse || !updateResponse.rowCount) {
-    throw new HTTP400('Failed to update survey occurrence submission record');
-  }
-
-  return updateResponse;
-};
-=======
-}
->>>>>>> adba47bc
