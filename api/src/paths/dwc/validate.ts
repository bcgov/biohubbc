import { RequestHandler } from 'express';
import { Operation } from 'express-openapi';
import { SYSTEM_ROLE } from '../../constants/roles';
import { getDBConnection, IDBConnection } from '../../database/db';
import { HTTP400, HTTP500 } from '../../errors/CustomError';
import {
  getSurveyOccurrenceSubmissionSQL,
  insertOccurrenceSubmissionMessageSQL,
  insertOccurrenceSubmissionStatusSQL,
  updateSurveyOccurrenceSubmissionSQL
} from '../../queries/survey/survey-occurrence-queries';
import { getFileFromS3 } from '../../utils/file-utils';
import { getLogger } from '../../utils/logger';
import { ICsvState, IHeaderError, IRowError } from '../../utils/media/csv/csv-file';
import { DWCArchive } from '../../utils/media/dwc/dwc-archive-file';
import { ArchiveFile, IMediaState } from '../../utils/media/media-file';
import { parseUnknownMedia } from '../../utils/media/media-utils';
import { ValidationSchemaParser } from '../../utils/media/validation/validation-schema-parser';
import { logRequest } from '../../utils/path-utils';

const defaultLog = getLogger('paths/dwc/validate');

export const POST: Operation = [
  logRequest('paths/dwc/validate', 'POST'),
  getOccurrenceSubmission(),
  getOccurrenceSubmissionInputS3Key(),
  getS3File(),
  prepDWCArchive(),
  persistParseErrors(),
  getValidationSchema(),
  getValidationRules(),
  validateDWCArchive(),
  persistValidationResults({ initialSubmissionStatusType: 'Darwin Core Validated' }),
  updateOccurrenceSubmission,
  sendResponse()
];

export const getValidateAPIDoc = (basicDescription: string, successDescription: string, tags: string[]) => {
  return {
    description: basicDescription,
    tags: tags,
    security: [
      {
        Bearer: [SYSTEM_ROLE.SYSTEM_ADMIN, SYSTEM_ROLE.PROJECT_ADMIN]
      }
    ],
    requestBody: {
      description: 'Request body',
      content: {
        'application/json': {
          schema: {
            type: 'object',
            required: ['occurrence_submission_id'],
            properties: {
              occurrence_submission_id: {
                description: 'A survey occurrence submission ID',
                type: 'number',
                example: 1
              }
            }
          }
        }
      }
    },
    responses: {
      200: {
        description: successDescription
      },
      400: {
        $ref: '#/components/responses/400'
      },
      401: {
        $ref: '#/components/responses/401'
      },
      403: {
        $ref: '#/components/responses/401'
      },
      500: {
        $ref: '#/components/responses/500'
      },
      default: {
        $ref: '#/components/responses/default'
      }
    }
  };
};

POST.apiDoc = {
  ...getValidateAPIDoc(
    'Validates a Darwin Core (DWC) Archive survey observation submission.',
    'Validate Darwin Core (DWC) Archive survey observation submission OK',
    ['survey', 'observation', 'dwc']
  )
};

export function getOccurrenceSubmission(): RequestHandler {
  return async (req, res, next) => {
    defaultLog.debug({ label: 'getOccurrenceSubmission', message: 'params', files: req.body });

    const connection = getDBConnection(req['keycloak_token']);

    const occurrenceSubmissionId = req.body.occurrence_submission_id;

    if (!occurrenceSubmissionId) {
      throw new HTTP400('Missing required body param `occurrence_submission_id`.');
    }

    try {
      const sqlStatement = getSurveyOccurrenceSubmissionSQL(occurrenceSubmissionId);

      if (!sqlStatement) {
        throw new HTTP400('Failed to build SQL get statement');
      }

      await connection.open();

      const response = await connection.query(sqlStatement.text, sqlStatement.values);

      if (!response || !response.rows.length) {
        throw new HTTP400('Failed to get survey occurrence submission');
      }

      req['occurrence_submission'] = response.rows[0];

      next();
    } catch (error) {
<<<<<<< HEAD
      defaultLog.debug({ label: 'getOccurrenceSubmission', message: 'error', error });
=======
      defaultLog.error({ label: 'getSubmissionS3Key', message: 'error', error });
>>>>>>> ec4d67fb
      throw error;
    } finally {
      connection.release();
    }
  };
}

export function getOccurrenceSubmissionInputS3Key(): RequestHandler {
  return async (req, res, next) => {
    defaultLog.debug({ label: 'getSubmissionS3Key', message: 'params', files: req.body });
    const occurrence_submission = req['occurrence_submission'];

    req['s3Key'] = occurrence_submission.input_key;

    next();
  };
}

export function getS3File(): RequestHandler {
  return async (req, res, next) => {
    defaultLog.debug({ label: 'getS3File', message: 'params', files: req.body });

    try {
      const s3Key = req['s3Key'];

      const s3File = await getFileFromS3(s3Key);

      if (!s3File) {
        throw new HTTP500('Failed to get file from S3');
      }

      req['s3File'] = s3File;

      next();
    } catch (error) {
<<<<<<< HEAD
      defaultLog.debug({ label: 'getS3File', message: 'error', error });
=======
      defaultLog.error({ label: 'getSubmissionFileFromS3', message: 'error', error });
>>>>>>> ec4d67fb
      throw error;
    }
  };
}

export function prepDWCArchive(): RequestHandler {
  return async (req, res, next) => {
    defaultLog.debug({ label: 'prepDWCArchive', message: 's3File' });

    try {
      const s3File = req['s3File'];

      const parsedMedia = parseUnknownMedia(s3File);

      if (!parsedMedia) {
        req['parseError'] = 'Failed to parse submission, file was empty';

        return next();
      }

      if (!(parsedMedia instanceof ArchiveFile)) {
        req['parseError'] = 'Failed to parse submission, not a valid DwC Archive Zip file';

        return next();
      }

      const dwcArchive = new DWCArchive(parsedMedia);

      req['dwcArchive'] = dwcArchive;

      next();
    } catch (error) {
      defaultLog.error({ label: 'prepDWCArchive', message: 'error', error });
      throw error;
    }
  };
}

export function persistParseErrors(): RequestHandler {
  return async (req, res, next) => {
    const parseError = req['parseError'];

    if (!parseError) {
      // no errors to persist, skip to next step
      return next();
    }

    defaultLog.debug({ label: 'persistParseErrors', message: 'parseError', parseError });

    const connection = getDBConnection(req['keycloak_token']);

    try {
      await connection.open();

      const submissionStatusId = await insertSubmissionStatus(
        req.body.occurrence_submission_id,
        'Rejected',
        connection
      );

      await insertSubmissionMessage(submissionStatusId, 'Error', parseError, 'Miscellaneous', connection);

      await connection.commit();

      // archive is not parsable, don't continue to next step and return early
      return res.status(200).json({ status: 'failed' });
    } catch (error) {
<<<<<<< HEAD
      defaultLog.debug({ label: 'persistParseErrors', message: 'error', error });
      await connection.rollback();
=======
      defaultLog.error({ label: 'persistParseErrors', message: 'error', error });
      connection.rollback();
>>>>>>> ec4d67fb
      throw error;
    } finally {
      connection.release();
    }
  };
}

function getValidationSchema(): RequestHandler {
  return async (req, res, next) => {
    req['validationSchema'] = {};

    next();
  };
}

export function getValidationRules(): RequestHandler {
  return async (req, res, next) => {
    defaultLog.debug({ label: 'getValidationRules', message: 's3File' });

    try {
      const validationSchema: JSON = req['validationSchema'];

      const validationSchemaParser = new ValidationSchemaParser(validationSchema);

      req['validationSchemaParser'] = validationSchemaParser;

      next();
    } catch (error) {
      defaultLog.error({ label: 'getValidationRules', message: 'error', error });
      throw error;
    }
  };
}

function validateDWCArchive(): RequestHandler {
  return async (req, res, next) => {
    defaultLog.debug({ label: 'validateDWCArchive', message: 'dwcArchive' });

    try {
      const dwcArchive: DWCArchive = req['dwcArchive'];

      const validationSchemaParser: ValidationSchemaParser = req['validationSchemaParser'];

      const mediaState: IMediaState = dwcArchive.isMediaValid(validationSchemaParser);

      req['mediaState'] = mediaState;

      if (!mediaState.isValid) {
        // The file itself is invalid, skip remaining validation
        return next();
      }

      const csvState: ICsvState[] = dwcArchive.isContentValid(validationSchemaParser);

      req['csvState'] = csvState;

      next();
    } catch (error) {
      defaultLog.error({ label: 'validateDWCArchive', message: 'error', error });
      throw error;
    }
  };
}

export function generateHeaderErrorMessage(fileName: string, headerError: IHeaderError): string {
  return `${fileName} - ${headerError.message} - Column: ${headerError.col}`;
}

export function generateRowErrorMessage(fileName: string, rowError: IRowError): string {
  return `${fileName} - ${rowError.message} - Column: ${rowError.col} - Row: ${rowError.row}`;
}

export function persistValidationResults(statusTypeObject: any): RequestHandler {
  return async (req, res, next) => {
    defaultLog.debug({ label: 'persistValidationResults', message: 'validationResults' });

    const connection = getDBConnection(req['keycloak_token']);

    try {
      const mediaState: IMediaState = req['mediaState'];
      const csvState: ICsvState[] = req['csvState'];

      await connection.open();

      let submissionStatusType = statusTypeObject.initialSubmissionStatusType;
      if (!mediaState.isValid || csvState?.some((item) => !item.isValid)) {
        // At least 1 error exists
        submissionStatusType = 'Rejected';
      }

      const submissionStatusId = await insertSubmissionStatus(
        req.body.occurrence_submission_id,
        submissionStatusType,
        connection
      );

      const promises: Promise<any>[] = [];

      mediaState.fileErrors?.forEach((fileError) => {
        promises.push(
          insertSubmissionMessage(submissionStatusId, 'Error', `${fileError}`, 'Miscellaneous', connection)
        );
      });

      csvState?.forEach((csvStateItem) => {
        csvStateItem.headerErrors?.forEach((headerError) => {
          promises.push(
            insertSubmissionMessage(
              submissionStatusId,
              'Error',
              generateHeaderErrorMessage(csvStateItem.fileName, headerError),
              headerError.errorCode,
              connection
            )
          );
        });

        csvStateItem.rowErrors?.forEach((rowError) => {
          promises.push(
            insertSubmissionMessage(
              submissionStatusId,
              'Error',
              generateRowErrorMessage(csvStateItem.fileName, rowError),
              rowError.errorCode,
              connection
            )
          );
        });
      });

      await Promise.all(promises);

      await connection.commit();

      next();
    } catch (error) {
<<<<<<< HEAD
      defaultLog.debug({ label: 'persistValidationResults', message: 'error', error });
      await connection.rollback();
      throw error;
    } finally {
      connection.release();
    }
  };
}

function updateOccurrenceSubmission(): RequestHandler {
  return async (req, res, next) => {
    defaultLog.debug({ label: 'updateOccurrenceSubmission', message: 'Update output file name and output key' });

    const dwcArchive: DWCArchive = req['dwcArchive'];
    const inputFileName = dwcArchive.rawFile.name;
    const s3Key: string = req['s3Key'];

    const connection = getDBConnection(req['keycloak_token']);

    try {
      await connection.open();

      // Update occurrence submission record to include the DWC output file name and s3 key (which in this case are the
      // same as the input file name and s3 key, as it is already a DWC zip)
      await updateSurveyOccurrenceSubmissionWithOutputKey(
        req.body.occurrence_submission_id,
        inputFileName,
        s3Key,
        connection
      );

      await connection.commit();

      next();
    } catch (error) {
      defaultLog.debug({ label: 'updateOccurrenceSubmission', message: 'error', error });
      await connection.rollback();
=======
      defaultLog.error({ label: 'persistValidationResults', message: 'error', error });
>>>>>>> ec4d67fb
      throw error;
    } finally {
      connection.release();
    }
  };
}

export function sendResponse(): RequestHandler {
  return async (req, res) => {
    return res.status(200).json({ status: 'success' });
  };
}

/**
 * Insert a record into the submission_status table.
 *
 * @param {number} occurrenceSubmissionId
 * @param {string} submissionStatusType
 * @param {IDBConnection} connection
 * @return {*}  {Promise<number>}
 */
export const insertSubmissionStatus = async (
  occurrenceSubmissionId: number,
  submissionStatusType: string,
  connection: IDBConnection
): Promise<number> => {
  const sqlStatement = insertOccurrenceSubmissionStatusSQL(occurrenceSubmissionId, submissionStatusType);

  if (!sqlStatement) {
    throw new HTTP400('Failed to build SQL insert statement');
  }

  const response = await connection.query(sqlStatement.text, sqlStatement.values);

  const result = (response && response.rows && response.rows[0]) || null;

  if (!result || !result.id) {
    throw new HTTP400('Failed to insert survey submission status data');
  }

  return result.id;
};

/**
 * Insert a record into the submission_message table.
 *
 * @param {number} submissionStatusId
 * @param {string} submissionMessageType
 * @param {string} message
 * @param {IDBConnection} connection
 * @return {*}  {Promise<void>}
 */
export const insertSubmissionMessage = async (
  submissionStatusId: number,
  submissionMessageType: string,
  message: string,
  errorCode: string,
  connection: IDBConnection
): Promise<void> => {
  const sqlStatement = insertOccurrenceSubmissionMessageSQL(
    submissionStatusId,
    submissionMessageType,
    message,
    errorCode
  );

  if (!sqlStatement) {
    throw new HTTP400('Failed to build SQL insert statement');
  }

  const response = await connection.query(sqlStatement.text, sqlStatement.values);

  if (!response || !response.rowCount) {
    throw new HTTP400('Failed to insert survey submission message data');
  }
};

/**
 * Update existing `occurrence_submission` record with outputKey and outputFileName.
 *
 * @param {number} submissionId
 * @param {string} outputFileName
 * @param {string} outputKey
 * @param {IDBConnection} connection
 * @return {*}  {Promise<void>}
 */
export const updateSurveyOccurrenceSubmissionWithOutputKey = async (
  submissionId: number,
  outputFileName: string,
  outputKey: string,
  connection: IDBConnection
): Promise<any> => {
  const updateSqlStatement = updateSurveyOccurrenceSubmissionSQL({ submissionId, outputFileName, outputKey });

  if (!updateSqlStatement) {
    throw new HTTP400('Failed to build SQL update statement');
  }

  const updateResponse = await connection.query(updateSqlStatement.text, updateSqlStatement.values);

  if (!updateResponse || !updateResponse.rowCount) {
    throw new HTTP400('Failed to update survey occurrence submission record');
  }

  return updateResponse;
};<|MERGE_RESOLUTION|>--- conflicted
+++ resolved
@@ -124,11 +124,7 @@
 
       next();
     } catch (error) {
-<<<<<<< HEAD
-      defaultLog.debug({ label: 'getOccurrenceSubmission', message: 'error', error });
-=======
-      defaultLog.error({ label: 'getSubmissionS3Key', message: 'error', error });
->>>>>>> ec4d67fb
+      defaultLog.error({ label: 'getOccurrenceSubmission', message: 'error', error });
       throw error;
     } finally {
       connection.release();
@@ -164,11 +160,7 @@
 
       next();
     } catch (error) {
-<<<<<<< HEAD
-      defaultLog.debug({ label: 'getS3File', message: 'error', error });
-=======
-      defaultLog.error({ label: 'getSubmissionFileFromS3', message: 'error', error });
->>>>>>> ec4d67fb
+      defaultLog.error({ label: 'getS3File', message: 'error', error });
       throw error;
     }
   };
@@ -236,13 +228,8 @@
       // archive is not parsable, don't continue to next step and return early
       return res.status(200).json({ status: 'failed' });
     } catch (error) {
-<<<<<<< HEAD
-      defaultLog.debug({ label: 'persistParseErrors', message: 'error', error });
+      defaultLog.error({ label: 'persistParseErrors', message: 'error', error });
       await connection.rollback();
-=======
-      defaultLog.error({ label: 'persistParseErrors', message: 'error', error });
-      connection.rollback();
->>>>>>> ec4d67fb
       throw error;
     } finally {
       connection.release();
@@ -379,8 +366,7 @@
 
       next();
     } catch (error) {
-<<<<<<< HEAD
-      defaultLog.debug({ label: 'persistValidationResults', message: 'error', error });
+      defaultLog.error({ label: 'persistValidationResults', message: 'error', error });
       await connection.rollback();
       throw error;
     } finally {
@@ -417,9 +403,6 @@
     } catch (error) {
       defaultLog.debug({ label: 'updateOccurrenceSubmission', message: 'error', error });
       await connection.rollback();
-=======
-      defaultLog.error({ label: 'persistValidationResults', message: 'error', error });
->>>>>>> ec4d67fb
       throw error;
     } finally {
       connection.release();
