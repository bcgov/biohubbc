--- conflicted
+++ resolved
@@ -1,20 +1,12 @@
 import { RequestHandler } from 'express';
 import { Operation } from 'express-openapi';
 import { PROJECT_ROLE } from '../../constants/roles';
-<<<<<<< HEAD
 import { SUBMISSION_MESSAGE_TYPE, SUBMISSION_STATUS_TYPE } from '../../constants/status';
-import { getDBConnection, IDBConnection } from '../../database/db';
+import { getDBConnection } from '../../database/db';
 import { HTTP400 } from '../../errors/http-error';
-import { PostOccurrence } from '../../models/occurrence-create';
-import { queries } from '../../queries/queries';
-import { authorizeRequestHandler } from '../../request-handlers/security/authorization';
-import { ErrorService } from '../../services/error-service';
-=======
-import { getDBConnection } from '../../database/db';
-import { HTTP400 } from '../../errors/custom-error';
 import { authorizeRequestHandler } from '../../request-handlers/security/authorization';
 import { ValidationService } from '../../services/validation-service';
->>>>>>> adba47bc
+import { ErrorService } from '../../services/error-service';
 import { getLogger } from '../../utils/logger';
 
 const defaultLog = getLogger('paths/dwc/scrape-occurrences');
@@ -119,7 +111,6 @@
       await service.templateScrapeAndUploadOccurrences(submissionId);
 
       await connection.commit();
-<<<<<<< HEAD
 
       next();
     } catch (error: any) {
@@ -133,10 +124,6 @@
         SUBMISSION_MESSAGE_TYPE.ERROR,
         error.message
       );
-=======
-    } catch (error) {
-      defaultLog.error({ label: 'xlsx process', message: 'error', error });
->>>>>>> adba47bc
       await connection.rollback();
       throw error;
     } finally {
