import { RequestHandler } from 'express';
import { Operation } from 'express-openapi';
import { getAPIUserDBConnection } from '../database/db';
import { HTTP500 } from '../errors/http-error';
import { CodeService } from '../services/code-service';
import { getLogger } from '../utils/logger';

const defaultLog = getLogger('paths/code');

export const GET: Operation = [getAllCodes()];

GET.apiDoc = {
  description: 'Get all Codes.',
  tags: ['code'],
  responses: {
    200: {
      description: 'Code response object.',
      content: {
        'application/json': {
          schema: {
            type: 'object',
            required: [
              'management_action_type',
              'first_nations',
              'agency',
              'investment_action_category',
              'type',
              'iucn_conservation_action_level_1_classification',
              'iucn_conservation_action_level_2_subclassification',
              'iucn_conservation_action_level_3_subclassification',
              'program',
              'proprietor_type',
              'system_roles',
              'project_roles',
              'administrative_activity_status_type',
              'field_methods',
              'ecological_seasons',
              'intended_outcomes',
              'vantage_codes'
            ],
            properties: {
              management_action_type: {
                type: 'array',
                items: {
                  type: 'object',
                  properties: {
                    id: {
                      type: 'number'
                    },
                    name: {
                      type: 'string'
                    }
                  }
                }
              },
              first_nations: {
                type: 'array',
                items: {
                  type: 'object',
                  properties: {
                    id: {
                      type: 'number'
                    },
                    name: {
                      type: 'string'
                    }
                  }
                }
              },
              agency: {
                type: 'array',
                items: {
                  type: 'object',
                  properties: {
                    id: {
                      type: 'number'
                    },
                    name: {
                      type: 'string'
                    }
                  }
                }
              },
              investment_action_category: {
                type: 'array',
                items: {
                  type: 'object',
                  properties: {
                    id: {
                      type: 'number'
                    },
                    agency_id: {
                      type: 'number'
                    },
                    name: {
                      type: 'string'
                    }
                  }
                }
              },
              type: {
                type: 'array',
                description: 'Types of surveys',
                items: {
                  type: 'object',
                  properties: {
                    id: {
                      type: 'number'
                    },
                    name: {
                      type: 'string'
                    }
                  }
                }
              },
              project_program: {
                type: 'array',
                items: {
                  type: 'object',
                  properties: {
                    id: {
                      type: 'number'
                    },
                    name: {
                      type: 'string'
                    }
                  }
                }
              },
              species: {
                type: 'array',
                items: {
                  type: 'object',
                  properties: {
                    id: {
                      type: 'number'
                    },
                    name: {
                      type: 'string'
                    }
                  }
                }
              },
              proprietor_type: {
                type: 'array',
                items: {
                  type: 'object',
                  properties: {
                    id: {
                      type: 'number'
                    },
                    name: {
                      type: 'string'
                    },
                    is_first_nation: {
                      type: 'boolean'
                    }
                  }
                }
              },
              iucn_conservation_action_level_1_classification: {
                type: 'array',
                items: {
                  type: 'object',
                  properties: {
                    id: {
                      type: 'number'
                    },
                    name: {
                      type: 'string'
                    }
                  }
                }
              },
              iucn_conservation_action_level_2_subclassification: {
                type: 'array',
                items: {
                  type: 'object',
                  properties: {
                    id: {
                      type: 'number'
                    },
                    iucn1_id: {
                      type: 'number'
                    },
                    name: {
                      type: 'string'
                    }
                  }
                }
              },
              iucn_conservation_action_level_3_subclassification: {
                type: 'array',
                items: {
                  type: 'object',
                  properties: {
                    id: {
                      type: 'number'
                    },
                    iucn2_id: {
                      type: 'number'
                    },
                    name: {
                      type: 'string'
                    }
                  }
                }
              },
              system_role: {
                type: 'array',
                items: {
                  type: 'object',
                  properties: {
                    id: {
                      type: 'number'
                    },
                    name: {
                      type: 'string'
                    }
                  }
                }
              },
              project_role: {
                type: 'array',
                items: {
                  type: 'object',
                  properties: {
                    id: {
                      type: 'number'
                    },
                    name: {
                      type: 'string'
                    }
                  }
                }
              },
<<<<<<< HEAD
              survey_jobs: {
                type: 'array',
                items: {
                  type: 'object',
                  properties: {
                    id: {
                      type: 'number'
                    },
                    name: {
                      type: 'string'
                    }
                  }
                }
              },
              regional_offices: {
                type: 'array',
                items: {
                  type: 'object',
                  properties: {
                    id: {
                      type: 'number'
                    },
                    name: {
                      type: 'string'
                    }
                  }
                }
              },
=======
>>>>>>> 23514ed9
              administrative_activity_status_type: {
                type: 'array',
                items: {
                  type: 'object',
                  properties: {
                    id: {
                      type: 'number'
                    },
                    name: {
                      type: 'string'
                    }
                  }
                }
              },
              field_methods: {
                type: 'array',
                items: {
                  type: 'object',
                  properties: {
                    id: {
                      type: 'number'
                    },
                    name: {
                      type: 'string'
                    }
                  }
                }
              },
              ecological_seasons: {
                type: 'array',
                items: {
                  type: 'object',
                  properties: {
                    id: {
                      type: 'number'
                    },
                    name: {
                      type: 'string'
                    }
                  }
                }
              },
              intended_outcomes: {
                type: 'array',
                items: {
                  type: 'object',
                  properties: {
                    id: {
                      type: 'number'
                    },
                    name: {
                      type: 'string'
                    }
                  }
                }
              },
              vantage_codes: {
                type: 'array',
                items: {
                  type: 'object',
                  properties: {
                    id: {
                      type: 'number'
                    },
                    name: {
                      type: 'string'
                    }
                  }
                }
              }
            }
          }
        }
      }
    },
    400: {
      $ref: '#/components/responses/400'
    },
    401: {
      $ref: '#/components/responses/401'
    },
    403: {
      $ref: '#/components/responses/401'
    },
    500: {
      $ref: '#/components/responses/500'
    },
    default: {
      $ref: '#/components/responses/default'
    }
  }
};

/**
 * Get all codes.
 *
 * @returns {RequestHandler}
 */
export function getAllCodes(): RequestHandler {
  return async (req, res) => {
    const connection = getAPIUserDBConnection();

    try {
      await connection.open();

      const codeService = new CodeService(connection);

      const allCodeSets = await codeService.getAllCodeSets();

      await connection.commit();

      if (!allCodeSets) {
        throw new HTTP500('Failed to fetch codes');
      }

      return res.status(200).json(allCodeSets);
    } catch (error) {
      defaultLog.error({ label: 'getAllCodes', message: 'error', error });
      await connection.rollback();
      throw error;
    } finally {
      connection.release();
    }
  };
}<|MERGE_RESOLUTION|>--- conflicted
+++ resolved
@@ -234,7 +234,6 @@
                   }
                 }
               },
-<<<<<<< HEAD
               survey_jobs: {
                 type: 'array',
                 items: {
@@ -249,22 +248,6 @@
                   }
                 }
               },
-              regional_offices: {
-                type: 'array',
-                items: {
-                  type: 'object',
-                  properties: {
-                    id: {
-                      type: 'number'
-                    },
-                    name: {
-                      type: 'string'
-                    }
-                  }
-                }
-              },
-=======
->>>>>>> 23514ed9
               administrative_activity_status_type: {
                 type: 'array',
                 items: {
