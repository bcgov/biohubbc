import { RequestHandler } from 'express';
import { Operation } from 'express-openapi';
import { SYSTEM_ROLE } from '../../constants/roles';
import { getDBConnection } from '../../database/db';
import { FundingSource, FundingSourceSupplementaryData } from '../../repositories/funding-source-repository';
import { SystemUser } from '../../repositories/user-repository';
import { authorizeRequestHandler } from '../../request-handlers/security/authorization';
import { FundingSourceService, IFundingSourceSearchParams } from '../../services/funding-source-service';
import { UserService } from '../../services/user-service';
import { getLogger } from '../../utils/logger';

const defaultLog = getLogger('paths/funding-sources/index');

export const GET: Operation = [
  authorizeRequestHandler(() => {
    return {
      or: [
        {
          discriminator: 'SystemUser'
        },
        {
          validSystemRoles: [SYSTEM_ROLE.SYSTEM_ADMIN, SYSTEM_ROLE.DATA_ADMINISTRATOR],
          discriminator: 'SystemRole'
        }
      ]
    };
  }),
  getFundingSources()
];

GET.apiDoc = {
  description: 'Get all funding sources.',
  tags: ['funding-source'],
  security: [
    {
      Bearer: []
    }
  ],
  responses: {
    200: {
      description: 'Funding sources response object.',
      content: {
        'application/json': {
          schema: {
            type: 'array',
            items: {
              type: 'object',
              required: ['funding_source_id', 'name', 'description', 'revision_count'],
              properties: {
                funding_source_id: {
                  type: 'integer',
                  minimum: 1
                },
                name: {
                  type: 'string'
                },
                description: {
                  type: 'string'
                },
                start_date: {
                  type: 'string',
                  nullable: true
                },
                end_date: {
                  type: 'string',
                  nullable: true
                },
                revision_count: {
                  type: 'integer',
                  minimum: 0
                },
                survey_reference_count: {
                  type: 'number',
                  minimum: 0,
                  description: 'The number of surveys that reference this funding source.'
                },
                survey_reference_amount_total: {
                  type: 'number',
                  minimum: 0,
                  description: 'The total amount from all references to this funding source by all surveys.'
                }
              }
            }
          }
        }
      }
    },
    400: {
      $ref: '#/components/responses/400'
    },
    401: {
      $ref: '#/components/responses/401'
    },
    403: {
      $ref: '#/components/responses/403'
    },
    500: {
      $ref: '#/components/responses/500'
    },
    default: {
      $ref: '#/components/responses/default'
    }
  }
};

/**
 * Get a list of funding sources.
 *
 * @returns {RequestHandler}
 */
export function getFundingSources(): RequestHandler {
  return async (req, res) => {
    const connection = getDBConnection(req['keycloak_token']);
    const filterFields: IFundingSourceSearchParams = req.query || {};
    try {
      await connection.open();

      const fundingSourceService = new FundingSourceService(connection);

      let response = await fundingSourceService.getFundingSources(filterFields);

      await connection.commit();

      const systemUserObject: SystemUser = req['system_user'];
<<<<<<< HEAD
      if (!UserService.isAdmin(systemUserObject)) {
=======
      if (!isAdmin(systemUserObject)) {
>>>>>>> f63d8126
        // User is not an admin, strip sensitive fields from response
        response = removeNonAdminFieldsFromFundingSourcesResponse(response);
      }

      return res.status(200).json(response);
    } catch (error) {
      defaultLog.error({ label: 'getFundingSources', message: 'error', error });
      await connection.rollback();
      throw error;
    } finally {
      connection.release();
    }
  };
}

/**
<<<<<<< HEAD
=======
 * Checks if the system user is an admin (has an admin level system role).
 *
 * @param {SystemUser} systemUserObject
 * @return {*}  {boolean} `true` if the user is an admin, `false` otherwise.
 */
function isAdmin(systemUserObject: SystemUser): boolean {
  return (
    systemUserObject.role_names.includes(SYSTEM_ROLE.SYSTEM_ADMIN) ||
    systemUserObject.role_names.includes(SYSTEM_ROLE.DATA_ADMINISTRATOR)
  );
}

/**
>>>>>>> f63d8126
 * Removes sensitive (admin-only) fields from the funding sources response, returning a new sanitized array.
 *
 * @param {((FundingSource & FundingSourceSupplementaryData)[])} fundingSources
 * @return {*}  {((FundingSource & FundingSourceSupplementaryData)[])} array of funding sources with admin-only fields
 * removed.
 */
function removeNonAdminFieldsFromFundingSourcesResponse(
  fundingSources: (FundingSource & FundingSourceSupplementaryData)[]
): (FundingSource & FundingSourceSupplementaryData)[] {
  return fundingSources.map((item) => {
    delete item.survey_reference_count;
    delete item.survey_reference_amount_total;
    return item;
  });
}

export const POST: Operation = [
  authorizeRequestHandler(() => {
    return {
      and: [
        {
          validSystemRoles: [SYSTEM_ROLE.SYSTEM_ADMIN, SYSTEM_ROLE.DATA_ADMINISTRATOR],
          discriminator: 'SystemRole'
        }
      ]
    };
  }),
  postFundingSource()
];

POST.apiDoc = {
  description: 'Create a funding source.',
  tags: ['funding-source'],
  security: [
    {
      Bearer: []
    }
  ],
  requestBody: {
    description: 'Funding source post request object.',
    content: {
      'application/json': {
        schema: {
          type: 'object',
          required: ['name', 'description'],
          properties: {
            name: {
              type: 'string'
            },
            description: {
              type: 'string'
            },
            start_date: {
              type: 'string',
              nullable: true
            },
            end_date: {
              type: 'string',
              nullable: true
            }
          }
        }
      }
    }
  },
  responses: {
    200: {
      description: 'Funding source response object.',
      content: {
        'application/json': {
          schema: {
            type: 'object',
            required: ['funding_source_id'],
            properties: {
              funding_source_id: {
                type: 'number'
              }
            }
          }
        }
      }
    },
    400: {
      $ref: '#/components/responses/400'
    },
    401: {
      $ref: '#/components/responses/401'
    },
    403: {
      $ref: '#/components/responses/403'
    },
    500: {
      $ref: '#/components/responses/500'
    },
    default: {
      $ref: '#/components/responses/default'
    }
  }
};

/**
 * Create a new funding source.
 *
 * @returns {RequestHandler}
 */
export function postFundingSource(): RequestHandler {
  return async (req, res) => {
    const connection = getDBConnection(req['keycloak_token']);
    const service = new FundingSourceService(connection);
    const data = req.body;
    try {
      await connection.open();

      const response = await service.postFundingSource(data);
      await connection.commit();

      return res.status(200).json(response);
    } catch (error) {
      defaultLog.error({ label: 'createFundingSource', message: 'error', error });
      await connection.rollback();
      throw error;
    } finally {
      connection.release();
    }
  };
}<|MERGE_RESOLUTION|>--- conflicted
+++ resolved
@@ -122,11 +122,7 @@
       await connection.commit();
 
       const systemUserObject: SystemUser = req['system_user'];
-<<<<<<< HEAD
       if (!UserService.isAdmin(systemUserObject)) {
-=======
-      if (!isAdmin(systemUserObject)) {
->>>>>>> f63d8126
         // User is not an admin, strip sensitive fields from response
         response = removeNonAdminFieldsFromFundingSourcesResponse(response);
       }
@@ -143,8 +139,6 @@
 }
 
 /**
-<<<<<<< HEAD
-=======
  * Checks if the system user is an admin (has an admin level system role).
  *
  * @param {SystemUser} systemUserObject
@@ -158,7 +152,6 @@
 }
 
 /**
->>>>>>> f63d8126
  * Removes sensitive (admin-only) fields from the funding sources response, returning a new sanitized array.
  *
  * @param {((FundingSource & FundingSourceSupplementaryData)[])} fundingSources
