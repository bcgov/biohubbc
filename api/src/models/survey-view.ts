--- conflicted
+++ resolved
@@ -84,7 +84,6 @@
         this.species.push(Number(item.id));
         this.species_names.push(item.label);
       });
-<<<<<<< HEAD
   }
 }
 
@@ -95,8 +94,6 @@
   constructor(input?: any) {
     this.permit_number = input?.number ?? null;
     this.permit_type = input?.type ?? null;
-=======
->>>>>>> cc3b9bbb
   }
 }
 
@@ -145,22 +142,6 @@
   }
 }
 
-export class GetAncillarySpeciesData {
-  ancillary_species: number[];
-  ancillary_species_names: string[];
-
-  constructor(input?: any[]) {
-    this.ancillary_species = [];
-    this.ancillary_species_names = [];
-
-    input?.length &&
-      input.forEach((item: any) => {
-        this.ancillary_species.push(Number(item.id));
-        this.ancillary_species_names.push(item.label);
-      });
-  }
-}
-
 export type SurveyObject = {
   survey: GetSurveyData;
   species: GetSpeciesData;
@@ -192,22 +173,6 @@
   }
 }
 
-export class GetFocalSpeciesData {
-  focal_species: number[];
-  focal_species_names: string[];
-
-  constructor(input?: any[]) {
-    this.focal_species = [];
-    this.focal_species_names = [];
-
-    input?.length &&
-      input.forEach((item: any) => {
-        this.focal_species.push(Number(item.id));
-        this.focal_species_names.push(item.label);
-      });
-  }
-}
-
 export class GetAncillarySpeciesData {
   ancillary_species: number[];
   ancillary_species_names: string[];
@@ -222,31 +187,4 @@
         this.ancillary_species_names.push(item.label);
       });
   }
-}
-
-export type SurveyObject = {
-  survey: GetSurveyData;
-  species: GetSpeciesData;
-};
-
-export class GetSurveyData {
-  id: number;
-  name: string;
-  start_date: string;
-  end_date: string;
-  publish_status: string;
-  completion_status: number;
-
-  constructor(surveyData?: any) {
-    this.id = surveyData?.survey_id || null;
-    this.name = surveyData?.name || '';
-    this.start_date = surveyData?.start_date || null;
-    this.end_date = surveyData?.end_date || null;
-    this.publish_status = surveyData?.publish_timestamp ? 'Published' : 'Unpublished';
-    this.completion_status =
-      (surveyData.end_date &&
-        moment(surveyData.end_date).endOf('day').isBefore(moment()) &&
-        COMPLETION_STATUS.COMPLETED) ||
-      COMPLETION_STATUS.ACTIVE;
-  }
 }