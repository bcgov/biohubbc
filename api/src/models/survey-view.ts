--- conflicted
+++ resolved
@@ -1,12 +1,9 @@
 import { Feature } from 'geojson';
 import { SurveyMetadataPublish } from '../repositories/history-publish-repository';
 import { IPermitModel } from '../repositories/permit-repository';
-<<<<<<< HEAD
-import { SurveyLocationRecord } from '../repositories/survey-location-repository';
-=======
 import { SiteSelectionData } from '../repositories/site-selection-strategy-repository';
 import { SurveyBlockRecord } from '../repositories/survey-block-repository';
->>>>>>> 1fa6146e
+import { SurveyLocationRecord } from '../repositories/survey-location-repository';
 import { SurveyUser } from '../repositories/survey-participation-repository';
 
 export type SurveyObject = {
@@ -39,20 +36,18 @@
   biologist_last_name: string;
   survey_types: number[];
   revision_count: number;
+  geometry: Feature[];
 
   constructor(obj?: any) {
     this.id = obj?.survey_id || null;
     this.project_id = obj?.project_id || null;
     this.uuid = obj?.uuid || null;
     this.survey_name = obj?.name || '';
-<<<<<<< HEAD
     this.start_date = obj?.start_date || null;
     this.end_date = obj?.end_date || null;
-=======
     this.start_date = String(obj?.start_date) || '';
     this.end_date = String(obj?.end_date) || '';
     this.geometry = (obj?.geojson?.length && obj.geojson) || [];
->>>>>>> 1fa6146e
     this.biologist_first_name = obj?.lead_first_name || '';
     this.biologist_last_name = obj?.lead_last_name || '';
     this.survey_types = (obj?.survey_types?.length && obj.survey_types) || [];
