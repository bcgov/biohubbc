import { expect } from 'chai';
import { describe } from 'mocha';
import { GetSurveyDetailsData, GetSurveyProprietorData } from './survey-view-update';

describe('GetSurveyDetailsData', () => {
  describe('No values provided', () => {
    let data: GetSurveyDetailsData;

    before(() => {
<<<<<<< HEAD
      data = new GetSurveyDetailsData();
=======
      data = new GetSurveyData(null);
>>>>>>> b535de54
    });

    it('sets survey_name', () => {
      expect(data.survey_name).to.equal('');
    });

    it('sets survey_purpose', () => {
      expect(data.survey_purpose).to.equal('');
    });

    it('sets focal_species', () => {
      expect(data.focal_species).to.eql([]);
    });

    it('sets ancillary_species', () => {
      expect(data.ancillary_species).to.eql([]);
    });

    it('sets start_date', () => {
      expect(data.start_date).to.equal('');
    });

    it('sets end_date', () => {
      expect(data.end_date).to.equal('');
    });

    it('sets biologist_first_name', () => {
      expect(data.biologist_first_name).to.equal('');
    });

    it('sets biologist_last_name', () => {
      expect(data.biologist_last_name).to.equal('');
    });

    it('sets survey_area_name', () => {
      expect(data.survey_area_name).to.equal('');
    });

    it('sets revision_count', () => {
      expect(data.revision_count).to.equal(null);
    });
  });

  describe('all values provided with species as strings', () => {
    let data: GetSurveyData;

    const surveyData = [
      {
        id: 1,
        name: 'survey name',
        objectives: 'purpose of survey',
        start_date: '2020-04-20T07:00:00.000Z',
        end_date: '2020-05-20T07:00:00.000Z',
        revision_count: 1,
        focal_species: 'species',
        ancillary_species: 'ancillary',
        lead_first_name: 'lead',
        lead_last_name: 'last',
        location_name: 'area',
        geometry:
          '{"type":"Polygon","coordinates":[[[-128.224277,53.338275],[-128.224277,58.201367],[-124.122791,58.201367],[-124.122791,53.338275],[-128.224277,53.338275]]]}'
      }
    ];

    before(() => {
      data = new GetSurveyData(surveyData);
    });

    it('sets survey_name', () => {
      expect(data.survey_name).to.equal(surveyData[0].name);
    });

    it('sets survey_purpose', () => {
      expect(data.survey_purpose).to.equal(surveyData[0].objectives);
    });

    it('sets focal_species', () => {
      expect(data.focal_species).to.eql([surveyData[0].focal_species]);
    });

<<<<<<< HEAD
    let data: GetSurveyDetailsData;
=======
    it('sets ancillary_species', () => {
      expect(data.ancillary_species).to.eql([surveyData[0].ancillary_species]);
    });

    it('sets start_date', () => {
      expect(data.start_date).to.equal(surveyData[0].start_date);
    });

    it('sets end_date', () => {
      expect(data.end_date).to.equal(surveyData[0].end_date);
    });

    it('sets biologist_first_name', () => {
      expect(data.biologist_first_name).to.equal(surveyData[0].lead_first_name);
    });

    it('sets biologist_last_name', () => {
      expect(data.biologist_last_name).to.equal(surveyData[0].lead_last_name);
    });

    it('sets survey_area_name', () => {
      expect(data.survey_area_name).to.equal(surveyData[0].location_name);
    });

    it('sets revision_count', () => {
      expect(data.revision_count).to.equal(surveyData[0].revision_count);
    });

    it('sets the geometry', () => {
      expect(data.geometry).to.eql([JSON.parse(surveyData[0].geometry)]);
    });
  });

  describe('all values provided with species as strings', () => {
    let data: GetSurveyData;
>>>>>>> b535de54

    const surveyData = [
      {
        id: 1,
        name: 'survey name',
        objectives: 'purpose of survey',
        start_date: '2020-04-20T07:00:00.000Z',
        end_date: '2020-05-20T07:00:00.000Z',
        revision_count: 1,
        focal_species: 1,
        ancillary_species: 2,
        lead_first_name: 'lead',
        lead_last_name: 'last',
        location_name: 'area',
        geometry:
          '{"type":"Polygon","coordinates":[[[-128.224277,53.338275],[-128.224277,58.201367],[-124.122791,58.201367],[-124.122791,53.338275],[-128.224277,53.338275]]]}'
      }
    ];

    before(() => {
      data = new GetSurveyDetailsData(surveyData);
    });

    it('sets survey_name', () => {
      expect(data.survey_name).to.equal(surveyData[0].name);
    });

    it('sets survey_purpose', () => {
      expect(data.survey_purpose).to.equal(surveyData[0].objectives);
    });

    it('sets focal_species', () => {
      expect(data.focal_species).to.eql([surveyData[0].focal_species]);
    });

    it('sets ancillary_species', () => {
      expect(data.ancillary_species).to.eql([surveyData[0].ancillary_species]);
    });

    it('sets start_date', () => {
      expect(data.start_date).to.equal(surveyData[0].start_date);
    });

    it('sets end_date', () => {
      expect(data.end_date).to.equal(surveyData[0].end_date);
    });

    it('sets biologist_first_name', () => {
      expect(data.biologist_first_name).to.equal(surveyData[0].lead_first_name);
    });

    it('sets biologist_last_name', () => {
      expect(data.biologist_last_name).to.equal(surveyData[0].lead_last_name);
    });

    it('sets survey_area_name', () => {
      expect(data.survey_area_name).to.equal(surveyData[0].location_name);
    });

    it('sets revision_count', () => {
      expect(data.revision_count).to.equal(surveyData[0].revision_count);
    });

    it('sets the geometry', () => {
      expect(data.geometry).to.eql([JSON.parse(surveyData[0].geometry)]);
    });
  });
});

describe('GetSurveyProprietorData', () => {
  describe('No values provided', () => {
    let data: GetSurveyProprietorData;

    before(() => {
      data = new GetSurveyProprietorData(null);
    });

    it('sets proprietor_type_name', () => {
      expect(data.proprietor_type_name).to.equal('');
    });

    it('sets first_nations_name', () => {
      expect(data.first_nations_name).to.equal('');
    });

    it('sets category_rationale', () => {
      expect(data.category_rationale).to.equal('');
    });

    it('sets proprietor_name', () => {
      expect(data.proprietor_name).to.equal('');
    });

    it('sets data_sharing_agreement_required', () => {
      expect(data.data_sharing_agreement_required).to.equal('false');
    });
  });

  describe('All values provided', () => {
    let data: GetSurveyProprietorData;

    const proprietorData = {
      proprietor_type_name: 'type',
      first_nations_name: 'fn name',
      rationale: 'rationale',
      proprietor_name: 'name',
      data_sharing_agreement_required: true
    };

    before(() => {
      data = new GetSurveyProprietorData(proprietorData);
    });

    it('sets proprietor_type_name', () => {
      expect(data.proprietor_type_name).to.equal(proprietorData.proprietor_type_name);
    });

    it('sets first_nations_name', () => {
      expect(data.first_nations_name).to.equal(proprietorData.first_nations_name);
    });

    it('sets category_rationale', () => {
      expect(data.category_rationale).to.equal(proprietorData.rationale);
    });

    it('sets proprietor_name', () => {
      expect(data.proprietor_name).to.equal(proprietorData.proprietor_name);
    });

    it('sets data_sharing_agreement_required', () => {
      expect(data.data_sharing_agreement_required).to.equal('true');
    });
  });
});<|MERGE_RESOLUTION|>--- conflicted
+++ resolved
@@ -7,11 +7,7 @@
     let data: GetSurveyDetailsData;
 
     before(() => {
-<<<<<<< HEAD
-      data = new GetSurveyDetailsData();
-=======
-      data = new GetSurveyData(null);
->>>>>>> b535de54
+      data = new GetSurveyDetailsData(null);
     });
 
     it('sets survey_name', () => {
@@ -56,7 +52,7 @@
   });
 
   describe('all values provided with species as strings', () => {
-    let data: GetSurveyData;
+    let data: GetSurveyDetailsData;
 
     const surveyData = [
       {
@@ -77,7 +73,7 @@
     ];
 
     before(() => {
-      data = new GetSurveyData(surveyData);
+      data = new GetSurveyDetailsData(surveyData);
     });
 
     it('sets survey_name', () => {
@@ -92,9 +88,6 @@
       expect(data.focal_species).to.eql([surveyData[0].focal_species]);
     });
 
-<<<<<<< HEAD
-    let data: GetSurveyDetailsData;
-=======
     it('sets ancillary_species', () => {
       expect(data.ancillary_species).to.eql([surveyData[0].ancillary_species]);
     });
@@ -129,8 +122,7 @@
   });
 
   describe('all values provided with species as strings', () => {
-    let data: GetSurveyData;
->>>>>>> b535de54
+    let data: GetSurveyDetailsData;
 
     const surveyData = [
       {
