import { Feature } from 'geojson';
import { getLogger } from '../utils/logger';

const defaultLog = getLogger('models/project');

/**
 * An interface representing the project table.
 *
 * @export
 * @interface IProject
 */
export interface IProject {
  id: number;
  name: string;
  objectives: string;
  scientific_collection_permit_number: string;
  management_recovery_action: string;
  location_description: string;
  start_date: string;
  end_date: string;
  caveats: string;
  comments: string;
  coordinator_first_name: string;
  coordinator_last_name: string;
  coordinator_email_address: string;
  coordinator_agency_name: string;
  focal_species_name_list: string;
  regions_name_list?: string;
}

// /**
//  * An interface representing the project climate initiative table.
//  *
//  * @export
//  * @interface IProjectClimateInitiative
//  */
// export interface IProjectClimateInitiative {}

/**
 * An interface representing the project funding agency table.
 *
 * @export
 * @interface IProjectFundingAgency
 */
export interface IProjectFundingAgency {
  id: number;
  funding_agency_project_id: string;
  funding_amount: number;
  funding_start_date: string;
  funding_end_date: string;
}

/**
 * An interface representing the funding angency table.
 *
 * @export
 * @interface IFundingAgency
 */
export interface IFundingAgency {
  id: number;
  name: string;
  record_effective_date: string;
  record_end_date?: string;
}

/**
 * An interface representing the land based investment strategy table.
 *
 * @export
 * @interface ILandBasedInvestmentStrategy
 */
export interface ILandBasedInvestmentStrategy {
  id: number;
  name: string;
}

/**
 * An interface representing the project management actions table.
 *
 * @export
 * @interface IProjectManagementActions
 */
export interface IProjectManagementActions {
  id: number;
}

/**
 * An interface representing the management action type table.
 *
 * @export
 * @interface IManagementActionType
 */
export interface IManagementActionType {
  id: number;
  name: string;
  record_effective_date: string;
  record_end_date?: string;
  description: string;
}

/**
 * An interface representing the project region table.
 *
 * @export
 * @interface IProjectRegion
 */
export interface IProjectRegion {
  id: number;
  region_name: string;
}

// /**
//  * An interface representing the project participation table.
//  *
//  * @export
//  * @interface IProjectParticipation
//  */
// export interface IProjectParticipation {}

/**
 * Processes all POST /project request data.
 *
 * @export
 * @class PostProjectObject
 */
export class PostProjectObject {
  coordinator: PostCoordinatorData;
  permit: PostPermitData;
  project: PostProjectData;
  location: PostLocationData;
  species: PostSpeciesData;
  funding: PostFundingData;

  constructor(obj?: any) {
    defaultLog.debug({ label: 'PostProjectObject', message: 'params', obj });

    this.coordinator = (obj?.coordinator && new PostCoordinatorData(obj.coordinator)) || null;
    this.permit = (obj?.permit && new PostPermitData(obj.permit)) || null;
    this.project = (obj?.project && new PostProjectData(obj.project)) || null;
    this.species = (obj?.project && new PostSpeciesData(obj.species)) || null;
    this.location = (obj?.location && new PostLocationData(obj.location)) || null;
    this.funding = (obj?.funding && new PostFundingData(obj.funding)) || null;
  }
}

/**
 * Processes POST /project coordinator data
 *
 * @export
 * @class PostCoordinatorData
 */
export class PostCoordinatorData {
  first_name: string;
  last_name: string;
  email_address: string;
  coordinator_agency: string;
  share_contact_details: boolean;

  constructor(obj?: any) {
    defaultLog.debug({ label: 'PostCoordinatorData', message: 'params', obj });

    this.first_name = obj?.first_name || null;
    this.last_name = obj?.last_name || null;
    this.email_address = obj?.email_address || null;
    this.coordinator_agency = obj?.coordinator_agency || null;
    this.share_contact_details = (obj?.share_contact_details === 'true' && true) || false;
  }
}

export interface IPostPermit {
  permit_number: string;
  sampling_conducted: boolean;
}

/**
 * Processes POST /project permit data
 *
 * @export
 * @class PostPermitData
 */
export class PostPermitData {
  permits: IPostPermit[];

  constructor(obj?: any) {
    defaultLog.debug({ label: 'PostPermitData', message: 'params', obj });

    this.permits =
      (obj?.permits?.length &&
        obj.permits.map((item: any) => {
          return {
            permit_number: item.permit_number,
            sampling_conducted: (item.sampling_conducted === 'true' && true) || false
          };
        })) ||
      [];
  }
}

/**
 * Processes POST /project project data.
 *
 * @export
 * @class PostProjectData
 */
export class PostProjectData {
  name: string;
  type: string;
  objectives: string;
  scientific_collection_permit_number: string;
  management_recovery_action: string;
  start_date: string;
  end_date: string;
  caveats: string;
  comments: string;
<<<<<<< HEAD
  coordinator_first_name: string;
  coordinator_last_name: string;
  coordinator_email_address: string;
  coordinator_agency_name: string;
  geometry: Feature[]
=======
>>>>>>> 8cfccb7a

  constructor(obj?: any) {
    defaultLog.debug({ label: 'PostProjectData', message: 'params', obj });

<<<<<<< HEAD
    this.name = (obj && obj.project && obj.project.name) || null;
    this.objectives = (obj && obj.project && obj.project.objectives) || null;
    this.scientific_collection_permit_number =
      (obj && obj.project && obj.project.scientific_collection_permit_number) || null;
    this.management_recovery_action = (obj && obj.project && obj.project.management_recovery_action) || null;
    this.start_date = (obj && obj.project && obj.project.start_date) || null;
    this.end_date = (obj && obj.project && obj.project.end_date) || null;
    this.results = (obj && obj.project && obj.project.results) || null;
    this.caveats = (obj && obj.project && obj.project.caveats) || null;
    this.comments = (obj && obj.project && obj.project.comments) || null;
    this.coordinator_first_name = (obj && obj.project && obj.project.coordinator_first_name) || null;
    this.coordinator_last_name = (obj && obj.project && obj.project.coordinator_last_name) || null;
    this.coordinator_email_address = (obj && obj.project && obj.project.coordinator_email_address) || null;
    this.coordinator_agency_name = (obj && obj.project && obj.project.coordinator_agency_name) || null;
    this.location_description = (obj && obj.location && obj.location.location_description) || null;
    this.geometry = (obj && obj.project && obj.project.geometry) || null;
=======
    this.name = obj?.project_name || null;
    this.type = obj?.type || null;
    this.objectives = obj?.objectives || '';
    this.scientific_collection_permit_number = obj?.scientific_collection_permit_number || null;
    this.management_recovery_action = obj?.management_recovery_action || null;
    this.start_date = obj?.start_date || null;
    this.end_date = obj?.end_date || null;
    this.caveats = obj?.caveats || null;
    this.comments = obj?.comments || null;
>>>>>>> 8cfccb7a
  }
}

/**
 * Processes POST /project location data
 *
 * @export
 * @class PostLocationData
 */
export class PostLocationData {
  location_description: string;
  regions: string[];

  constructor(obj?: any) {
    defaultLog.debug({ label: 'PostLocationData', message: 'params', obj });

    this.location_description = (obj && obj.location_description) || null;
    this.regions = (obj?.regions?.length && obj.regions) || [];
  }
}

/**
 * Processes POST /project species data
 *
 * @export
 * @class PostSpeciesData
 */
export class PostSpeciesData {
  focal_species: string[];
  ancillary_species: string[];

  constructor(obj?: any) {
    defaultLog.debug({ label: 'PostSpeciesData', message: 'params', obj });

    this.focal_species = (obj?.focal_species.length && obj?.focal_species) || [];
    this.ancillary_species = (obj?.ancillary_species.length && obj?.ancillary_species) || [];
  }
}

/**
 * A single project funding agency.
 *
 * @See PostFundingData
 *
 * @export
 * @class PostLocationData
 */
export class PostFundingSource {
  agency_id: number;
  investment_action_category: number;
  agency_project_id: string;
  funding_amount: number;
  start_date: string;
  end_date: string;

  constructor(obj?: any) {
    defaultLog.debug({ label: 'PostFundingSource', message: 'params', obj });

    this.agency_id = obj?.agency_id || null;
    this.investment_action_category = obj?.investment_action_category || null;
    this.agency_project_id = obj?.agency_project_id || null;
    this.funding_amount = obj?.funding_amount || null;
    this.start_date = obj?.start_date || null;
    this.end_date = obj?.end_date || null;
  }
}

/**
 * Processes POST /project location data
 *
 * @export
 * @class PostLocationData
 */
export class PostFundingData {
  funding_agencies: PostFundingSource[];
  indigenous_partnerships: number[];
  stakeholder_partnerships: string[];

  constructor(obj?: any) {
    defaultLog.debug({ label: 'PostFundingData', message: 'params', obj });

    this.funding_agencies =
      (obj?.funding_agencies.length && obj.funding_agencies.map((item: any) => new PostFundingSource(item))) || [];
    this.indigenous_partnerships = (obj?.indigenous_partnerships.length && obj.indigenous_partnerships) || [];
    this.stakeholder_partnerships = (obj?.stakeholder_partnerships.length && obj.stakeholder_partnerships) || [];
  }
}<|MERGE_RESOLUTION|>--- conflicted
+++ resolved
@@ -212,36 +212,11 @@
   end_date: string;
   caveats: string;
   comments: string;
-<<<<<<< HEAD
-  coordinator_first_name: string;
-  coordinator_last_name: string;
-  coordinator_email_address: string;
-  coordinator_agency_name: string;
-  geometry: Feature[]
-=======
->>>>>>> 8cfccb7a
+  geometry: Feature[];
 
   constructor(obj?: any) {
     defaultLog.debug({ label: 'PostProjectData', message: 'params', obj });
 
-<<<<<<< HEAD
-    this.name = (obj && obj.project && obj.project.name) || null;
-    this.objectives = (obj && obj.project && obj.project.objectives) || null;
-    this.scientific_collection_permit_number =
-      (obj && obj.project && obj.project.scientific_collection_permit_number) || null;
-    this.management_recovery_action = (obj && obj.project && obj.project.management_recovery_action) || null;
-    this.start_date = (obj && obj.project && obj.project.start_date) || null;
-    this.end_date = (obj && obj.project && obj.project.end_date) || null;
-    this.results = (obj && obj.project && obj.project.results) || null;
-    this.caveats = (obj && obj.project && obj.project.caveats) || null;
-    this.comments = (obj && obj.project && obj.project.comments) || null;
-    this.coordinator_first_name = (obj && obj.project && obj.project.coordinator_first_name) || null;
-    this.coordinator_last_name = (obj && obj.project && obj.project.coordinator_last_name) || null;
-    this.coordinator_email_address = (obj && obj.project && obj.project.coordinator_email_address) || null;
-    this.coordinator_agency_name = (obj && obj.project && obj.project.coordinator_agency_name) || null;
-    this.location_description = (obj && obj.location && obj.location.location_description) || null;
-    this.geometry = (obj && obj.project && obj.project.geometry) || null;
-=======
     this.name = obj?.project_name || null;
     this.type = obj?.type || null;
     this.objectives = obj?.objectives || '';
@@ -251,7 +226,7 @@
     this.end_date = obj?.end_date || null;
     this.caveats = obj?.caveats || null;
     this.comments = obj?.comments || null;
->>>>>>> 8cfccb7a
+    this.geometry = (obj && obj.project && obj.project.geometry) || null;
   }
 }
 
