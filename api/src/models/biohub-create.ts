--- conflicted
+++ resolved
@@ -104,25 +104,14 @@
     surveyData: GetSurveyData,
     observationRecords: ObservationRecord[],
     surveyGeometry: FeatureCollection,
-<<<<<<< HEAD
-    additionalInformation?: string
-=======
     additionalInformation: string
->>>>>>> 99c7762b
   ) {
     defaultLog.debug({ label: 'PostSurveySubmissionToBioHubObject' });
 
     this.id = surveyData.uuid;
     this.name = surveyData.survey_name;
-<<<<<<< HEAD
-    this.description = 'A Temp Description'; // TODO replace with data entered in survey publish dialog
-    this.features = [
-      new PostSurveyToBiohubObject(surveyData, observationRecords, surveyGeometry, additionalInformation)
-    ];
-=======
     this.description = additionalInformation;
     this.features = [new PostSurveyToBiohubObject(surveyData, observationRecords, surveyGeometry)];
->>>>>>> 99c7762b
   }
 }
 
