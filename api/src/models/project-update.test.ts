import { expect } from 'chai';
import { describe } from 'mocha';
<<<<<<< HEAD
import { GetCoordinatorData, GetPartnershipsData, PutCoordinatorData, PutPartnershipsData } from './project-update';

describe('PutPartnershipsData', () => {
  describe('No values provided', () => {
    let data: PutPartnershipsData;

    before(() => {
      data = new PutPartnershipsData({});
    });

    it('sets indigenous_partnerships', () => {
      expect(data.indigenous_partnerships).to.eql([]);
    });

    it('sets stakeholder_partnerships', () => {
      expect(data.stakeholder_partnerships).to.eql([]);
    });
  });

  describe('all values provided', () => {
    const obj = {
      indigenous_partnerships: [1, 2],
      stakeholder_partnerships: ['partner 3', 'partner 4']
    };

    let data: PutPartnershipsData;

    before(() => {
      data = new PutPartnershipsData(obj);
    });

    it('sets indigenous_partnerships', () => {
      expect(data.indigenous_partnerships).to.eql(obj.indigenous_partnerships);
    });

    it('sets stakeholder_partnerships', () => {
      expect(data.stakeholder_partnerships).to.eql(obj.stakeholder_partnerships);
    });
  });
});
=======
import { GetCoordinatorData, GetPartnershipsData, PutCoordinatorData, PutSpeciesData } from './project-update';
>>>>>>> c139a499

describe('GetPartnershipsData', () => {
  describe('No values provided', () => {
    let data: GetPartnershipsData;

    before(() => {
      data = new GetPartnershipsData([], []);
    });

    it('sets indigenous_partnerships', function () {
      expect(data.indigenous_partnerships).to.eql([]);
    });

    it('sets stakeholder_partnerships', function () {
      expect(data.stakeholder_partnerships).to.eql([]);
    });
  });

  describe('indigenous_partnerships values provided', () => {
    let data: GetPartnershipsData;

    const indigenous_partnerships = [{ id: 1 }, { id: 2 }];
    const stakeholder_partnerships: string[] = [];

    before(() => {
      data = new GetPartnershipsData(indigenous_partnerships, stakeholder_partnerships);
    });

    it('sets indigenous_partnerships', function () {
      expect(data.indigenous_partnerships).to.eql([1, 2]);
    });

    it('sets stakeholder_partnerships', function () {
      expect(data.stakeholder_partnerships).to.eql([]);
    });
  });

  describe('stakeholder_partnerships values provided', () => {
    let data: GetPartnershipsData;

    const indigenous_partnerships: string[] = [];
    const stakeholder_partnerships = [{ name: 'partner 1' }, { name: 'partner 2' }];

    before(() => {
      data = new GetPartnershipsData(indigenous_partnerships, stakeholder_partnerships);
    });

    it('sets indigenous_partnerships', function () {
      expect(data.indigenous_partnerships).to.eql([]);
    });

    it('sets stakeholder_partnerships', function () {
      expect(data.stakeholder_partnerships).to.eql(['partner 1', 'partner 2']);
    });
  });

  describe('All values provided', () => {
    let data: GetPartnershipsData;

    const indigenous_partnerships = [{ id: 1 }, { id: 2 }];
    const stakeholder_partnerships = [{ name: 'partner 3' }, { name: 'partner 4' }];

    before(() => {
      data = new GetPartnershipsData(indigenous_partnerships, stakeholder_partnerships);
    });

    it('sets indigenous_partnerships', function () {
      expect(data.indigenous_partnerships).to.eql([1, 2]);
    });

    it('sets stakeholder_partnerships', function () {
      expect(data.stakeholder_partnerships).to.eql(['partner 3', 'partner 4']);
    });
  });
});

describe('GetCoordinatorData', () => {
  describe('No values provided', () => {
    let data: GetCoordinatorData;

    before(() => {
      data = new GetCoordinatorData({});
    });

    it('sets first_name', () => {
      expect(data.first_name).to.equal(null);
    });

    it('sets last_name', () => {
      expect(data.last_name).to.equal(null);
    });

    it('sets email_address', () => {
      expect(data.email_address).to.equal(null);
    });

    it('sets coordinator_agency', () => {
      expect(data.coordinator_agency).to.equal(null);
    });

    it('sets share_contact_details', () => {
      expect(data.share_contact_details).to.equal('false');
    });

    it('sets revision_count', () => {
      expect(data.revision_count).to.equal(null);
    });
  });

  describe('all values provided', () => {
    const obj = {
      coordinator_first_name: 'coordinator_first_name',
      coordinator_last_name: 'coordinator_last_name',
      coordinator_email_address: 'coordinator_email_address',
      coordinator_agency_name: 'coordinator_agency_name',
      coordinator_public: true,
      revision_count: 1
    };

    let data: GetCoordinatorData;

    before(() => {
      data = new GetCoordinatorData(obj);
    });

    it('sets first_name', () => {
      expect(data.first_name).to.equal('coordinator_first_name');
    });

    it('sets last_name', () => {
      expect(data.last_name).to.equal('coordinator_last_name');
    });

    it('sets email_address', () => {
      expect(data.email_address).to.equal('coordinator_email_address');
    });

    it('sets coordinator_agency', () => {
      expect(data.coordinator_agency).to.equal('coordinator_agency_name');
    });

    it('sets share_contact_details', () => {
      expect(data.share_contact_details).to.equal('true');
    });

    it('sets revision_count', () => {
      expect(data.revision_count).to.equal(1);
    });
  });
});

describe('PutCoordinatorData', () => {
  describe('No values provided', () => {
    let data: PutCoordinatorData;

    before(() => {
      data = new PutCoordinatorData({});
    });

    it('sets first_name', () => {
      expect(data.first_name).to.equal(null);
    });

    it('sets last_name', () => {
      expect(data.last_name).to.equal(null);
    });

    it('sets email_address', () => {
      expect(data.email_address).to.equal(null);
    });

    it('sets coordinator_agency', () => {
      expect(data.coordinator_agency).to.equal(null);
    });

    it('sets share_contact_details', () => {
      expect(data.share_contact_details).to.equal(false);
    });

    it('sets revision_count', () => {
      expect(data.revision_count).to.equal(null);
    });
  });

  describe('all values provided', () => {
    const obj = {
      first_name: 'coordinator_first_name',
      last_name: 'coordinator_last_name',
      email_address: 'coordinator_email_address',
      coordinator_agency: 'coordinator_agency_name',
      share_contact_details: 'true',
      revision_count: 1
    };

    let data: PutCoordinatorData;

    before(() => {
      data = new PutCoordinatorData(obj);
    });

    it('sets first_name', () => {
      expect(data.first_name).to.equal('coordinator_first_name');
    });

    it('sets last_name', () => {
      expect(data.last_name).to.equal('coordinator_last_name');
    });

    it('sets email_address', () => {
      expect(data.email_address).to.equal('coordinator_email_address');
    });

    it('sets coordinator_agency', () => {
      expect(data.coordinator_agency).to.equal('coordinator_agency_name');
    });

    it('sets share_contact_details', () => {
      expect(data.share_contact_details).to.equal(true);
    });

    it('sets revision_count', () => {
      expect(data.revision_count).to.equal(1);
    });
  });
});

describe('PutSpeciesData', () => {
  describe('No values provided', () => {
    let data: PutSpeciesData;

    before(() => {
      data = new PutSpeciesData({});
    });

    it('sets focal_species', () => {
      expect(data.focal_species).to.eql([]);
    });

    it('sets ancillary_species', () => {
      expect(data.ancillary_species).to.eql([]);
    });
  });

  describe('all values provided', () => {
    const obj = {
      focal_species: ['species 1', 'species 2'],
      ancillary_species: ['species 3', 'species 4']
    };

    let data: PutSpeciesData;

    before(() => {
      data = new PutSpeciesData(obj);
    });

    it('sets focal_species', () => {
      expect(data.focal_species).to.eql(obj.focal_species);
    });

    it('sets ancillary_species', () => {
      expect(data.ancillary_species).to.eql(obj.ancillary_species);
    });
  });
});<|MERGE_RESOLUTION|>--- conflicted
+++ resolved
@@ -1,7 +1,6 @@
 import { expect } from 'chai';
 import { describe } from 'mocha';
-<<<<<<< HEAD
-import { GetCoordinatorData, GetPartnershipsData, PutCoordinatorData, PutPartnershipsData } from './project-update';
+import { GetCoordinatorData, GetPartnershipsData, PutCoordinatorData, PutPartnershipsData, PutSpeciesData } from './project-update';
 
 describe('PutPartnershipsData', () => {
   describe('No values provided', () => {
@@ -41,9 +40,6 @@
     });
   });
 });
-=======
-import { GetCoordinatorData, GetPartnershipsData, PutCoordinatorData, PutSpeciesData } from './project-update';
->>>>>>> c139a499
 
 describe('GetPartnershipsData', () => {
   describe('No values provided', () => {
