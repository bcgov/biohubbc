--- conflicted
+++ resolved
@@ -3,17 +3,14 @@
 import {
   GetCoordinatorData,
   GetPartnershipsData,
-  GetProjectData,
   GetObjectivesData,
   PutCoordinatorData,
   PutPartnershipsData,
   PutSpeciesData,
   PutObjectivesData,
-<<<<<<< HEAD
-  GetLocationData
-=======
+  GetLocationData,
+  GetProjectData,
   PutProjectData
->>>>>>> 142e3c94
 } from './project-update';
 
 describe('PutPartnershipsData', () => {
@@ -415,7 +412,6 @@
   });
 });
 
-<<<<<<< HEAD
 describe('GetLocationData', () => {
   describe('No values provided', () => {
     let locationData: GetLocationData;
@@ -485,7 +481,10 @@
 
     it('sets revision_count', () => {
       expect(locationData.revision_count).to.equal(locationDataObj.revision_count);
-=======
+    });
+  });
+});
+
 describe('GetProjectData', () => {
   describe('No values provided', () => {
     let data: GetProjectData;
@@ -652,7 +651,6 @@
 
     it('sets revision_count', () => {
       expect(data.revision_count).to.equal(1);
->>>>>>> 142e3c94
     });
   });
 });