--- conflicted
+++ resolved
@@ -17,11 +17,7 @@
   objectives: PostObjectivesData;
   location: PostLocationData;
   iucn: PostIUCNData;
-<<<<<<< HEAD
-=======
-  partnerships: PostPartnershipsData;
   participants: PostParticipantData[];
->>>>>>> 2496f041
 
   constructor(obj?: any) {
     defaultLog.debug({ label: 'PostProjectObject', message: 'params', obj });
@@ -31,11 +27,7 @@
     this.objectives = (obj?.project && new PostObjectivesData(obj.objectives)) || null;
     this.location = (obj?.location && new PostLocationData(obj.location)) || null;
     this.iucn = (obj?.iucn && new PostIUCNData(obj.iucn)) || null;
-<<<<<<< HEAD
-=======
-    this.partnerships = (obj?.partnerships && new PostPartnershipsData(obj.partnerships)) || null;
     this.participants = obj?.participants || [];
->>>>>>> 2496f041
   }
 }
 
@@ -161,26 +153,6 @@
   }
 }
 
-<<<<<<< HEAD
-=======
-/**
- * Processes POST /project partnerships data
- *
- * @export
- * @class PostPartnershipsData
- */
-export class PostPartnershipsData {
-  indigenous_partnerships: number[];
-  stakeholder_partnerships: string[];
-
-  constructor(obj?: any) {
-    defaultLog.debug({ label: 'PostPartnershipsData', message: 'params', obj });
-
-    this.indigenous_partnerships = (obj?.indigenous_partnerships.length && obj.indigenous_partnerships) || [];
-    this.stakeholder_partnerships = (obj?.stakeholder_partnerships.length && obj.stakeholder_partnerships) || [];
-  }
-}
-
 export class PostParticipantsData {
   systemUserId: number;
   userIdentifier: string;
@@ -207,7 +179,6 @@
   project_role_names: PROJECT_ROLE[];
 }
 
->>>>>>> 2496f041
 export class PostDraftData {
   name: string;
   data: object;
