--- conflicted
+++ resolved
@@ -9,7 +9,6 @@
   funding_sources: PostFundingSourceData[];
   proprietor: PostProprietorData;
   purpose_and_methodology: PostPurposeAndMethodologyData;
-  location: PostLocationData;
   locations: PostLocationData[];
   agreements: PostAgreementsData;
   participants: PostParticipationData[];
@@ -26,14 +25,11 @@
     this.proprietor = (obj?.proprietor && new PostProprietorData(obj.proprietor)) || null;
     this.purpose_and_methodology =
       (obj?.purpose_and_methodology && new PostPurposeAndMethodologyData(obj.purpose_and_methodology)) || null;
-    this.location = (obj?.location && new PostLocationData(obj.location)) || null;
     this.agreements = (obj?.agreements && new PostAgreementsData(obj.agreements)) || null;
     this.participants =
       (obj?.participants?.length && obj.participants.map((p: any) => new PostParticipationData(p))) || [];
     this.partnerships = (obj?.partnerships && new PostPartnershipsData(obj.partnerships)) || null;
-<<<<<<< HEAD
     this.locations = (obj?.locations && obj.locations.map((p: any) => new PostLocationData(p))) || [];
-=======
     this.site_selection = (obj?.site_selection && new PostSiteSelectionData(obj)) || null;
     this.blocks = (obj?.blocks && obj.blocks.map((p: any) => p as PostSurveyBlock)) || [];
   }
@@ -46,7 +42,6 @@
   constructor(obj?: any) {
     this.strategies = obj?.site_selection?.strategies ?? [];
     this.stratums = obj?.site_selection?.stratums ?? [];
->>>>>>> 1fa6146e
   }
 }
 
