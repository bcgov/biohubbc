import { Feature } from 'geojson';
import { SurveyStratum, SurveyStratumRecord } from '../repositories/site-selection-strategy-repository';
import { PostSurveyBlock } from '../repositories/survey-block-repository';

export class PutSurveyObject {
  survey_details: PutSurveyDetailsData;
  species: PutSurveySpeciesData;
  permit: PutSurveyPermitData;
  funding_sources: PutFundingSourceData[];
  proprietor: PutSurveyProprietorData;
  purpose_and_methodology: PutSurveyPurposeAndMethodologyData;
  locations: PostSurveyLocationData[];
  participants: PutSurveyParticipantsData[];
  partnerships: PutPartnershipsData;
  site_selection: PutSiteSelectionData;
  blocks: PostSurveyBlock[];

  constructor(obj?: any) {
    this.survey_details = (obj?.survey_details && new PutSurveyDetailsData(obj.survey_details)) || null;
    this.species = (obj?.species && new PutSurveySpeciesData(obj.species)) || null;
    this.permit = (obj?.permit && new PutSurveyPermitData(obj.permit)) || null;
    this.funding_sources =
      (obj?.funding_sources?.length && obj.funding_sources.map((fs: any) => new PutFundingSourceData(fs))) || [];
    this.proprietor = (obj?.proprietor && new PutSurveyProprietorData(obj.proprietor)) || null;
    this.purpose_and_methodology =
      (obj?.purpose_and_methodology && new PutSurveyPurposeAndMethodologyData(obj.purpose_and_methodology)) || null;
    this.participants =
      (obj?.participants?.length && obj.participants.map((p: any) => new PutSurveyParticipantsData(p))) || [];
    this.locations = (obj?.locations && obj.locations.map((p: any) => new PostSurveyLocationData(p))) || [];
    this.partnerships = (obj?.partnerships && new PutPartnershipsData(obj.partnerships)) || null;
    this.site_selection = (obj?.site_selection && new PutSiteSelectionData(obj)) || null;
    this.blocks = (obj?.blocks && obj.blocks.map((p: any) => p as PostSurveyBlock)) || [];
  }
}

export class PutSiteSelectionData {
  strategies: string[];
  stratums: Array<SurveyStratum | SurveyStratumRecord>;

  constructor(obj?: any) {
    this.strategies = obj?.site_selection?.strategies ?? [];
    this.stratums = obj?.site_selection?.stratums ?? [];
  }
}

export class PutPartnershipsData {
  indigenous_partnerships: number[];
  stakeholder_partnerships: string[];

  constructor(obj?: any) {
    this.indigenous_partnerships = (obj?.indigenous_partnerships?.length && obj.indigenous_partnerships) || [];
    this.stakeholder_partnerships = (obj?.stakeholder_partnerships?.length && obj.stakeholder_partnerships) || [];
  }
}

export class PutSurveyParticipantsData {
  survey_participation_id?: number;
  system_user_id: number;
  survey_job_name: string;

  constructor(obj?: any) {
    this.survey_participation_id = obj?.survey_participation_id || null;
    this.system_user_id = obj?.system_user_id || null;
    this.survey_job_name = obj?.survey_job_name || null;
  }
}

export class PutFundingSourceData {
  survey_funding_source_id?: number;
  funding_source_id: number;
  amount: number;
  revision_count?: number;

  constructor(obj?: any) {
    this.survey_funding_source_id = obj?.survey_funding_source_id || null;
    this.funding_source_id = obj?.funding_source_id || null;
    this.amount = obj?.amount || null;
    this.revision_count = obj?.revision_count || 0;
  }
}

export class PutSurveyDetailsData {
  name: string;
  start_date: string;
  end_date: string;
  survey_types: number[];
  revision_count: number;

  constructor(obj?: any) {
    this.name = obj?.survey_name || null;
    this.start_date = obj?.start_date || null;
    this.end_date = obj?.end_date || null;
    this.survey_types = (obj?.survey_types?.length && obj.survey_types) || [];
    this.revision_count = obj?.revision_count ?? null;
  }
}

export class PutSurveySpeciesData {
  focal_species: number[];
  ancillary_species: number[];

  constructor(obj?: any) {
    this.focal_species = (obj?.focal_species?.length && obj?.focal_species) || [];
    this.ancillary_species = (obj?.ancillary_species?.length && obj?.ancillary_species) || [];
  }
}

export class PutSurveyPermitData {
  permits: { permit_id?: number; permit_number: string; permit_type: string }[];

  constructor(obj?: any) {
    this.permits = obj?.permits || [];
  }
}

export class PutSurveyProprietorData {
  prt_id: number;
  fn_id: number;
  rationale: string;
  proprietor_name: string;
  disa_required: boolean;
  survey_data_proprietary: boolean;

  constructor(obj?: any) {
    this.prt_id = obj?.proprietary_data_category || null;
    this.fn_id = obj?.first_nations_id || null;
    this.rationale = obj?.category_rationale || null;
    this.proprietor_name = (!obj?.first_nations_id && obj?.proprietor_name) || null;
    this.disa_required = obj?.disa_required === 'true' || false;
    this.survey_data_proprietary = obj?.survey_data_proprietary === 'true' || false;
  }
}
export class PutSurveyPurposeAndMethodologyData {
<<<<<<< HEAD
  intended_outcome_ids: number[];
  field_method_id: number;
=======
  intended_outcome_id: number;
>>>>>>> a284963a
  additional_details: string;
  vantage_code_ids: number[];
  surveyed_all_areas: boolean;
  revision_count: number;

  constructor(obj?: any) {
<<<<<<< HEAD
    this.intended_outcome_ids = (obj?.intended_outcome_ids?.length && obj?.intended_outcome_ids) || [];
    this.field_method_id = obj?.field_method_id || null;
=======
    this.intended_outcome_id = obj?.intended_outcome_id || null;
>>>>>>> a284963a
    this.additional_details = obj?.additional_details || null;
    this.vantage_code_ids = (obj?.vantage_code_ids?.length && obj.vantage_code_ids) || [];
    this.surveyed_all_areas = obj?.surveyed_all_areas === 'true' || false;
    this.revision_count = obj?.revision_count ?? null;
  }
}

// This class is used for both insert and updating a survey location
export class PostSurveyLocationData {
  survey_location_id: number | undefined;
  name: string;
  description: string;
  geojson: Feature[];
  revision_count: number | undefined;

  constructor(obj?: any) {
    this.survey_location_id = obj?.survey_location_id || null;
    this.name = obj?.name || null;
    this.description = obj?.description || '';
    this.geojson = (obj?.geojson?.length && obj.geojson) || [];
    this.revision_count = obj?.revision_count ?? null;
  }
}<|MERGE_RESOLUTION|>--- conflicted
+++ resolved
@@ -131,24 +131,14 @@
   }
 }
 export class PutSurveyPurposeAndMethodologyData {
-<<<<<<< HEAD
   intended_outcome_ids: number[];
-  field_method_id: number;
-=======
-  intended_outcome_id: number;
->>>>>>> a284963a
   additional_details: string;
   vantage_code_ids: number[];
   surveyed_all_areas: boolean;
   revision_count: number;
 
   constructor(obj?: any) {
-<<<<<<< HEAD
     this.intended_outcome_ids = (obj?.intended_outcome_ids?.length && obj?.intended_outcome_ids) || [];
-    this.field_method_id = obj?.field_method_id || null;
-=======
-    this.intended_outcome_id = obj?.intended_outcome_id || null;
->>>>>>> a284963a
     this.additional_details = obj?.additional_details || null;
     this.vantage_code_ids = (obj?.vantage_code_ids?.length && obj.vantage_code_ids) || [];
     this.surveyed_all_areas = obj?.surveyed_all_areas === 'true' || false;
