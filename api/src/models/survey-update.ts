--- conflicted
+++ resolved
@@ -8,11 +8,8 @@
   proprietor: PutSurveyProprietorData;
   purpose_and_methodology: PutSurveyPurposeAndMethodologyData;
   location: PutSurveyLocationData;
-<<<<<<< HEAD
   participants: PutSurveyParticipantsData[];
-=======
   partnerships: PutPartnershipsData;
->>>>>>> 39065a76
 
   constructor(obj?: any) {
     this.survey_details = (obj?.survey_details && new PutSurveyDetailsData(obj.survey_details)) || null;
@@ -24,9 +21,19 @@
     this.purpose_and_methodology =
       (obj?.purpose_and_methodology && new PutSurveyPurposeAndMethodologyData(obj.purpose_and_methodology)) || null;
     this.location = (obj?.location && new PutSurveyLocationData(obj.location)) || null;
-<<<<<<< HEAD
     this.participants =
       (obj?.participants?.length && obj.participants.map((p: any) => new PutSurveyParticipantsData(p))) || [];
+    this.partnerships = (obj?.partnerships && new PutPartnershipsData(obj.partnerships)) || null;
+  }
+}
+
+export class PutPartnershipsData {
+  indigenous_partnerships: number[];
+  stakeholder_partnerships: string[];
+
+  constructor(obj?: any) {
+    this.indigenous_partnerships = (obj?.indigenous_partnerships?.length && obj.indigenous_partnerships) || [];
+    this.stakeholder_partnerships = (obj?.stakeholder_partnerships?.length && obj.stakeholder_partnerships) || [];
   }
 }
 
@@ -39,19 +46,6 @@
     this.survey_participation_id = obj?.survey_participation_id || null;
     this.system_user_id = obj?.system_user_id || null;
     this.survey_job_name = obj?.survey_job_name || null;
-=======
-    this.partnerships = (obj?.partnerships && new PutPartnershipsData(obj.partnerships)) || null;
-  }
-}
-
-export class PutPartnershipsData {
-  indigenous_partnerships: number[];
-  stakeholder_partnerships: string[];
-
-  constructor(obj?: any) {
-    this.indigenous_partnerships = (obj?.indigenous_partnerships?.length && obj.indigenous_partnerships) || [];
-    this.stakeholder_partnerships = (obj?.stakeholder_partnerships?.length && obj.stakeholder_partnerships) || [];
->>>>>>> 39065a76
   }
 }
 
