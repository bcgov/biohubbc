import chai, { expect } from 'chai';
import { describe } from 'mocha';
import sinon from 'sinon';
import sinonChai from 'sinon-chai';
import xlsx from 'xlsx';
import { shuffle } from 'lodash';
import { SUBMISSION_MESSAGE_TYPE, SUBMISSION_STATUS_TYPE, SUMMARY_SUBMISSION_MESSAGE_TYPE } from '../constants/status';
import { SummaryRepository } from '../repositories/summary-repository';
import * as FileUtils from '../utils/file-utils';
// import { ITemplateMethodologyData } from '../repositories/validation-repository';
import { ICsvState } from '../utils/media/csv/csv-file';
// import { DWCArchive } from '../utils/media/dwc/dwc-archive-file';
import { IMediaState, MediaFile } from '../utils/media/media-file';
import * as MediaUtils from '../utils/media/media-utils';
import { ValidationSchemaParser } from '../utils/media/validation/validation-schema-parser';
/*
import * as MediaUtils from '../utils/media/media-utils';
import { ValidationSchemaParser } from '../utils/media/validation/validation-schema-parser';
import { TransformationSchemaParser } from '../utils/media/xlsx/transformation/transformation-schema-parser';
import { XLSXTransformation } from '../utils/media/xlsx/transformation/xlsx-transformation';
*/
import { XLSXCSV } from '../utils/media/xlsx/xlsx-file';
import {
  MessageError,
  SubmissionError,
  SummarySubmissionError,
  SummarySubmissionErrorFromMessageType
} from '../utils/submission-error';
import { getMockDBConnection } from '../__mocks__/db';
import { SummaryService } from './summary-service';
import { SurveyService } from './survey-service';

chai.use(sinonChai);

// const mockS3File = {
//   fieldname: 'media',
//   originalname: 'test.csv',
//   encoding: '7bit',
//   mimetype: 'text/csv',
//   size: 340
// };

// const s3Archive = {
//   fieldname: 'media',
//   originalname: 'test.zip',
//   encoding: '7bit',
//   mimetype: 'application/zip',
//   size: 340
// };

const mockService = () => {
  const dbConnection = getMockDBConnection();
  return new SummaryService(dbConnection);
};

/*
const mockOccurrenceSubmission = {
  occurrence_submission_id: 1,
  survey_id: 1,
  template_methodology_species_id: 1,
  source: '',
  input_key: 'input key',
  input_file_name: '',
  output_key: 'output key',
  output_file_name: ''
};
*/

const buildFile = (fileName: string, customProps: { template_id?: number; csm_id?: number }) => {
  const newWorkbook = xlsx.utils.book_new();
  newWorkbook.Custprops = {};

  if (customProps.csm_id && customProps.template_id) {
    newWorkbook.Custprops['sims_template_id'] = customProps.template_id;
    newWorkbook.Custprops['sims_csm_id'] = customProps.csm_id;
  }

  const ws_name = 'SheetJS';

  // make worksheet
  const ws_data = [
    ['S', 'h', 'e', 'e', 't', 'J', 'S'],
    [1, 2, 3, 4, 5]
  ];
  const ws = xlsx.utils.aoa_to_sheet(ws_data);

  // Add the worksheet to the workbook
  xlsx.utils.book_append_sheet(newWorkbook, ws, ws_name);

  const buffer = xlsx.write(newWorkbook, { type: 'buffer' });

  return new MediaFile(fileName, 'text/csv', buffer);
};

describe.only('SummaryService', () => {
  afterEach(() => {
    sinon.restore();
  });

  // Part A

  describe('validateFile', () => {
    afterEach(() => {
      sinon.restore();
    });

    it('should run without issue', async () => {
      const service = mockService();
      const mockPrep = {
        s3InputKey: '',
        xlsx: new XLSXCSV(buildFile('test file', {}))
      };
      const prep = sinon.stub(service, 'summaryTemplatePreparation').resolves(mockPrep);
      const validation = sinon.stub(service, 'summaryTemplateValidation').resolves();

      await service.validateFile(1, 1);
      expect(prep).to.be.calledOnce;
      expect(validation).to.be.calledOnce;
    });

    it('should insert submission error', async () => {
      const service = mockService();
      const mockPrep = {
        s3InputKey: '',
        xlsx: new XLSXCSV(buildFile('test file', {}))
      };
      const mockError = SummarySubmissionErrorFromMessageType(
        SUMMARY_SUBMISSION_MESSAGE_TYPE.MISSING_VALIDATION_SCHEMA
      );
      const prep = sinon.stub(service, 'summaryTemplatePreparation').resolves(mockPrep);
      sinon.stub(service.summaryRepository, 'insertSummarySubmissionMessage').resolves();
      const validation = sinon.stub(service, 'summaryTemplateValidation').throws(mockError);

      try {
        await service.validateFile(1, 1);
        expect(prep).to.be.calledOnce;
      } catch (error) {
        expect(error).to.be.instanceOf(SummarySubmissionError);
        expect(validation).not.to.be.calledOnce;
      }
    });

    it('should throw', async () => {
      const service = mockService();
      const mockPrep = {
        s3InputKey: '',
        xlsx: new XLSXCSV(buildFile('test file', {}))
      };
      const prep = sinon.stub(service, 'summaryTemplatePreparation').resolves(mockPrep);
      const validation = sinon.stub(service, 'summaryTemplateValidation').throws(new Error());
      const submissionStatus = sinon.stub(service.submissionRepository, 'insertSubmissionStatus').resolves();
      const insertError = sinon.stub(service.errorService, 'insertSubmissionError').resolves();

      try {
        await service.validateFile(1, 1);
        expect(prep).to.be.calledOnce;
        expect(validation).to.be.calledOnce;
      } catch (error) {
        expect(error).not.to.be.instanceOf(SubmissionError);
        expect(insertError).not.to.be.calledOnce;
        expect(submissionStatus).not.to.be.calledOnce;
      }
    });
  });

  describe('updateSurveySummarySubmissionWithKey', () => {
    afterEach(() => {
      sinon.restore();
    });

    it('should update a survey summary submission key', async () => {
      const service = mockService();
      const update = sinon
        .stub(service, 'updateSurveySummarySubmissionWithKey')
        .resolves({ survey_summary_submission_id: 12 });
      const result = await service.updateSurveySummarySubmissionWithKey(12, 'new-test-key');

      expect(update).to.be.calledOnce;
      expect(result).to.be.eql({ survey_summary_submission_id: 12 });
    });
  });

  describe('insertSurveySummarySubmission', () => {
    afterEach(() => {
      sinon.restore();
    });
  });
  describe('deleteSummarySubmission', () => {
    afterEach(() => {
      sinon.restore();
    });
  });
  describe('getSummarySubmissionMessages', () => {
    afterEach(() => {
      sinon.restore();
    });
  });
  describe('findSummarySubmissionById', () => {
    afterEach(() => {
      sinon.restore();
    });
  });
  describe('getLatestSurveySummarySubmission', () => {
    afterEach(() => {
      sinon.restore();
    });
  });

  describe('summaryTemplatePreparation', () => {
    afterEach(() => {
      sinon.restore();
    });

    it('should return valid S3 key and xlsx object', async () => {
      const file = new MediaFile('test.txt', 'text/plain', Buffer.of(0));
      const s3Key = 's3-key';
      sinon.stub(FileUtils, 'getFileFromS3').resolves('file from s3' as any);
      sinon.stub(SummaryService.prototype, 'prepXLSX').returns(new XLSXCSV(file));
      sinon.stub(SummaryService.prototype, 'findSummarySubmissionById').resolves({
        survey_summary_submission_id: 1,
        survey_id: 1,
        source: 'source',
        event_timestamp: null,
        delete_timestamp: null,
        key: s3Key,
        file_name: 'filename',
        create_user: 1,
        update_date: null,
        update_user: null,
        revision_count: 1,
        summary_template_species_id: 1
      });

      const service = mockService();
      const results = await service.summaryTemplatePreparation(1);

      expect(results.xlsx).to.not.be.empty;
      expect(results.xlsx).to.be.instanceOf(XLSXCSV);
      expect(results.s3InputKey).to.be.eql(s3Key);
    });

    it('throws Failed to prepare submission error', async () => {
      const file = new MediaFile('test.txt', 'text/plain', Buffer.of(0));
      const s3Key = 's3-key';
      sinon.stub(FileUtils, 'getFileFromS3').throws(new SubmissionError({}));
      sinon.stub(SummaryService.prototype, 'prepXLSX').resolves(new XLSXCSV(file));
      sinon.stub(SummaryService.prototype, 'findSummarySubmissionById').resolves({
        survey_summary_submission_id: 1,
        survey_id: 1,
        source: 'source',
        event_timestamp: null,
        delete_timestamp: null,
        key: s3Key,
        file_name: 'filename',
        create_user: 1,
        update_date: null,
        update_user: null,
        revision_count: 1,
        summary_template_species_id: 1
      });

      try {
        const dbConnection = getMockDBConnection();
        const service = new SummaryService(dbConnection);
        await service.summaryTemplatePreparation(1);

        expect.fail();
      } catch (error) {
        expect(error).to.be.instanceOf(SubmissionError);
        if (error instanceof SubmissionError) {
          expect(error.status).to.be.eql(SUBMISSION_STATUS_TYPE.FAILED_SUMMARY_PREPARATION);
        }
      }
    });
  });

  describe('summaryTemplateValidation', () => {
    afterEach(() => {
      sinon.restore();
    });
<<<<<<< HEAD

    const makeMockTemplateSpeciesRecord = (seed: number) => ({
      summary_template_species_id: seed + 1,
      summary_template_id: seed + 1,
      wldtaxonomic_units_id: 4165 + seed,
      validation: JSON.stringify({ test_schema_id: seed + 1 }),
      create_user: 1,
      update_date: null,
      update_user: null,
      revision_count: 1
    })
    
    it('Should log the particular validation schema that was found if summarySubmissionId is given', async () => {
      //
    });

    it('should complete without error', async () => {
      const service = mockService();
      const file = new MediaFile('test.txt', 'text/plain', Buffer.of(0));
      const xlsxCsv = new XLSXCSV(file);
      sinon.stub(FileUtils, 'getFileFromS3').resolves('file from s3' as any);

      const getValidation = sinon.stub(service, 'getSummaryTemplateSpeciesRecords').resolves([
        makeMockTemplateSpeciesRecord(1)
      ]);
      const getRules = sinon.stub(service, 'getValidationRules').resolves('');
      const validate = sinon.stub(service, 'validateXLSX').resolves({});
      const persistResults = sinon.stub(service, 'persistSummaryValidationResults').resolves();

      await service.summaryTemplateValidation(xlsxCsv, 1);

      expect(getValidation).to.be.calledOnce;
      expect(getRules).to.be.calledOnce;
      expect(validate).to.be.calledOnce;
      expect(persistResults).to.be.calledOnce;
    });

    it('should pick the first validation schema deterministically', async () => {
      const service = mockService();
      const file = new MediaFile('test.txt', 'text/plain', Buffer.of(0));
      const xlsxCsv = new XLSXCSV(file);
      sinon.stub(FileUtils, 'getFileFromS3').resolves('file from s3' as any);

      const templateSpeciesRecords = shuffle([...Array(20).keys()]
        .map(makeMockTemplateSpeciesRecord))

      const getValidation = sinon.stub(service, 'getSummaryTemplateSpeciesRecords').resolves(templateSpeciesRecords);
      const getRules = sinon.stub(service, 'getValidationRules').resolves('');
      const validate = sinon.stub(service, 'validateXLSX').resolves({});
      const persistResults = sinon.stub(service, 'persistSummaryValidationResults').resolves();

      await service.summaryTemplateValidation(xlsxCsv, 1);

      expect(getValidation).to.be.calledOnce;
      expect(getRules).to.have.been.calledWith(templateSpeciesRecords[0].validation);
      expect(validate).to.be.calledOnce;
      expect(persistResults).to.be.calledOnce;
    })

    /*
    it('should throw Failed to validate error', async () => {
      const file = new MediaFile('test.txt', 'text/plain', Buffer.of(0));
      const xlsxCsv = new XLSXCSV(file);
      sinon.stub(FileUtils, 'getFileFromS3').resolves('file from s3' as any);

      sinon.stub(ValidationService.prototype, 'getValidationSchema').throws(new SubmissionError({}));
      sinon.stub(ValidationService.prototype, 'getValidationRules').resolves({});
      sinon.stub(ValidationService.prototype, 'validateXLSX').resolves({});
      sinon.stub(ValidationService.prototype, 'persistValidationResults').resolves(true);

      try {
        const dbConnection = getMockDBConnection();
        const service = new ValidationService(dbConnection);
        await service.templateValidation(xlsxCsv, 1);
        expect.fail();
      } catch (error) {
        expect(error).to.be.instanceOf(SubmissionError);
        if (error instanceof SubmissionError) {
          expect(error.status).to.be.eql(SUBMISSION_STATUS_TYPE.FAILED_VALIDATION);
        }
      }
    });
    */


=======
>>>>>>> 52880ef6
  });

  // Part B

  describe('prepXLSX', () => {
    afterEach(() => {
      sinon.restore();
    });
    it('should return valid XLSXCSV', () => {
      const file = new MediaFile('test.txt', 'text/plain', Buffer.of(0));
      const parse = sinon.stub(MediaUtils, 'parseUnknownMedia').returns(file);
      sinon.stub(XLSXCSV, 'prototype').returns({
        workbook: {
          rawWorkbook: {
            Custprops: {
              sims_template_id: 1,
              sims_csm_id: 1
            }
          }
        }
      });

      const service = mockService();
      try {
        const xlsx = service.prepXLSX(file);
        expect(xlsx).to.not.be.empty;
        expect(xlsx).to.be.instanceOf(XLSXCSV);
      } catch (error) {
        expect(parse).to.be.calledOnce;
      }
    });

    it('should throw File submitted is not a supported type error', () => {
      const file = new MediaFile('test.txt', 'text/plain', Buffer.of(0));
      const parse = sinon.stub(MediaUtils, 'parseUnknownMedia').returns(null);

      const service = mockService();
      try {
        service.prepXLSX(file);
        expect.fail();
      } catch (error) {
        if (error instanceof SummarySubmissionError) {
          expect(error.summarySubmissionMessages[0].type).to.be.eql(
            SUMMARY_SUBMISSION_MESSAGE_TYPE.UNSUPPORTED_FILE_TYPE
          );
        }

        expect(error).to.be.instanceOf(SummarySubmissionError);
        expect(parse).to.be.calledOnce;
      }
    });

    it('should throw `XLSX CSV is Invalid` error', () => {
      const file = new MediaFile('test.txt', 'text/plain', Buffer.of(0));
      const parse = sinon.stub(MediaUtils, 'parseUnknownMedia').returns(('a file' as unknown) as MediaFile);

      const service = mockService();
      try {
        service.prepXLSX(file);
        expect.fail();
      } catch (error) {
        if (error instanceof SummarySubmissionError) {
          expect(error.summarySubmissionMessages[0].type).to.be.eql(SUMMARY_SUBMISSION_MESSAGE_TYPE.INVALID_XLSX_CSV);
        }

        expect(error).to.be.instanceOf(SummarySubmissionError);
        expect(parse).to.be.calledOnce;
      }
    });
  });

  describe('getSummaryTemplateSpeciesRecords', () => {
    afterEach(() => {
      sinon.restore();
    });

    it('should return valid `ISummaryTemplateSpeciesData[]`', async () => {
      const service = mockService();
      const mockSpecies = sinon
        .stub(SurveyService.prototype, 'getSpeciesData')
        .resolves({ focal_species: [], focal_species_names: [], ancillary_species: [], ancillary_species_names: [] });
      const mockXLSX = ({
        workbook: { 
          rawWorkbook: { 
            Custpros: { sims_name: 'Moose SRB', sims_version: '1.0' } 
          } 
        }
      } as unknown) as XLSXCSV;
      const mockResults = [
        {
          summary_template_species_id: 1,
          summary_template_id: 1,
          wldtaxonomic_units_id: 1,
          validation: '',
          create_user: 1,
          update_date: '',
          update_user: 1,
          revision_count: 1
        }
      ];
      const mockRecords = sinon
        .stub(SummaryRepository.prototype, 'getSummaryTemplateSpeciesRecords')
        .resolves(mockResults);

      const results = await service.getSummaryTemplateSpeciesRecords(mockXLSX, 1);
      expect(results).to.be.eql(mockResults);
      expect(mockSpecies).to.be.called;
      expect(mockRecords).to.be.called;
    });
  });
  describe('getValidationRules', () => {
    afterEach(() => {
      sinon.restore();
    });

    it('should return validation schema parser', () => {
      const service = mockService();

      const parser = service.getValidationRules({});
      expect(parser).to.be.instanceOf(ValidationSchemaParser);
    });

    it('should fail with invalid json', () => {
      const service = mockService();
      sinon
        .stub(service, 'getValidationRules')
        .throws(new Error('ValidationSchemaParser - provided json was not valid JSON'));
      try {
        service.getValidationRules('---');
        expect.fail();
      } catch (error) {
        expect((error as Error).message).to.be.eql('ValidationSchemaParser - provided json was not valid JSON');
      }
    });
  });
  describe('validateXLSX', () => {
    afterEach(() => {
      sinon.restore();
    });

    it('should return valid state object', async () => {
      const service = mockService();
      const xlsx = new XLSXCSV(buildFile('test file', {}));
      const parser = new ValidationSchemaParser({});
      const response = await service.validateXLSX(xlsx, parser);

      expect(response.media_state.isValid).to.be.true;
      expect(response.media_state.fileErrors).is.empty;
    });
  });

  describe('persistSummaryValidationResults', () => {
    afterEach(() => {
      sinon.restore();
    });

    it('should throw a submission error with multiple messages attached', async () => {
      const service = mockService();
      const csvState: ICsvState[] = [
        {
          fileName: '',
          isValid: false,
          headerErrors: [
            {
              errorCode: SUBMISSION_MESSAGE_TYPE.MISSING_REQUIRED_HEADER,
              message: '',
              col: 'Effort & Effects'
            }
          ],
          rowErrors: [
            {
              errorCode: SUBMISSION_MESSAGE_TYPE.INVALID_VALUE,
              message: 'Invalid Value',
              col: 'Block SU',
              row: 1
            }
          ]
        }
      ];
      const mediaState: IMediaState = {
        fileName: 'Test.xlsx',
        isValid: true
      };
      try {
        await service.persistSummaryValidationResults(csvState, mediaState);
        expect.fail();
      } catch (error) {
        if (error instanceof SummarySubmissionError) {
          error.summarySubmissionMessages.forEach((e) => {
            expect(e.type).to.be.eql(SUMMARY_SUBMISSION_MESSAGE_TYPE.INVALID_VALUE);
          });
        }
      }
    });

    it('should run without issue', async () => {
      it('should return false if no errors are present', async () => {
        const service = mockService();
        const csvState: ICsvState[] = [];
        const mediaState: IMediaState = {
          fileName: 'Test.xlsx',
          isValid: true
        };
        const response = await service.persistSummaryValidationResults(csvState, mediaState);
        // no errors found, data is valid
        expect(response).to.be.false;
      });
    });
  });

  describe('insertSummarySubmissionError', () => {
    afterEach(() => {
      sinon.restore();
    });

    it('should run without issue', async () => {
      const connection = getMockDBConnection();
      const mockService = new SummaryService(connection);
      const mockInsert = sinon.stub(SummaryRepository.prototype, 'insertSummarySubmissionMessage').resolves();
      const error = new SummarySubmissionError({
        messages: [new MessageError(SUMMARY_SUBMISSION_MESSAGE_TYPE.MISSING_RECOMMENDED_HEADER)]
      });
      await mockService.insertSummarySubmissionError(1, error);

      expect(mockInsert).to.be.called;
    });
  });
});<|MERGE_RESOLUTION|>--- conflicted
+++ resolved
@@ -278,7 +278,6 @@
     afterEach(() => {
       sinon.restore();
     });
-<<<<<<< HEAD
 
     const makeMockTemplateSpeciesRecord = (seed: number) => ({
       summary_template_species_id: seed + 1,
@@ -364,8 +363,6 @@
     */
 
 
-=======
->>>>>>> 52880ef6
   });
 
   // Part B
