--- conflicted
+++ resolved
@@ -415,13 +415,15 @@
     });
 
     it('should fail with invalid json', () => {
-      const service = mockService()
-      sinon.stub(service, 'getValidationRules').throws(new Error('ValidationSchemaParser - provided json was not valid JSON'))
+      const service = mockService();
+      sinon
+        .stub(service, 'getValidationRules')
+        .throws(new Error('ValidationSchemaParser - provided json was not valid JSON'));
       try {
         service.getValidationRules('---');
         expect.fail();
       } catch (error) {
-        expect((error as Error).message).to.be.eql('ValidationSchemaParser - provided json was not valid JSON')
+        expect((error as Error).message).to.be.eql('ValidationSchemaParser - provided json was not valid JSON');
       }
     });
   });
@@ -439,13 +441,17 @@
     });
 
     it('should fail with invalid json', () => {
-      const service = mockService()
-      sinon.stub(service, 'getTransformationRules').throws(new Error('TransformationSchemaParser - provided validationSchema was not valid JSON'))
+      const service = mockService();
+      sinon
+        .stub(service, 'getTransformationRules')
+        .throws(new Error('TransformationSchemaParser - provided validationSchema was not valid JSON'));
       try {
         service.getTransformationRules('---');
         expect.fail();
       } catch (error) {
-        expect((error as Error).message).to.be.eql('TransformationSchemaParser - provided validationSchema was not valid JSON')
+        expect((error as Error).message).to.be.eql(
+          'TransformationSchemaParser - provided validationSchema was not valid JSON'
+        );
       }
     });
   });
@@ -831,11 +837,7 @@
       sinon.stub(service, 'prepDWCArchive').returns(archive);
 
       try {
-<<<<<<< HEAD
         await service.dwcPreparation(1);
-=======
-        await service.dwcPreparation(1)
->>>>>>> b1ef7927
         expect.fail();
       } catch (error) {
         expect(error instanceof SubmissionError).to.be.true;
@@ -856,11 +858,7 @@
       sinon.stub(service, 'prepDWCArchive').returns(archive);
 
       try {
-<<<<<<< HEAD
         await service.dwcPreparation(1);
-=======
-        await service.dwcPreparation(1)
->>>>>>> b1ef7927
         expect.fail();
       } catch (error) {
         expect(error instanceof SubmissionError).to.be.true;
@@ -880,11 +878,7 @@
         .throws(SubmissionErrorFromMessageType(SUBMISSION_MESSAGE_TYPE.INVALID_MEDIA));
 
       try {
-<<<<<<< HEAD
         await service.dwcPreparation(1);
-=======
-        await service.dwcPreparation(1)
->>>>>>> b1ef7927
         expect.fail();
       } catch (error) {
         expect(error instanceof SubmissionError).to.be.true;
@@ -1255,8 +1249,7 @@
         expect(s3).to.be.calledOnce;
         expect(occurrence).to.be.calledOnce;
         expect(submission).to.be.calledOnce;
-      } catch (error) {
-      }
+      } catch (error) {}
     });
 
     it('should throw Failed to upload file to S3 error', async () => {
