import chai, { expect } from 'chai';
import { describe } from 'mocha';
import sinon from 'sinon';
import sinonChai from 'sinon-chai';
import { SYSTEM_IDENTITY_SOURCE } from '../constants/database';
import { ApiError } from '../errors/api-error';
<<<<<<< HEAD
import { UserObject } from '../models/user';
import { IGetUser, IInsertUser, UserRepository } from '../repositories/user-repository';
import {
  BceidBasicUserInformation,
  BceidBusinessUserInformation,
  DatabaseUserInformation,
  IdirUserInformation
} from '../utils/keycloak-utils';
=======
import { User } from '../models/user';
import { UserRepository } from '../repositories/user-repository';
>>>>>>> eb4d16da
import { getMockDBConnection } from '../__mocks__/db';
import { UserService } from './user-service';

chai.use(sinonChai);

describe('UserService', () => {
  describe('getUserById', function () {
    afterEach(() => {
      sinon.restore();
    });

    it('returns a UserObject', async function () {
      const mockDBConnection = getMockDBConnection();

      const mockResponseRow = { system_user_id: 123 };
      const mockUserRepository = sinon.stub(UserRepository.prototype, 'getUserById');
      mockUserRepository.resolves((mockResponseRow as unknown) as User);

      const userService = new UserService(mockDBConnection);

      const result = await userService.getUserById(1);

      expect(result).to.eql(mockResponseRow);
      expect(mockUserRepository).to.have.been.calledOnce;
    });
  });

  describe('getUserByGuid', function () {
    afterEach(() => {
      sinon.restore();
    });

    it('returns null if the query response has no rows', async function () {
      const mockDBConnection = getMockDBConnection();
      const mockUserRepository = sinon.stub(UserRepository.prototype, 'getUserByGuid');
      mockUserRepository.resolves([]);

      const userService = new UserService(mockDBConnection);

      const result = await userService.getUserByGuid('aaaa');

      expect(result).to.be.null;
      expect(mockUserRepository).to.have.been.calledOnce;
    });

    it('returns a UserObject for the first row of the response', async function () {
      const mockDBConnection = getMockDBConnection();

      const mockResponseRow = [{ system_user_id: 123 }];
      const mockUserRepository = sinon.stub(UserRepository.prototype, 'getUserByGuid');
      mockUserRepository.resolves((mockResponseRow as unknown) as User[]);

      const userService = new UserService(mockDBConnection);

      const result = await userService.getUserByGuid('aaaa');

      expect(result).to.eql(mockResponseRow[0]);
      expect(mockUserRepository).to.have.been.calledOnce;
    });
  });

  describe('getUserByIdentifier', function () {
    afterEach(() => {
      sinon.restore();
    });

    it('returns null if the query response has no rows', async function () {
      const mockDBConnection = getMockDBConnection();
      const mockUserRepository = sinon.stub(UserRepository.prototype, 'getUserByIdentifier');
      mockUserRepository.resolves([]);

      const userService = new UserService(mockDBConnection);

      const result = await userService.getUserByIdentifier('aaaa', 'bbbb');

      expect(result).to.be.null;
      expect(mockUserRepository).to.have.been.calledOnce;
    });

    it('returns a UserObject for the first row of the response', async function () {
      const mockDBConnection = getMockDBConnection();

      const mockResponseRow = [{ system_user_id: 123 }];
      const mockUserRepository = sinon.stub(UserRepository.prototype, 'getUserByIdentifier');
      mockUserRepository.resolves((mockResponseRow as unknown) as User[]);

      const userService = new UserService(mockDBConnection);

      const result = await userService.getUserByIdentifier('aaaa', 'bbbb');

      expect(result).to.eql(mockResponseRow[0]);
      expect(mockUserRepository).to.have.been.calledOnce;
    });
  });

  describe('addSystemUser', () => {
    afterEach(() => {
      sinon.restore();
    });

    it('should not throw an error on success', async () => {
      const mockDBConnection = getMockDBConnection();

      const mockRowObj = { system_user_id: 123 };
      const mockUserRepository = sinon.stub(UserRepository.prototype, 'addSystemUser');
      mockUserRepository.resolves((mockRowObj as unknown) as User);

      const userService = new UserService(mockDBConnection);

      const userIdentifier = 'username';
      const userGuid = 'aaaa';
      const identitySource = SYSTEM_IDENTITY_SOURCE.IDIR;
      const displayName = 'display name';
      const email = 'email';

      const result = await userService.addSystemUser(userGuid, userIdentifier, identitySource, displayName, email);

      expect(result).to.eql(mockRowObj);
      expect(mockUserRepository).to.have.been.calledOnce;
    });
  });

  describe('listSystemUsers', function () {
    afterEach(() => {
      sinon.restore();
    });

    it('returns empty array if the query response has no rows', async function () {
      const mockDBConnection = getMockDBConnection();
      const mockUserRepository = sinon.stub(UserRepository.prototype, 'listSystemUsers');
      mockUserRepository.resolves([]);

      const userService = new UserService(mockDBConnection);

      const result = await userService.listSystemUsers();

      expect(result).to.eql([]);
    });

    it('returns a UserObject for each row of the response', async function () {
      const mockDBConnection = getMockDBConnection();

      const mockResponseRows = [{ system_user_id: 123 }, { system_user_id: 456 }, { system_user_id: 789 }];
      const mockUserRepository = sinon.stub(UserRepository.prototype, 'listSystemUsers');
      mockUserRepository.resolves(mockResponseRows as User[]);

      const userService = new UserService(mockDBConnection);

      const result = await userService.listSystemUsers();

      expect(result).to.eql([mockResponseRows[0], mockResponseRows[1], mockResponseRows[2]]);
    });
  });

  describe('ensureSystemUser', () => {
    afterEach(() => {
      sinon.restore();
    });

    it('throws an error if it fails to get the current system user id', async () => {
      const mockDBConnection = getMockDBConnection({ systemUserId: () => (null as unknown) as number });

      const existingSystemUser = null;
      const getUserByGuidStub = sinon.stub(UserService.prototype, 'getUserByGuid').resolves(existingSystemUser);

      const addSystemUserStub = sinon.stub(UserService.prototype, 'addSystemUser');
      const activateSystemUserStub = sinon.stub(UserService.prototype, 'activateSystemUser');

      const userIdentifier = 'username';
      const userGuid = 'aaaa';
      const identitySource = SYSTEM_IDENTITY_SOURCE.IDIR;
      const displayName = 'display name';
      const email = 'email';

      const userService = new UserService(mockDBConnection);

      try {
        await userService.ensureSystemUser(userGuid, userIdentifier, identitySource, displayName, email);
        expect.fail();
      } catch (actualError) {
        expect((actualError as ApiError).message).to.equal('Failed to identify system user ID');
      }

      expect(getUserByGuidStub).to.have.been.calledOnce;
      expect(addSystemUserStub).not.to.have.been.called;
      expect(activateSystemUserStub).not.to.have.been.called;
    });

    it('adds a new system user if one does not already exist', async () => {
      const mockDBConnection = getMockDBConnection({ systemUserId: () => 1 });

      const existingSystemUser = null;
      const getUserByGuidStub = sinon.stub(UserService.prototype, 'getUserByGuid').resolves(existingSystemUser);

      const addedSystemUser = ({ system_user_id: 2, record_end_date: null } as unknown) as User;
      const addSystemUserStub = sinon.stub(UserService.prototype, 'addSystemUser').resolves(addedSystemUser);

      const activateSystemUserStub = sinon.stub(UserService.prototype, 'activateSystemUser');

      const getUserById = sinon.stub(UserService.prototype, 'getUserById').resolves(addedSystemUser);

      const userIdentifier = 'username';
      const userGuid = 'aaaa';
      const identitySource = SYSTEM_IDENTITY_SOURCE.IDIR;
      const displayName = 'display name';
      const email = 'email';

      const userService = new UserService(mockDBConnection);

      const result = await userService.ensureSystemUser(userGuid, userIdentifier, identitySource, displayName, email);

      expect(result.system_user_id).to.equal(2);
      expect(result.record_end_date).to.equal(null);

      expect(getUserByGuidStub).to.have.been.calledOnce;
      expect(addSystemUserStub).to.have.been.calledOnce;
      expect(getUserById).to.have.been.calledOnce;
      expect(activateSystemUserStub).not.to.have.been.called;
    });

    it('gets an existing system user that is already activate', async () => {
      const mockDBConnection = getMockDBConnection({ systemUserId: () => 1 });

      const existingInactiveSystemUser: User = {
        system_user_id: 2,
        user_identifier: SYSTEM_IDENTITY_SOURCE.IDIR,
        identity_source: SYSTEM_IDENTITY_SOURCE.IDIR,
        user_guid: '',
        record_end_date: null,
        role_ids: [1],
        role_names: ['Collaborator']
      };

      const getUserByGuidStub = sinon.stub(UserService.prototype, 'getUserByGuid').resolves(existingInactiveSystemUser);

      const addSystemUserStub = sinon.stub(UserService.prototype, 'addSystemUser');

      const activateSystemUserStub = sinon.stub(UserService.prototype, 'activateSystemUser');

      const userIdentifier = 'username';
      const userGuid = 'aaaa';
      const identitySource = SYSTEM_IDENTITY_SOURCE.IDIR;
      const displayName = 'display name';
      const email = 'email';

      const userService = new UserService(mockDBConnection);

      const result = await userService.ensureSystemUser(userGuid, userIdentifier, identitySource, displayName, email);

      expect(result.system_user_id).to.equal(2);
      expect(result.record_end_date).to.equal(null);

      expect(getUserByGuidStub).to.have.been.calledOnce;
      expect(addSystemUserStub).not.to.have.been.called;
      expect(activateSystemUserStub).not.to.have.been.called;
    });

    it('gets an existing system user that is not already active and re-activates it', async () => {
      const mockDBConnection = getMockDBConnection({ systemUserId: () => 1 });

      const existingSystemUser: User = {
        system_user_id: 2,
        user_identifier: SYSTEM_IDENTITY_SOURCE.IDIR,
        identity_source: SYSTEM_IDENTITY_SOURCE.IDIR,
        user_guid: '',
        record_end_date: '1900-01-01',
        role_ids: [1],
        role_names: ['Collaborator']
      };

      const getUserByGuidStub = sinon.stub(UserService.prototype, 'getUserByGuid').resolves(existingSystemUser);

      const addSystemUserStub = sinon.stub(UserService.prototype, 'addSystemUser');

      const activateSystemUserStub = sinon.stub(UserService.prototype, 'activateSystemUser');

      const activatedSystemUser: User = {
        system_user_id: 2,
        user_identifier: SYSTEM_IDENTITY_SOURCE.IDIR,
        identity_source: SYSTEM_IDENTITY_SOURCE.IDIR,
        user_guid: '',
        record_end_date: null,
        role_ids: [1],
        role_names: ['Collaborator']
      };

      const getUserByIdStub = sinon.stub(UserService.prototype, 'getUserById').resolves(activatedSystemUser);

      const userIdentifier = 'username';
      const userGuid = 'aaaa';
      const identitySource = SYSTEM_IDENTITY_SOURCE.IDIR;
      const displayName = 'display name';
      const email = 'email';

      const userService = new UserService(mockDBConnection);

      const result = await userService.ensureSystemUser(userGuid, userIdentifier, identitySource, displayName, email);

      expect(result.system_user_id).to.equal(2);
      expect(result.record_end_date).to.equal(null);

      expect(getUserByGuidStub).to.have.been.calledOnce;
      expect(addSystemUserStub).not.to.have.been.called;
      expect(activateSystemUserStub).to.have.been.calledOnce;
      expect(getUserByIdStub).to.have.been.calledOnce;
    });
  });

  describe('deleteUserSystemRoles', function () {
    afterEach(() => {
      sinon.restore();
    });

    it('returns nothing on success', async function () {
      const mockDBConnection = getMockDBConnection();
      const mockUserRepository = sinon.stub(UserRepository.prototype, 'deleteUserSystemRoles');
      mockUserRepository.resolves();

      const userService = new UserService(mockDBConnection);

      const result = await userService.deleteUserSystemRoles(1);

      expect(result).to.be.undefined;
    });
  });

  describe('updateSystemUserInformation', function () {
    afterEach(() => {
      sinon.restore();
    });

    it('identifies a database user information object and does nothing and returns null', async function () {
      const mockDBConnection = getMockDBConnection();

      const mockUserRepository = sinon.stub(UserRepository.prototype, 'updateSystemUserInformation').resolves(1);

      const userService = new UserService(mockDBConnection);

      const keycloakUserInformation: DatabaseUserInformation = {
        database_user_guid: '123456789',
        identity_provider: 'database',
        username: 'biohub_dapi_v1'
      };

      const result = await userService.updateSystemUserInformation(keycloakUserInformation);

      expect(result).to.be.null;

      expect(mockUserRepository).not.to.have.been.called;
    });

    it('identifies an idir user information object and updates the user', async function () {
      const mockDBConnection = getMockDBConnection();

      const mockUserRepository = sinon.stub(UserRepository.prototype, 'updateSystemUserInformation').resolves(1);

      const userService = new UserService(mockDBConnection);

      const keycloakUserInformation: IdirUserInformation = {
        idir_user_guid: '123456789',
        identity_provider: 'idir',
        idir_username: 'testuser',
        email_verified: false,
        name: 'test user',
        preferred_username: 'testguid@idir',
        display_name: 'test user',
        given_name: 'test',
        family_name: 'user',
        email: 'email@email.com'
      };

      const result = await userService.updateSystemUserInformation(keycloakUserInformation);

      expect(result).to.equal(1);

      expect(mockUserRepository).to.have.been.calledWith({
        user_guid: keycloakUserInformation.idir_user_guid,
        user_identifier: keycloakUserInformation.idir_username,
        user_identity_source: SYSTEM_IDENTITY_SOURCE.IDIR,
        display_name: keycloakUserInformation.display_name,
        email: keycloakUserInformation.email,
        given_name: keycloakUserInformation.given_name,
        family_name: keycloakUserInformation.family_name
      });
    });

    it('identifies a bceid business user information object and updates the user', async function () {
      const mockDBConnection = getMockDBConnection();

      const mockUserRepository = sinon.stub(UserRepository.prototype, 'updateSystemUserInformation').resolves(1);

      const userService = new UserService(mockDBConnection);

      const keycloakUserInformation: BceidBusinessUserInformation = {
        bceid_business_guid: '1122334455',
        bceid_business_name: 'Business Name',
        bceid_user_guid: '123456789',
        identity_provider: 'bceidbusiness',
        bceid_username: 'tname',
        name: 'Test Name',
        preferred_username: '123456789@bceidbusiness',
        display_name: 'Test Name',
        email: 'email@email.com',
        email_verified: false,
        given_name: 'Test',
        family_name: ''
      };

      const result = await userService.updateSystemUserInformation(keycloakUserInformation);

      expect(result).to.equal(1);

      expect(mockUserRepository).to.have.been.calledWith({
        user_guid: keycloakUserInformation.bceid_user_guid,
        user_identifier: keycloakUserInformation.bceid_username,
        user_identity_source: SYSTEM_IDENTITY_SOURCE.BCEID_BUSINESS,
        display_name: keycloakUserInformation.display_name,
        email: keycloakUserInformation.email,
        given_name: keycloakUserInformation.given_name,
        family_name: keycloakUserInformation.family_name,
        agency: keycloakUserInformation.bceid_business_name
      });
    });

    it('identifies a bceid basic user information object and updates the user', async function () {
      const mockDBConnection = getMockDBConnection();

      const mockUserRepository = sinon.stub(UserRepository.prototype, 'updateSystemUserInformation').resolves(1);

      const userService = new UserService(mockDBConnection);

      const keycloakUserInformation: BceidBasicUserInformation = {
        bceid_user_guid: '123456789',
        identity_provider: 'bceidbasic',
        bceid_username: 'tname',
        name: 'Test Name',
        preferred_username: '123456789@bceidbasic',
        display_name: 'Test Name',
        email: 'email@email.com',
        email_verified: false,
        given_name: 'Test',
        family_name: ''
      };

      const result = await userService.updateSystemUserInformation(keycloakUserInformation);

      expect(result).to.equal(1);

      expect(mockUserRepository).to.have.been.calledWith({
        user_guid: keycloakUserInformation.bceid_user_guid,
        user_identifier: keycloakUserInformation.bceid_username,
        user_identity_source: SYSTEM_IDENTITY_SOURCE.BCEID_BASIC,
        display_name: keycloakUserInformation.display_name,
        email: keycloakUserInformation.email,
        given_name: keycloakUserInformation.given_name,
        family_name: keycloakUserInformation.family_name
      });
    });
  });
});<|MERGE_RESOLUTION|>--- conflicted
+++ resolved
@@ -4,19 +4,14 @@
 import sinonChai from 'sinon-chai';
 import { SYSTEM_IDENTITY_SOURCE } from '../constants/database';
 import { ApiError } from '../errors/api-error';
-<<<<<<< HEAD
-import { UserObject } from '../models/user';
-import { IGetUser, IInsertUser, UserRepository } from '../repositories/user-repository';
+import { User } from '../models/user';
+import { UserRepository } from '../repositories/user-repository';
 import {
   BceidBasicUserInformation,
   BceidBusinessUserInformation,
   DatabaseUserInformation,
   IdirUserInformation
 } from '../utils/keycloak-utils';
-=======
-import { User } from '../models/user';
-import { UserRepository } from '../repositories/user-repository';
->>>>>>> eb4d16da
 import { getMockDBConnection } from '../__mocks__/db';
 import { UserService } from './user-service';
 
