import chai, { expect } from 'chai';
import { describe } from 'mocha';
import { QueryResult } from 'pg';
import sinon from 'sinon';
import sinonChai from 'sinon-chai';
import { MESSAGE_CLASS_NAME, SUBMISSION_MESSAGE_TYPE, SUBMISSION_STATUS_TYPE } from '../constants/status';
import { ApiExecuteSQLError, ApiGeneralError } from '../errors/api-error';
import { GetReportAttachmentsData } from '../models/project-view';
import { PostProprietorData, PostSurveyObject } from '../models/survey-create';
import { PutSurveyObject, PutSurveyPermitData } from '../models/survey-update';
import {
  GetAncillarySpeciesData,
  GetAttachmentsData,
  GetFocalSpeciesData,
  GetSurveyData,
  GetSurveyLocationData,
  GetSurveyProprietorData,
  GetSurveyPurposeAndMethodologyData,
  SurveyObject
} from '../models/survey-view';
import { FundingSourceRepository } from '../repositories/funding-source-repository';
import { PublishStatus } from '../repositories/history-publish-repository';
import { IPermitModel } from '../repositories/permit-repository';
import {
  IGetLatestSurveyOccurrenceSubmission,
  IGetSpeciesData,
  ISurveyProprietorModel,
  SurveyRecord,
  SurveyRepository,
  SurveyTypeRecord
} from '../repositories/survey-repository';
import { getMockDBConnection } from '../__mocks__/db';
import { HistoryPublishService } from './history-publish-service';
import { PermitService } from './permit-service';
import { PlatformService } from './platform-service';
import { SurveyParticipationService } from './survey-participation-service';
import { SurveyService } from './survey-service';
import { TaxonomyService } from './taxonomy-service';

chai.use(sinonChai);

describe('SurveyService', () => {
  afterEach(() => {
    sinon.restore();
  });

  describe('getSurveyById', () => {
    afterEach(() => {
      sinon.restore();
    });

    it('calls all functions and returns survey object', async () => {
      const dbConnectionObj = getMockDBConnection();

      const surveyService = new SurveyService(dbConnectionObj);

      const getSurveyDataStub = sinon
        .stub(SurveyService.prototype, 'getSurveyData')
        .resolves(({ data: 'surveyData' } as unknown) as any);
      const getSpeciesDataStub = sinon
        .stub(SurveyService.prototype, 'getSpeciesData')
        .resolves(({ data: 'speciesData' } as unknown) as any);
      const getPermitDataStub = sinon
        .stub(SurveyService.prototype, 'getPermitData')
        .resolves(({ data: 'permitData' } as unknown) as any);
      const getSurveyFundingSourceDataStub = sinon
        .stub(SurveyService.prototype, 'getSurveyFundingSourceData')
        .resolves(({ data: 'fundingSourceData' } as unknown) as any);
      const getSurveyPurposeAndMethodologyStub = sinon
        .stub(SurveyService.prototype, 'getSurveyPurposeAndMethodology')
        .resolves(({ data: 'purposeAndMethodologyData' } as unknown) as any);
      const getSurveyProprietorDataForViewStub = sinon
        .stub(SurveyService.prototype, 'getSurveyProprietorDataForView')
        .resolves(({ data: 'proprietorData' } as unknown) as any);
      const getSurveyLocationDataStub = sinon
        .stub(SurveyService.prototype, 'getSurveyLocationData')
        .resolves(({ data: 'locationData' } as unknown) as any);
      const getSurveyParticipantsStub = sinon
        .stub(SurveyParticipationService.prototype, 'getSurveyParticipants')
        .resolves([{ data: 'participantData' } as any]);

      const getSurveyPartnershipsDataStub = sinon.stub(SurveyService.prototype, 'getSurveyPartnershipsData').resolves({
        indigenous_partnerships: [],
        stakeholder_partnerships: []
      });

      const response = await surveyService.getSurveyById(1);

      expect(getSurveyDataStub).to.be.calledOnce;
      expect(getSpeciesDataStub).to.be.calledOnce;
      expect(getPermitDataStub).to.be.calledOnce;
      expect(getSurveyFundingSourceDataStub).to.be.calledOnce;
      expect(getSurveyPurposeAndMethodologyStub).to.be.calledOnce;
      expect(getSurveyProprietorDataForViewStub).to.be.calledOnce;
      expect(getSurveyLocationDataStub).to.be.calledOnce;
<<<<<<< HEAD
      expect(getSurveyParticipantsStub).to.be.calledOnce;
=======
      expect(getSurveyPartnershipsDataStub).to.be.calledOnce;
>>>>>>> 39065a76

      expect(response).to.eql({
        survey_details: { data: 'surveyData' },
        species: { data: 'speciesData' },
        permit: { data: 'permitData' },
        funding_sources: { data: 'fundingSourceData' },
        purpose_and_methodology: { data: 'purposeAndMethodologyData' },
        proprietor: { data: 'proprietorData' },
<<<<<<< HEAD
        location: { data: 'locationData' },
        participants: [{ data: 'participantData' } as any]
=======
        partnerships: {
          indigenous_partnerships: [],
          stakeholder_partnerships: []
        },
        location: { data: 'locationData' }
>>>>>>> 39065a76
      });
    });
  });

  describe('updateSurvey', () => {
    afterEach(() => {
      sinon.restore();
    });

    it('updates nothing when no data provided', async () => {
      const dbConnectionObj = getMockDBConnection();

      const updateSurveyDetailsDataStub = sinon.stub(SurveyService.prototype, 'updateSurveyDetailsData').resolves();
      const updateSurveyVantageCodesDataStub = sinon
        .stub(SurveyService.prototype, 'updateSurveyVantageCodesData')
        .resolves();
      const updateSurveySpeciesDataStub = sinon.stub(SurveyService.prototype, 'updateSurveySpeciesData').resolves();
      const updateSurveyPermitDataStub = sinon.stub(SurveyService.prototype, 'updateSurveyPermitData').resolves();
      const upsertSurveyFundingSourceDataStub = sinon
        .stub(SurveyService.prototype, 'upsertSurveyFundingSourceData')
        .resolves();
      const updateSurveyProprietorDataStub = sinon
        .stub(SurveyService.prototype, 'updateSurveyProprietorData')
        .resolves();
      const insertRegionStub = sinon.stub(SurveyService.prototype, 'insertRegion').resolves();
      const upsertSurveyParticipantDataStub = sinon
        .stub(SurveyService.prototype, 'upsertSurveyParticipantData')
        .resolves();

      const surveyService = new SurveyService(dbConnectionObj);

      const surveyId = 2;
      const putSurveyData = new PutSurveyObject(null);

      await surveyService.updateSurvey(surveyId, putSurveyData);

      expect(updateSurveyDetailsDataStub).not.to.have.been.called;
      expect(updateSurveyVantageCodesDataStub).not.to.have.been.called;
      expect(updateSurveySpeciesDataStub).not.to.have.been.called;
      expect(updateSurveyPermitDataStub).not.to.have.been.called;
      expect(upsertSurveyFundingSourceDataStub).to.have.been.calledOnce;
      expect(updateSurveyProprietorDataStub).not.to.have.been.called;
      expect(insertRegionStub).not.to.have.been.called;
      expect(upsertSurveyParticipantDataStub).not.to.have.been.called;
    });

    it('updates everything when all data provided', async () => {
      const dbConnectionObj = getMockDBConnection();

      const updateSurveyDetailsDataStub = sinon.stub(SurveyService.prototype, 'updateSurveyDetailsData').resolves();
      const updateSurveyTypesDataStub = sinon.stub(SurveyService.prototype, 'updateSurveyTypesData').resolves();
      const updateSurveyVantageCodesDataStub = sinon
        .stub(SurveyService.prototype, 'updateSurveyVantageCodesData')
        .resolves();
      const updateSurveySpeciesDataStub = sinon.stub(SurveyService.prototype, 'updateSurveySpeciesData').resolves();
      const updateSurveyPermitDataStub = sinon.stub(SurveyService.prototype, 'updateSurveyPermitData').resolves();
      const upsertSurveyFundingSourceDataStub = sinon
        .stub(SurveyService.prototype, 'upsertSurveyFundingSourceData')
        .resolves();
      const updateSurveyProprietorDataStub = sinon
        .stub(SurveyService.prototype, 'updateSurveyProprietorData')
        .resolves();
      const updateSurveyRegionStub = sinon.stub(SurveyService.prototype, 'insertRegion').resolves();
      const upsertSurveyParticipantDataStub = sinon
        .stub(SurveyService.prototype, 'upsertSurveyParticipantData')
        .resolves();

      const surveyService = new SurveyService(dbConnectionObj);

      const surveyId = 2;
      const putSurveyData = new PutSurveyObject({
        survey_details: {},
        species: {},
        permit: {},
        funding_sources: [{}],
        proprietor: {},
        purpose_and_methodology: {},
        location: {},
        participants: [{}]
      });

      await surveyService.updateSurvey(surveyId, putSurveyData);

      expect(updateSurveyDetailsDataStub).to.have.been.calledOnce;
      expect(updateSurveyTypesDataStub).to.have.been.calledOnce;
      expect(updateSurveyVantageCodesDataStub).to.have.been.calledOnce;
      expect(updateSurveySpeciesDataStub).to.have.been.calledOnce;
      expect(updateSurveyPermitDataStub).to.have.been.calledOnce;
      expect(upsertSurveyFundingSourceDataStub).to.have.been.calledOnce;
      expect(updateSurveyProprietorDataStub).to.have.been.calledOnce;
      expect(updateSurveyRegionStub).to.have.been.calledOnce;
      expect(upsertSurveyParticipantDataStub).to.have.been.calledOnce;
    });
  });

  describe('getLatestSurveyOccurrenceSubmission', () => {
    it('returns the first row on success', async () => {
      const dbConnection = getMockDBConnection();
      const service = new SurveyService(dbConnection);

      const data = ({ id: 1 } as unknown) as IGetLatestSurveyOccurrenceSubmission;

      const repoStub = sinon.stub(SurveyRepository.prototype, 'getLatestSurveyOccurrenceSubmission').resolves(data);

      const response = await service.getLatestSurveyOccurrenceSubmission(1);

      expect(repoStub).to.be.calledOnce;
      expect(response).to.eql(data);
    });
  });

  describe('getSurveyProprietorDataForSecurityRequest', () => {
    it('returns the first row on success', async () => {
      const dbConnection = getMockDBConnection();
      const service = new SurveyService(dbConnection);

      const data = ({ id: 1 } as unknown) as ISurveyProprietorModel;

      const repoStub = sinon
        .stub(SurveyRepository.prototype, 'getSurveyProprietorDataForSecurityRequest')
        .resolves(data);

      const response = await service.getSurveyProprietorDataForSecurityRequest(1);

      expect(repoStub).to.be.calledOnce;
      expect(response).to.eql(data);
    });
  });

  describe('getSurveyIdsByProjectId', () => {
    it('returns the first row on success', async () => {
      const dbConnection = getMockDBConnection();
      const service = new SurveyService(dbConnection);

      const data = [{ id: 1 }];

      const repoStub = sinon.stub(SurveyRepository.prototype, 'getSurveyIdsByProjectId').resolves(data);

      const response = await service.getSurveyIdsByProjectId(1);

      expect(repoStub).to.be.calledOnce;
      expect(response).to.eql(data);
    });
  });

  describe('getSurveyFundingSourceData', () => {
    afterEach(() => {
      sinon.restore();
    });

    it('fetches and returns an array of funding sources', async () => {
      const fundingSources = [
        {
          survey_funding_source_id: 5,
          survey_id: 1,
          funding_source_id: 2,
          amount: 1000,
          revision_count: 0,
          funding_source_name: 'FundingSource1',
          start_date: '2023-01-02',
          end_date: null,
          description: 'Funding Source 1'
        }
      ];

      const getSurveyFundingSourcesStub = sinon
        .stub(FundingSourceRepository.prototype, 'getSurveyFundingSources')
        .resolves(fundingSources);

      const surveyService = new SurveyService(getMockDBConnection());

      const response = await surveyService.getSurveyFundingSourceData(1);

      expect(getSurveyFundingSourcesStub).to.be.calledOnce;

      expect(response).to.eql(fundingSources);
    });
  });

  describe('getSurveySupplementaryDataById', () => {
    afterEach(() => {
      sinon.restore();
    });

    it('fetches and returns all supplementary data', async () => {
      const getSurveyMetadataPublishRecordStub = sinon
        .stub(HistoryPublishService.prototype, 'getSurveyMetadataPublishRecord')
        .resolves(({ survey_metadata_publish_id: 5 } as unknown) as any);

      const surveyService = new SurveyService(getMockDBConnection());

      const response = await surveyService.getSurveySupplementaryDataById(1);

      expect(getSurveyMetadataPublishRecordStub).to.be.calledOnce;

      expect(response).to.eql({
        survey_metadata_publish: { survey_metadata_publish_id: 5 }
      });
    });
  });

  describe('getSurveyData', () => {
    it('returns the first row on success', async () => {
      const dbConnection = getMockDBConnection();
      const service = new SurveyService(dbConnection);

      const mockSurveyData = ({ survey_id: 1 } as unknown) as SurveyRecord;
      const mockSurveyTypesData = ([
        { survey_id: 1, type_id: 2 },
        { survey_id: 1, type_id: 3 }
      ] as unknown) as SurveyTypeRecord[];

      const getSurveyDataStub = sinon.stub(SurveyRepository.prototype, 'getSurveyData').resolves(mockSurveyData);
      const getSurveyTypesDataStub = sinon
        .stub(SurveyRepository.prototype, 'getSurveyTypesData')
        .resolves(mockSurveyTypesData);

      const response = await service.getSurveyData(1);

      const expectedResponse = new GetSurveyData({ ...mockSurveyData, survey_types: [2, 3] });

      expect(getSurveyDataStub).to.be.calledOnce;
      expect(getSurveyTypesDataStub).to.be.calledOnce;
      expect(response).to.eql(expectedResponse);
    });
  });

  describe('getSpeciesData', () => {
    it('returns the first row on success', async () => {
      const dbConnection = getMockDBConnection();
      const service = new SurveyService(dbConnection);

      const data = ({ id: 1 } as unknown) as IGetSpeciesData;

      const repoStub = sinon.stub(SurveyRepository.prototype, 'getSpeciesData').resolves([data]);

      const serviceStub1 = sinon
        .stub(TaxonomyService.prototype, 'getSpeciesFromIds')
        .resolves([{ id: '1', label: 'string' }]);

      const response = await service.getSpeciesData(1);

      expect(repoStub).to.be.calledOnce;
      expect(serviceStub1).to.be.calledTwice;
      expect(response).to.eql({
        ...new GetFocalSpeciesData([{ id: '1', label: 'string' }]),
        ...new GetAncillarySpeciesData([{ id: '1', label: 'string' }])
      });
    });
  });

  describe('getPermitData', () => {
    afterEach(() => {
      sinon.restore();
    });

    it('returns data if valid return', async () => {
      const mockPermitResponse: IPermitModel[] = [
        {
          permit_id: 1,
          survey_id: 1,
          number: 'abc',
          type: 'Fisheries',
          create_date: '2022-02-02',
          create_user: 4,
          update_date: '2022-02-02',
          update_user: 4,
          revision_count: 1
        }
      ];

      const mockDBConnection = getMockDBConnection();
      const surveyService = new SurveyService(mockDBConnection);

      const getPermitBySurveyIdStub = sinon
        .stub(PermitService.prototype, 'getPermitBySurveyId')
        .resolves(mockPermitResponse);

      const response = await surveyService.getPermitData(1);

      expect(getPermitBySurveyIdStub).to.be.calledOnceWith(1);
      expect(response).to.eql({ permits: [{ permit_id: 1, permit_number: 'abc', permit_type: 'Fisheries' }] });
    });
  });

  describe('getSurveyPurposeAndMethodology', () => {
    it('returns the first row on success', async () => {
      const dbConnection = getMockDBConnection();
      const service = new SurveyService(dbConnection);

      const data = new GetSurveyPurposeAndMethodologyData({ id: 1 });

      const repoStub = sinon.stub(SurveyRepository.prototype, 'getSurveyPurposeAndMethodology').resolves(data);

      const response = await service.getSurveyPurposeAndMethodology(1);

      expect(repoStub).to.be.calledOnce;
      expect(response).to.eql(data);
    });
  });

  describe('getSurveyProprietorDataForView', () => {
    it('returns the first row on success', async () => {
      const dbConnection = getMockDBConnection();
      const service = new SurveyService(dbConnection);

      const data = new GetSurveyProprietorData([{ id: 1 }]);

      const repoStub = sinon.stub(SurveyRepository.prototype, 'getSurveyProprietorDataForView').resolves(data);

      const response = await service.getSurveyProprietorDataForView(1);

      expect(repoStub).to.be.calledOnce;
      expect(response).to.eql(data);
    });
  });

  describe('getSurveyLocationData', () => {
    it('returns the first row on success', async () => {
      const dbConnection = getMockDBConnection();
      const service = new SurveyService(dbConnection);

      const data = new GetSurveyLocationData([{ id: 1 }]);

      const repoStub = sinon.stub(SurveyRepository.prototype, 'getSurveyLocationData').resolves(data);

      const response = await service.getSurveyLocationData(1);

      expect(repoStub).to.be.calledOnce;
      expect(response).to.eql(data);
    });
  });

  describe('getOccurrenceSubmission', () => {
    it('returns the first row on success', async () => {
      const dbConnection = getMockDBConnection();
      const service = new SurveyService(dbConnection);

      const data = { occurrence_submission_id: 1 };

      const repoStub = sinon.stub(SurveyRepository.prototype, 'getOccurrenceSubmission').resolves(data);

      const response = await service.getOccurrenceSubmission(1);

      expect(repoStub).to.be.calledOnce;
      expect(response).to.eql(data);
    });
  });

  describe('getLatestSurveyOccurrenceSubmission', () => {
    it('returns the first row on success', async () => {
      const dbConnection = getMockDBConnection();
      const service = new SurveyService(dbConnection);

      const data = ({ id: 1 } as unknown) as IGetLatestSurveyOccurrenceSubmission;

      const repoStub = sinon.stub(SurveyRepository.prototype, 'getLatestSurveyOccurrenceSubmission').resolves(data);

      const response = await service.getLatestSurveyOccurrenceSubmission(1);

      expect(repoStub).to.be.calledOnce;
      expect(response).to.eql(data);
    });
  });

  describe('getSurveySummarySubmission', () => {
    it('returns the first row on success', async () => {
      const dbConnection = getMockDBConnection();
      const service = new SurveyService(dbConnection);

      const data = { survey_summary_submission_id: 1 };

      const repoStub = sinon.stub(SurveyRepository.prototype, 'getSurveySummarySubmission').resolves(data);

      const response = await service.getSurveySummarySubmission(1);

      expect(repoStub).to.be.calledOnce;
      expect(response).to.eql(data);
    });
  });

  describe('getSurveysByIds', () => {
    it('returns the first row on success', async () => {
      const dbConnection = getMockDBConnection();
      const service = new SurveyService(dbConnection);

      const data = ({ id: 1 } as unknown) as SurveyObject;

      const repoStub = sinon.stub(SurveyService.prototype, 'getSurveyById').resolves(data);

      const response = await service.getSurveysByIds([1]);

      expect(repoStub).to.be.calledOnce;
      expect(response).to.eql([data]);
    });
  });

  describe('getSurveysByProjectId', () => {
    it('returns the first row on success', async () => {
      const dbConnection = getMockDBConnection();
      const service = new SurveyService(dbConnection);

      const data = { id: 1 };

      const repoStub = sinon.stub(SurveyService.prototype, 'getSurveyIdsByProjectId').resolves([data]);
      const surveyStub = sinon
        .stub(SurveyService.prototype, 'getSurveysByIds')
        .resolves([(data as unknown) as SurveyObject]);
      const response = await service.getSurveysByProjectId(1);

      expect(repoStub).to.be.calledOnce;
      expect(surveyStub).to.be.calledOnce;
      expect(response).to.eql([data]);
    });
  });

  describe('getAttachmentsData', () => {
    it('returns the first row on success', async () => {
      const dbConnection = getMockDBConnection();
      const service = new SurveyService(dbConnection);

      const data = ({ id: 1 } as unknown) as GetAttachmentsData;

      const repoStub = sinon.stub(SurveyRepository.prototype, 'getAttachmentsData').resolves(data);

      const response = await service.getAttachmentsData(1);

      expect(repoStub).to.be.calledOnce;
      expect(response).to.eql(data);
    });
  });

  describe('getReportAttachmentsData', () => {
    it('returns the first row on success', async () => {
      const dbConnection = getMockDBConnection();
      const service = new SurveyService(dbConnection);

      const data = ({ id: 1 } as unknown) as GetReportAttachmentsData;

      const repoStub = sinon.stub(SurveyRepository.prototype, 'getReportAttachmentsData').resolves(data);

      const response = await service.getReportAttachmentsData(1);

      expect(repoStub).to.be.calledOnce;
      expect(response).to.eql(data);
    });
  });

  describe('insertSurveyData', () => {
    it('returns the first row on success', async () => {
      const dbConnection = getMockDBConnection();
      const service = new SurveyService(dbConnection);

      const data = 1;

      const repoStub = sinon.stub(SurveyRepository.prototype, 'insertSurveyData').resolves(data);

      const response = await service.insertSurveyData(1, ({ id: 1 } as unknown) as PostSurveyObject);

      expect(repoStub).to.be.calledOnce;
      expect(response).to.eql(data);
    });
  });

  describe('insertSurveyTypes', () => {
    it('inserts a survey type and returns nothing', async () => {
      const dbConnection = getMockDBConnection();
      const service = new SurveyService(dbConnection);

      const typeIds = [2, 3];
      const surveyId = 1;

      const repoStub = sinon.stub(SurveyRepository.prototype, 'insertSurveyTypes').resolves();

      const response = await service.insertSurveyTypes(typeIds, surveyId);

      expect(repoStub).to.be.calledOnceWith(typeIds, surveyId);
      expect(response).to.be.undefined;
    });
  });

  describe('insertFocalSpecies', () => {
    it('returns the first row on success', async () => {
      const dbConnection = getMockDBConnection();
      const service = new SurveyService(dbConnection);

      const data = 1;

      const repoStub = sinon.stub(SurveyRepository.prototype, 'insertFocalSpecies').resolves(data);

      const response = await service.insertFocalSpecies(1, 1);

      expect(repoStub).to.be.calledOnce;
      expect(response).to.eql(data);
    });
  });

  describe('insertAncillarySpecies', () => {
    it('returns the first row on success', async () => {
      const dbConnection = getMockDBConnection();
      const service = new SurveyService(dbConnection);

      const data = 1;

      const repoStub = sinon.stub(SurveyRepository.prototype, 'insertAncillarySpecies').resolves(data);

      const response = await service.insertAncillarySpecies(1, 1);

      expect(repoStub).to.be.calledOnce;
      expect(response).to.eql(data);
    });
  });

  describe('insertVantageCodes', () => {
    it('returns the first row on success', async () => {
      const dbConnection = getMockDBConnection();
      const service = new SurveyService(dbConnection);

      const data = 1;

      const repoStub = sinon.stub(SurveyRepository.prototype, 'insertVantageCodes').resolves(data);

      const response = await service.insertVantageCodes(1, 1);

      expect(repoStub).to.be.calledOnce;
      expect(response).to.eql(data);
    });
  });

  describe('insertSurveyProprietor', () => {
    it('returns the first row on success', async () => {
      const dbConnection = getMockDBConnection();
      const service = new SurveyService(dbConnection);

      const data = 1;

      const repoStub = sinon.stub(SurveyRepository.prototype, 'insertSurveyProprietor').resolves(data);

      const response = await service.insertSurveyProprietor(({ id: 1 } as unknown) as PostProprietorData, 1);

      expect(repoStub).to.be.calledOnce;
      expect(response).to.eql(data);
    });
  });

  describe('insertOrAssociatePermitToSurvey', () => {
    afterEach(() => {
      sinon.restore();
    });

    it('calls associate Survey to permit', async () => {
      const dbConnection = getMockDBConnection();
      const service = new SurveyService(dbConnection);

      const repoStub1 = sinon.stub(SurveyRepository.prototype, 'associateSurveyToPermit').resolves();
      const repoStub2 = sinon.stub(SurveyRepository.prototype, 'insertSurveyPermit').resolves();

      const response = await service.insertOrAssociatePermitToSurvey(1, 1, 1, 'string', '');

      expect(repoStub1).to.be.calledOnce;
      expect(repoStub2).not.to.be.called;
      expect(response).to.eql(undefined);
    });

    it('inserts new survey', async () => {
      const dbConnection = getMockDBConnection();
      const service = new SurveyService(dbConnection);

      const repoStub1 = sinon.stub(SurveyRepository.prototype, 'associateSurveyToPermit').resolves();
      const repoStub2 = sinon.stub(SurveyRepository.prototype, 'insertSurveyPermit').resolves();

      const response = await service.insertOrAssociatePermitToSurvey(1, 1, 1, 'string', 'string');

      expect(repoStub1).not.to.be.called;
      expect(repoStub2).to.be.calledOnce;
      expect(response).to.eql(undefined);
    });
  });

  describe('updateSurveyDetailsData', () => {
    afterEach(() => {
      sinon.restore();
    });

    it('throws api error if response is null', async () => {
      const mockDBConnection = getMockDBConnection({ knex: async () => (undefined as unknown) as any });
      const surveyService = new SurveyService(mockDBConnection);

      try {
        await surveyService.updateSurveyDetailsData(1, ({ survey_details: 'details' } as unknown) as PutSurveyObject);
        expect.fail();
      } catch (actualError) {
        expect((actualError as ApiGeneralError).message).to.equal('Failed to update survey data');
      }
    });

    it('returns data if response is not null', async () => {
      const mockQueryResponse = ({ response: 'something', rowCount: 1 } as unknown) as QueryResult<any>;

      const mockDBConnection = getMockDBConnection({ knex: async () => mockQueryResponse });
      const surveyService = new SurveyService(mockDBConnection);

      const response = await surveyService.updateSurveyDetailsData(1, ({
        survey_details: 'details'
      } as unknown) as PutSurveyObject);

      expect(response).to.eql(undefined);
    });
  });

  describe('updateSurveyTypesData', () => {
    afterEach(() => {
      sinon.restore();
    });

    it('updates survey types and returns nothing', async () => {
      const deleteSurveyTypesDataStub = sinon.stub(SurveyRepository.prototype, 'deleteSurveyTypesData').resolves();
      const insertSurveyTypeStub = sinon.stub(SurveyRepository.prototype, 'insertSurveyTypes').resolves();

      const mockDBConnection = getMockDBConnection();
      const surveyService = new SurveyService(mockDBConnection);

      const surveyId = 1;
      const putSurveyObject: PutSurveyObject = new PutSurveyObject({ survey_details: { survey_types: [22, 33, 44] } });

      await surveyService.updateSurveyTypesData(surveyId, putSurveyObject);

      expect(deleteSurveyTypesDataStub).to.have.been.calledOnceWith(surveyId);
      expect(insertSurveyTypeStub).to.have.been.calledOnceWith([22, 33, 44]);
    });
  });

  describe('updateSurveySpeciesData', () => {
    afterEach(() => {
      sinon.restore();
    });

    it('returns data if response is not null', async () => {
      sinon.stub(SurveyService.prototype, 'deleteSurveySpeciesData').resolves();
      sinon.stub(SurveyService.prototype, 'insertFocalSpecies').resolves(1);
      sinon.stub(SurveyService.prototype, 'insertAncillarySpecies').resolves(1);

      const mockQueryResponse = ({ response: 'something', rowCount: 1 } as unknown) as QueryResult<any>;

      const mockDBConnection = getMockDBConnection({ knex: async () => mockQueryResponse });
      const surveyService = new SurveyService(mockDBConnection);

      const response = await surveyService.updateSurveySpeciesData(1, ({
        survey_details: 'details',
        species: { focal_species: [1], ancillary_species: [1] }
      } as unknown) as PutSurveyObject);

      expect(response).to.eql([1, 1]);
    });
  });

  describe('deleteSurveySpeciesData', () => {
    it('returns the first row on success', async () => {
      const dbConnection = getMockDBConnection();
      const service = new SurveyService(dbConnection);

      const repoStub = sinon.stub(SurveyRepository.prototype, 'deleteSurveySpeciesData').resolves();

      const response = await service.deleteSurveySpeciesData(1);

      expect(repoStub).to.be.calledOnce;
      expect(response).to.eql(undefined);
    });
  });

  describe('updateSurveyPermitData', () => {
    afterEach(() => {
      sinon.restore();
    });

    describe('with no existing permits', () => {
      it('handles permit deletes/updates/creates', async () => {
        const mockDBConnection = getMockDBConnection();

        const getPermitBySurveyIdStub = sinon.stub(PermitService.prototype, 'getPermitBySurveyId').resolves([]);
        const deleteSurveyPermitStub = sinon.stub(PermitService.prototype, 'deleteSurveyPermit').resolves();
        const updateSurveyPermitStub = sinon.stub(PermitService.prototype, 'updateSurveyPermit').resolves();
        const createSurveyPermitStub = sinon.stub(PermitService.prototype, 'createSurveyPermit').resolves();

        const mockPutSurveyObject = {
          permit: {
            permits: [
              {
                permit_id: 2,
                permit_number: '1111',
                permit_type: 'type1'
              },
              {
                permit_number: '2222',
                permit_type: 'type2'
              }
            ]
          } as PutSurveyPermitData
        } as PutSurveyObject;

        const surveyService = new SurveyService(mockDBConnection);

        await surveyService.updateSurveyPermitData(1, mockPutSurveyObject);

        expect(getPermitBySurveyIdStub).to.have.been.calledOnceWith(1);

        expect(deleteSurveyPermitStub).not.to.have.been.called;

        expect(updateSurveyPermitStub).to.have.been.calledOnceWith(1, 2, '1111', 'type1');

        expect(createSurveyPermitStub).to.have.been.calledOnceWith(1, '2222', 'type2');
      });
    });

    describe('with existing permits', () => {
      it('handles permit deletes/updates/creates', async () => {
        const mockDBConnection = getMockDBConnection();

        const mockExistingPermits = [{ permit_id: 3 }, { permit_id: 4 }] as IPermitModel[];

        const getPermitBySurveyIdStub = sinon
          .stub(PermitService.prototype, 'getPermitBySurveyId')
          .resolves(mockExistingPermits);
        const deleteSurveyPermitStub = sinon.stub(PermitService.prototype, 'deleteSurveyPermit').resolves();
        const updateSurveyPermitStub = sinon.stub(PermitService.prototype, 'updateSurveyPermit').resolves();
        const createSurveyPermitStub = sinon.stub(PermitService.prototype, 'createSurveyPermit').resolves();

        const mockPutSurveyObject = {
          permit: {
            permits: [
              {
                permit_id: 2,
                permit_number: '1111',
                permit_type: 'type1'
              },
              {
                permit_number: '2222',
                permit_type: 'type2'
              }
            ]
          } as PutSurveyPermitData
        } as PutSurveyObject;

        const surveyService = new SurveyService(mockDBConnection);

        await surveyService.updateSurveyPermitData(1, mockPutSurveyObject);

        expect(getPermitBySurveyIdStub).to.have.been.calledOnceWith(1);

        expect(deleteSurveyPermitStub).to.have.callCount(2);
        expect(deleteSurveyPermitStub).to.have.been.calledWith(1, 3);
        expect(deleteSurveyPermitStub).to.have.been.calledWith(1, 4);

        expect(updateSurveyPermitStub).to.have.been.calledOnceWith(1, 2, '1111', 'type1');

        expect(createSurveyPermitStub).to.have.been.calledOnceWith(1, '2222', 'type2');
      });
    });
  });

  describe('unassociatePermitFromSurvey', () => {
    it('returns the first row on success', async () => {
      const dbConnection = getMockDBConnection();
      const service = new SurveyService(dbConnection);

      const repoStub = sinon.stub(SurveyRepository.prototype, 'unassociatePermitFromSurvey').resolves();

      const response = await service.unassociatePermitFromSurvey(1);

      expect(repoStub).to.be.calledOnce;
      expect(response).to.eql(undefined);
    });
  });

  describe('updateSurveyProprietorData', () => {
    afterEach(() => {
      sinon.restore();
    });

    it('returns undefined', async () => {
      const dbConnection = getMockDBConnection();
      const service = new SurveyService(dbConnection);

      const repoStub = sinon.stub(SurveyService.prototype, 'deleteSurveyProprietorData').resolves();

      const response = await service.updateSurveyProprietorData(1, ({
        proprietor: { survey_data_proprietary: false }
      } as unknown) as PutSurveyObject);

      expect(repoStub).to.be.calledOnce;
      expect(response).to.eql(undefined);
    });

    it('returns and calls insert', async () => {
      const dbConnection = getMockDBConnection();
      const service = new SurveyService(dbConnection);

      const repoStub = sinon.stub(SurveyService.prototype, 'deleteSurveyProprietorData').resolves();
      const serviceStub = sinon.stub(SurveyService.prototype, 'insertSurveyProprietor').resolves();

      const response = await service.updateSurveyProprietorData(1, ({
        proprietor: { survey_data_proprietary: 'string' }
      } as unknown) as PutSurveyObject);

      expect(repoStub).to.be.calledOnce;
      expect(serviceStub).to.be.calledOnce;
      expect(response).to.eql(undefined);
    });
  });

  describe('deleteSurveyProprietorData', () => {
    it('returns the first row on success', async () => {
      const dbConnection = getMockDBConnection();
      const service = new SurveyService(dbConnection);

      const repoStub = sinon.stub(SurveyRepository.prototype, 'deleteSurveyProprietorData').resolves();

      const response = await service.deleteSurveyProprietorData(1);

      expect(repoStub).to.be.calledOnce;
      expect(response).to.eql(undefined);
    });
  });

  describe('updateSurveyVantageCodesData', () => {
    afterEach(() => {
      sinon.restore();
    });

    it('returns [] if not vantage_code_ids is given', async () => {
      sinon.stub(SurveyService.prototype, 'deleteSurveyVantageCodes').resolves();

      const mockQueryResponse = (undefined as unknown) as QueryResult<any>;

      const mockDBConnection = getMockDBConnection({ sql: async () => mockQueryResponse });
      const surveyService = new SurveyService(mockDBConnection);

      const response = await surveyService.updateSurveyVantageCodesData(1, ({
        permit: { permit_number: '1', permit_type: 'type' },
        purpose_and_methodology: { vantage_code_ids: undefined }
      } as unknown) as PutSurveyObject);

      expect(response).to.eql([]);
    });

    it('returns data if response is not null', async () => {
      sinon.stub(SurveyService.prototype, 'deleteSurveyVantageCodes').resolves();
      sinon.stub(SurveyService.prototype, 'insertVantageCodes').resolves(1);

      const mockQueryResponse = (undefined as unknown) as QueryResult<any>;

      const mockDBConnection = getMockDBConnection({ sql: async () => mockQueryResponse });
      const surveyService = new SurveyService(mockDBConnection);

      const response = await surveyService.updateSurveyVantageCodesData(1, ({
        permit: { permit_number: '1', permit_type: 'type' },
        proprietor: { survey_data_proprietary: 'asd' },
        purpose_and_methodology: { vantage_code_ids: [1] }
      } as unknown) as PutSurveyObject);

      expect(response).to.eql([1]);
    });
  });

  describe('deleteSurveyVantageCodes', () => {
    it('returns the first row on success', async () => {
      const dbConnection = getMockDBConnection();
      const service = new SurveyService(dbConnection);

      const repoStub = sinon.stub(SurveyRepository.prototype, 'deleteSurveyVantageCodes').resolves();

      const response = await service.deleteSurveyVantageCodes(1);

      expect(repoStub).to.be.calledOnce;
      expect(response).to.eql(undefined);
    });
  });

  describe('getOccurrenceSubmissionMessages', () => {
    it('should return empty array if no messages are found', async () => {
      const dbConnection = getMockDBConnection();
      const service = new SurveyService(dbConnection);

      const repoStub = sinon.stub(SurveyRepository.prototype, 'getOccurrenceSubmissionMessages').resolves([]);

      const response = await service.getOccurrenceSubmissionMessages(1);

      expect(repoStub).to.be.calledOnce;
      expect(response).to.eql([]);
    });

    it('should successfully group messages by message type', async () => {
      const dbConnection = getMockDBConnection();
      const service = new SurveyService(dbConnection);

      const repoStub = sinon.stub(SurveyRepository.prototype, 'getOccurrenceSubmissionMessages').resolves([
        {
          id: 1,
          type: SUBMISSION_MESSAGE_TYPE.DUPLICATE_HEADER,
          status: SUBMISSION_STATUS_TYPE.FAILED_VALIDATION,
          class: MESSAGE_CLASS_NAME.ERROR,
          message: 'message 1'
        },
        {
          id: 2,
          type: SUBMISSION_MESSAGE_TYPE.DUPLICATE_HEADER,
          status: SUBMISSION_STATUS_TYPE.FAILED_VALIDATION,
          class: MESSAGE_CLASS_NAME.ERROR,
          message: 'message 2'
        },
        {
          id: 3,
          type: SUBMISSION_MESSAGE_TYPE.MISSING_RECOMMENDED_HEADER,
          status: SUBMISSION_STATUS_TYPE.SUBMITTED,
          class: MESSAGE_CLASS_NAME.WARNING,
          message: 'message 3'
        },
        {
          id: 4,
          type: SUBMISSION_MESSAGE_TYPE.MISCELLANEOUS,
          status: SUBMISSION_STATUS_TYPE.SUBMITTED,
          class: MESSAGE_CLASS_NAME.NOTICE,
          message: 'message 4'
        }
      ]);

      const response = await service.getOccurrenceSubmissionMessages(1);

      expect(repoStub).to.be.calledOnce;
      expect(response).to.eql([
        {
          severityLabel: 'Error',
          messageTypeLabel: 'Duplicate Header',
          messageStatus: 'Failed to validate',
          messages: [
            { id: 1, message: 'message 1' },
            { id: 2, message: 'message 2' }
          ]
        },
        {
          severityLabel: 'Warning',
          messageTypeLabel: 'Missing Recommended Header',
          messageStatus: 'Submitted',
          messages: [{ id: 3, message: 'message 3' }]
        },
        {
          severityLabel: 'Notice',
          messageTypeLabel: 'Miscellaneous',
          messageStatus: 'Submitted',
          messages: [{ id: 4, message: 'message 4' }]
        }
      ]);
    });
  });

  describe('deleteSurvey', () => {
    it('should delete the survey and return nothing', async () => {
      const dbConnection = getMockDBConnection();
      const service = new SurveyService(dbConnection);

      const repoStub = sinon.stub(SurveyRepository.prototype, 'deleteSurvey').resolves();

      const surveyId = 1;

      const response = await service.deleteSurvey(surveyId);

      expect(repoStub).to.be.calledOnceWith(surveyId);
      expect(response).to.be.undefined;
    });
  });

  describe('insertSurveyOccurrenceSubmission', () => {
    it('should return submissionId upon success', async () => {
      const dbConnection = getMockDBConnection();
      const service = new SurveyService(dbConnection);

      const repoStub = sinon
        .stub(SurveyRepository.prototype, 'insertSurveyOccurrenceSubmission')
        .resolves({ submissionId: 1 });

      const response = await service.insertSurveyOccurrenceSubmission({
        surveyId: 1,
        source: 'Test'
      });

      expect(repoStub).to.be.calledOnce;
      expect(response).to.eql({ submissionId: 1 });
    });

    it('should throw an error', async () => {
      const dbConnection = getMockDBConnection();
      const service = new SurveyService(dbConnection);

      sinon
        .stub(SurveyRepository.prototype, 'insertSurveyOccurrenceSubmission')
        .throws(new ApiExecuteSQLError('Failed to insert survey occurrence submission'));

      try {
        await service.insertSurveyOccurrenceSubmission({
          surveyId: 1,
          source: 'Test'
        });
        expect.fail();
      } catch (actualError) {
        expect((actualError as ApiGeneralError).message).to.equal('Failed to insert survey occurrence submission');
      }
    });
  });

  describe('updateSurveyOccurrenceSubmission', () => {
    it('should return submissionId upon success', async () => {
      const dbConnection = getMockDBConnection();
      const service = new SurveyService(dbConnection);

      const repoStub = sinon
        .stub(SurveyRepository.prototype, 'updateSurveyOccurrenceSubmission')
        .resolves({ submissionId: 1 });

      const response = await service.updateSurveyOccurrenceSubmission({ submissionId: 1 });

      expect(repoStub).to.be.calledOnce;
      expect(response).to.eql({ submissionId: 1 });
    });

    it('should throw an error', async () => {
      const dbConnection = getMockDBConnection();
      const service = new SurveyService(dbConnection);

      sinon
        .stub(SurveyRepository.prototype, 'updateSurveyOccurrenceSubmission')
        .throws(new ApiExecuteSQLError('Failed to update survey occurrence submission'));

      try {
        await service.updateSurveyOccurrenceSubmission({ submissionId: 1 });
        expect.fail();
      } catch (actualError) {
        expect((actualError as ApiGeneralError).message).to.equal('Failed to update survey occurrence submission');
      }
    });
  });

  describe('deleteOccurrenceSubmission', () => {
    it('should return 1 upon success', async () => {
      const dbConnection = getMockDBConnection();
      const service = new SurveyService(dbConnection);

      const repoStub = sinon.stub(SurveyRepository.prototype, 'deleteOccurrenceSubmission').resolves(1);

      const response = await service.deleteOccurrenceSubmission(2);

      expect(repoStub).to.be.calledOnce;
      expect(response).to.eql(1);
    });

    it('should throw an error upon failure', async () => {
      const dbConnection = getMockDBConnection();
      const service = new SurveyService(dbConnection);

      sinon
        .stub(SurveyRepository.prototype, 'deleteOccurrenceSubmission')
        .throws(new ApiExecuteSQLError('Failed to delete survey occurrence submission'));

      try {
        await service.deleteOccurrenceSubmission(2);
        expect.fail();
      } catch (actualError) {
        expect((actualError as ApiGeneralError).message).to.equal('Failed to delete survey occurrence submission');
      }
    });
  });

  describe('createSurveyAndUploadMetadataToBioHub', () => {
    it('returns projectId on success', async () => {
      const dbConnection = getMockDBConnection();
      const service = new SurveyService(dbConnection);

      const projectId = 1;
      const surveyId = 2;
      const surveyData = (null as unknown) as PostSurveyObject;

      const createSurveyStub = sinon.stub(SurveyService.prototype, 'createSurvey').resolves(surveyId);
      const submitSurveyDwCMetadataToBioHubStub = sinon
        .stub(PlatformService.prototype, 'submitSurveyDwCMetadataToBioHub')
        .resolves();
      const submitProjectDwCMetadataToBioHubStub = sinon
        .stub(PlatformService.prototype, 'submitProjectDwCMetadataToBioHub')
        .resolves();

      const response = await service.createSurveyAndUploadMetadataToBioHub(projectId, surveyData);

      expect(createSurveyStub).to.be.calledOnce;
      expect(submitSurveyDwCMetadataToBioHubStub).to.be.calledOnceWith(surveyId);
      expect(submitProjectDwCMetadataToBioHubStub).to.be.calledOnceWith(projectId);
      expect(response).to.eql(surveyId);
    });
  });

  describe('updateSurveyAndUploadMetadataToBiohub', () => {
    it('successfully updates survey and submits data to BioHub', async () => {
      const dbConnection = getMockDBConnection();
      const service = new SurveyService(dbConnection);

      const surveyId = 1;
      const projectId = 2;
      const surveyData = (null as unknown) as PutSurveyObject;

      const updateSurveyStub = sinon.stub(SurveyService.prototype, 'updateSurvey').resolves();
      const submitSurveyDwCMetadataToBioHubStub = sinon
        .stub(PlatformService.prototype, 'submitSurveyDwCMetadataToBioHub')
        .resolves();
      const submitProjectDwCMetadataToBioHubStub = sinon
        .stub(PlatformService.prototype, 'submitProjectDwCMetadataToBioHub')
        .resolves();

      const response = await service.updateSurveyAndUploadMetadataToBiohub(projectId, surveyId, surveyData);

      expect(updateSurveyStub).to.be.calledOnceWith(surveyId, surveyData);
      expect(submitSurveyDwCMetadataToBioHubStub).to.be.calledOnceWith(surveyId);
      expect(submitProjectDwCMetadataToBioHubStub).to.be.calledOnceWith(projectId);
      expect(response).to.eql(undefined);
    });
  });

  describe('surveyPublishStatus', () => {
    afterEach(() => {
      sinon.restore();
    });

    it('returns NO_DATA when all survey data returned as no_data', async () => {
      const dbConnection = getMockDBConnection();
      const service = new SurveyService(dbConnection);

      const surveyAttachmentsPublishStatusStub = sinon
        .stub(HistoryPublishService.prototype, 'surveyAttachmentsPublishStatus')
        .resolves(PublishStatus.NO_DATA);

      const surveyReportsPublishStatusStub = sinon
        .stub(HistoryPublishService.prototype, 'surveyReportsPublishStatus')
        .resolves(PublishStatus.NO_DATA);

      const observationPublishStatusStub = sinon
        .stub(HistoryPublishService.prototype, 'observationPublishStatus')
        .resolves(PublishStatus.NO_DATA);

      const summaryPublishStatusStub = sinon
        .stub(HistoryPublishService.prototype, 'summaryPublishStatus')
        .resolves(PublishStatus.NO_DATA);

      const response = await service.surveyPublishStatus(20);

      expect(surveyAttachmentsPublishStatusStub).to.be.calledOnce;
      expect(surveyReportsPublishStatusStub).to.be.calledOnce;
      expect(observationPublishStatusStub).to.be.calledOnce;
      expect(summaryPublishStatusStub).to.be.calledOnce;
      expect(response).to.eql(PublishStatus.NO_DATA);
    });

    it('returns SUBMITTED when all survey data returned are submitted or no_data', async () => {
      const dbConnection = getMockDBConnection();
      const service = new SurveyService(dbConnection);

      const surveyAttachmentsPublishStatusStub = sinon
        .stub(HistoryPublishService.prototype, 'surveyAttachmentsPublishStatus')
        .resolves(PublishStatus.SUBMITTED);

      const surveyReportsPublishStatusStub = sinon
        .stub(HistoryPublishService.prototype, 'surveyReportsPublishStatus')
        .resolves(PublishStatus.NO_DATA);

      const observationPublishStatusStub = sinon
        .stub(HistoryPublishService.prototype, 'observationPublishStatus')
        .resolves(PublishStatus.NO_DATA);

      const summaryPublishStatusStub = sinon
        .stub(HistoryPublishService.prototype, 'summaryPublishStatus')
        .resolves(PublishStatus.NO_DATA);

      const response = await service.surveyPublishStatus(20);

      expect(surveyAttachmentsPublishStatusStub).to.be.calledOnce;
      expect(surveyReportsPublishStatusStub).to.be.calledOnce;
      expect(observationPublishStatusStub).to.be.calledOnce;
      expect(summaryPublishStatusStub).to.be.calledOnce;
      expect(response).to.eql(PublishStatus.SUBMITTED);
    });

    it('returns UNSUBMITTED when some survey data returned are unsubmitted', async () => {
      const dbConnection = getMockDBConnection();
      const service = new SurveyService(dbConnection);

      const surveyAttachmentsPublishStatusStub = sinon
        .stub(HistoryPublishService.prototype, 'surveyAttachmentsPublishStatus')
        .resolves(PublishStatus.UNSUBMITTED);

      const surveyReportsPublishStatusStub = sinon
        .stub(HistoryPublishService.prototype, 'surveyReportsPublishStatus')
        .resolves(PublishStatus.NO_DATA);

      const observationPublishStatusStub = sinon
        .stub(HistoryPublishService.prototype, 'observationPublishStatus')
        .resolves(PublishStatus.NO_DATA);

      const summaryPublishStatusStub = sinon
        .stub(HistoryPublishService.prototype, 'summaryPublishStatus')
        .resolves(PublishStatus.NO_DATA);

      const response = await service.surveyPublishStatus(20);

      expect(surveyAttachmentsPublishStatusStub).to.be.calledOnce;
      expect(surveyReportsPublishStatusStub).to.be.calledOnce;
      expect(observationPublishStatusStub).to.be.calledOnce;
      expect(summaryPublishStatusStub).to.be.calledOnce;
      expect(response).to.eql(PublishStatus.UNSUBMITTED);
    });
  });
});

/*
TODO

describe('getPartnershipsData', () => {
  it('returns the first row on success', async () => {
    const dbConnection = getMockDBConnection();
    const service = new ProjectService(dbConnection);
    
    const data = new GetPartnershipsData([{ id: 1 }], [{ id: 1 }]);
    
    const repoStub1 = sinon.stub(ProjectRepository.prototype, 'getIndigenousPartnershipsRows').resolves([{ id: 1 }]);
    const repoStub2 = sinon.stub(ProjectRepository.prototype, 'getStakeholderPartnershipsRows').resolves([{ id: 1 }]);
    
    const response = await service.getPartnershipsData(1);
    
    expect(repoStub1).to.be.calledOnce;
    expect(repoStub2).to.be.calledOnce;
    expect(response).to.eql(data);
  });
});

*/<|MERGE_RESOLUTION|>--- conflicted
+++ resolved
@@ -93,11 +93,8 @@
       expect(getSurveyPurposeAndMethodologyStub).to.be.calledOnce;
       expect(getSurveyProprietorDataForViewStub).to.be.calledOnce;
       expect(getSurveyLocationDataStub).to.be.calledOnce;
-<<<<<<< HEAD
       expect(getSurveyParticipantsStub).to.be.calledOnce;
-=======
       expect(getSurveyPartnershipsDataStub).to.be.calledOnce;
->>>>>>> 39065a76
 
       expect(response).to.eql({
         survey_details: { data: 'surveyData' },
@@ -106,16 +103,12 @@
         funding_sources: { data: 'fundingSourceData' },
         purpose_and_methodology: { data: 'purposeAndMethodologyData' },
         proprietor: { data: 'proprietorData' },
-<<<<<<< HEAD
-        location: { data: 'locationData' },
-        participants: [{ data: 'participantData' } as any]
-=======
         partnerships: {
           indigenous_partnerships: [],
           stakeholder_partnerships: []
         },
+        participants: [{ data: 'participantData' } as any],
         location: { data: 'locationData' }
->>>>>>> 39065a76
       });
     });
   });
