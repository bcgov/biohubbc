--- conflicted
+++ resolved
@@ -13,14 +13,6 @@
 import { getLogger } from '../utils/logger';
 import { DBService } from './db-service';
 
-export type ListSystemUsers = {
-  id: number;
-  user_identifier: string;
-  record_end_date: string;
-  role_ids: number[];
-  role_names: string[];
-};
-
 const defaultLog = getLogger('services/user-service');
 
 /**
@@ -95,23 +87,18 @@
    * @param {string | null} userGuid
    * @param {string} userIdentifier
    * @param {string} identitySource
-<<<<<<< HEAD
    * @param {string} displayName
    * @param {string} email
-   * @return {*}  {Promise<UserObject>}
-=======
    * @return {*}  {Promise<User>}
->>>>>>> eb4d16da
    * @memberof UserService
    */
   async addSystemUser(
     userGuid: string | null,
     userIdentifier: string,
-<<<<<<< HEAD
     identitySource: string,
     displayName: string,
     email: string
-  ): Promise<UserObject> {
+  ): Promise<{ system_user_id: number }> {
     const response = await this.userRepository.addSystemUser(
       userGuid,
       userIdentifier,
@@ -119,11 +106,6 @@
       displayName,
       email
     );
-=======
-    identitySource: string
-  ): Promise<{ system_user_id: number }> {
-    const response = await this.userRepository.addSystemUser(userGuid, userIdentifier, identitySource);
->>>>>>> eb4d16da
 
     return response;
   }
@@ -147,10 +129,9 @@
    * @param {string | null} userGuid
    * @param {string} userIdentifier
    * @param {string} identitySource
-<<<<<<< HEAD
    * @param {string} displayName
    * @param {string} email
-   * @return {*}  {Promise<UserObject>}
+   * @return {*}  {Promise<User>}
    * @memberof UserService
    */
   async ensureSystemUser(
@@ -159,13 +140,7 @@
     identitySource: string,
     displayName: string,
     email: string
-  ): Promise<UserObject> {
-=======
-   * @return {*}  {Promise<User>}
-   * @memberof UserService
-   */
-  async ensureSystemUser(userGuid: string | null, userIdentifier: string, identitySource: string): Promise<User> {
->>>>>>> eb4d16da
+  ): Promise<User> {
     // Check if the user exists in SIMS
     let userObject = userGuid
       ? await this.getUserByGuid(userGuid)
@@ -180,14 +155,10 @@
       }
 
       // Found no existing user, add them
-<<<<<<< HEAD
-      userObject = await this.addSystemUser(userGuid, userIdentifier, identitySource, displayName, email);
-=======
-      const newId = await this.addSystemUser(userGuid, userIdentifier, identitySource);
+      const newId = await this.addSystemUser(userGuid, userIdentifier, identitySource, displayName, email);
 
       // fetch the new user object
       userObject = await this.getUserById(newId.system_user_id);
->>>>>>> eb4d16da
     }
 
     if (!userObject.record_end_date) {
