--- conflicted
+++ resolved
@@ -63,16 +63,8 @@
       (item) => !blocks.find((incoming) => incoming.survey_block_id === item.survey_block_id)
     );
 
-<<<<<<< HEAD
-    
-    console.log(blocksToDelete)
-
-    blocksToDelete.forEach((item) => {
-      promises.push(this.deleteSurveyBlock(item.survey_block_id));
-=======
     blocksToDelete.forEach((block) => {
       promises.push(this.deleteSurveyBlock(block.survey_block_id));
->>>>>>> 132b0f53
     });
 
     // update or insert block data
