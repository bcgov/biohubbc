--- conflicted
+++ resolved
@@ -56,7 +56,6 @@
     return this.observationRepository.getSurveyObservations(surveyId);
   }
 
-<<<<<<< HEAD
   /**
    * Inserts a survey observation submission record into the database and returns the key
    *
@@ -88,13 +87,13 @@
     );
 
     return { submission_id: insertResult.submission_id, key };
-=======
+  }
+
   // TODO swap out for real method later
   async _getObservationSubmissionById(submissionId: number) {
     return {
       submission_id: submissionId,
       key: 'test-key'
     }
->>>>>>> 7186eaad
   }
 }