--- conflicted
+++ resolved
@@ -103,19 +103,12 @@
     surveyId: number
   ): Promise<{ surveyObservations: ObservationRecord[]; supplementaryObservationData: ObservationSupplementaryData }> {
     const surveyObservations = await this.observationRepository.getSurveyObservations(surveyId);
-<<<<<<< HEAD
-    const supplementaryObservationData = await this.observationRepository.getSurveyObservationCount(surveyId);
-=======
     const supplementaryObservationData = await this.getSurveyObservationsSupplementaryData(surveyId);
 
->>>>>>> 6bd3050d
     return { surveyObservations, supplementaryObservationData };
   }
 
   /**
-<<<<<<< HEAD
-   * Inserts a survey observation submission record into the database and returns the key
-=======
    * Retrieves all supplementary data for the given survey's observations
    *
    * @param {number} surveyId
@@ -174,56 +167,8 @@
 
   /**
    * Retrieves all observation records for the given survey and sample site ids
->>>>>>> 6bd3050d
-   *
-   * @param {Express.Multer.File} file
-   * @param {number} projectId
-   * @param {number} surveyId
-<<<<<<< HEAD
-   * @return {*}  {Promise<{ key: string }>}
-   * @memberof ObservationService
-   */
-  async insertSurveyObservationSubmission(
-    file: Express.Multer.File,
-    projectId: number,
-    surveyId: number
-  ): Promise<{ submission_id: number; key: string }> {
-    const submissionId = await this.observationRepository.getNextSubmissionId();
-
-    const key = generateS3FileKey({
-      projectId,
-      surveyId,
-      submissionId,
-      fileName: file.originalname
-    });
-
-    const insertResult = await this.observationRepository.insertSurveyObservationSubmission(
-      submissionId,
-      key,
-      surveyId,
-      file.originalname
-    );
-
-    return { submission_id: insertResult.submission_id, key };
-  }
-
-  /**
-   * Retrieves the observation submission record by the given submission ID.
-   *
-   * @param {number} submissionId
-   * @return {*}  {Promise<ObservationSubmissionRecord>}
-   * @memberof ObservationService
-   */
-  async getObservationSubmissionById(submissionId: number): Promise<ObservationSubmissionRecord> {
-    return this.observationRepository.getObservationSubmissionById(submissionId);
-  }
-
-  /**
-   * Retrieves all observation records for the given survey and sample site ids
-   *
-   * @param {number} surveyId
-=======
->>>>>>> 6bd3050d
+   *
+   * @param {number} surveyId
    * @param {number} sampleSiteId
    * @return {*}  {Promise<{ observationCount: number }>}
    * @memberof ObservationService
