--- conflicted
+++ resolved
@@ -475,14 +475,8 @@
 
           if (data) {
             return {
-<<<<<<< HEAD
-              count: Number(row['COUNT']),
-              measurement_id: 1,
-              value: String(data)
-=======
               id: String(measurement?.taxon_measurement_id),
               value: data
->>>>>>> c5434da9
             };
           }
         })
