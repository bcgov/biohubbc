--- conflicted
+++ resolved
@@ -224,11 +224,7 @@
     // Construct the worksheets
     const xlsxWorksheets = constructWorksheets(xlsxWorkBook);
 
-<<<<<<< HEAD
-    if (validateCsvFile(xlsxWorksheets, observationCSVColumnValidator)) {
-=======
     if (!validateCsvFile(xlsxWorksheets, observationCSVColumnValidator)) {
->>>>>>> 7bfbf9c3
       throw new Error('Failed to process file for importing observations. Invalid CSV file.');
     }
 
