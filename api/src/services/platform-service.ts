import AdmZip from 'adm-zip';
import axios from 'axios';
import FormData from 'form-data';
import { URL } from 'url';
import { HTTP400 } from '../errors/http-error';
import { getFileFromS3 } from '../utils/file-utils';
import { DBService } from './db-service';
import { DwCService } from './dwc-service';
import { EmlService } from './eml-service';
import { KeycloakService } from './keycloak-service';
import { SurveyService } from './survey-service';

export interface IDwCADataset {
  archiveFile: {
    /**
     * A Darwin Core Archive (DwCA) zip file.
     */
    data: Buffer;
    /**
     * The name of the archive file.
     */
    fileName: string;
    /**
     * The mime type, should be `application/zip` or similar.
     */
    mimeType: string;
  };
  /**
   * A UUID that uniquely identifies this DwCA dataset.
   */
  dataPackageId: string;
}

export class PlatformService extends DBService {
  BACKBONE_INTAKE_ENABLED = process.env.BACKBONE_INTAKE_ENABLED === 'true' || false;
  BACKBONE_API_HOST = process.env.BACKBONE_API_HOST;
  BACKBONE_INTAKE_PATH = process.env.BACKBONE_INTAKE_PATH || '/api/dwc/submission/intake';

  /**
   * Submit a Darwin Core Archive (DwCA) data package, that only contains the project/survey metadata, to the BioHub
   * Platform Backbone.
   *
   * Why submit only metadata? It is beneficial to submit the metadata as early as possible, so that the project/survey
   * is discoverable by users of BioHub, even if the project/survey has not yet completed or not all inventory data has
   * been submitted.
   *
   * Note: Does nothing if `process.env.BACKBONE_INTAKE_ENABLED` is not `true`.
   *
   * @param {number} projectId
   * @return {*}
   * @memberof PlatformService
   */
  async submitDwCAMetadataPackage(projectId: number) {
    if (!this.BACKBONE_INTAKE_ENABLED) {
      return;
    }

    const emlService = new EmlService({ projectId: projectId }, this.connection);

    const emlString = await emlService.buildProjectEml();

    const dwcArchiveZip = new AdmZip();
    dwcArchiveZip.addFile('eml.xml', Buffer.from(emlString));

    const dwCADataset = {
      archiveFile: {
        data: dwcArchiveZip.toBuffer(),
        fileName: 'DwCA.zip',
        mimeType: 'application/zip'
      },
      dataPackageId: emlService.packageId
    };

    return this._submitDwCADatasetToBioHubBackbone(dwCADataset);
  }

  /**
   * Submit a Darwin Core Archive (DwCA) data package, that contains both project/survey metadata and survey occurrence
   * data, to the BioHub Platform Backbone.
   *
   * Note: Does nothing if `process.env.BACKBONE_INTAKE_ENABLED` is not `true`.
   *
   * @param {number} projectId
   * @return {*}
   * @memberof PlatformService
   */
  async submitDwCADataPackage(projectId: number) {
    if (!this.BACKBONE_INTAKE_ENABLED) {
      return;
    }

    const emlService = new EmlService({ projectId: projectId }, this.connection);

    const emlString = await emlService.buildProjectEml();

    const dwcArchiveZip = new AdmZip();
    dwcArchiveZip.addFile('eml.xml', Buffer.from(emlString));
    // TODO fetch and add DwCA data files to archive

    const dwCADataset = {
      archiveFile: {
        data: dwcArchiveZip.toBuffer(),
        fileName: 'DwCA.zip',
        mimeType: 'application/zip'
      },
      dataPackageId: emlService.packageId
    };

    return this._submitDwCADatasetToBioHubBackbone(dwCADataset);
  }

  /**
   * Submit a new Darwin Core Archive (DwCA) data package to the BioHub Platform Backbone.
   *
   * @param {IDwCADataset} dwcaDataset
   * @return {*}  {Promise<{ data_package_id: string }>}
   * @memberof PlatformService
   */
  async _submitDwCADatasetToBioHubBackbone(dwcaDataset: IDwCADataset): Promise<{ data_package_id: string }> {
    const keycloakService = new KeycloakService();

    const token = await keycloakService.getKeycloakToken();

    const formData = new FormData();

    formData.append('media', dwcaDataset.archiveFile.data, {
      filename: dwcaDataset.archiveFile.fileName,
      contentType: dwcaDataset.archiveFile.mimeType
    });

    formData.append('data_package_id', dwcaDataset.dataPackageId);

    const backboneIntakeUrl = new URL(this.BACKBONE_INTAKE_PATH, this.BACKBONE_API_HOST).href;

    const { data } = await axios.post<{ data_package_id: string }>(backboneIntakeUrl, formData.getBuffer(), {
      headers: {
        authorization: `Bearer ${token}`,
        ...formData.getHeaders()
      }
    });

    return data;
  }

  /**
   * Upload Survey/Project/Observation data to Backbone
   *
   * @param {number} projectId
   * @param {number} surveyId
   * @return {*}
   * @memberof PlatformService
   */
  async uploadSurveyDataToBioHub(projectId: number, surveyId: number) {
    if (!this.BACKBONE_INTAKE_ENABLED) {
      return;
    }

    const surveyService = new SurveyService(this.connection);
    const surveyData = await surveyService.getLatestSurveyOccurrenceSubmission(surveyId);

<<<<<<< HEAD
    if (!surveyData || !surveyData.output_key) {
=======
    if (!surveyData.darwin_core_source) {
      throw new HTTP400('no transformation result found');
    }

    const dwcService = new DwCService({ projectId: projectId }, this.connection);

    await dwcService.enrichTaxonIDs(surveyData.darwin_core_source);

    if (!surveyData.output_key) {
>>>>>>> ba22d74d
      throw new HTTP400('no s3Key found');
    }
    const s3File = await getFileFromS3(surveyData.output_key);

    if (!s3File) {
      throw new HTTP400('no s3File found');
    }

    const dwcArchiveZip = new AdmZip(s3File.Body as Buffer);

    const emlService = new EmlService({ projectId: projectId }, this.connection);
    const emlString = await emlService.buildProjectEml();

    if (!emlString) {
      throw new HTTP400('emlString failed to build');
    }

    dwcArchiveZip.addFile('eml.xml', Buffer.from(emlString));

    const dwCADataset = {
      archiveFile: {
        data: dwcArchiveZip.toBuffer(),
        fileName: 'DwCA.zip',
        mimeType: 'application/zip'
      },
      dataPackageId: emlService.packageId
    };

    return this._submitDwCADatasetToBioHubBackbone(dwCADataset);
  }
}<|MERGE_RESOLUTION|>--- conflicted
+++ resolved
@@ -5,7 +5,6 @@
 import { HTTP400 } from '../errors/http-error';
 import { getFileFromS3 } from '../utils/file-utils';
 import { DBService } from './db-service';
-import { DwCService } from './dwc-service';
 import { EmlService } from './eml-service';
 import { KeycloakService } from './keycloak-service';
 import { SurveyService } from './survey-service';
@@ -158,21 +157,10 @@
     const surveyService = new SurveyService(this.connection);
     const surveyData = await surveyService.getLatestSurveyOccurrenceSubmission(surveyId);
 
-<<<<<<< HEAD
     if (!surveyData || !surveyData.output_key) {
-=======
-    if (!surveyData.darwin_core_source) {
-      throw new HTTP400('no transformation result found');
+      throw new HTTP400('no s3Key found');
     }
 
-    const dwcService = new DwCService({ projectId: projectId }, this.connection);
-
-    await dwcService.enrichTaxonIDs(surveyData.darwin_core_source);
-
-    if (!surveyData.output_key) {
->>>>>>> ba22d74d
-      throw new HTTP400('no s3Key found');
-    }
     const s3File = await getFileFromS3(surveyData.output_key);
 
     if (!s3File) {
