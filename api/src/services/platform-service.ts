--- conflicted
+++ resolved
@@ -157,12 +157,9 @@
 
     // Get survey data
     const survey = await surveyService.getSurveyData(surveyId);
-<<<<<<< HEAD
+
     const surveyObservations = await observationService.getAllSurveyObservations(surveyId);
-=======
     const purposeAndMethodology = await surveyService.getSurveyPurposeAndMethodology(surveyId);
-    const { surveyObservations } = await observationService.getSurveyObservationsWithSupplementaryData(surveyId);
->>>>>>> 6e2b65b8
     const surveyLocation = await surveyService.getSurveyLocationsData(surveyId);
 
     const geometryFeatureCollection: FeatureCollection = {
