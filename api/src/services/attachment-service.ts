--- conflicted
+++ resolved
@@ -130,31 +130,6 @@
   }
 
   /**
-<<<<<<< HEAD
-   * Finds all security reasons belonging to the given survey report attachment
-   * @param {number} reportAttachmentId the ID of the survey report attachment
-   * @return {Promise<ISurveyReportSecurityReason[]>} Promise resolving all survey report attachment security
-   * reasons for the given report attachment
-   * @memberof AttachmentService
-   */
-  async getSurveyReportAttachmentSecurityReasons(reportAttachmentId: number): Promise<ISurveyReportSecurityReason[]> {
-    return this.attachmentRepository.getSurveyReportAttachmentSecurityReasons(reportAttachmentId);
-  }
-
-  /**
-   * Finds all security reasons belonging to the given survey attachment
-   * @param {number} attachmentId the ID of the survey attachment
-   * @return {Promise<ISurveyAttachmentSecurityReason[]>} Promise resolving all survey attachment security
-   * reasons for the given attachment
-   * @memberof AttachmentService
-   */
-  async getSurveyAttachmentSecurityReasons(attachmentId: number): Promise<ISurveyAttachmentSecurityReason[]> {
-    return this.attachmentRepository.getSurveyAttachmentSecurityReasons(attachmentId);
-  }
-
-  /**
-=======
->>>>>>> ba22d74d
    *Insert Project Attachment
    *
    * @param {Express.Multer.File} file
