--- conflicted
+++ resolved
@@ -4,12 +4,8 @@
   IGetAttachmentAuthor,
   IGetAttachmentSecurityReason,
   IGetProjectAttachment,
-<<<<<<< HEAD
   IGetProjectReportAttachment,
   WithSecurityRuleCount
-=======
-  IGetProjectReportAttachment
->>>>>>> 571c3a16
 } from '../repositories/attachment-repository';
 import { DBService } from './db-service';
 
@@ -41,15 +37,12 @@
     return this.attachmentRepository.getProjectAttachmentsWithSecurityCounts(projectId);
   }
 
-<<<<<<< HEAD
   async getProjectReportAttachmentsWithSecurityCounts(
     projectId: number
   ): Promise<WithSecurityRuleCount<IGetProjectAttachment>[]> {
     return this.attachmentRepository.getProjectReportAttachmentsWithSecurityCounts(projectId);
   }
 
-=======
->>>>>>> 571c3a16
   async getProjectReportAttachment(projectId: number, attachmentId: number): Promise<IGetProjectReportAttachment> {
     return this.attachmentRepository.getProjectReportAttachmentById(projectId, attachmentId);
   }
@@ -154,9 +147,6 @@
     return results;
   }
 
-<<<<<<< HEAD
-  async addSecurityToAllAttachments(securityIds: number[], attachments: IAttachmentType[]): Promise<void[]> {
-=======
   async addSecurityToSurveyReportAttachments(securityIds: number[], attachmentIds: number[]): Promise<void[]> {
     // const promises = attachmentIds.map((item) => this.addSecurityToProjectReportAttachment(securityIds, item));
 
@@ -183,7 +173,6 @@
   }
 
   async addSecurityToSurveyAttachments(securityIds: number[], attachments: IAttachmentType[]): Promise<void[]> {
->>>>>>> 571c3a16
     const actions: Promise<void>[] = [];
     attachments.forEach((item) => {
       if (item.type === 'Report') {
