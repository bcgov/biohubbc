--- conflicted
+++ resolved
@@ -4,7 +4,7 @@
   IGetAttachmentAuthor,
   IGetAttachmentSecurityReason,
   IGetProjectAttachment,
-  IGetProjectReportAttachment,
+  IGetProjectReportAttachment
 } from '../repositories/attachment-repository';
 import { DBService } from './db-service';
 
@@ -29,20 +29,12 @@
     return this.attachmentRepository.getProjectReportAttachments(projectId);
   }
 
-<<<<<<< HEAD
-  async getProjectReportAttachment(projectId: number, attachmentId: number): Promise<IGetAttachment> {
-    return this.attachmentRepository.getProjectReportAttachment(projectId, attachmentId);
-=======
   async getProjectAttachmentsWithStatus(projectId: number): Promise<any> {
     return Promise.resolve();
   }
 
   async getProjectReportAttachment(projectId: number, attachmentId: number): Promise<IGetProjectReportAttachment> {
-    const response = this.attachmentRepository.getProjectReportAttachmentById(projectId, attachmentId);
-
-    console.log('getProjectReportAttachment: ', response);
-    return response;
->>>>>>> 1d83a47e
+    return this.attachmentRepository.getProjectReportAttachmentById(projectId, attachmentId);
   }
 
   async getProjectAttachmentAuthors(attachmentId: number): Promise<IGetAttachmentAuthor[]> {
@@ -202,8 +194,8 @@
   }
 
   async addSecurityToAllAttachments(securityIds: number[], attachments: IAttachmentType[]): Promise<void[]> {
-    const actions: Promise<void>[] = []
-    attachments.forEach(item => {
+    const actions: Promise<void>[] = [];
+    attachments.forEach((item) => {
       if (item.type === 'Report') {
         actions.push(this.addSecurityToReportAttachment(securityIds, item.id));
         actions.push(this.addSecurityReviewToReportAttachment(item.id));
