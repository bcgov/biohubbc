import { SearchHit } from '@elastic/elasticsearch/lib/api/types';
import bbox from '@turf/bbox';
import circle from '@turf/circle';
import { AllGeoJSON, featureCollection } from '@turf/helpers';
import { coordEach } from '@turf/meta';
import jsonpatch from 'fast-json-patch';
import { Feature, GeoJsonProperties, Geometry } from 'geojson';
import _ from 'lodash';
import SQL from 'sql-template-strings';
import xml2js from 'xml2js';
import { PROJECT_ROLE } from '../constants/roles';
import { IDBConnection } from '../database/db';
import { IGetProject } from '../models/project-view';
import { SurveyObject } from '../models/survey-view';
import { IAllCodeSets } from '../repositories/code-repository';
import { CodeService } from './code-service';
import { DBService } from './db-service';
import { ProjectService } from './project-service';
import { SurveyService } from './survey-service';
import { ITaxonomySource, TaxonomyService } from './taxonomy-service';

const NOT_SUPPLIED = 'Not Supplied';
const EMPTY_STRING = ``;

const DEFAULT_DB_CONSTANTS = {
  EML_VERSION: '1.0.0',
  EML_PROVIDER_URL: NOT_SUPPLIED,
  EML_SECURITY_PROVIDER_URL: NOT_SUPPLIED,
  EML_ORGANIZATION_NAME: NOT_SUPPLIED,
  EML_ORGANIZATION_URL: NOT_SUPPLIED,
  EML_TAXONOMIC_PROVIDER_URL: NOT_SUPPLIED,
  EML_INTELLECTUAL_RIGHTS: NOT_SUPPLIED
};

type EmlDbConstants = {
  EML_VERSION: string;
  EML_PROVIDER_URL: string;
  EML_SECURITY_PROVIDER_URL: string;
  EML_ORGANIZATION_NAME: string;
  EML_ORGANIZATION_URL: string;
  EML_TAXONOMIC_PROVIDER_URL: string;
  EML_INTELLECTUAL_RIGHTS: string;
};

type BuildProjectEmlOptions = {
  projectId: number;
};

type BuildSurveyEmlOptions = {
  surveyId: number;
};

type AdditionalMetadata = {
  describes: string;
  metadata: Record<string, any>;
};

type EmlPackageOptions = {
  packageId: string;
};

/**
 * Represents an EML package used to produce an EML string
 *
 * @class EmlPackage
 */
export class EmlPackage {
  /**
   * The unique identifier representing the EML package
   *
   * @type {string}
   * @memberof EmlPackage
   */
  packageId: string;

  /**
   * Maintains all EML package fields
   *
   * @type {Record<string, unknown>}
   * @memberof EmlPackage
   */
  _data: Record<string, unknown> = {};

  /**
   * Maintains EML field data for the EML package
   *
   * @type {(Record<string, any> | null)}
   * @memberof EmlPackage
   */
  _emlMetadata: Record<string, any> | null = null;

  /**
   * Maintains Dataset EML data for the EML package
   *
   * @type {(Record<string, any> | null)}
   * @memberof EmlPackage
   */
  _datasetMetadata: Record<string, any> | null = null;

  /**
   * Maintains Dataset Project EML data for the EML package
   *
   * @type {(Record<string, any> | null)}
   * @memberof EmlPackage
   */
  _projectMetadata: Record<string, any> | null = null;

  /**
   * Maintains Related Projects fields for the EML package
   *
   * @type {Record<string, any>[]}
   * @memberof EmlPackage
   */
  _relatedProjects: Record<string, any>[] = [];

  /**
   * Maintains Additional Metadata fields for the EML package
   *
   * @type {AdditionalMetadata[]}
   * @memberof EmlPackage
   */
  _additionalMetadata: AdditionalMetadata[] = [];

  /**
   * The XML2JS Builder which builds the EML string
   *
   * @type {xml2js.Builder}
   * @memberof EmlPackage
   */
  _xml2jsBuilder: xml2js.Builder;

  constructor(options: EmlPackageOptions) {
    this.packageId = options.packageId;

    this._xml2jsBuilder = new xml2js.Builder({ renderOpts: { pretty: false } });
  }

  /**
   * Sets the EML data field for the EML package
   *
   * @param {Record<string, any>} emlMetadata
   * @return {*}
   * @memberof EmlPackage
   */
  withEml(emlMetadata: Record<string, any>): EmlPackage {
    this._emlMetadata = emlMetadata;

    return this;
  }

  /**
   * Sets the Dataset data field for the EML package
   *
   * @param {Record<string, any>} datasetMetadata
   * @return {*}
   * @memberof EmlPackage
   */
  withDataset(datasetMetadata: Record<string, any>): EmlPackage {
    this._datasetMetadata = datasetMetadata;

    return this;
  }

  /**
   * Sets the Dataset Project data field for the EML package
   *
   * @param {Record<string, any>} projectMetadata
   * @return {*}
   * @memberof EmlPackage
   */
  withProject(projectMetadata: Record<string, any>): EmlPackage {
    this._projectMetadata = projectMetadata;

    return this;
  }

  /**
   * Appends Additional Metadata fields on the EML package
   *
   * @param {AdditionalMetadata[]} additionalMetadata
   * @return {*}
   * @memberof EmlPackage
   */
  withAdditionalMetadata(additionalMetadata: AdditionalMetadata[]): EmlPackage {
    additionalMetadata.forEach((meta) => this._additionalMetadata.push(meta));

    return this;
  }

  /**
   * Appends Related Project fields on the EML package
   *
   * @param {Record<string, any>[]} relatedProjects
   * @return {*}
   * @memberof EmlPackage
   */
  withRelatedProjects(relatedProjects: Record<string, any>[]): EmlPackage {
    relatedProjects.forEach((project) => this._relatedProjects.push(project));

    return this;
  }

  /**
   * Compiles the EML package
   *
   * @return {*}  {EmlPackage}
   * @memberof EmlPackage
   */
  build(): EmlPackage {
    if (this._data) {
      // Support subsequent compilations
      this._data = {};
    }

    // Add project metadata to dataset
    if (this._projectMetadata) {
      if (!this._datasetMetadata) {
        throw new Error("Can't build Project EML without first building dataset EML.");
      }

      this._datasetMetadata.project = this._projectMetadata;
    }

    // Add related projects metadata to project
    if (this._relatedProjects.length) {
      if (!this._datasetMetadata?.project) {
        throw new Error("Can't build Project EML without first building Dataset Project EML.");
      } else if (!this._datasetMetadata) {
        throw new Error("Can't build Related Project EML without first building dataset EML.");
      }

      this._datasetMetadata.project.relatedProject = this._relatedProjects;
    }

    jsonpatch.applyOperation(this._data, {
      op: 'add',
      path: '/eml:eml',
      value: this._emlMetadata
    });

    jsonpatch.applyOperation(this._data, {
      op: 'add',
      path: '/eml:eml/dataset',
      value: this._datasetMetadata
    });

    jsonpatch.applyOperation(this._data, {
      op: 'add',
      path: '/eml:eml/additionalMetadata',
      value: this._additionalMetadata
    });

    return this;
  }

  /**
   * Returns the EML package as an EML-compliant XML string.
   *
   * @return {*}  {string}
   * @memberof EmlPackage
   */
  toString(): string {
    return this._xml2jsBuilder.buildObject(this._data);
  }

  /**
   * Returns the EML as a JSON object
   *
   * @return {*}  {Record<string, any>}
   * @memberof EmlPackage
   */
  toJson(): Record<string, any> {
    return this._data;
  }
}

/**
 * Service to produce Ecological Metadata Language (EML) data for projects and surveys.
 *
 * @see https://eml.ecoinformatics.org for EML specification
 * @see https://knb.ecoinformatics.org/emlparser/ for an online EML validator.
 * @export
 * @class EmlService
 * @extends {DBService}
 */
export class EmlService extends DBService {
  _projectService: ProjectService;
  _surveyService: SurveyService;
  _codeService: CodeService;

  _constants: EmlDbConstants = DEFAULT_DB_CONSTANTS;

  _codes: IAllCodeSets | null;

  constructor(connection: IDBConnection) {
    super(connection);

    this._projectService = new ProjectService(this.connection);
    this._surveyService = new SurveyService(this.connection);
    this._codeService = new CodeService(this.connection);
    this._codes = null;
  }

  /**
   * Produces an EML package representing the project with the given project ID
   *
   * @param {BuildProjectEmlOptions} options
   * @return {*}  {Promise<EmlString>}
   * @memberof EmlService
   */
  async buildProjectEmlPackage(options: BuildProjectEmlOptions): Promise<EmlPackage> {
    const { projectId } = options;
    await this.loadEmlDbConstants();

    const projectData = await this._projectService.getProjectById(projectId);
    const packageId = projectData.project.uuid;

    const surveysData = await this._surveyService.getSurveysByProjectId(projectId);

    const emlPackage = new EmlPackage({ packageId });

    return (
      emlPackage
        // Build EML field
        .withEml(this._buildEmlSection(packageId))

        // Build EML->Dataset field
        .withDataset(this._buildProjectEmlDatasetSection(packageId, projectData))

        // Build EML->Dataset->Project field
        .withProject(this._buildProjectEmlProjectSection(projectData))

        // Build EML->Dataset->Project->AdditionalMetadata field
        .withAdditionalMetadata(await this._getProjectAdditionalMetadata(projectData))
        .withAdditionalMetadata(await this._getSurveyAdditionalMetadata(surveysData))

        // Build EML->Dataset->Project->RelatedProject field
        .withRelatedProjects(await this._buildAllSurveyEmlProjectSections(surveysData))

        // Compile the EML package
        .build()
    );
  }

  /**
   * Produces an EML package representing the survey with the given survey ID
   *
   * @param {BuildSurveyEmlOptions} options
   * @return {*}  {Promise<EmlString>}
   * @memberof EmlService
   */
  async buildSurveyEmlPackage(options: BuildSurveyEmlOptions): Promise<EmlPackage> {
    const { surveyId } = options;
    await this.loadEmlDbConstants();

    const surveyData = await this._surveyService.getSurveyById(surveyId);

    const packageId = surveyData.survey_details.uuid;

    const projectId = surveyData.survey_details.project_id;
    const projectData = await this._projectService.getProjectById(projectId);

    const emlPackage = new EmlPackage({ packageId });

    return (
      emlPackage
        // Build EML field
        .withEml(this._buildEmlSection(packageId))

        // Build EML->Dataset field
        .withDataset(this._buildSurveyEmlDatasetSection(packageId, surveyData))

        // Build EML->Dataset->Project field
        .withProject(await this._buildSurveyEmlProjectSection(surveyData))

        // Build EML->Dataset->Project->AdditionalMetadata field
        .withAdditionalMetadata(await this._getProjectAdditionalMetadata(projectData))
        .withAdditionalMetadata(await this._getSurveyAdditionalMetadata([surveyData]))

        // Build EML->Dataset->Project->RelatedProject field//
        .withRelatedProjects([this._buildProjectEmlProjectSection(projectData)])

        // Compile the EML package
        .build()
    );
  }

  /**
   * Loads all codesets.
   *
   * @return {*}  {Promise<IAllCodeSets>}
   * @memberof EmlService
   */
  async codes(): Promise<IAllCodeSets> {
    if (!this._codes) {
      this._codes = await this._codeService.getAllCodeSets();
    }

    return this._codes;
  }

  /**
   * Loads constants pertaining to EML generation from the database.
   */
  async loadEmlDbConstants() {
    const [
      organizationUrl,
      organizationName,
      providerURL,
      securityProviderURL,
      intellectualRights,
      taxonomicProviderURL
    ] = await Promise.all([
      this.connection.sql<{ constant: string }>(
        SQL`SELECT api_get_character_system_metadata_constant(${'ORGANIZATION_URL'}) as constant;`
      ),
      this.connection.sql<{ constant: string }>(
        SQL`SELECT api_get_character_system_metadata_constant(${'ORGANIZATION_NAME_FULL'}) as constant;`
      ),
      this.connection.sql<{ constant: string }>(
        SQL`SELECT api_get_character_system_metadata_constant(${'PROVIDER_URL'}) as constant;`
      ),
      this.connection.sql<{ constant: string }>(
        SQL`SELECT api_get_character_system_metadata_constant(${'SECURITY_PROVIDER_URL'}) as constant;`
      ),
      this.connection.sql<{ constant: string }>(
        SQL`SELECT api_get_character_system_metadata_constant(${'INTELLECTUAL_RIGHTS'}) as constant;`
      ),
      this.connection.sql<{ constant: string }>(
        SQL`SELECT api_get_character_system_metadata_constant(${'TAXONOMIC_PROVIDER_URL'}) as constant;`
      )
    ]);

    this._constants.EML_ORGANIZATION_URL = organizationUrl.rows[0]?.constant || NOT_SUPPLIED;
    this._constants.EML_ORGANIZATION_NAME = organizationName.rows[0]?.constant || NOT_SUPPLIED;
    this._constants.EML_PROVIDER_URL = providerURL.rows[0]?.constant || NOT_SUPPLIED;
    this._constants.EML_SECURITY_PROVIDER_URL = securityProviderURL.rows[0]?.constant || NOT_SUPPLIED;
    this._constants.EML_INTELLECTUAL_RIGHTS = intellectualRights.rows[0]?.constant || NOT_SUPPLIED;
    this._constants.EML_TAXONOMIC_PROVIDER_URL = taxonomicProviderURL.rows[0]?.constant || NOT_SUPPLIED;
  }

  /**
   * Builds the EML section of an EML package for either a project or survey
   *
   * @param {string} packageId
   * @return {*}  {Record<string, any>}
   * @memberof EmlService
   */
  _buildEmlSection(packageId: string): Record<string, any> {
    return {
      $: {
        packageId: `urn:uuid:${packageId}`,
        system: EMPTY_STRING,
        'xmlns:eml': 'https://eml.ecoinformatics.org/eml-2.2.0',
        'xmlns:xsi': 'http://www.w3.org/2001/XMLSchema-instance',
        'xmlns:stmml': 'http://www.xml-cml.org/schema/schema24',
        'xsi:schemaLocation': 'https://eml.ecoinformatics.org/eml-2.2.0 xsd/eml.xsd'
      }
    };
  }

  /**
   * Builds the EML Dataset section for a project
   *
   * @param {IGetProject} projectData
   * @param {string} packageId
   * @return {*}  {Promise<Record<string, any>>}
   * @memberof EmlService
   */
  _buildProjectEmlDatasetSection(packageId: string, projectData: IGetProject): Record<string, any> {
    return {
      $: { system: EMPTY_STRING, id: packageId },
      title: projectData.project.project_name,
      creator: this._getProjectDatasetCreator(projectData),

      // EML specification expects short ISO format
      pubDate: this._makeEmlDateString(),
      language: 'English',
      contact: this._getProjectContact(projectData)
    };
  }

  /**
   * Builds the EML Dataset section for a survey
   *
   * @param {string} packageId
   * @param {SurveyObject} surveyData
   * @return {*}  {Record<string, any>}
   * @memberof EmlService
   */
  _buildSurveyEmlDatasetSection(packageId: string, surveyData: SurveyObject): Record<string, any> {
    return {
      $: { system: EMPTY_STRING, id: packageId },
      title: surveyData.survey_details.survey_name,
      creator: this._getSurveyContact(surveyData),

      // EML specification expects short ISO format
      pubDate: this._makeEmlDateString(),
      language: 'English',
      contact: this._getSurveyContact(surveyData)
    };
  }

  /**
   * Builds the EML Project section for the given project data
   *
   * @param {IGetProject} projectData
   * @return {*}  {Record<string, any>}
   * @memberof EmlService
   */
  _buildProjectEmlProjectSection(projectData: IGetProject): Record<string, any> {
    return {
      $: { id: projectData.project.uuid, system: EMPTY_STRING },
      title: projectData.project.project_name,
      personnel: this._getProjectPersonnel(projectData),
      abstract: {
        section: [{ title: 'Objectives', para: projectData.objectives.objectives }]
      },
      studyAreaDescription: {
        coverage: {
          ...this._getProjectGeographicCoverage(projectData),
          temporalCoverage: this._getProjectTemporalCoverage(projectData)
        }
      }
    };
  }

  /**
   * Generates additional metadata fields for the given array of surveys
   *
   * @param {SurveyObjectWithAttachments[]} _surveysData
   * @return {*}  {AdditionalMetadata[]}
   * @memberof EmlService
   */
  // eslint-disable-next-line @typescript-eslint/no-unused-vars
  async _getSurveyAdditionalMetadata(_surveysData: SurveyObject[]): Promise<AdditionalMetadata[]> {
    const additionalMetadata: AdditionalMetadata[] = [];
    const codes = await this.codes();

    await Promise.all(
      _surveysData.map(async (item) => {
        // add this metadata field so biohub is aware if EML is a project or survey
        additionalMetadata.push({
          describes: item.survey_details.uuid,
          metadata: {
            types: {
              type: 'SURVEY'
            }
          }
        });

        const partnetshipsMetadata = await this._buildPartnershipMetadata(item);
        additionalMetadata.push(partnetshipsMetadata);

        if (item.survey_details.survey_types.length) {
          const names = codes.type
            .filter((code) => item.survey_details.survey_types.includes(code.id))
            .map((code) => code.name);

          additionalMetadata.push({
            describes: item.survey_details.uuid,
            metadata: {
              surveyTypes: {
                surveyType: names.map((item) => {
                  return { name: item };
                })
              }
            }
          });
        }
      })
    );

    return additionalMetadata;
  }

  /**
   * Generates additional metadata fields for the given project
   *
   * @param {IGetProject} projectData
   * @return {*}  {Promise<AdditionalMetadata[]>}
   * @memberof EmlService
   */
  async _getProjectAdditionalMetadata(projectData: IGetProject): Promise<AdditionalMetadata[]> {
    const additionalMetadata: AdditionalMetadata[] = [];
    const codes = await this.codes();

    if (projectData.project.project_programs) {
      additionalMetadata.push({
        describes: projectData.project.uuid,
        metadata: {
          projectPrograms: {
            projectProgram: projectData.project.project_programs.map(
              (item) => codes.program.find((code) => code.id === item)?.name
            )
          }
        }
      });
    }

    if (projectData.iucn.classificationDetails.length) {
      const iucnNames = projectData.iucn.classificationDetails.map((iucnItem) => {
        return {
          level_1_name: codes.iucn_conservation_action_level_1_classification.find(
            (code) => iucnItem.classification === code.id
          )?.name,
          level_2_name: codes.iucn_conservation_action_level_2_subclassification.find(
            (code) => iucnItem.subClassification1 === code.id
          )?.name,
          level_3_name: codes.iucn_conservation_action_level_3_subclassification.find(
            (code) => iucnItem.subClassification2 === code.id
          )?.name
        };
      });

      additionalMetadata.push({
        describes: projectData.project.uuid,
        metadata: {
          IUCNConservationActions: {
            IUCNConservationAction: iucnNames.map((item) => {
              return {
                IUCNConservationActionLevel1Classification: item.level_1_name,
                IUCNConservationActionLevel2SubClassification: item.level_2_name,
                IUCNConservationActionLevel3SubClassification: item.level_3_name
              };
            })
          }
        }
      });
    }

    // add this metadata field so biohub is aware if EML is a project or survey
    additionalMetadata.push({
      describes: projectData.project.uuid,
      metadata: {
        types: {
          type: 'PROJECT'
        }
      }
    });

    return additionalMetadata;
  }

  async _buildPartnershipMetadata(surveyData: SurveyObject): Promise<any> {
    const stakeholders = surveyData.partnerships.stakeholder_partnerships;
    const codes = await this.codes();
    const indigenousPartnerships = surveyData.partnerships.indigenous_partnerships;
    const firstNationsNames = codes.first_nations
      .filter((code) => indigenousPartnerships.includes(code.id))
      .map((code) => code.name);

    const sortedPartnerships = _.sortBy([...firstNationsNames, ...stakeholders]);

    return {
      describes: surveyData.survey_details.uuid,
      metadata: {
        partnerships: {
          partnership: sortedPartnerships.map((name) => {
            return { name };
          })
        }
      }
    };
  }

  /**
   * Creates an object representing the dataset creator from the given projectData.
   *
   *
   * @param {IGetProject} projectData
   * @return {*}  {Record<string, any>}
   * @memberof EmlService
   */
  _getProjectDatasetCreator(projectData: IGetProject): Record<string, any> {
    const coordinator = projectData.participants.find((participant) => {
      return participant.role_names.includes(PROJECT_ROLE.COORDINATOR);
    });

    if (!coordinator) {
      // Return default organization name
      return { organizationName: this._constants.EML_ORGANIZATION_NAME };
    }

    return {
      individualName: { givenName: coordinator.given_name, surName: coordinator.family_name },
      electronicMailAddress: coordinator.email
    };
  }

  /**
   * Creates an object representing the primary contact for the given project.
   *
   *
   * @param {IGetProject} projectData
   * @return {*}  {Record<string, any>}
   * @memberof EmlService
   */
  _getProjectContact(projectData: IGetProject): Record<string, any> {
    const coordinator = projectData.participants.find((participant) => {
      return participant.role_names.includes(PROJECT_ROLE.COORDINATOR);
    });

    if (!coordinator) {
      // Return default organization name
      return { organizationName: this._constants.EML_ORGANIZATION_NAME };
    }

    return {
      individualName: { givenName: coordinator.given_name, surName: coordinator.family_name },
      electronicMailAddress: coordinator.email,
      role: 'pointOfContact'
    };
  }

  /**
   * Creates an object representing the biologist name for the given survey.
   *
   * @param {SurveyObject} surveyData
   * @return {*}  {Record<string, any>}
   * @memberof EmlService
   */
  _getSurveyContact(surveyData: SurveyObject): Record<string, any> {
<<<<<<< HEAD
    // return full details of the biologist

    // TODO replace once SIMSBIOHUB-275 is merged in.

    /*
=======
    const coordinator = surveyData.participants.find((participant) => {
      return participant.role_names.includes(PROJECT_ROLE.COORDINATOR);
    });

    if (!coordinator) {
      // Return default organization name
      return { organizationName: this._constants.EML_ORGANIZATION_NAME };
    }

>>>>>>> 73681f30
    return {
      individualName: { givenName: coordinator.given_name, surName: coordinator.family_name },
      electronicMailAddress: coordinator.email,
      role: 'pointOfContact'
    };
    */

    return {
      individualName: { givenName: '', surName: '' }
    }
  }

  /**
   * Creates an object representing all contacts for the given project.
   *
   *
   * @param {IGetProject} projectData
   * @return {*}  {Record<string, any>[]}
   * @memberof EmlService
   */
  _getProjectPersonnel(projectData: IGetProject): Record<string, any>[] {
    const participants = projectData.participants;

    return participants.map((participant) => ({
      individualName: { givenName: participant.given_name, surName: participant.family_name },
      electronicMailAddress: participant.email
    }));
  }

  /**
   * Creates an object representing all contacts for the given survey.
   *
   * @param {SurveyObject} surveyData
   * @return {*}  {Record<string, any>[]}
   * @memberof EmlService
   */
  _getSurveyPersonnel(surveyData: SurveyObject): Record<string, any>[] {
<<<<<<< HEAD

    // TODO replace when SIMSBIOHUB-275 is merged.

    /*
    return [
      {
        individualName: {
          givenName: surveyData.survey_details.biologist_first_name,
          surName: surveyData.survey_details.biologist_last_name
        },
        role: 'pointOfContact'
      }
    ];
    */

    return [
      {
        individualName: { givenName: '', surName: '' }
      }
    ];
=======
    const participants = surveyData.participants;

    return participants.map((participant) => ({
      individualName: { givenName: participant.given_name, surName: participant.family_name },
      electronicMailAddress: participant.email
    }));
>>>>>>> 73681f30
  }

  /**
   * Creates an object representing temporal coverage for the given project
   *
   * @param {IGetProject} projectData
   * @return {*}  {Record<string, any>}
   * @memberof EmlService
   */
  _getProjectTemporalCoverage(projectData: IGetProject): Record<string, any> {
    if (!projectData.project.end_date) {
      return {
        singleDateTime: {
          calendarDate: projectData.project.start_date
        }
      };
    }

    return {
      rangeOfDates: {
        beginDate: { calendarDate: projectData.project.start_date },
        endDate: { calendarDate: projectData.project.end_date }
      }
    };
  }

  /**
   * Creates an object representing temporal coverage for the given survey
   *
   * @param {SurveyObject} surveyData
   * @return {*}  {Record<string, any>}
   * @memberof EmlService
   */
  _getSurveyTemporalCoverage(surveyData: SurveyObject): Record<string, any> {
    if (!surveyData.survey_details.end_date) {
      return {
        singleDateTime: {
          calendarDate: surveyData.survey_details.start_date
        }
      };
    }

    return {
      rangeOfDates: {
        beginDate: { calendarDate: surveyData.survey_details.start_date },
        endDate: { calendarDate: surveyData.survey_details.end_date }
      }
    };
  }

  /**
   * Converts a Date or string into a date string compatible with EML.
   *
   * @param {Date | string} [date]
   * @return {*}  {string}
   * @memberof EmlService
   */
  _makeEmlDateString(date?: Date | string): string {
    return (date ? new Date(date) : new Date()).toISOString().split('T')[0];
  }

  /**
   * Creates an array of polygon features for the given project or survey geometry.
   *
   * @param {Feature<Geometry, GeoJsonProperties>[]} geometry
   * @return {*}  {Feature<Geometry, GeoJsonProperties>[]}
   * @memberof EmlService
   */
  _makePolygonFeatures(geometry: Feature<Geometry, GeoJsonProperties>[]): Feature<Geometry, GeoJsonProperties>[] {
    return geometry.map((feature) => {
      if (feature.geometry.type === 'Point' && feature.properties?.radius) {
        return circle(feature.geometry, feature.properties.radius, { units: 'meters' });
      }

      return feature;
    });
  }

  /**
   * Creates a set of datasetGPoloygons for the given project or survey
   *
   * @param {Feature<Geometry, GeoJsonProperties>[]} polygonFeatures
   * @return {*}  {Record<string, any>[]}
   * @memberof EmlService
   */
  _makeDatasetGPolygons(polygonFeatures: Feature<Geometry, GeoJsonProperties>[]): Record<string, any>[] {
    return polygonFeatures.map((feature) => {
      const featureCoords: number[][] = [];

      coordEach(feature as AllGeoJSON, (currentCoord) => {
        featureCoords.push(currentCoord);
      });

      return {
        datasetGPolygonOuterGRing: [
          {
            gRingPoint: featureCoords.map((coords) => {
              return { gRingLatitude: coords[1], gRingLongitude: coords[0] };
            })
          }
        ]
      };
    });
  }

  /**
   * Creates an object representing geographic coverage pertaining to the given project
   *
   * @param {IGetProject} projectData
   * @return {*}  {Record<string, any>}
   * @memberof EmlService
   */
  _getProjectGeographicCoverage(projectData: IGetProject): Record<string, any> {
    if (!projectData.location.geometry) {
      return {};
    }

    const polygonFeatures = this._makePolygonFeatures(projectData.location.geometry);
    const datasetGPolygons = this._makeDatasetGPolygons(polygonFeatures);
    const projectBoundingBox = bbox(featureCollection(polygonFeatures));

    return {
      geographicCoverage: {
        geographicDescription: projectData.location.location_description || NOT_SUPPLIED,
        boundingCoordinates: {
          westBoundingCoordinate: projectBoundingBox[0],
          eastBoundingCoordinate: projectBoundingBox[2],
          northBoundingCoordinate: projectBoundingBox[3],
          southBoundingCoordinate: projectBoundingBox[1]
        },
        datasetGPolygon: datasetGPolygons
      }
    };
  }

  /**
   * Creates an object representing geographic coverage pertaining to the given survey
   *
   * @param {SurveyObject} surveyData
   * @return {*}  {Record<string, any>}
   * @memberof EmlService
   */
  _getSurveyGeographicCoverage(surveyData: SurveyObject): Record<string, any> {
    if (!surveyData.locations[0]?.geometry?.length) {
      return {};
    }

    const polygonFeatures = this._makePolygonFeatures(
      surveyData.locations[0].geometry as Feature<Geometry, GeoJsonProperties>[]
    );
    const datasetGPolygons = this._makeDatasetGPolygons(polygonFeatures);
    const surveyBoundingBox = bbox(featureCollection(polygonFeatures));

    return {
      geographicCoverage: {
        geographicDescription: surveyData.locations[0].name,
        boundingCoordinates: {
          westBoundingCoordinate: surveyBoundingBox[0],
          eastBoundingCoordinate: surveyBoundingBox[2],
          northBoundingCoordinate: surveyBoundingBox[3],
          southBoundingCoordinate: surveyBoundingBox[1]
        },
        datasetGPolygon: datasetGPolygons
      }
    };
  }

  /**
   * Retrieves taxonomic coverage details for the given survey's focal species.
   *
   * @param {SurveyObject} surveyData
   * @return {*}  {Promise<Record<string, any>>}
   * @memberof EmlService
   */
  async _getSurveyFocalTaxonomicCoverage(surveyData: SurveyObject): Promise<Record<string, any>> {
    const taxonomySearchService = new TaxonomyService();

    const response = await taxonomySearchService.getTaxonomyFromIds(surveyData.species.focal_species);

    const taxonomicClassification: Record<string, any>[] = [];

    response.forEach((taxonResult: SearchHit<ITaxonomySource>) => {
      const { _source } = taxonResult;

      if (_source) {
        taxonomicClassification.push({
          taxonRankName: _source.tty_name,
          taxonRankValue: [_source.unit_name1, _source.unit_name2, _source.unit_name3].filter(Boolean).join(' '),
          commonName: _source.english_name,
          taxonId: {
            $: { provider: EMPTY_STRING },
            _: taxonResult._id
          }
        });
      }
    });

    return { taxonomicClassification };
  }

  /**
   * Creates an object representing the design description for the given survey
   *
   * @param {SurveyObject} surveyData
   * @return {*}  {Promise<Record<string, any>>}
   * @memberof EmlService
   */
  async _getSurveyDesignDescription(survey: SurveyObject): Promise<Record<string, any>> {
    const codes = await this.codes();

    return {
      description: {
        section: [
          {
            title: 'Field Method',
            para: codes.field_methods.find((code) => code.id === survey.purpose_and_methodology.field_method_id)?.name
          },
          {
            title: 'Ecological Season',
            para: codes.ecological_seasons.find(
              (code) => code.id === survey.purpose_and_methodology.ecological_season_id
            )?.name
          },
          {
            title: 'Vantage Codes',
            para: {
              itemizedlist: {
                listitem: codes.vantage_codes
                  .filter((code) => survey.purpose_and_methodology.vantage_code_ids.includes(code.id))
                  .map((code) => {
                    return { para: code.name };
                  })
              }
            }
          }
        ]
      }
    };
  }

  /**
   * Builds the EML Project section for the given array of surveys
   *
   * @param {SurveyObjectWithAttachments[]} surveys
   * @return {*}  {Promise<Record<string, any>[]>}
   * @memberof EmlService
   */
  async _buildAllSurveyEmlProjectSections(surveysData: SurveyObject[]): Promise<Record<string, any>[]> {
    return Promise.all(surveysData.map(async (survey) => await this._buildSurveyEmlProjectSection(survey)));
  }

  /**
   * Builds the EML Project section for the given survey
   *
   * @param {SurveyObject} surveyData
   * @return {*}  {Promise<Record<string, any>>}
   * @memberof EmlService
   */
  async _buildSurveyEmlProjectSection(surveyData: SurveyObject): Promise<Record<string, any>> {
    const codes = await this.codes();

    return {
      $: { id: surveyData.survey_details.uuid, system: EMPTY_STRING },
      title: surveyData.survey_details.survey_name,
      personnel: this._getSurveyPersonnel(surveyData),
      abstract: {
        section: [
          {
            title: 'Intended Outcomes',
            para: codes.intended_outcomes.find(
              (code) => code.id === surveyData.purpose_and_methodology.intended_outcome_id
            )?.name
          },
          {
            title: 'Additional Details',
            para: surveyData.purpose_and_methodology.additional_details || NOT_SUPPLIED
          }
        ]
      },
      studyAreaDescription: {
        coverage: {
          ...this._getSurveyGeographicCoverage(surveyData),
          temporalCoverage: this._getSurveyTemporalCoverage(surveyData),
          taxonomicCoverage: await this._getSurveyFocalTaxonomicCoverage(surveyData)
        }
      },
      designDescription: await this._getSurveyDesignDescription(surveyData)
    };
  }
}<|MERGE_RESOLUTION|>--- conflicted
+++ resolved
@@ -721,13 +721,6 @@
    * @memberof EmlService
    */
   _getSurveyContact(surveyData: SurveyObject): Record<string, any> {
-<<<<<<< HEAD
-    // return full details of the biologist
-
-    // TODO replace once SIMSBIOHUB-275 is merged in.
-
-    /*
-=======
     const coordinator = surveyData.participants.find((participant) => {
       return participant.role_names.includes(PROJECT_ROLE.COORDINATOR);
     });
@@ -737,17 +730,11 @@
       return { organizationName: this._constants.EML_ORGANIZATION_NAME };
     }
 
->>>>>>> 73681f30
     return {
       individualName: { givenName: coordinator.given_name, surName: coordinator.family_name },
       electronicMailAddress: coordinator.email,
       role: 'pointOfContact'
     };
-    */
-
-    return {
-      individualName: { givenName: '', surName: '' }
-    }
   }
 
   /**
@@ -775,35 +762,12 @@
    * @memberof EmlService
    */
   _getSurveyPersonnel(surveyData: SurveyObject): Record<string, any>[] {
-<<<<<<< HEAD
-
-    // TODO replace when SIMSBIOHUB-275 is merged.
-
-    /*
-    return [
-      {
-        individualName: {
-          givenName: surveyData.survey_details.biologist_first_name,
-          surName: surveyData.survey_details.biologist_last_name
-        },
-        role: 'pointOfContact'
-      }
-    ];
-    */
-
-    return [
-      {
-        individualName: { givenName: '', surName: '' }
-      }
-    ];
-=======
     const participants = surveyData.participants;
 
     return participants.map((participant) => ({
       individualName: { givenName: participant.given_name, surName: participant.family_name },
       electronicMailAddress: participant.email
     }));
->>>>>>> 73681f30
   }
 
   /**
