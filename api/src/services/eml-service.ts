--- conflicted
+++ resolved
@@ -546,36 +546,30 @@
               type: 'SURVEY'
             }
           }
-<<<<<<< HEAD
         });
 
         const partnetshipsMetadata = await this._buildPartnershipMetadata(item);
         additionalMetadata.push(partnetshipsMetadata);
+
+        if (item.survey_details.survey_types.length) {
+          const names = codes.type
+            .filter((code) => item.survey_details.survey_types.includes(code.id))
+            .map((code) => code.name);
+
+          additionalMetadata.push({
+            describes: item.survey_details.uuid,
+            metadata: {
+              surveyTypes: {
+                surveyType: names.map((item) => {
+                  return { name: item };
+                })
+              }
+            }
+          });
+        }
       })
     );
-=======
-        }
-      });
-
-      if (item.survey_details.survey_types.length) {
-        const names = codes.type
-          .filter((code) => item.survey_details.survey_types.includes(code.id))
-          .map((code) => code.name);
-
-        additionalMetadata.push({
-          describes: item.survey_details.uuid,
-          metadata: {
-            surveyTypes: {
-              surveyType: names.map((item) => {
-                return { name: item };
-              })
-            }
-          }
-        });
-      }
-    });
->>>>>>> 0e5cf658
-
+  
     return additionalMetadata;
   }
 
