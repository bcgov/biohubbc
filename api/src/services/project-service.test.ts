--- conflicted
+++ resolved
@@ -384,14 +384,8 @@
     expect(response).to.eql(new GetProjectData({ id: 1 }, [{ id: 1 }]));
   });
 
-<<<<<<< HEAD
-  it('returns null if response is empty', async () => {
-    const mockQueryResponse = ({ rowCount: 0 } as unknown) as QueryResult<any>;
-=======
-    it('returns empty array if there are no rows', async () => {
-      const mockQueryResponse = ({} as unknown) as QueryResult<any>;
-      const mockDBConnection = getMockDBConnection({ query: async () => mockQueryResponse });
->>>>>>> fa61046a
+  it('returns null if response is empty', async () => {
+    const mockQueryResponse = ({ rowCount: 0 } as unknown) as QueryResult<any>;
 
     const mockDBConnection = getMockDBConnection({ query: async () => mockQueryResponse });
     const projectService = new ProjectService(mockDBConnection);
@@ -414,32 +408,8 @@
   it('returns data if valid return', async () => {
     const mockQueryResponse = ({ rows: [{ id: 1 }], rowCount: 0 } as unknown) as QueryResult<any>;
 
-<<<<<<< HEAD
-    const mockDBConnection = getMockDBConnection({ query: async () => mockQueryResponse });
-    const projectService = new ProjectService(mockDBConnection);
-=======
-    it('returns rows on success', async () => {
-      const mockRowObj = [
-        {
-          id: 123,
-          name: 'Project 1',
-          start_date: '1900-01-01',
-          end_date: '2200-10-10',
-          coordinator_agency: 'Agency 1',
-          project_type: 'Aquatic Habitat'
-        },
-        {
-          id: 456,
-          name: 'Project 2',
-          start_date: '1900-01-01',
-          end_date: '2000-12-31',
-          coordinator_agency: 'Agency 2',
-          project_type: 'Terrestrial Habitat'
-        }
-      ];
-      const mockQueryResponse = ({ rows: mockRowObj } as unknown) as QueryResult<any>;
-      const mockDBConnection = getMockDBConnection({ query: async () => mockQueryResponse });
->>>>>>> fa61046a
+    const mockDBConnection = getMockDBConnection({ query: async () => mockQueryResponse });
+    const projectService = new ProjectService(mockDBConnection);
 
     const response = await projectService.getObjectivesData(1);
 
@@ -449,7 +419,6 @@
   it('returns null if response is empty', async () => {
     const mockQueryResponse = ({ rowCount: 0 } as unknown) as QueryResult<any>;
 
-<<<<<<< HEAD
     const mockDBConnection = getMockDBConnection({ query: async () => mockQueryResponse });
     const projectService = new ProjectService(mockDBConnection);
 
@@ -460,16 +429,6 @@
       expect((actualError as HTTPError).message).to.equal('Failed to get project objectives data');
       expect((actualError as HTTPError).status).to.equal(400);
     }
-=======
-      expect(result[0].id).to.equal(123);
-      expect(result[0].name).to.equal('Project 1');
-      expect(result[0].completion_status).to.equal('Active');
-
-      expect(result[1].id).to.equal(456);
-      expect(result[1].name).to.equal('Project 2');
-      expect(result[1].completion_status).to.equal('Completed');
-    });
->>>>>>> fa61046a
   });
 });
 
@@ -574,18 +533,8 @@
     sinon.restore();
   });
 
-<<<<<<< HEAD
-  it('returns data if valid return', async () => {
-    const mockQueryResponse = ({ rows: [{ id: 1 }], rowCount: 0 } as unknown) as QueryResult<any>;
-=======
-    sinon.stub(ProjectService.prototype, 'getPublicProjectData').resolves(new GetProjectData());
-    sinon.stub(ProjectService.prototype, 'getObjectivesData').resolves(new GetObjectivesData());
-    sinon.stub(ProjectService.prototype, 'getCoordinatorData').resolves(new GetCoordinatorData());
-    sinon.stub(ProjectService.prototype, 'getLocationData').resolves(new GetLocationData());
-    sinon.stub(ProjectService.prototype, 'getPartnershipsData').resolves(new GetPartnershipsData());
-    sinon.stub(ProjectService.prototype, 'getIUCNClassificationData').resolves(new GetIUCNClassificationData());
-    sinon.stub(ProjectService.prototype, 'getFundingData').resolves(new GetFundingData());
->>>>>>> fa61046a
+  it('returns data if valid return', async () => {
+    const mockQueryResponse = ({ rows: [{ id: 1 }], rowCount: 0 } as unknown) as QueryResult<any>;
 
     const mockDBConnection = getMockDBConnection({ query: async () => mockQueryResponse });
     const projectService = new ProjectService(mockDBConnection);
