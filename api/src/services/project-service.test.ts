import chai, { expect } from 'chai';
import { describe } from 'mocha';
import { QueryResult } from 'pg';
import sinon from 'sinon';
import sinonChai from 'sinon-chai';
import SQL from 'sql-template-strings';
import { HTTPError } from '../errors/custom-error';
import {
  GetCoordinatorData,
  GetFundingData,
  GetIUCNClassificationData,
  GetLocationData,
  GetObjectivesData,
  GetPartnershipsData,
  GetProjectData
} from '../models/project-view';
import { queries } from '../queries/queries';
import { getMockDBConnection } from '../__mocks__/db';
import { ProjectService } from './project-service';

chai.use(sinonChai);

describe('ProjectService', () => {
  describe('ensureProjectParticipant', () => {
    afterEach(() => {
      sinon.restore();
    });

    it('does not add a new project participant if one already exists', async () => {
      const mockDBConnection = getMockDBConnection();

      const getProjectParticipantStub = sinon
        .stub(ProjectService.prototype, 'getProjectParticipant')
        .resolves('existing participant');

      const addProjectParticipantStub = sinon.stub(ProjectService.prototype, 'addProjectParticipant');

      const projectId = 1;
      const systemUserId = 1;
      const projectParticipantRoleId = 1;

      const projectService = new ProjectService(mockDBConnection);

      try {
        await projectService.ensureProjectParticipant(projectId, systemUserId, projectParticipantRoleId);
      } catch (actualError) {
        expect.fail();
      }

      expect(getProjectParticipantStub).to.have.been.calledOnce;
      expect(addProjectParticipantStub).not.to.have.been.called;
    });

    it('adds a new project participant if one did not already exist', async () => {
      const mockDBConnection = getMockDBConnection();

      const getProjectParticipantStub = sinon.stub(ProjectService.prototype, 'getProjectParticipant').resolves(null);

      const addProjectParticipantStub = sinon.stub(ProjectService.prototype, 'addProjectParticipant');

      const projectId = 1;
      const systemUserId = 1;
      const projectParticipantRoleId = 1;

      const projectService = new ProjectService(mockDBConnection);

      try {
        await projectService.ensureProjectParticipant(projectId, systemUserId, projectParticipantRoleId);
      } catch (actualError) {
        expect.fail();
      }

      expect(getProjectParticipantStub).to.have.been.calledOnce;
      expect(addProjectParticipantStub).to.have.been.calledOnce;
    });
  });

  describe('getProjectParticipant', () => {
    afterEach(() => {
      sinon.restore();
    });

    it('should throw a 400 error when no sql statement produced', async () => {
      const mockDBConnection = getMockDBConnection();

      sinon.stub(queries.projectParticipation, 'getProjectParticipationBySystemUserSQL').returns(null);

      const projectId = 1;
      const systemUserId = 1;

      const projectService = new ProjectService(mockDBConnection);

      try {
        await projectService.getProjectParticipant(projectId, systemUserId);
        expect.fail();
      } catch (actualError) {
        expect((actualError as HTTPError).message).to.equal('Failed to build SQL select statement');
        expect((actualError as HTTPError).status).to.equal(400);
      }
    });

    it('should throw a 400 response when response has no rowCount', async () => {
      const mockQueryResponse = (null as unknown) as QueryResult<any>;
      const mockDBConnection = getMockDBConnection({ query: async () => mockQueryResponse });

      sinon.stub(queries.projectParticipation, 'getProjectParticipationBySystemUserSQL').returns(SQL`valid sql`);

      const projectId = 1;
      const systemUserId = 1;

      const projectService = new ProjectService(mockDBConnection);

      try {
        await projectService.getProjectParticipant(projectId, systemUserId);
        expect.fail();
      } catch (actualError) {
        expect((actualError as HTTPError).message).to.equal('Failed to get project team members');
        expect((actualError as HTTPError).status).to.equal(400);
      }
    });

    it('returns null if there are no rows', async () => {
      const mockQueryResponse = ({ rows: [] } as unknown) as QueryResult<any>;
      const mockDBConnection = getMockDBConnection({ query: async () => mockQueryResponse });

      sinon.stub(queries.projectParticipation, 'getProjectParticipationBySystemUserSQL').returns(SQL`valid sql`);

      const projectId = 1;
      const systemUserId = 1;

      const projectService = new ProjectService(mockDBConnection);

      const result = await projectService.getProjectParticipant(projectId, systemUserId);

      expect(result).to.equal(null);
    });

    it('returns the first row on success', async () => {
      const mockRowObj = { id: 123 };
      const mockQueryResponse = ({ rows: [mockRowObj] } as unknown) as QueryResult<any>;
      const mockDBConnection = getMockDBConnection({ query: async () => mockQueryResponse });

      sinon.stub(queries.projectParticipation, 'getProjectParticipationBySystemUserSQL').returns(SQL`valid sql`);

      const projectId = 1;
      const systemUserId = 1;

      const projectService = new ProjectService(mockDBConnection);

      const result = await projectService.getProjectParticipant(projectId, systemUserId);

      expect(result).to.equal(mockRowObj);
    });
  });

  describe('getProjectParticipants', () => {
    afterEach(() => {
      sinon.restore();
    });

    it('should throw a 400 error when no sql statement produced', async () => {
      const mockDBConnection = getMockDBConnection();

      sinon.stub(queries.projectParticipation, 'getAllProjectParticipantsSQL').returns(null);

      const projectId = 1;

      const projectService = new ProjectService(mockDBConnection);

      try {
        await projectService.getProjectParticipants(projectId);
        expect.fail();
      } catch (actualError) {
        expect((actualError as HTTPError).message).to.equal('Failed to build SQL select statement');
        expect((actualError as HTTPError).status).to.equal(400);
      }
    });

    it('should throw a 400 response when response has no rowCount', async () => {
      const mockQueryResponse = (null as unknown) as QueryResult<any>;
      const mockDBConnection = getMockDBConnection({ query: async () => mockQueryResponse });

      sinon.stub(queries.projectParticipation, 'getAllProjectParticipantsSQL').returns(SQL`valid sql`);

      const projectId = 1;

      const projectService = new ProjectService(mockDBConnection);

      try {
        await projectService.getProjectParticipants(projectId);
        expect.fail();
      } catch (actualError) {
        expect((actualError as HTTPError).message).to.equal('Failed to get project team members');
        expect((actualError as HTTPError).status).to.equal(400);
      }
    });

    it('returns empty array if there are no rows', async () => {
      const mockQueryResponse = ({ rows: [] } as unknown) as QueryResult<any>;
      const mockDBConnection = getMockDBConnection({ query: async () => mockQueryResponse });

      sinon.stub(queries.projectParticipation, 'getAllProjectParticipantsSQL').returns(SQL`valid sql`);

      const projectId = 1;

      const projectService = new ProjectService(mockDBConnection);

      const result = await projectService.getProjectParticipants(projectId);

      expect(result).to.eql([]);
    });

    it('returns rows on success', async () => {
      const mockRowObj = [{ id: 123 }];
      const mockQueryResponse = ({ rows: mockRowObj } as unknown) as QueryResult<any>;
      const mockDBConnection = getMockDBConnection({ query: async () => mockQueryResponse });

      sinon.stub(queries.projectParticipation, 'getAllProjectParticipantsSQL').returns(SQL`valid sql`);

      const projectId = 1;

      const projectService = new ProjectService(mockDBConnection);

      const result = await projectService.getProjectParticipants(projectId);

      expect(result).to.equal(mockRowObj);
    });
  });

  describe('addProjectParticipant', () => {
    afterEach(() => {
      sinon.restore();
    });

    it('should throw a 400 error when no sql statement produced', async () => {
      const mockDBConnection = getMockDBConnection();

      sinon.stub(queries.projectParticipation, 'addProjectRoleByRoleIdSQL').returns(null);

      const projectId = 1;
      const systemUserId = 1;
      const projectParticipantRoleId = 1;

      const projectService = new ProjectService(mockDBConnection);

      try {
        await projectService.addProjectParticipant(projectId, systemUserId, projectParticipantRoleId);
        expect.fail();
      } catch (actualError) {
        expect((actualError as HTTPError).message).to.equal('Failed to build SQL insert statement');
        expect((actualError as HTTPError).status).to.equal(400);
      }
    });

    it('should throw a 400 response when response has no rowCount', async () => {
      const mockQueryResponse = ({ rowCount: 0 } as unknown) as QueryResult<any>;
      const mockDBConnection = getMockDBConnection({ query: async () => mockQueryResponse });

      sinon.stub(queries.projectParticipation, 'addProjectRoleByRoleIdSQL').returns(SQL`valid sql`);

      const projectId = 1;
      const systemUserId = 1;
      const projectParticipantRoleId = 1;

      const projectService = new ProjectService(mockDBConnection);

      try {
        await projectService.addProjectParticipant(projectId, systemUserId, projectParticipantRoleId);
        expect.fail();
      } catch (actualError) {
        expect((actualError as HTTPError).message).to.equal('Failed to insert project team member');
        expect((actualError as HTTPError).status).to.equal(400);
      }
    });

    it('should not throw an error on success', async () => {
      const mockQueryResponse = ({ rowCount: 1 } as unknown) as QueryResult<any>;
      const mockQuery = sinon.fake.resolves(mockQueryResponse);
      const mockDBConnection = getMockDBConnection({ query: mockQuery });

      const addProjectRoleByRoleIdSQLStub = sinon
        .stub(queries.projectParticipation, 'addProjectRoleByRoleIdSQL')
        .returns(SQL`valid sql`);

      const projectId = 1;
      const systemUserId = 1;
      const projectParticipantRoleId = 1;

      const projectService = new ProjectService(mockDBConnection);

      await projectService.addProjectParticipant(projectId, systemUserId, projectParticipantRoleId);

      expect(addProjectRoleByRoleIdSQLStub).to.have.been.calledOnce;
      expect(mockQuery).to.have.been.calledOnce;
    });
  });

<<<<<<< HEAD
=======
  describe('getPublicProjectsList', () => {
    afterEach(() => {
      sinon.restore();
    });

    it('should throw a 400 error when no sql statement produced', async () => {
      const mockDBConnection = getMockDBConnection();

      sinon.stub(queries.public, 'getPublicProjectListSQL').returns(null);

      const projectService = new ProjectService(mockDBConnection);

      try {
        await projectService.getPublicProjectsList();
        expect.fail();
      } catch (actualError) {
        expect((actualError as HTTPError).message).to.equal('Failed to build SQL get statement');
        expect((actualError as HTTPError).status).to.equal(400);
      }
    });

    it('returns empty array if there are no rows', async () => {
      const mockQueryResponse = ({ rows: [] } as unknown) as QueryResult<any>;
      const mockDBConnection = getMockDBConnection({ query: async () => mockQueryResponse });

      sinon.stub(queries.public, 'getPublicProjectListSQL').returns(SQL`valid sql`);

      const projectService = new ProjectService(mockDBConnection);

      const result = await projectService.getPublicProjectsList();

      expect(result).to.eql([]);
    });

    it('returns rows on success', async () => {
      const mockRowObj = [
        {
          id: 123,
          name: 'Project 1',
          start_date: '1900-01-01',
          end_date: '2000-10-10',
          coordinator_agency: 'Agency 1',
          project_type: 'Aquatic Habitat'
        },
        {
          id: 456,
          name: 'Project 2',
          start_date: '1900-01-01',
          end_date: '2000-12-31',
          coordinator_agency: 'Agency 2',
          project_type: 'Terrestrial Habitat'
        }
      ];
      const mockQueryResponse = ({ rows: mockRowObj } as unknown) as QueryResult<any>;
      const mockDBConnection = getMockDBConnection({ query: async () => mockQueryResponse });

      sinon.stub(queries.public, 'getPublicProjectListSQL').returns(SQL`valid sql`);

      const projectService = new ProjectService(mockDBConnection);

      const result = await projectService.getPublicProjectsList();

      expect(result[0].id).to.equal(123);
      expect(result[0].name).to.equal('Project 1');
      expect(result[0].completion_status).to.equal('Completed');

      expect(result[1].id).to.equal(456);
      expect(result[1].name).to.equal('Project 2');
      expect(result[1].completion_status).to.equal('Completed');
    });
  });

>>>>>>> f25e7539
  describe('getProjectList', () => {
    afterEach(() => {
      sinon.restore();
    });

    it('should throw a 400 error when no sql statement produced', async () => {
      const mockDBConnection = getMockDBConnection();

      sinon.stub(queries.project, 'getProjectListSQL').returns(null);

      const projectService = new ProjectService(mockDBConnection);

      try {
        await projectService.getProjectList(true, 1, {});
        expect.fail();
      } catch (actualError) {
        expect((actualError as HTTPError).message).to.equal('Failed to build SQL select statement');
        expect((actualError as HTTPError).status).to.equal(400);
      }
    });

    it('returns empty array if there are no rows', async () => {
      const mockQueryResponse = ({} as unknown) as QueryResult<any>;
      const mockDBConnection = getMockDBConnection({ query: async () => mockQueryResponse });

      sinon.stub(queries.project, 'getProjectListSQL').returns(SQL`valid sql`);

      const projectService = new ProjectService(mockDBConnection);

      const result = await projectService.getProjectList(true, 1, {});

      expect(result).to.eql([]);
    });

    it('returns rows on success', async () => {
      const mockRowObj = [
        {
          id: 123,
          name: 'Project 1',
          start_date: '1900-01-01',
          end_date: '2200-10-10',
          coordinator_agency: 'Agency 1',
          project_type: 'Aquatic Habitat'
        },
        {
          id: 456,
          name: 'Project 2',
          start_date: '1900-01-01',
          end_date: '2000-12-31',
          coordinator_agency: 'Agency 2',
          project_type: 'Terrestrial Habitat'
        }
      ];
      const mockQueryResponse = ({ rows: mockRowObj } as unknown) as QueryResult<any>;
      const mockDBConnection = getMockDBConnection({ query: async () => mockQueryResponse });

      sinon.stub(queries.project, 'getProjectListSQL').returns(SQL`valid sql`);

      const projectService = new ProjectService(mockDBConnection);

      const result = await projectService.getProjectList(true, 1, {});

      expect(result[0].id).to.equal(123);
      expect(result[0].name).to.equal('Project 1');
      expect(result[0].completion_status).to.equal('Active');

      expect(result[1].id).to.equal(456);
      expect(result[1].name).to.equal('Project 2');
      expect(result[1].completion_status).to.equal('Completed');
    });
  });
<<<<<<< HEAD
=======

  describe('getPublicProjectById', () => {
    afterEach(() => {
      sinon.restore();
    });

    it('should throw a 400 error when no sql statement produced for getPublicProjectSQL', async () => {
      const mockDBConnection = getMockDBConnection();

      sinon.stub(queries.public, 'getPublicProjectSQL').returns(null);

      const projectService = new ProjectService(mockDBConnection);

      try {
        await projectService.getPublicProjectById(1);
        expect.fail();
      } catch (actualError) {
        expect((actualError as HTTPError).message).to.equal('Failed to build SQL get statement');
        expect((actualError as HTTPError).status).to.equal(400);
      }
    });

    it('should throw a 400 error when no sql statement produced', async () => {
      const mockDBConnection = getMockDBConnection();

      sinon.stub(queries.public, 'getPublicProjectSQL').returns(null);
      sinon.stub(queries.public, 'getActivitiesByPublicProjectSQL').returns(null);

      const projectService = new ProjectService(mockDBConnection);

      try {
        await projectService.getPublicProjectById(1);
        expect.fail();
      } catch (actualError) {
        expect((actualError as HTTPError).message).to.equal('Failed to build SQL get statement');
        expect((actualError as HTTPError).status).to.equal(400);
      }
    });
  });

  it('returns rows on success', async () => {
    const mockQueryResponse = ({ rows: [{ id: 1 }] } as unknown) as QueryResult<any>;
    const mockDBConnection = getMockDBConnection({ query: async () => mockQueryResponse });

    sinon.stub(ProjectService.prototype, 'getPublicProjectData').resolves(new GetProjectData());
    sinon.stub(ProjectService.prototype, 'getObjectivesData').resolves(new GetObjectivesData());
    sinon.stub(ProjectService.prototype, 'getCoordinatorData').resolves(new GetCoordinatorData());
    sinon.stub(ProjectService.prototype, 'getLocationData').resolves(new GetLocationData());
    sinon.stub(ProjectService.prototype, 'getPartnershipsData').resolves(new GetPartnershipsData());
    sinon.stub(ProjectService.prototype, 'getIUCNClassificationData').resolves(new GetIUCNClassificationData());
    sinon.stub(ProjectService.prototype, 'getFundingData').resolves(new GetFundingData());

    const projectService = new ProjectService(mockDBConnection);

    const result = await projectService.getPublicProjectById(1);

    expect(result.id).to.equal(1);
  });
>>>>>>> f25e7539
});

describe('getProjectData', () => {
  afterEach(() => {
    sinon.restore();
  });

  it('returns data if valid return', async () => {
    const mockQueryResponse = ({ rows: [{ id: 1 }], rowCount: 0 } as unknown) as QueryResult<any>;

    const mockDBConnection = getMockDBConnection({ query: async () => mockQueryResponse });
    const projectService = new ProjectService(mockDBConnection);

    const response = await projectService.getProjectData(1);

    expect(response).to.eql(new GetProjectData({ id: 1 }, [{ id: 1 }]));
  });

  it('returns null if response is empty', async () => {
    const mockQueryResponse = ({ rowCount: 0 } as unknown) as QueryResult<any>;

    const mockDBConnection = getMockDBConnection({ query: async () => mockQueryResponse });
    const projectService = new ProjectService(mockDBConnection);

    try {
      await projectService.getProjectData(1);
      expect.fail();
    } catch (actualError) {
      expect((actualError as HTTPError).message).to.equal('Failed to get project data');
      expect((actualError as HTTPError).status).to.equal(400);
    }
  });
});

describe('getObjectivesData', () => {
  afterEach(() => {
    sinon.restore();
  });

  it('returns data if valid return', async () => {
    const mockQueryResponse = ({ rows: [{ id: 1 }], rowCount: 0 } as unknown) as QueryResult<any>;

    const mockDBConnection = getMockDBConnection({ query: async () => mockQueryResponse });
    const projectService = new ProjectService(mockDBConnection);

    const response = await projectService.getObjectivesData(1);

    expect(response).to.eql(new GetObjectivesData({ id: 1 }));
  });

  it('returns null if response is empty', async () => {
    const mockQueryResponse = ({ rowCount: 0 } as unknown) as QueryResult<any>;

    const mockDBConnection = getMockDBConnection({ query: async () => mockQueryResponse });
    const projectService = new ProjectService(mockDBConnection);

    try {
      await projectService.getObjectivesData(1);
      expect.fail();
    } catch (actualError) {
      expect((actualError as HTTPError).message).to.equal('Failed to get project objectives data');
      expect((actualError as HTTPError).status).to.equal(400);
    }
  });
});

describe('getCoordinatorData', () => {
  afterEach(() => {
    sinon.restore();
  });

  it('returns data if valid return', async () => {
    const mockQueryResponse = ({ rows: [{ id: 1 }], rowCount: 0 } as unknown) as QueryResult<any>;

    const mockDBConnection = getMockDBConnection({ query: async () => mockQueryResponse });
    const projectService = new ProjectService(mockDBConnection);

    const response = await projectService.getCoordinatorData(1);

    expect(response).to.eql(new GetCoordinatorData({ id: 1 }));
  });

  it('returns null if response is empty', async () => {
    const mockQueryResponse = ({ rowCount: 0 } as unknown) as QueryResult<any>;

    const mockDBConnection = getMockDBConnection({ query: async () => mockQueryResponse });
    const projectService = new ProjectService(mockDBConnection);

    try {
      await projectService.getCoordinatorData(1);
      expect.fail();
    } catch (actualError) {
      expect((actualError as HTTPError).message).to.equal('Failed to get project contact data');
      expect((actualError as HTTPError).status).to.equal(400);
    }
  });
});

describe('getLocationData', () => {
  afterEach(() => {
    sinon.restore();
  });

  it('returns data if valid return', async () => {
    const mockQueryResponse = ({ rows: [{ id: 1 }], rowCount: 0 } as unknown) as QueryResult<any>;

    const mockDBConnection = getMockDBConnection({ query: async () => mockQueryResponse });
    const projectService = new ProjectService(mockDBConnection);

    const response = await projectService.getLocationData(1);

    expect(response).to.eql(new GetLocationData([{ id: 1 }]));
  });

  it('returns null if response is empty', async () => {
    const mockQueryResponse = ({ rowCount: 0 } as unknown) as QueryResult<any>;

    const mockDBConnection = getMockDBConnection({ query: async () => mockQueryResponse });
    const projectService = new ProjectService(mockDBConnection);

    try {
      await projectService.getLocationData(1);
      expect.fail();
    } catch (actualError) {
      expect((actualError as HTTPError).message).to.equal('Failed to get project data');
      expect((actualError as HTTPError).status).to.equal(400);
    }
  });
});

describe('getIUCNClassificationData', () => {
  afterEach(() => {
    sinon.restore();
  });

  it('returns data if valid return', async () => {
    const mockQueryResponse = ({ rows: [{ id: 1 }], rowCount: 0 } as unknown) as QueryResult<any>;

    const mockDBConnection = getMockDBConnection({ query: async () => mockQueryResponse });
    const projectService = new ProjectService(mockDBConnection);

    const response = await projectService.getIUCNClassificationData(1);

    expect(response).to.eql(new GetIUCNClassificationData([{ id: 1 }]));
  });

  it('returns null if response is empty', async () => {
    const mockQueryResponse = ({ rowCount: 0 } as unknown) as QueryResult<any>;

    const mockDBConnection = getMockDBConnection({ query: async () => mockQueryResponse });
    const projectService = new ProjectService(mockDBConnection);

    try {
      await projectService.getIUCNClassificationData(1);
      expect.fail();
    } catch (actualError) {
      expect((actualError as HTTPError).message).to.equal('Failed to get project data');
      expect((actualError as HTTPError).status).to.equal(400);
    }
  });
});

describe('getFundingData', () => {
  afterEach(() => {
    sinon.restore();
  });

  it('returns data if valid return', async () => {
    const mockQueryResponse = ({ rows: [{ id: 1 }], rowCount: 0 } as unknown) as QueryResult<any>;

    const mockDBConnection = getMockDBConnection({ query: async () => mockQueryResponse });
    const projectService = new ProjectService(mockDBConnection);

    const response = await projectService.getFundingData(1);

    expect(response).to.eql(new GetFundingData([{ id: 1 }]));
  });

  it('returns null if response is empty', async () => {
    const mockQueryResponse = ({} as unknown) as QueryResult<any>;

    const mockDBConnection = getMockDBConnection({ query: async () => mockQueryResponse });
    const projectService = new ProjectService(mockDBConnection);

    try {
      await projectService.getFundingData(1);
      expect.fail();
    } catch (actualError) {
      expect((actualError as HTTPError).message).to.equal('Failed to get project data');
      expect((actualError as HTTPError).status).to.equal(400);
    }
  });
});

describe('getPartnershipsData', () => {
  afterEach(() => {
    sinon.restore();
  });

  it('returns data if valid return', async () => {
    sinon.stub(ProjectService.prototype, 'getIndigenousPartnershipsRows').resolves([]);
    sinon.stub(ProjectService.prototype, 'getStakeholderPartnershipsRows').resolves([]);

    const mockQueryResponse = ({ rows: [{ id: 1 }], rowCount: 0 } as unknown) as QueryResult<any>;

    const mockDBConnection = getMockDBConnection({ query: async () => mockQueryResponse });
    const projectService = new ProjectService(mockDBConnection);

    const response = await projectService.getPartnershipsData(1);

    expect(response).to.eql(new GetPartnershipsData([], []));
  });

  it('throws error if indigenous partnership is empty', async () => {
    sinon.stub(ProjectService.prototype, 'getIndigenousPartnershipsRows').resolves(undefined);
    sinon.stub(ProjectService.prototype, 'getStakeholderPartnershipsRows').resolves([]);
    const mockQueryResponse = ({} as unknown) as QueryResult<any>;

    const mockDBConnection = getMockDBConnection({ query: async () => mockQueryResponse });
    const projectService = new ProjectService(mockDBConnection);

    try {
      await projectService.getPartnershipsData(1);
      expect.fail();
    } catch (actualError) {
      expect((actualError as HTTPError).message).to.equal('Failed to get indigenous partnership data');
      expect((actualError as HTTPError).status).to.equal(400);
    }
  });

  it('throws error if stakeholder partnership is empty', async () => {
    sinon.stub(ProjectService.prototype, 'getIndigenousPartnershipsRows').resolves([]);
    sinon.stub(ProjectService.prototype, 'getStakeholderPartnershipsRows').resolves(undefined);

    const mockQueryResponse = ({} as unknown) as QueryResult<any>;

    const mockDBConnection = getMockDBConnection({ query: async () => mockQueryResponse });
    const projectService = new ProjectService(mockDBConnection);

    try {
      await projectService.getPartnershipsData(1);
      expect.fail();
    } catch (actualError) {
      expect((actualError as HTTPError).message).to.equal('Failed to get stakeholder partnership data');
      expect((actualError as HTTPError).status).to.equal(400);
    }
  });
});<|MERGE_RESOLUTION|>--- conflicted
+++ resolved
@@ -295,8 +295,6 @@
     });
   });
 
-<<<<<<< HEAD
-=======
   describe('getPublicProjectsList', () => {
     afterEach(() => {
       sinon.restore();
@@ -369,7 +367,6 @@
     });
   });
 
->>>>>>> f25e7539
   describe('getProjectList', () => {
     afterEach(() => {
       sinon.restore();
@@ -441,8 +438,6 @@
       expect(result[1].completion_status).to.equal('Completed');
     });
   });
-<<<<<<< HEAD
-=======
 
   describe('getPublicProjectById', () => {
     afterEach(() => {
@@ -501,7 +496,6 @@
 
     expect(result.id).to.equal(1);
   });
->>>>>>> f25e7539
 });
 
 describe('getProjectData', () => {
