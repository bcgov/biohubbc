import chai, { expect } from 'chai';
import { describe } from 'mocha';
import { QueryResult } from 'pg';
import sinon from 'sinon';
import sinonChai from 'sinon-chai';
import SQL from 'sql-template-strings';
import { HTTPError } from '../errors/custom-error';
import {
  GetCoordinatorData,
  GetFundingData,
  GetIUCNClassificationData,
  GetLocationData,
  GetObjectivesData,
  GetPartnershipsData,
  GetPermitData,
  GetProjectData
} from '../models/project-view';
import { queries } from '../queries/queries';
import { getMockDBConnection } from '../__mocks__/db';
import { ProjectService } from './project-service';

chai.use(sinonChai);

describe('ProjectService', () => {
  describe('ensureProjectParticipant', () => {
    afterEach(() => {
      sinon.restore();
    });

    it('does not add a new project participant if one already exists', async () => {
      const mockDBConnection = getMockDBConnection();

      const getProjectParticipantStub = sinon
        .stub(ProjectService.prototype, 'getProjectParticipant')
        .resolves('existing participant');

      const addProjectParticipantStub = sinon.stub(ProjectService.prototype, 'addProjectParticipant');

      const projectId = 1;
      const systemUserId = 1;
      const projectParticipantRoleId = 1;

      const projectService = new ProjectService(mockDBConnection);

      try {
        await projectService.ensureProjectParticipant(projectId, systemUserId, projectParticipantRoleId);
      } catch (actualError) {
        expect.fail();
      }

      expect(getProjectParticipantStub).to.have.been.calledOnce;
      expect(addProjectParticipantStub).not.to.have.been.called;
    });

    it('adds a new project participant if one did not already exist', async () => {
      const mockDBConnection = getMockDBConnection();

      const getProjectParticipantStub = sinon.stub(ProjectService.prototype, 'getProjectParticipant').resolves(null);

      const addProjectParticipantStub = sinon.stub(ProjectService.prototype, 'addProjectParticipant');

      const projectId = 1;
      const systemUserId = 1;
      const projectParticipantRoleId = 1;

      const projectService = new ProjectService(mockDBConnection);

      try {
        await projectService.ensureProjectParticipant(projectId, systemUserId, projectParticipantRoleId);
      } catch (actualError) {
        expect.fail();
      }

      expect(getProjectParticipantStub).to.have.been.calledOnce;
      expect(addProjectParticipantStub).to.have.been.calledOnce;
    });
  });

  describe('getProjectParticipant', () => {
    afterEach(() => {
      sinon.restore();
    });

    it('should throw a 400 error when no sql statement produced', async () => {
      const mockDBConnection = getMockDBConnection();

      sinon.stub(queries.projectParticipation, 'getProjectParticipationBySystemUserSQL').returns(null);

      const projectId = 1;
      const systemUserId = 1;

      const projectService = new ProjectService(mockDBConnection);

      try {
        await projectService.getProjectParticipant(projectId, systemUserId);
        expect.fail();
      } catch (actualError) {
        expect((actualError as HTTPError).message).to.equal('Failed to build SQL select statement');
        expect((actualError as HTTPError).status).to.equal(400);
      }
    });

    it('should throw a 400 response when response has no rowCount', async () => {
      const mockQueryResponse = (null as unknown) as QueryResult<any>;
      const mockDBConnection = getMockDBConnection({ query: async () => mockQueryResponse });

      sinon.stub(queries.projectParticipation, 'getProjectParticipationBySystemUserSQL').returns(SQL`valid sql`);

      const projectId = 1;
      const systemUserId = 1;

      const projectService = new ProjectService(mockDBConnection);

      try {
        await projectService.getProjectParticipant(projectId, systemUserId);
        expect.fail();
      } catch (actualError) {
        expect((actualError as HTTPError).message).to.equal('Failed to get project team members');
        expect((actualError as HTTPError).status).to.equal(400);
      }
    });

    it('returns null if there are no rows', async () => {
      const mockQueryResponse = ({ rows: [] } as unknown) as QueryResult<any>;
      const mockDBConnection = getMockDBConnection({ query: async () => mockQueryResponse });

      sinon.stub(queries.projectParticipation, 'getProjectParticipationBySystemUserSQL').returns(SQL`valid sql`);

      const projectId = 1;
      const systemUserId = 1;

      const projectService = new ProjectService(mockDBConnection);

      const result = await projectService.getProjectParticipant(projectId, systemUserId);

      expect(result).to.equal(null);
    });

    it('returns the first row on success', async () => {
      const mockRowObj = { id: 123 };
      const mockQueryResponse = ({ rows: [mockRowObj] } as unknown) as QueryResult<any>;
      const mockDBConnection = getMockDBConnection({ query: async () => mockQueryResponse });

      sinon.stub(queries.projectParticipation, 'getProjectParticipationBySystemUserSQL').returns(SQL`valid sql`);

      const projectId = 1;
      const systemUserId = 1;

      const projectService = new ProjectService(mockDBConnection);

      const result = await projectService.getProjectParticipant(projectId, systemUserId);

      expect(result).to.equal(mockRowObj);
    });
  });

  describe('getProjectParticipants', () => {
    afterEach(() => {
      sinon.restore();
    });

    it('should throw a 400 error when no sql statement produced', async () => {
      const mockDBConnection = getMockDBConnection();

      sinon.stub(queries.projectParticipation, 'getAllProjectParticipantsSQL').returns(null);

      const projectId = 1;

      const projectService = new ProjectService(mockDBConnection);

      try {
        await projectService.getProjectParticipants(projectId);
        expect.fail();
      } catch (actualError) {
        expect((actualError as HTTPError).message).to.equal('Failed to build SQL select statement');
        expect((actualError as HTTPError).status).to.equal(400);
      }
    });

    it('should throw a 400 response when response has no rowCount', async () => {
      const mockQueryResponse = (null as unknown) as QueryResult<any>;
      const mockDBConnection = getMockDBConnection({ query: async () => mockQueryResponse });

      sinon.stub(queries.projectParticipation, 'getAllProjectParticipantsSQL').returns(SQL`valid sql`);

      const projectId = 1;

      const projectService = new ProjectService(mockDBConnection);

      try {
        await projectService.getProjectParticipants(projectId);
        expect.fail();
      } catch (actualError) {
        expect((actualError as HTTPError).message).to.equal('Failed to get project team members');
        expect((actualError as HTTPError).status).to.equal(400);
      }
    });

    it('returns empty array if there are no rows', async () => {
      const mockQueryResponse = ({ rows: [] } as unknown) as QueryResult<any>;
      const mockDBConnection = getMockDBConnection({ query: async () => mockQueryResponse });

      sinon.stub(queries.projectParticipation, 'getAllProjectParticipantsSQL').returns(SQL`valid sql`);

      const projectId = 1;

      const projectService = new ProjectService(mockDBConnection);

      const result = await projectService.getProjectParticipants(projectId);

      expect(result).to.eql([]);
    });

    it('returns rows on success', async () => {
      const mockRowObj = [{ id: 123 }];
      const mockQueryResponse = ({ rows: mockRowObj } as unknown) as QueryResult<any>;
      const mockDBConnection = getMockDBConnection({ query: async () => mockQueryResponse });

      sinon.stub(queries.projectParticipation, 'getAllProjectParticipantsSQL').returns(SQL`valid sql`);

      const projectId = 1;

      const projectService = new ProjectService(mockDBConnection);

      const result = await projectService.getProjectParticipants(projectId);

      expect(result).to.equal(mockRowObj);
    });
  });

  describe('addProjectParticipant', () => {
    afterEach(() => {
      sinon.restore();
    });

    it('should throw a 400 error when no sql statement produced', async () => {
      const mockDBConnection = getMockDBConnection();

      sinon.stub(queries.projectParticipation, 'addProjectRoleByRoleIdSQL').returns(null);

      const projectId = 1;
      const systemUserId = 1;
      const projectParticipantRoleId = 1;

      const projectService = new ProjectService(mockDBConnection);

      try {
        await projectService.addProjectParticipant(projectId, systemUserId, projectParticipantRoleId);
        expect.fail();
      } catch (actualError) {
        expect((actualError as HTTPError).message).to.equal('Failed to build SQL insert statement');
        expect((actualError as HTTPError).status).to.equal(400);
      }
    });

    it('should throw a 400 response when response has no rowCount', async () => {
      const mockQueryResponse = ({ rowCount: 0 } as unknown) as QueryResult<any>;
      const mockDBConnection = getMockDBConnection({ query: async () => mockQueryResponse });

      sinon.stub(queries.projectParticipation, 'addProjectRoleByRoleIdSQL').returns(SQL`valid sql`);

      const projectId = 1;
      const systemUserId = 1;
      const projectParticipantRoleId = 1;

      const projectService = new ProjectService(mockDBConnection);

      try {
        await projectService.addProjectParticipant(projectId, systemUserId, projectParticipantRoleId);
        expect.fail();
      } catch (actualError) {
        expect((actualError as HTTPError).message).to.equal('Failed to insert project team member');
        expect((actualError as HTTPError).status).to.equal(400);
      }
    });

    it('should not throw an error on success', async () => {
      const mockQueryResponse = ({ rowCount: 1 } as unknown) as QueryResult<any>;
      const mockQuery = sinon.fake.resolves(mockQueryResponse);
      const mockDBConnection = getMockDBConnection({ query: mockQuery });

      const addProjectRoleByRoleIdSQLStub = sinon
        .stub(queries.projectParticipation, 'addProjectRoleByRoleIdSQL')
        .returns(SQL`valid sql`);

      const projectId = 1;
      const systemUserId = 1;
      const projectParticipantRoleId = 1;

      const projectService = new ProjectService(mockDBConnection);

      await projectService.addProjectParticipant(projectId, systemUserId, projectParticipantRoleId);

      expect(addProjectRoleByRoleIdSQLStub).to.have.been.calledOnce;
      expect(mockQuery).to.have.been.calledOnce;
    });
  });

  describe('getPublicProjectsList', () => {
    afterEach(() => {
      sinon.restore();
    });

    it('should throw a 400 error when no sql statement produced', async () => {
      const mockDBConnection = getMockDBConnection();

      sinon.stub(queries.public, 'getPublicProjectListSQL').returns(null);

      const projectService = new ProjectService(mockDBConnection);

      try {
        await projectService.getPublicProjectsList();
        expect.fail();
      } catch (actualError) {
        expect((actualError as HTTPError).message).to.equal('Failed to build SQL get statement');
        expect((actualError as HTTPError).status).to.equal(400);
      }
    });

    it('returns empty array if there are no rows', async () => {
      const mockQueryResponse = ({ rows: [] } as unknown) as QueryResult<any>;
      const mockDBConnection = getMockDBConnection({ query: async () => mockQueryResponse });

      sinon.stub(queries.public, 'getPublicProjectListSQL').returns(SQL`valid sql`);

      const projectService = new ProjectService(mockDBConnection);

      const result = await projectService.getPublicProjectsList();

      expect(result).to.eql([]);
    });

    it('returns rows on success', async () => {
      const mockRowObj = [
        {
          id: 123,
          name: 'Project 1',
          start_date: '1900-01-01',
          end_date: '2000-10-10',
          coordinator_agency: 'Agency 1',
          permits_list: '3, 100',
          project_type: 'Aquatic Habitat'
        },
        {
          id: 456,
          name: 'Project 2',
          start_date: '1900-01-01',
          end_date: '2000-12-31',
          coordinator_agency: 'Agency 2',
          permits_list: '1, 4',
          project_type: 'Terrestrial Habitat'
        }
      ];
      const mockQueryResponse = ({ rows: mockRowObj } as unknown) as QueryResult<any>;
      const mockDBConnection = getMockDBConnection({ query: async () => mockQueryResponse });

      sinon.stub(queries.public, 'getPublicProjectListSQL').returns(SQL`valid sql`);

      const projectService = new ProjectService(mockDBConnection);

      const result = await projectService.getPublicProjectsList();

      expect(result[0].id).to.equal(123);
      expect(result[0].name).to.equal('Project 1');
      expect(result[0].completion_status).to.equal('Completed');

      expect(result[1].id).to.equal(456);
      expect(result[1].name).to.equal('Project 2');
      expect(result[1].completion_status).to.equal('Completed');
    });
  });

  describe('getProjectList', () => {
    afterEach(() => {
      sinon.restore();
    });

    it('should throw a 400 error when no sql statement produced', async () => {
      const mockDBConnection = getMockDBConnection();

      sinon.stub(queries.project, 'getProjectListSQL').returns(null);

      const projectService = new ProjectService(mockDBConnection);

      try {
        await projectService.getProjectList(true, 1, {});
        expect.fail();
      } catch (actualError) {
        expect((actualError as HTTPError).message).to.equal('Failed to build SQL select statement');
        expect((actualError as HTTPError).status).to.equal(400);
      }
    });

    it('returns empty array if there are no rows', async () => {
      const mockQueryResponse = ({ rows: [] } as unknown) as QueryResult<any>;
      const mockDBConnection = getMockDBConnection({ query: async () => mockQueryResponse });

      sinon.stub(queries.project, 'getProjectListSQL').returns(SQL`valid sql`);

      const projectService = new ProjectService(mockDBConnection);

      const result = await projectService.getProjectList(true, 1, {});

      expect(result).to.eql([]);
    });

    it('returns rows on success', async () => {
      const mockRowObj = [
        {
          id: 123,
          name: 'Project 1',
          start_date: '1900-01-01',
          end_date: '2200-10-10',
          coordinator_agency: 'Agency 1',
          publish_timestamp: '2010-01-01',
          permits_list: '3, 100',
          project_type: 'Aquatic Habitat'
        },
        {
          id: 456,
          name: 'Project 2',
          start_date: '1900-01-01',
          end_date: '2000-12-31',
          coordinator_agency: 'Agency 2',
          publish_timestamp: '',
          permits_list: '1, 4',
          project_type: 'Terrestrial Habitat'
        }
      ];
      const mockQueryResponse = ({ rows: mockRowObj } as unknown) as QueryResult<any>;
      const mockDBConnection = getMockDBConnection({ query: async () => mockQueryResponse });

      sinon.stub(queries.project, 'getProjectListSQL').returns(SQL`valid sql`);

      const projectService = new ProjectService(mockDBConnection);

      const result = await projectService.getProjectList(true, 1, {});

      expect(result[0].id).to.equal(123);
      expect(result[0].name).to.equal('Project 1');
      expect(result[0].completion_status).to.equal('Active');
      expect(result[0].publish_status).to.equal('Published');

      expect(result[1].id).to.equal(456);
      expect(result[1].name).to.equal('Project 2');
      expect(result[1].completion_status).to.equal('Completed');
      expect(result[1].publish_status).to.equal('Unpublished');
    });
  });

  describe('getPublicProjectById', () => {
    afterEach(() => {
      sinon.restore();
    });

<<<<<<< HEAD
    it('should throw a 400 error when no sql statement produced for getPublicProjectSQL', async () => {
      const mockDBConnection = getMockDBConnection();

      sinon.stub(queries.public, 'getPublicProjectSQL').returns(null);

      const projectService = new ProjectService(mockDBConnection);

      try {
        await projectService.getPublicProjectById(1);
        expect.fail();
      } catch (actualError) {
        expect((actualError as HTTPError).message).to.equal('Failed to build SQL get statement');
        expect((actualError as HTTPError).status).to.equal(400);
      }
    });

    it('should throw a 400 error when no sql statement produced for getActivitiesByPublicProjectSQL', async () => {
      const mockDBConnection = getMockDBConnection();

      sinon.stub(queries.public, 'getPublicProjectSQL').returns(SQL`valid sql`);
=======
    it('should throw a 400 error when no sql statement produced', async () => {
      const mockDBConnection = getMockDBConnection();

      sinon.stub(queries.public, 'getPublicProjectSQL').returns(null);
>>>>>>> a1c59bd3
      sinon.stub(queries.public, 'getActivitiesByPublicProjectSQL').returns(null);

      const projectService = new ProjectService(mockDBConnection);

      try {
        await projectService.getPublicProjectById(1);
        expect.fail();
      } catch (actualError) {
        expect((actualError as HTTPError).message).to.equal('Failed to build SQL get statement');
        expect((actualError as HTTPError).status).to.equal(400);
      }
    });
  });
<<<<<<< HEAD

  it('returns rows on success', async () => {
    const mockQueryResponse = ({ rows: [{ id: 1 }] } as unknown) as QueryResult<any>;
    const mockDBConnection = getMockDBConnection({ query: async () => mockQueryResponse });

    sinon.stub(ProjectService.prototype, 'getPublicProjectData').resolves(new GetProjectData());
    sinon.stub(ProjectService.prototype, 'getObjectivesData').resolves(new GetObjectivesData());
    sinon.stub(ProjectService.prototype, 'getCoordinatorData').resolves(new GetCoordinatorData());
    sinon.stub(ProjectService.prototype, 'getPermitData').resolves(new GetPermitData());
    sinon.stub(ProjectService.prototype, 'getLocationData').resolves(new GetLocationData());
    sinon.stub(ProjectService.prototype, 'getPartnershipsData').resolves(new GetPartnershipsData());
    sinon.stub(ProjectService.prototype, 'getIUCNClassificationData').resolves(new GetIUCNClassificationData());
    sinon.stub(ProjectService.prototype, 'getFundingData').resolves(new GetFundingData());

    const projectService = new ProjectService(mockDBConnection);

    const result = await projectService.getPublicProjectById(1);

    expect(result.id).to.equal(1);
  });
=======
>>>>>>> a1c59bd3
});<|MERGE_RESOLUTION|>--- conflicted
+++ resolved
@@ -453,7 +453,6 @@
       sinon.restore();
     });
 
-<<<<<<< HEAD
     it('should throw a 400 error when no sql statement produced for getPublicProjectSQL', async () => {
       const mockDBConnection = getMockDBConnection();
 
@@ -470,16 +469,10 @@
       }
     });
 
-    it('should throw a 400 error when no sql statement produced for getActivitiesByPublicProjectSQL', async () => {
-      const mockDBConnection = getMockDBConnection();
-
-      sinon.stub(queries.public, 'getPublicProjectSQL').returns(SQL`valid sql`);
-=======
     it('should throw a 400 error when no sql statement produced', async () => {
       const mockDBConnection = getMockDBConnection();
 
       sinon.stub(queries.public, 'getPublicProjectSQL').returns(null);
->>>>>>> a1c59bd3
       sinon.stub(queries.public, 'getActivitiesByPublicProjectSQL').returns(null);
 
       const projectService = new ProjectService(mockDBConnection);
@@ -493,7 +486,6 @@
       }
     });
   });
-<<<<<<< HEAD
 
   it('returns rows on success', async () => {
     const mockQueryResponse = ({ rows: [{ id: 1 }] } as unknown) as QueryResult<any>;
@@ -514,6 +506,4 @@
 
     expect(result.id).to.equal(1);
   });
-=======
->>>>>>> a1c59bd3
 });