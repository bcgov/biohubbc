--- conflicted
+++ resolved
@@ -41,13 +41,8 @@
       survey_jobs,
       site_selection_strategies,
       sample_methods,
-<<<<<<< HEAD
-      method_response_metrics,
-      survey_progress
-=======
       survey_progress,
       method_response_metrics
->>>>>>> c52684ac
     ] = await Promise.all([
       await this.codeRepository.getManagementActionType(),
       await this.codeRepository.getFirstNations(),
@@ -67,13 +62,8 @@
       await this.codeRepository.getSurveyJobs(),
       await this.codeRepository.getSiteSelectionStrategies(),
       await this.codeRepository.getSampleMethods(),
-<<<<<<< HEAD
-      await this.codeRepository.getMethodResponseMetrics(),
-      await this.codeRepository.getSurveyProgress()
-=======
       await this.codeRepository.getSurveyProgress(),
       await this.codeRepository.getMethodResponseMetrics()
->>>>>>> c52684ac
     ]);
 
     return {
@@ -95,13 +85,8 @@
       survey_jobs,
       site_selection_strategies,
       sample_methods,
-<<<<<<< HEAD
-      method_response_metrics,
-      survey_progress
-=======
       survey_progress,
       method_response_metrics
->>>>>>> c52684ac
     };
   }
 }