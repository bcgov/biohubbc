import { IDBConnection } from '../database/db';
import { CodeRepository, IAllCodeSets } from '../repositories/code-repository';
import { getLogger } from '../utils/logger';
import { DBService } from './db-service';

const defaultLog = getLogger('services/code-queries');

export class CodeService extends DBService {
  codeRepository: CodeRepository;

  constructor(connection: IDBConnection) {
    super(connection);

    this.codeRepository = new CodeRepository(connection);
  }
  /**
   * Function that fetches all code sets.
   *
   * @return {*}  {Promise<IAllCodeSets>} an object containing all code sets
   * @memberof CodeService
   */
  async getAllCodeSets(): Promise<IAllCodeSets> {
    defaultLog.debug({ message: 'getAllCodeSets' });

    const [
      management_action_type,
      first_nations,
      agency,
      investment_action_category,
      type,
      iucn_conservation_action_level_1_classification,
      iucn_conservation_action_level_2_subclassification,
      iucn_conservation_action_level_3_subclassification,
      proprietor_type,
      program,
      system_roles,
      project_roles,
      administrative_activity_status_type,
      field_methods,
      ecological_seasons,
      intended_outcomes,
      vantage_codes,
      survey_jobs
    ] = await Promise.all([
      await this.codeRepository.getManagementActionType(),
      await this.codeRepository.getFirstNations(),
      await this.codeRepository.getAgency(),
      await this.codeRepository.getInvestmentActionCategory(),
      await this.codeRepository.getType(),
      await this.codeRepository.getIUCNConservationActionLevel1Classification(),
      await this.codeRepository.getIUCNConservationActionLevel2Subclassification(),
      await this.codeRepository.getIUCNConservationActionLevel3Subclassification(),
      await this.codeRepository.getProprietorType(),
      await this.codeRepository.getProgram(),
      await this.codeRepository.getSystemRoles(),
      await this.codeRepository.getProjectRoles(),
      await this.codeRepository.getAdministrativeActivityStatusType(),
      await this.codeRepository.getFieldMethods(),
      await this.codeRepository.getEcologicalSeasons(),
      await this.codeRepository.getIntendedOutcomes(),
      await this.codeRepository.getVantageCodes(),
      await this.codeRepository.getSurveyJobs()
    ]);

    return {
      management_action_type: management_action_type,
      first_nations: first_nations,
      agency: agency,
      investment_action_category: investment_action_category,
      type: type,
      iucn_conservation_action_level_1_classification: iucn_conservation_action_level_1_classification,
      iucn_conservation_action_level_2_subclassification: iucn_conservation_action_level_2_subclassification,
      iucn_conservation_action_level_3_subclassification: iucn_conservation_action_level_3_subclassification,
      program: program,
      proprietor_type: proprietor_type,
      system_roles: system_roles,
      project_roles: project_roles,
      administrative_activity_status_type: administrative_activity_status_type,
      field_methods: field_methods,
      ecological_seasons: ecological_seasons,
      intended_outcomes: intended_outcomes,
<<<<<<< HEAD
      vantage_codes: vantage_codes,
      survey_jobs: survey_jobs,

      // TODO Temporarily hard coded list of code values below
      region,
      regional_offices
=======
      vantage_codes: vantage_codes
>>>>>>> 23514ed9
    };
  }
}<|MERGE_RESOLUTION|>--- conflicted
+++ resolved
@@ -79,16 +79,8 @@
       field_methods: field_methods,
       ecological_seasons: ecological_seasons,
       intended_outcomes: intended_outcomes,
-<<<<<<< HEAD
       vantage_codes: vantage_codes,
-      survey_jobs: survey_jobs,
-
-      // TODO Temporarily hard coded list of code values below
-      region,
-      regional_offices
-=======
-      vantage_codes: vantage_codes
->>>>>>> 23514ed9
+      survey_jobs: survey_jobs
     };
   }
 }