import { region, regional_offices } from '../constants/codes';
import { queries } from '../queries/queries';
import { getLogger } from '../utils/logger';
import { DBService } from './db-service';

const defaultLog = getLogger('services/code-queries');

/**
 * A single code value.
 *
 * @export
 * @interface ICode
 */
export interface ICode {
  id: number;
  name: string;
}

/**
 * A code set (an array of ICode values).
 */
export type CodeSet<T extends ICode = ICode> = T[];

export interface IAllCodeSets {
  management_action_type: CodeSet;
  first_nations: CodeSet;
  agency: CodeSet;
  investment_action_category: CodeSet<{ id: number; agency_id: number; name: string }>;
  activity: CodeSet;
<<<<<<< HEAD
  program: CodeSet;
  coordinator_agency: CodeSet;
=======
  project_type: CodeSet;
>>>>>>> 1aa17248
  region: CodeSet;
  proprietor_type: CodeSet<{ id: number; name: string; is_first_nation: boolean }>;
  iucn_conservation_action_level_1_classification: CodeSet;
  iucn_conservation_action_level_2_subclassification: CodeSet<{ id: number; iucn1_id: number; name: string }>;
  iucn_conservation_action_level_3_subclassification: CodeSet<{ id: number; iucn2_id: number; name: string }>;
  system_roles: CodeSet;
  project_roles: CodeSet;
  regional_offices: CodeSet;
  administrative_activity_status_type: CodeSet;
  field_methods: CodeSet<{ id: number; name: string; description: string }>;
  ecological_seasons: CodeSet<{ id: number; name: string; description: string }>;
  intended_outcomes: CodeSet<{ id: number; name: string; description: string }>;
  vantage_codes: CodeSet;
}

export class CodeService extends DBService {
  /**
   * Function that fetches all code sets.
   *
   * @return {*}  {Promise<IAllCodeSets>} an object containing all code sets
   * @memberof CodeService
   */
  async getAllCodeSets(): Promise<IAllCodeSets> {
    defaultLog.debug({ message: 'getAllCodeSets' });

    const [
      management_action_type,
      first_nations,
      agency,
      investment_action_category,
      activity,
      iucn_conservation_action_level_1_classification,
      iucn_conservation_action_level_2_subclassification,
      iucn_conservation_action_level_3_subclassification,
      proprietor_type,
      program,
      system_roles,
      project_roles,
      administrative_activity_status_type,
      field_methods,
      ecological_seasons,
      intended_outcomes,
      vantage_codes
    ] = await Promise.all([
      await this.connection.query(queries.codes.getManagementActionTypeSQL().text),
      await this.connection.query(queries.codes.getFirstNationsSQL().text),
      await this.connection.query(queries.codes.getAgencySQL().text),
      await this.connection.query(queries.codes.getInvestmentActionCategorySQL().text),
      await this.connection.query(queries.codes.getActivitySQL().text),
      await this.connection.query(queries.codes.getIUCNConservationActionLevel1ClassificationSQL().text),
      await this.connection.query(queries.codes.getIUCNConservationActionLevel2SubclassificationSQL().text),
      await this.connection.query(queries.codes.getIUCNConservationActionLevel3SubclassificationSQL().text),
      await this.connection.query(queries.codes.getProprietorTypeSQL().text),
      await this.connection.query(queries.codes.getProgramSQL().text),
      await this.connection.query(queries.codes.getSystemRolesSQL().text),
      await this.connection.query(queries.codes.getProjectRolesSQL().text),
      await this.connection.query(queries.codes.getAdministrativeActivityStatusTypeSQL().text),
      await this.connection.query(queries.codes.getFieldMethodsSQL().text),
      await this.connection.query(queries.codes.getEcologicalSeasonsSQL().text),
      await this.connection.query(queries.codes.getIntendedOutcomesSQL().text),
      await this.connection.query(queries.codes.getVantageCodesSQL().text)
    ]);

    return {
      management_action_type: management_action_type?.rows || [],
      first_nations: first_nations?.rows || [],
      agency: agency?.rows || [],
      investment_action_category: investment_action_category?.rows || [],
      activity: activity?.rows || [],
      iucn_conservation_action_level_1_classification: iucn_conservation_action_level_1_classification?.rows || [],
      iucn_conservation_action_level_2_subclassification:
        iucn_conservation_action_level_2_subclassification?.rows || [],
      iucn_conservation_action_level_3_subclassification:
<<<<<<< HEAD
        (iucn_conservation_action_level_3_subclassification &&
          iucn_conservation_action_level_3_subclassification.rows) ||
        [],
      proprietor_type: (proprietor_type && proprietor_type.rows) || [],
      program: (program && program.rows) || [],
      system_roles: (system_roles && system_roles.rows) || [],
      project_roles: (project_roles && project_roles.rows) || [],
      administrative_activity_status_type:
        (administrative_activity_status_type && administrative_activity_status_type.rows) || [],
      field_methods: (field_methods && field_methods.rows) || [],
      ecological_seasons: (ecological_seasons && ecological_seasons.rows) || [],
      intended_outcomes: (intended_outcomes && intended_outcomes.rows) || [],
      vantage_codes: (vantage_codes && vantage_codes.rows) || [],
=======
        iucn_conservation_action_level_3_subclassification?.rows || [],
      proprietor_type: proprietor_type?.rows || [],
      project_type: project_type?.rows || [],
      system_roles: system_roles?.rows || [],
      project_roles: project_roles?.rows || [],
      administrative_activity_status_type: administrative_activity_status_type?.rows || [],
      field_methods: field_methods?.rows || [],
      ecological_seasons: ecological_seasons?.rows || [],
      intended_outcomes: intended_outcomes?.rows || [],
      vantage_codes: vantage_codes?.rows || [],
>>>>>>> 1aa17248

      // TODO Temporarily hard coded list of code values below
      region,
      regional_offices
    };
  }
}<|MERGE_RESOLUTION|>--- conflicted
+++ resolved
@@ -27,12 +27,7 @@
   agency: CodeSet;
   investment_action_category: CodeSet<{ id: number; agency_id: number; name: string }>;
   activity: CodeSet;
-<<<<<<< HEAD
   program: CodeSet;
-  coordinator_agency: CodeSet;
-=======
-  project_type: CodeSet;
->>>>>>> 1aa17248
   region: CodeSet;
   proprietor_type: CodeSet<{ id: number; name: string; is_first_nation: boolean }>;
   iucn_conservation_action_level_1_classification: CodeSet;
@@ -106,24 +101,9 @@
       iucn_conservation_action_level_2_subclassification:
         iucn_conservation_action_level_2_subclassification?.rows || [],
       iucn_conservation_action_level_3_subclassification:
-<<<<<<< HEAD
-        (iucn_conservation_action_level_3_subclassification &&
-          iucn_conservation_action_level_3_subclassification.rows) ||
-        [],
-      proprietor_type: (proprietor_type && proprietor_type.rows) || [],
+        iucn_conservation_action_level_3_subclassification?.rows || [],
       program: (program && program.rows) || [],
-      system_roles: (system_roles && system_roles.rows) || [],
-      project_roles: (project_roles && project_roles.rows) || [],
-      administrative_activity_status_type:
-        (administrative_activity_status_type && administrative_activity_status_type.rows) || [],
-      field_methods: (field_methods && field_methods.rows) || [],
-      ecological_seasons: (ecological_seasons && ecological_seasons.rows) || [],
-      intended_outcomes: (intended_outcomes && intended_outcomes.rows) || [],
-      vantage_codes: (vantage_codes && vantage_codes.rows) || [],
-=======
-        iucn_conservation_action_level_3_subclassification?.rows || [],
       proprietor_type: proprietor_type?.rows || [],
-      project_type: project_type?.rows || [],
       system_roles: system_roles?.rows || [],
       project_roles: project_roles?.rows || [],
       administrative_activity_status_type: administrative_activity_status_type?.rows || [],
@@ -131,7 +111,6 @@
       ecological_seasons: ecological_seasons?.rows || [],
       intended_outcomes: intended_outcomes?.rows || [],
       vantage_codes: vantage_codes?.rows || [],
->>>>>>> 1aa17248
 
       // TODO Temporarily hard coded list of code values below
       region,
