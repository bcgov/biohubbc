import { IDBConnection } from '../database/db';
import {
  ObservationCountByGroupWithNamedMeasurements,
  QualitativeMeasurementAnalytics,
  QuantitativeMeasurementAnalytics
} from '../models/observation-analytics';
import { AnalyticsRepository } from '../repositories/analytics-repository';
import { CritterbaseService } from './critterbase-service';
import { DBService } from './db-service';

export class AnalyticsService extends DBService {
  private analyticsRepository: AnalyticsRepository;

  constructor(connection: IDBConnection) {
    super(connection);
    this.analyticsRepository = new AnalyticsRepository(connection);
  }

  /**
   * Gets observation counts by group for given survey IDs and groupings.
   *
   * @param surveyIds Array of survey IDs
   * @param groupByColumns Columns to group by
   * @param groupByQuantitativeMeasurements Quantitative measurements to group by
   * @param groupByQualitativeMeasurements Qualitative measurements to group by
   * @returns Array of ObservationCountByGroupWithNamedMeasurements
   */
  async getObservationCountByGroup(
    surveyIds: number[],
    groupByColumns: string[],
    groupByQuantitativeMeasurements: string[],
    groupByQualitativeMeasurements: string[]
  ): Promise<ObservationCountByGroupWithNamedMeasurements[]> {
    const critterbaseService = new CritterbaseService({
      keycloak_guid: this.connection.systemUserGUID(),
      username: this.connection.systemUserIdentifier()
    });

<<<<<<< HEAD
    try {
      // Fetch observation counts from repository
      const counts = await this.analyticsRepository.getObservationCountByGroup(
        surveyIds,
        groupByColumns.filter((column) => column.trim() !== ""),
        groupByQuantitativeMeasurements.filter((column) => column.trim() !== ""),
        groupByQualitativeMeasurements.filter((column) => column.trim() !== "")
      );

      // Extract unique measurement IDs
      const quant_taxon_measurement_ids = Object.keys(counts[0]?.quant_measurements ?? {});
      const qual_taxon_measurement_ids = Object.keys(counts[0]?.qual_measurements ?? {});

      // Fetch measurement definitions in parallel
      const [qualitativeMeasurementDefinitions, quantitativeMeasurementDefinitions] = await Promise.all([
        critterbaseService.getQualitativeMeasurementTypeDefinition(qual_taxon_measurement_ids),
        critterbaseService.getQuantitativeMeasurementTypeDefinition(quant_taxon_measurement_ids)
      ]);

      // Process each count row to map measurement IDs to names and labels
      const results: ObservationCountByGroupWithNamedMeasurements[] = [];

      for (const row of counts) {
        const { quant_measurements, qual_measurements, ...newRow } = row;

        const namedQualitativeMeasurements: QualitativeMeasurementAnalytics[] = [];
        for (const measurementId of Object.keys(qual_measurements)) {
          const option_id = qual_measurements[measurementId];

          const qualitativeMeasurement = qualitativeMeasurementDefinitions.find(
            (def) => def.taxon_measurement_id === measurementId
          );

          if (qualitativeMeasurement) {
            namedQualitativeMeasurements.push({
              option: {
                option_id: option_id,
                option_label:
                  qualitativeMeasurement?.options.find((option) => option.qualitative_option_id === option_id)
                    ?.option_label ?? ''
              },
              taxon_measurement_id: measurementId,
              measurement_name: qualitativeMeasurement?.measurement_name ?? ''
            });
          }
        }

        const namedQuantitativeMeasurements: QuantitativeMeasurementAnalytics[] = [];
        for (const measurementId of Object.keys(quant_measurements)) {
          const value = quant_measurements[measurementId];

          const quantitativeMeasurement = quantitativeMeasurementDefinitions.find(
            (def) => def.taxon_measurement_id === measurementId
          );

          if (quantitativeMeasurement) {
            namedQuantitativeMeasurements.push({
              value: value,
              taxon_measurement_id: measurementId,
              measurement_name: quantitativeMeasurement?.measurement_name ?? ''
            });
          }
        }
=======
    const counts = await this.analyticsRepository.getObservationCountByGroup(
      surveyIds,
      groupByColumns,
      groupByQuantitativeMeasurements,
      groupByQualitativeMeasurements
    );

    // all objects are identical so get keys using the first object of the arrya
    const quant_taxon_measurement_ids = Object.keys(counts[0].qual_measurements);
    const qual_taxon_measurement_ids = Object.keys(counts[0].quant_measurements);

    const qualitativeMeasurementPromise =
      critterbaseService.getQualitativeMeasurementTypeDefinition(quant_taxon_measurement_ids);
    const quantitativeMeasurementsPromise =
      critterbaseService.getQuantitativeMeasurementTypeDefinition(qual_taxon_measurement_ids);

    const [qualitativeMeasurementDefinitions, quantitativeMeasurementDefinitions] = await Promise.all([
      qualitativeMeasurementPromise,
      quantitativeMeasurementsPromise
    ]);

    // Update qualitative measurements for each row
    const newCounts = counts.map((row) => {
      const { quant_measurements, qual_measurements, ...newRow } = row;

      newRow['qualitative_measurements'] = []; // Initialize the 'qualitative' array
      Object.keys(qual_measurements).map((measurementId) => {
        const option_id = qual_measurements[measurementId];

        const qualitativeMeasurement = qualitativeMeasurementDefinitions.find(
          (def) => def.taxon_measurement_id === measurementId
        );
        if (qualitativeMeasurement) {
          newRow['qualitative_measurements'].push({
            // Push the new item to the 'qualitative' array
            option: {
              option_id: option_id,
              option_label:
                qualitativeMeasurement?.options.find((option) => option.qualitative_option_id === option_id)
                  ?.option_label ?? ''
            },
            taxon_measurement_id: measurementId,
            measurement_name: qualitativeMeasurement.measurement_name
          });
        }
      });

      newRow['quantitative_measurements'] = []; // Initialize the 'quantitative' array
      Object.keys(quant_measurements).map((measurementId) => {
        const value = quant_measurements[measurementId];

        const quantitativeMeasurement = quantitativeMeasurementDefinitions.find(
          (def) => def.taxon_measurement_id === measurementId
        );
        if (quantitativeMeasurement) {
          newRow['quantitative_measurements'].push({
            // Push the new item to the 'quantitative' array
            value: value,
            taxon_measurement_id: measurementId,
            measurement_name: quantitativeMeasurement.measurement_name
          });
        }
      });

      return newRow;
    });
>>>>>>> 1870347f

        results.push({
          ...newRow,
          qualitative_measurements: namedQualitativeMeasurements,
          quantitative_measurements: namedQuantitativeMeasurements
        });
      }

      return results;
    } catch (error) {
      console.error('Error fetching observation counts:', error);
      throw error;
    }
  }
}<|MERGE_RESOLUTION|>--- conflicted
+++ resolved
@@ -36,14 +36,13 @@
       username: this.connection.systemUserIdentifier()
     });
 
-<<<<<<< HEAD
     try {
       // Fetch observation counts from repository
       const counts = await this.analyticsRepository.getObservationCountByGroup(
         surveyIds,
-        groupByColumns.filter((column) => column.trim() !== ""),
-        groupByQuantitativeMeasurements.filter((column) => column.trim() !== ""),
-        groupByQualitativeMeasurements.filter((column) => column.trim() !== "")
+        groupByColumns.filter((column) => column.trim() !== ''),
+        groupByQuantitativeMeasurements.filter((column) => column.trim() !== ''),
+        groupByQualitativeMeasurements.filter((column) => column.trim() !== '')
       );
 
       // Extract unique measurement IDs
@@ -64,13 +63,15 @@
 
         const namedQualitativeMeasurements: QualitativeMeasurementAnalytics[] = [];
         for (const measurementId of Object.keys(qual_measurements)) {
-          const option_id = qual_measurements[measurementId];
+          const option_id = qual_measurements.find(
+            (measurement) => measurement.critterbase_taxon_measurement_id === measurementId
+          )?.option_id;
 
           const qualitativeMeasurement = qualitativeMeasurementDefinitions.find(
             (def) => def.taxon_measurement_id === measurementId
           );
 
-          if (qualitativeMeasurement) {
+          if (qualitativeMeasurement && option_id) {
             namedQualitativeMeasurements.push({
               option: {
                 option_id: option_id,
@@ -86,13 +87,15 @@
 
         const namedQuantitativeMeasurements: QuantitativeMeasurementAnalytics[] = [];
         for (const measurementId of Object.keys(quant_measurements)) {
-          const value = quant_measurements[measurementId];
+          const value = quant_measurements.find(
+            (measurement) => measurement.critterbase_taxon_measurement_id === measurementId
+          )?.value;
 
           const quantitativeMeasurement = quantitativeMeasurementDefinitions.find(
             (def) => def.taxon_measurement_id === measurementId
           );
 
-          if (quantitativeMeasurement) {
+          if (quantitativeMeasurement && value) {
             namedQuantitativeMeasurements.push({
               value: value,
               taxon_measurement_id: measurementId,
@@ -100,74 +103,6 @@
             });
           }
         }
-=======
-    const counts = await this.analyticsRepository.getObservationCountByGroup(
-      surveyIds,
-      groupByColumns,
-      groupByQuantitativeMeasurements,
-      groupByQualitativeMeasurements
-    );
-
-    // all objects are identical so get keys using the first object of the arrya
-    const quant_taxon_measurement_ids = Object.keys(counts[0].qual_measurements);
-    const qual_taxon_measurement_ids = Object.keys(counts[0].quant_measurements);
-
-    const qualitativeMeasurementPromise =
-      critterbaseService.getQualitativeMeasurementTypeDefinition(quant_taxon_measurement_ids);
-    const quantitativeMeasurementsPromise =
-      critterbaseService.getQuantitativeMeasurementTypeDefinition(qual_taxon_measurement_ids);
-
-    const [qualitativeMeasurementDefinitions, quantitativeMeasurementDefinitions] = await Promise.all([
-      qualitativeMeasurementPromise,
-      quantitativeMeasurementsPromise
-    ]);
-
-    // Update qualitative measurements for each row
-    const newCounts = counts.map((row) => {
-      const { quant_measurements, qual_measurements, ...newRow } = row;
-
-      newRow['qualitative_measurements'] = []; // Initialize the 'qualitative' array
-      Object.keys(qual_measurements).map((measurementId) => {
-        const option_id = qual_measurements[measurementId];
-
-        const qualitativeMeasurement = qualitativeMeasurementDefinitions.find(
-          (def) => def.taxon_measurement_id === measurementId
-        );
-        if (qualitativeMeasurement) {
-          newRow['qualitative_measurements'].push({
-            // Push the new item to the 'qualitative' array
-            option: {
-              option_id: option_id,
-              option_label:
-                qualitativeMeasurement?.options.find((option) => option.qualitative_option_id === option_id)
-                  ?.option_label ?? ''
-            },
-            taxon_measurement_id: measurementId,
-            measurement_name: qualitativeMeasurement.measurement_name
-          });
-        }
-      });
-
-      newRow['quantitative_measurements'] = []; // Initialize the 'quantitative' array
-      Object.keys(quant_measurements).map((measurementId) => {
-        const value = quant_measurements[measurementId];
-
-        const quantitativeMeasurement = quantitativeMeasurementDefinitions.find(
-          (def) => def.taxon_measurement_id === measurementId
-        );
-        if (quantitativeMeasurement) {
-          newRow['quantitative_measurements'].push({
-            // Push the new item to the 'quantitative' array
-            value: value,
-            taxon_measurement_id: measurementId,
-            measurement_name: quantitativeMeasurement.measurement_name
-          });
-        }
-      });
-
-      return newRow;
-    });
->>>>>>> 1870347f
 
         results.push({
           ...newRow,
