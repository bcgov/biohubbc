import { AxiosResponse } from 'axios';
import chai, { expect } from 'chai';
import { describe } from 'mocha';
import sinon from 'sinon';
import sinonChai from 'sinon-chai';
import {
  BctwService,
  BCTW_API_HOST,
  DEPLOY_DEVICE_ENDPOINT,
  GET_CODE_ENDPOINT,
  GET_COLLAR_VENDORS_ENDPOINT,
  GET_DEPLOYMENTS_BY_CRITTER_ENDPOINT,
  GET_DEPLOYMENTS_BY_DEVICE_ENDPOINT,
  GET_DEPLOYMENTS_ENDPOINT,
  GET_DEVICE_DETAILS,
  HEALTH_ENDPOINT,
  IDeployDevice,
  IDeploymentUpdate,
  UPDATE_DEPLOYMENT_ENDPOINT,
<<<<<<< HEAD
  UPLOAD_KEYX_ENDPOINT
=======
  UPSERT_DEVICE_ENDPOINT
>>>>>>> 429212f0
} from './bctw-service';
import { KeycloakService } from './keycloak-service';

chai.use(sinonChai);

describe('BctwService', () => {
  afterEach(() => {
    sinon.restore();
  });

  const mockUser = { keycloak_guid: 'abc123', username: 'testuser' };

  describe('getUserHeader', () => {
    afterEach(() => {
      sinon.restore();
    });

    it('should return a JSON string', async () => {
      const bctwService = new BctwService(mockUser);
      const result = bctwService.getUserHeader();
      expect(result).to.be.a('string');
      expect(JSON.parse(result)).to.deep.equal(mockUser);
    });
  });

  describe('getToken', () => {
    afterEach(() => {
      sinon.restore();
    });

    it('should return a string from the keycloak service', async () => {
      const mockToken = 'abc123';
      const bctwService = new BctwService(mockUser);
      const getKeycloakServiceTokenStub = sinon
        .stub(KeycloakService.prototype, 'getKeycloakServiceToken')
        .resolves(mockToken);

      const result = await bctwService.getToken();
      expect(result).to.equal(mockToken);
      expect(getKeycloakServiceTokenStub).to.have.been.calledOnce;
    });
  });

  describe('_makeGetRequest', () => {
    afterEach(() => {
      sinon.restore();
    });

    it('should make an axios get request', async () => {
      const bctwService = new BctwService(mockUser);
      const endpoint = '/endpoint';
      const mockResponse = { data: 'data' } as AxiosResponse;

      const mockAxios = sinon.stub(bctwService.axiosInstance, 'get').resolves(mockResponse);

      const result = await bctwService._makeGetRequest(endpoint);

      expect(result).to.equal(mockResponse.data);
      expect(mockAxios).to.have.been.calledOnceWith(`${BCTW_API_HOST}${endpoint}`);
    });

    it('should make an axios get request with params', async () => {
      const bctwService = new BctwService(mockUser);
      const endpoint = '/endpoint';
      const queryParams = { param: 'param' };
      const mockResponse = { data: 'data' } as AxiosResponse;

      const mockAxios = sinon.stub(bctwService.axiosInstance, 'get').resolves(mockResponse);

      const result = await bctwService._makeGetRequest(endpoint, queryParams);

      expect(result).to.equal(mockResponse.data);
      expect(mockAxios).to.have.been.calledOnceWith(`${BCTW_API_HOST}${endpoint}?param=${queryParams['param']}`);
    });
  });

  describe('BctwService public methods', () => {
    afterEach(() => {
      sinon.restore();
    });

    const bctwService = new BctwService(mockUser);
    const mockDevice: IDeployDevice = {
      device_id: 1,
      frequency: 100,
      device_make: 'Lotek',
      device_model: 'model',
      attachment_start: '2020-01-01',
      attachment_end: '2020-01-02',
      critter_id: 'abc123'
    };
    const mockDeployment: IDeploymentUpdate = {
      deployment_id: 'adcd',
      attachment_start: '2020-01-01',
      attachment_end: '2020-01-02'
    };

    describe('deployDevice', () => {
      it('should send a post request', async () => {
        const mockAxios = sinon.stub(bctwService.axiosInstance, 'post');

        await bctwService.deployDevice(mockDevice);

        expect(mockAxios).to.have.been.calledOnceWith(DEPLOY_DEVICE_ENDPOINT, mockDevice);
      });
    });

    describe('getDeployments', () => {
      it('should send a get request', async () => {
        const mockGetRequest = sinon.stub(bctwService, '_makeGetRequest');

        await bctwService.getDeployments();

        expect(mockGetRequest).to.have.been.calledOnceWith(GET_DEPLOYMENTS_ENDPOINT);
      });
    });

    describe('updateDeployment', () => {
      it('should send a patch request', async () => {
        const mockAxios = sinon.stub(bctwService.axiosInstance, 'patch');

        await bctwService.updateDeployment(mockDeployment);

        expect(mockAxios).to.have.been.calledOnceWith(UPDATE_DEPLOYMENT_ENDPOINT, mockDeployment);
      });
    });

    describe('getCollarVendors', () => {
      it('should send a get request', async () => {
        const mockGetRequest = sinon.stub(bctwService, '_makeGetRequest');

        await bctwService.getCollarVendors();

        expect(mockGetRequest).to.have.been.calledOnceWith(GET_COLLAR_VENDORS_ENDPOINT);
      });
    });

    describe('getHealth', () => {
      it('should send a get request', async () => {
        const mockGetRequest = sinon.stub(bctwService, '_makeGetRequest');

        await bctwService.getHealth();

        expect(mockGetRequest).to.have.been.calledOnceWith(HEALTH_ENDPOINT);
      });
    });

    describe('getCode', () => {
      it('should send a get request', async () => {
        const mockGetRequest = sinon.stub(bctwService, '_makeGetRequest');

        await bctwService.getCode('codeHeader');

        expect(mockGetRequest).to.have.been.calledOnceWith(GET_CODE_ENDPOINT, { codeHeader: 'codeHeader' });
      });
    });

    describe('getDeploymentsByCritterId', () => {
      it('should send a get request', async () => {
        const mockGetRequest = sinon.stub(bctwService, '_makeGetRequest');

        await bctwService.getDeploymentsByCritterId(['abc123']);

        expect(mockGetRequest).to.have.been.calledOnceWith(GET_DEPLOYMENTS_BY_CRITTER_ENDPOINT, {
          critter_ids: ['abc123']
        });
      });
    });

    describe('getDeviceDetails', () => {
      it('should send a get request', async () => {
        const mockGetRequest = sinon.stub(bctwService, '_makeGetRequest');

        await bctwService.getDeviceDetails(123);

        expect(mockGetRequest).to.have.been.calledOnceWith(`${GET_DEVICE_DETAILS}${123}`);
      });
    });

    describe('getDeviceDeployments', () => {
      it('should send a get request', async () => {
        const mockGetRequest = sinon.stub(bctwService, '_makeGetRequest');

        await bctwService.getDeviceDeployments(123);

        expect(mockGetRequest).to.have.been.calledOnceWith(GET_DEPLOYMENTS_BY_DEVICE_ENDPOINT, {
          device_id: '123'
        });
      });
    });

<<<<<<< HEAD
    describe('uploadKeyX', () => {
      it('should send a post request', async () => {
        const mockAxios = sinon.stub(bctwService.axiosInstance, 'post');
        const mockS3Object = {
          Body: Buffer.from(''),
          Key: 'key'
        };

        await bctwService.uploadKeyX(mockS3Object, 'key');

        expect(mockAxios).to.have.been.calledOnceWith(UPLOAD_KEYX_ENDPOINT, mockS3Object);
=======
    describe('updateDevice', () => {
      it('should send a post request', async () => {
        const mockAxios = sinon.stub(bctwService.axiosInstance, 'post').resolves({ data: { results: [], errors: [] } });

        const body = {
          device_id: 1,
          collar_id: ''
        };
        await bctwService.updateDevice(body);

        expect(mockAxios).to.have.been.calledOnceWith(UPSERT_DEVICE_ENDPOINT, body);
      });
      it('should send a post request and get some errors back', async () => {
        sinon
          .stub(bctwService.axiosInstance, 'post')
          .resolves({ data: { results: [], errors: [{ device_id: 'error' }] } });

        const body = {
          device_id: 1,
          collar_id: ''
        };
        await bctwService.updateDevice(body).catch((e) => expect(e.message).to.equal('[{"device_id":"error"}]'));
>>>>>>> 429212f0
      });
    });
  });
});<|MERGE_RESOLUTION|>--- conflicted
+++ resolved
@@ -17,11 +17,8 @@
   IDeployDevice,
   IDeploymentUpdate,
   UPDATE_DEPLOYMENT_ENDPOINT,
-<<<<<<< HEAD
-  UPLOAD_KEYX_ENDPOINT
-=======
+  UPLOAD_KEYX_ENDPOINT,
   UPSERT_DEVICE_ENDPOINT
->>>>>>> 429212f0
 } from './bctw-service';
 import { KeycloakService } from './keycloak-service';
 
@@ -213,7 +210,6 @@
       });
     });
 
-<<<<<<< HEAD
     describe('uploadKeyX', () => {
       it('should send a post request', async () => {
         const mockAxios = sinon.stub(bctwService.axiosInstance, 'post');
@@ -225,7 +221,9 @@
         await bctwService.uploadKeyX(mockS3Object, 'key');
 
         expect(mockAxios).to.have.been.calledOnceWith(UPLOAD_KEYX_ENDPOINT, mockS3Object);
-=======
+      });
+    });
+
     describe('updateDevice', () => {
       it('should send a post request', async () => {
         const mockAxios = sinon.stub(bctwService.axiosInstance, 'post').resolves({ data: { results: [], errors: [] } });
@@ -248,7 +246,6 @@
           collar_id: ''
         };
         await bctwService.updateDevice(body).catch((e) => expect(e.message).to.equal('[{"device_id":"error"}]'));
->>>>>>> 429212f0
       });
     });
   });
