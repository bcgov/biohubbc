--- conflicted
+++ resolved
@@ -16,13 +16,13 @@
   GET_DEPLOYMENTS_ENDPOINT,
   GET_DEVICE_DETAILS,
   GET_KEYX_STATUS_ENDPOINT,
+  GET_TELEMETRY_POINTS_ENDPOINT,
+  GET_TELEMETRY_TRACKS_ENDPOINT,
   HEALTH_ENDPOINT,
   IDeployDevice,
   IDeploymentUpdate,
   UPDATE_DEPLOYMENT_ENDPOINT,
-  UPSERT_DEVICE_ENDPOINT,
-  GET_TELEMETRY_POINTS_ENDPOINT,
-  GET_TELEMETRY_TRACKS_ENDPOINT
+  UPSERT_DEVICE_ENDPOINT
 } from './bctw-service';
 import { KeycloakService } from './keycloak-service';
 
@@ -277,7 +277,6 @@
       });
     });
 
-<<<<<<< HEAD
     describe('getCritterTelemetryPoints', () => {
       it('should send a get request', async () => {
         const mockGetRequest = sinon.stub(bctwService, '_makeGetRequest');
@@ -303,7 +302,9 @@
           start: new Date().toISOString(),
           end: new Date().toISOString()
         });
-=======
+      });
+    });
+
     describe('deleteDeployment', () => {
       it('should sent a delete request', async () => {
         const mockAxios = sinon.stub(bctwService.axiosInstance, 'delete').resolves();
@@ -311,7 +312,6 @@
         await bctwService.deleteDeployment('asdf');
 
         expect(mockAxios).to.have.been.calledOnceWith(`${DELETE_DEPLOYMENT_ENDPOINT}/asdf`);
->>>>>>> d117643e
       });
     });
   });
