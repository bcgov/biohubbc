--- conflicted
+++ resolved
@@ -290,16 +290,11 @@
    * @returns {*} {Promise<IDeploymentRecord[]>}
    * @memberof BctwService
    */
-<<<<<<< HEAD
-  async getDeviceDeployments(deviceId: number): Promise<IDeploymentRecord[]> {
-    return this._makeGetRequest(GET_DEPLOYMENTS_BY_DEVICE_ENDPOINT, { device_id: String(deviceId) });
-=======
   async getDeviceDeployments(deviceId: number, deviceMake: string): Promise<IDeploymentRecord[]> {
     return this._makeGetRequest(GET_DEPLOYMENTS_BY_DEVICE_ENDPOINT, {
       device_id: String(deviceId),
       make: deviceMake
     });
->>>>>>> 95e86f6a
   }
 
   /**
