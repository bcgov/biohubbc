import axios, { AxiosError, AxiosInstance, AxiosResponse } from 'axios';
import FormData from 'form-data';
import { URLSearchParams } from 'url';
import { z } from 'zod';
import { ApiError, ApiErrorType } from '../errors/api-error';
import { KeycloakService } from './keycloak-service';

export const IDeployDevice = z.object({
  device_id: z.number(),
  frequency: z.number(),
  manufacturer: z.string(),
  model: z.string(),
  attachment_start: z.string(),
  attachment_end: z.string(),
  critter_id: z.string()
});

export type IDeployDevice = z.infer<typeof IDeployDevice>;

export const IDeploymentUpdate = z.object({
  deployment_id: z.string(),
  attachment_start: z.string(),
  attachment_end: z.string()
});

export type IDeploymentUpdate = z.infer<typeof IDeploymentUpdate>;

export const IDeploymentRecord = z.object({
  assignment_id: z.string(),
  collar_id: z.string(),
  critter_id: z.string(),
  created_at: z.string(),
  created_by_user_id: z.string(),
  updated_at: z.string(),
  updated_by_user_id: z.string(),
  valid_from: z.string(),
  valid_to: z.string(),
  attachment_start: z.string(),
  attachment_end: z.string(),
  deployment_id: z.string(),
  device_id: z.number()
});

export type IDeploymentRecord = z.infer<typeof IDeploymentRecord>;

export const IBctwUser = z.object({
  keycloak_guid: z.string(),
  username: z.string()
});

interface ICodeResponse {
  code_header_title: string;
  code_header_name: string;
  id: number;
  code: string;
  description: string;
  long_description: string;
}

export type IBctwUser = z.infer<typeof IBctwUser>;

export const BCTW_API_HOST = process.env.BCTW_API_HOST || '';
export const DEPLOY_DEVICE_ENDPOINT = '/deploy-device';
export const GET_DEPLOYMENTS_ENDPOINT = '/get-deployments';
export const GET_DEPLOYMENTS_BY_CRITTER_ENDPOINT = '/get-deployments-by-critter-id';
export const GET_DEPLOYMENTS_BY_DEVICE_ENDPOINT = '/get-deployments-by-device-id';
export const UPDATE_DEPLOYMENT_ENDPOINT = '/update-deployment';
export const GET_COLLAR_VENDORS_ENDPOINT = '/get-collar-vendors';
export const HEALTH_ENDPOINT = '/health';
export const GET_CODE_ENDPOINT = '/get-code';
export const GET_DEVICE_DETAILS = '/get-collar-history-by-device/';

export class BctwService {
  user: IBctwUser;
  keycloak: KeycloakService;
  axiosInstance: AxiosInstance;

  constructor(user: IBctwUser) {
    this.user = user;
    this.keycloak = new KeycloakService();
    this.axiosInstance = axios.create({
      headers: {
        user: this.getUserHeader()
      },
      baseURL: BCTW_API_HOST
    });

    this.axiosInstance.interceptors.response.use(
      (response: AxiosResponse) => {
        return response;
      },
      (error: AxiosError) => {
        return Promise.reject(
          new ApiError(ApiErrorType.UNKNOWN, `API request failed with status code ${error?.response?.status}`, [
            error?.response?.data
          ])
        );
      }
    );

    // Async request interceptor
    this.axiosInstance.interceptors.request.use(
      async (config) => {
        const token = await this.getToken();
        config.headers['Authorization'] = `Bearer ${token}`;

        return config;
      },
      (error) => {
        return Promise.reject(error);
      }
    );
  }

  /**
   * Return user information as a JSON string.
   *
   * @return {*}  {string}
   * @memberof BctwService
   */
  getUserHeader(): string {
    return JSON.stringify(this.user);
  }

  /**
   * Retrieve an authentication token using Keycloak service.
   *
   * @return {*}  {Promise<string>}
   * @memberof BctwService
   */
  async getToken(): Promise<string> {
    const token = await this.keycloak.getKeycloakServiceToken();
    return token;
  }

  /**
   * Send an authorized get request to the BCTW API.
   *
   * @param {string} endpoint
   * @param {Record<string, string>} [queryParams] - An object containing query parameters as key-value pairs
   * @return {*}
   * @memberof BctwService
   */
  async _makeGetRequest(endpoint: string, queryParams?: Record<string, string | string[]>) {
    let url = endpoint;
    if (queryParams) {
      const params = new URLSearchParams(queryParams);
      url += `?${params.toString()}`;
    }
    const response = await this.axiosInstance.get(url);
    return response.data;
  }

  /**
   * Create a new deployment for a telemetry device on a critter.
   *
   * @param {IDeployDevice} device
   * @return {*}  {Promise<IDeploymentRecord>}
   * @memberof BctwService
   */
  async deployDevice(device: IDeployDevice): Promise<IDeploymentRecord> {
    return await this.axiosInstance.post(DEPLOY_DEVICE_ENDPOINT, device);
  }

  async getDeviceDetails(deviceId: number): Promise<Record<string, unknown>[]> {
    return await this._makeGetRequest(`${GET_DEVICE_DETAILS}${deviceId}`);
  }

  async getDeviceDeployments(deviceId: number): Promise<IDeploymentRecord[]> {
    return await this._makeGetRequest(GET_DEPLOYMENTS_BY_DEVICE_ENDPOINT, { device_id: String(deviceId) });
  }

  /**
   * Get all existing deployments.
   *
   * @return {*}  {Promise<IDeploymentRecord[]>}
   * @memberof BctwService
   */
  async getDeployments(): Promise<IDeploymentRecord[]> {
    return this._makeGetRequest(GET_DEPLOYMENTS_ENDPOINT);
  }

  /**
   * Get all existing deployments for a list of critter IDs.
   *
   * @param {string[]} critter_ids
   * @return {*}  {Promise<IDeploymentRecord[]>}
   * @memberof BctwService
   */
  async getDeploymentsByCritterId(critter_ids: string[]): Promise<IDeploymentRecord[]> {
    const query = { critter_ids: critter_ids };
    return this._makeGetRequest(GET_DEPLOYMENTS_BY_CRITTER_ENDPOINT, query);
  }

  /**
   * Update the start and end dates of an existing deployment.
   *
   * @param {IDeploymentUpdate} deployment
   * @return {*}  {Promise<IDeploymentRecord>}
   * @memberof BctwService
   */
  async updateDeployment(deployment: IDeploymentUpdate): Promise<IDeploymentRecord> {
    return await this.axiosInstance.patch(UPDATE_DEPLOYMENT_ENDPOINT, deployment);
  }

  /**
   * Get a list of all supported collar vendors.
   *
   * @return {*}  {Promise<string[]>}
   * @memberof BctwService
   */
  async getCollarVendors(): Promise<string[]> {
    return this._makeGetRequest(GET_COLLAR_VENDORS_ENDPOINT);
  }

  /**
   * Get the health of the platform.
   *
   * @return {*}  {Promise<string>}
   * @memberof BctwService
   */
  async getHealth(): Promise<string> {
    return this._makeGetRequest(HEALTH_ENDPOINT);
  }

  /**
<<<<<<< HEAD
   * Upload a single or multiple zipped keyX files to the BCTW API.
   *
   * @param {Express.Multer.File} keyX
   * @return {*}  {Promise<string>}
   * @memberof BctwService
   */
  async uploadKeyX(keyX: Express.Multer.File): Promise<string> {
    const formData = new FormData();
    formData.append('xml', keyX.buffer, keyX.originalname);
    const config = {
      headers: {
        ...formData.getHeaders()
      }
    };
    return await this.axiosInstance.post('/import-xml', formData, config);
=======
   * Get a list of all BCTW codes with a given header name.
   *
   * @param {string} codeHeaderName
   * @return {*}  {Promise<ICodeResponse[]>}
   * @memberof BctwService
   */
  async getCode(codeHeaderName: string): Promise<ICodeResponse[]> {
    return this._makeGetRequest(GET_CODE_ENDPOINT, { codeHeader: codeHeaderName });
>>>>>>> 1fa6146e
  }
}<|MERGE_RESOLUTION|>--- conflicted
+++ resolved
@@ -224,7 +224,6 @@
   }
 
   /**
-<<<<<<< HEAD
    * Upload a single or multiple zipped keyX files to the BCTW API.
    *
    * @param {Express.Multer.File} keyX
@@ -240,7 +239,9 @@
       }
     };
     return await this.axiosInstance.post('/import-xml', formData, config);
-=======
+  }
+
+  /**
    * Get a list of all BCTW codes with a given header name.
    *
    * @param {string} codeHeaderName
@@ -249,6 +250,5 @@
    */
   async getCode(codeHeaderName: string): Promise<ICodeResponse[]> {
     return this._makeGetRequest(GET_CODE_ENDPOINT, { codeHeader: codeHeaderName });
->>>>>>> 1fa6146e
   }
 }