--- conflicted
+++ resolved
@@ -2,12 +2,9 @@
 import { IAnimalAdvancedFilters } from '../models/animal-view';
 import { IAllTelemetryAdvancedFilters } from '../models/telemetry-view';
 import { SurveyCritterRecord, SurveyCritterRepository } from '../repositories/survey-critter-repository';
-import { getLogger } from '../utils/logger';
 import { ApiPaginationOptions } from '../zod-schema/pagination';
 import { CritterbaseService, ICritter } from './critterbase-service';
 import { DBService } from './db-service';
-
-const defaultLog = getLogger('SurveyCritterService');
 
 export type FindCrittersResponse = Pick<
   ICritter,
@@ -49,7 +46,6 @@
   }
 
   /**
-<<<<<<< HEAD
    * Get all critter associations for the given survey. This only gets you critter ids, which can be used to fetch
    * details from the external system.
    *
@@ -60,17 +56,6 @@
    */
   async getCritterById(surveyId: number, critterId: number): Promise<SurveyCritterRecord> {
     return this.critterRepository.getCritterById(surveyId, critterId);
-=======
-   * Get critter from a specific survey
-   *
-   * @param {number} surveyId
-   * @param {number} critterId
-   * @return {*}  {Promise<SurveyCritterRecord | undefined>}
-   * @memberof SurveyCritterService
-   */
-  async getCritterInSurvey(surveyId: number, critterId: number): Promise<SurveyCritterRecord | undefined> {
-    return this.critterRepository.getCritterInSurvey(surveyId, critterId);
->>>>>>> f6306e54
   }
 
   /**
@@ -204,98 +189,4 @@
   async removeCrittersFromSurvey(surveyId: number, critterIds: number[]): Promise<void> {
     return this.critterRepository.removeCrittersFromSurvey(surveyId, critterIds);
   }
-<<<<<<< HEAD
-=======
-
-  /**
-   * Upsert a deployment row into SIMS.
-   *
-   * @param {number} critterId
-   * @param {string} deplyomentId
-   * @return {*}  {Promise<void>}
-   * @memberof SurveyCritterService
-   */
-  async upsertDeployment(critterId: number, deplyomentId: string): Promise<void> {
-    return this.critterRepository.upsertDeployment(critterId, deplyomentId);
-  }
-
-  /**
-   * Removes the deployment in SIMS.
-   *
-   * @param {number} critterId
-   * @param {string} deploymentId the bctw deployment uuid
-   * @return {*}  {Promise<void>}
-   * @memberof SurveyCritterService
-   */
-  async removeDeployment(critterId: number, deploymentId: string): Promise<void> {
-    return this.critterRepository.removeDeployment(critterId, deploymentId);
-  }
-
-  /**
-   * Get survey Critterbase critters.
-   *
-   * @param {number} surveyId
-   * @return {*}  {Promise<ICritter[]>}
-   * @memberof SurveyCritterService
-   */
-  async getCritterbaseSurveyCritters(surveyId: number): Promise<ICritter[]> {
-    const surveyCritters = await this.getCrittersInSurvey(surveyId);
-
-    const critterbaseCritterIds = surveyCritters.map((critter) => critter.critterbase_critter_id);
-
-    return this.critterbaseService.getMultipleCrittersByIds(critterbaseCritterIds);
-  }
-
-  /**
-   * Get unique Set of critter aliases (animal id / nickname) of a survey.
-   *
-   * Note: Business expects unique critter alias' in Surveys effective 01/06/2024
-   *
-   * @param {number} surveyId
-   * @return {*}  {Promise<ICritter[]>}
-   * @memberof SurveyCritterService
-   */
-  async getUniqueSurveyCritterAliases(surveyId: number): Promise<Set<string>> {
-    const critters = await this.getCritterbaseSurveyCritters(surveyId);
-
-    // Return a unique Set of non-null critterbase aliases of a Survey
-    // Note: The type from filtered critters should be Set<string> not Set<string | null>
-    return new Set(critters.filter(Boolean).map((critter) => critter.animal_id)) as Set<string>;
-  }
-
-  /**
-   * Get mapping of `alias` (animal_id) -> critterbase `critter_id` (UUID) for a survey.
-   * For a survey the critter alias works as a unique identifier of a Critterbase critter.
-   *
-   * Note: Business expects unique critter alias' in Surveys effective 01/06/2024
-   *
-   * @async
-   * @param {number} surveyId
-   * @returns {Promise<Map<string, string | undefined>>} Critter alias -> critter_id (UUID) Map
-   */
-  async getSurveyCritterIdAliasMap(surveyId: number): Promise<Map<string, string | undefined>> {
-    const critters = await this.getCritterbaseSurveyCritters(surveyId);
-
-    // Create mapping of alias -> critter_id
-    const critterAliasMap = new Map();
-    for (const critter of critters) {
-      // Do not allow existing duplicate aliases to map over eachother
-      if (critterAliasMap.get(critter.animal_id)) {
-        defaultLog.debug({
-          label: 'critter alias map',
-          message: 'duplicate critter alias for survey',
-          details: { surveyId: surveyId, alias: critter.animal_id }
-        });
-
-        critterAliasMap.set(critter.animal_id, undefined);
-      }
-
-      if (critter.animal_id) {
-        critterAliasMap.set(critter.animal_id, critter.critter_id);
-      }
-    }
-
-    return critterAliasMap;
-  }
->>>>>>> f6306e54
 }