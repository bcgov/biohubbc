import { IDBConnection } from '../database/db';
import { IAnimalAdvancedFilters } from '../models/animal-view';
import { ITelemetryAdvancedFilters } from '../models/telemetry-view';
import { SurveyCritterRecord, SurveyCritterRepository } from '../repositories/survey-critter-repository';
import { ApiPaginationOptions } from '../zod-schema/pagination';
import { CritterbaseService, ICritter } from './critterbase-service';
import { DBService } from './db-service';

export type FindCrittersResponse = Pick<
  ICritter,
  'wlh_id' | 'animal_id' | 'sex' | 'itis_tsn' | 'itis_scientific_name' | 'critter_comment'
> &
  Pick<SurveyCritterRecord, 'critter_id' | 'survey_id' | 'critterbase_critter_id'>;

/**
 * Service layer for survey critters.
 *
 * @export
 * @class SurveyCritterService
 * @extends {DBService}
 */
export class SurveyCritterService extends DBService {
  critterRepository: SurveyCritterRepository;

  constructor(connection: IDBConnection) {
    super(connection);

    this.critterRepository = new SurveyCritterRepository(connection);
  }
  /**
   * Get all critter associations for the given survey. This only gets you critter ids, which can be used to fetch
   * details from the external system.
   *
   * @param {number} surveyId
   * @return {*}  {Promise<SurveyCritterRecord[]>}
   * @memberof SurveyCritterService
   */
  async getCrittersInSurvey(surveyId: number): Promise<SurveyCritterRecord[]> {
    return this.critterRepository.getCrittersInSurvey(surveyId);
  }

  /**
<<<<<<< HEAD
   * Get a specific critter by its integer id
   *
   * @param {number} surveyId
   * @param {number} critterId
   * @return {*}  {Promise<SurveyCritterRecord[]>}
   * @memberof SurveyCritterService
   */
  async getCritterById(surveyId: number, critterId: number): Promise<SurveyCritterRecord> {
    return this.critterRepository.getCritterById(surveyId, critterId);
=======
   * Retrieves all critters that are available to the user, based on their permissions.
   *
   * @param {boolean} isUserAdmin
   * @param {(number | null)} systemUserId The system user id of the user making the request
   * @param {IAnimalAdvancedFilters} [filterFields]
   * @param {ApiPaginationOptions} [pagination]
   * @return {*}  {Promise<FindCrittersResponse[]>}
   * @memberof SurveyCritterService
   */
  async findCritters(
    isUserAdmin: boolean,
    systemUserId: number | null,
    filterFields?: IAnimalAdvancedFilters,
    pagination?: ApiPaginationOptions
  ): Promise<FindCrittersResponse[]> {
    // --- Step 1 -----------------------------

    // The SIMS critter records the user has access to
    const simsCritters = await this.critterRepository.findCritters(isUserAdmin, systemUserId, filterFields, pagination);

    if (!simsCritters.length) {
      // Exit early if there are no SIMS critters
      return [];
    }

    // --- Step 2 -----------------------------

    const critterbaseCritterIds = simsCritters.map((critter) => critter.critterbase_critter_id);

    const critterbaseService = new CritterbaseService({
      keycloak_guid: this.connection.systemUserGUID(),
      username: this.connection.systemUserIdentifier()
    });
    // The detailed critter records from Critterbase
    const critterbaseCritters = await critterbaseService.getMultipleCrittersByIds(critterbaseCritterIds);

    // --- Step 3 -----------------------------

    // Parse/combine the telemetry, deployment, and critter records into the final response
    const response: FindCrittersResponse[] = [];
    for (const critterbaseCritter of critterbaseCritters) {
      const simsCritter = simsCritters.find(
        (critter) => critter.critterbase_critter_id === critterbaseCritter.critter_id
      );

      if (!simsCritter) {
        continue;
      }

      response.push({
        wlh_id: critterbaseCritter.wlh_id,
        animal_id: critterbaseCritter.animal_id,
        sex: critterbaseCritter.sex,
        itis_tsn: critterbaseCritter.itis_tsn,
        itis_scientific_name: critterbaseCritter.itis_scientific_name,
        critter_comment: critterbaseCritter.critter_comment,
        ...simsCritter
      });
    }

    return response;
  }

  /**
   * Retrieves the count of all critters that are available to the user, based on their permissions and provided
   * filter criteria.
   *
   * @param {boolean} isUserAdmin
   * @param {(number | null)} systemUserId The system user id of the user making the request
   * @param {ITelemetryAdvancedFilters} [filterFields]
   * @return {*}  {Promise<number>}
   * @memberof SurveyCritterService
   */
  async findCrittersCount(
    isUserAdmin: boolean,
    systemUserId: number | null,
    filterFields?: ITelemetryAdvancedFilters
  ): Promise<number> {
    return this.critterRepository.findCrittersCount(isUserAdmin, systemUserId, filterFields);
>>>>>>> f5aba0f0
  }

  /**
   * Add a critter as part of this survey. Does not create anything in the external system.
   *
   * @param {number} surveyId
   * @param {string} critterBaseCritterId
   * @return {*}  {Promise<number>}
   * @memberof SurveyCritterService
   */
  async addCritterToSurvey(surveyId: number, critterBaseCritterId: string): Promise<number> {
    return this.critterRepository.addCritterToSurvey(surveyId, critterBaseCritterId);
  }

  /**
   * Update critter already in survey. Only touches audit columns.
   *
   * @param {number} critterId
   * @param {string} critterBaseCritterId
   * @return {*}  {Promise<void>}
   * @memberof SurveyCritterService
   */
  async updateCritter(critterId: number, critterBaseCritterId: string): Promise<void> {
    return this.critterRepository.updateCritter(critterId, critterBaseCritterId);
  }

  /**
   * Removes critters from the survey. Does not affect the critters in the external system.
   *
   * @param {number} surveyId
   * @param {number[]} critterIds
   * @return {*}  {Promise<void>}
   * @memberof SurveyCritterService
   */
  async removeCrittersFromSurvey(surveyId: number, critterIds: number[]): Promise<void> {
    return this.critterRepository.removeCrittersFromSurvey(surveyId, critterIds);
  }
}<|MERGE_RESOLUTION|>--- conflicted
+++ resolved
@@ -40,17 +40,6 @@
   }
 
   /**
-<<<<<<< HEAD
-   * Get a specific critter by its integer id
-   *
-   * @param {number} surveyId
-   * @param {number} critterId
-   * @return {*}  {Promise<SurveyCritterRecord[]>}
-   * @memberof SurveyCritterService
-   */
-  async getCritterById(surveyId: number, critterId: number): Promise<SurveyCritterRecord> {
-    return this.critterRepository.getCritterById(surveyId, critterId);
-=======
    * Retrieves all critters that are available to the user, based on their permissions.
    *
    * @param {boolean} isUserAdmin
@@ -130,7 +119,6 @@
     filterFields?: ITelemetryAdvancedFilters
   ): Promise<number> {
     return this.critterRepository.findCrittersCount(isUserAdmin, systemUserId, filterFields);
->>>>>>> f5aba0f0
   }
 
   /**
