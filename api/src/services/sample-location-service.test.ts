import chai, { expect } from 'chai';
import { describe } from 'mocha';
import sinon from 'sinon';
import sinonChai from 'sinon-chai';
import { SampleLocationRepository } from '../repositories/sample-location-repository';
import { getMockDBConnection } from '../__mocks__/db';
import { SampleBlockService } from './sample-block-service';
import { PostSampleLocations, SampleLocationService } from './sample-location-service';
import { SampleMethodService } from './sample-method-service';

chai.use(sinonChai);

describe('SampleLocationService', () => {
  afterEach(() => {
    sinon.restore();
  });

  describe('insertSampleLocations', () => {
    it('should run without issue', async () => {
      const mockDBConnection = getMockDBConnection();
      const service = new SampleLocationService(mockDBConnection);
      const mockData: PostSampleLocations = {
        survey_sample_site_id: null,
        survey_id: 1,
        survey_sample_sites: [
          {
            name: `Sample Site 1`,
            description: ``,
            geojson: {
              type: 'Feature',
              geometry: {
                type: 'Polygon',
                coordinates: [
                  [
                    [-121.904297, 50.930738],
                    [-121.904297, 51.971346],
                    [-120.19043, 51.971346],
                    [-120.19043, 50.930738],
                    [-121.904297, 50.930738]
                  ]
                ]
              },
              properties: {}
            }
          }
        ],
        methods: [
          {
            survey_sample_site_id: 1,
            method_lookup_id: 1,
            description: '',
            periods: [
              {
                survey_sample_method_id: 1,
                start_date: '2023-01-01',
                end_date: '2023-01-03',
                start_time: '12:00:00',
                end_time: '13:00:00'
              }
            ]
          }
        ]
      };

      const insertSample = sinon.stub(SampleLocationRepository.prototype, 'insertSampleSite').resolves({
        survey_sample_site_id: 1,
        survey_id: 1,
        name: 'Sample Site 1',
        description: '',
        geojson: [],
        geography: [],
        create_date: '',
        create_user: 1,
        update_date: '',
        update_user: 1,
        revision_count: 0
      });
      const insertMethod = sinon.stub(SampleMethodService.prototype, 'insertSampleMethod').resolves();

      await service.insertSampleLocations(mockData);

      expect(insertSample).to.be.called;
      expect(insertMethod).to.be.called;
    });
  });

  describe('getSampleLocationsForSurveyId', () => {
    it('should run without issue', async () => {
      const mockDBConnection = getMockDBConnection();
      const service = new SampleLocationService(mockDBConnection);

      sinon.stub(SampleLocationRepository.prototype, 'getSampleLocationsForSurveyId').resolves([
        {
          survey_sample_site_id: 1,
          survey_id: 1,
          name: 'Sample Site 1',
          description: '',
          geojson: [],
<<<<<<< HEAD
          geography: [],
          create_date: '',
          create_user: 1,
          update_date: '',
          update_user: 1,
          revision_count: 0,
          sample_blocks: [],
=======
>>>>>>> ce90f566
          sample_methods: []
        }
      ]);

      const response = await service.getSampleLocationsForSurveyId(1);

      expect(response).to.have.lengthOf(1);
      response.forEach((item) => {
        expect(item.survey_id).to.eq(1);
      });
    });
  });

  describe('getSampleLocationsCountBySurveyId', () => {
    it('should return the sample site count successfully', async () => {
      const dbConnectionObj = getMockDBConnection();

      const repoStub = sinon.stub(SampleLocationRepository.prototype, 'getSampleLocationsCountBySurveyId').resolves(20);
      const surveyService = new SampleLocationService(dbConnectionObj);
      const response = await surveyService.getSampleLocationsCountBySurveyId(1001);

      expect(repoStub).to.be.calledOnceWith(1001);
      expect(response).to.equal(20);
    });
  });

  describe('deleteSampleSiteRecord', () => {
    it('should run without issue', async () => {
      const mockDBConnection = getMockDBConnection();
      const service = new SampleLocationService(mockDBConnection);

      const getSampleMethodsForSurveySampleSiteIdStub = sinon
        .stub(SampleMethodService.prototype, 'getSampleMethodsForSurveySampleSiteId')
        .resolves([{ survey_sample_method_id: 1 } as any]);

      const deleteSampleMethodRecordStub = sinon
        .stub(SampleMethodService.prototype, 'deleteSampleMethodRecord')
        .resolves();

      sinon.stub(SampleLocationRepository.prototype, 'deleteSampleSiteRecord').resolves({
        survey_sample_site_id: 1,
        survey_id: 1,
        name: 'Sample Site 1',
        description: '',
        geojson: [],
        geography: [],
        create_date: '',
        create_user: 1,
        update_date: '',
        update_user: 1,
        revision_count: 0
      });

      const { survey_sample_site_id } = await service.deleteSampleSiteRecord(1);

      expect(survey_sample_site_id).to.be.eq(1);
      expect(getSampleMethodsForSurveySampleSiteIdStub).to.be.calledOnceWith(1);
      expect(deleteSampleMethodRecordStub).to.be.calledOnceWith(1);
    });
  });

  describe('updateSampleLocationMethodPeriod', () => {
    it('should run without issue', async () => {
      const mockDBConnection = getMockDBConnection();
      const service = new SampleLocationService(mockDBConnection);

      const survey_sample_site_id = 1;
      const methods = [
        { survey_sample_method_id: 2, method_lookup_id: 3, description: 'Cool method', periods: [] } as any,
        { method_lookup_id: 4, description: 'Cool method', periods: [] } as any
      ];
      const blocks = [
        { survey_sample_block_id: 2, survey_block_id: 3, survey_sample_site_id: 1 } as any,
        { survey_block_id: 3, survey_sample_site_id: 1 } as any
      ];

      const updateSampleLocationStub = sinon.stub(SampleLocationRepository.prototype, 'updateSampleSite').resolves({
        survey_sample_site_id: survey_sample_site_id,
        survey_id: 1,
        name: 'Cool new site',
        description: 'Check out this description',
        geojson: [],
        geography: [],
        create_date: '',
        create_user: 1,
        update_date: '',
        update_user: 1,
        revision_count: 0
      });
      const insertSampleMethodStub = sinon.stub(SampleMethodService.prototype, 'insertSampleMethod').resolves();
      const insertSampleBlockStub = sinon.stub(SampleBlockService.prototype, 'insertSampleBlock').resolves();
      const updateSampleMethodStub = sinon.stub(SampleMethodService.prototype, 'updateSampleMethod').resolves();
      const checkSampleMethodsToDeleteStub = sinon
        .stub(SampleMethodService.prototype, 'deleteSampleMethodsNotInArray')
        .resolves();
      const checkSampleBlocksToDeleteStub = sinon
        .stub(SampleBlockService.prototype, 'deleteSampleBlocksNotInArray')
        .resolves();

      // returns nothing
      await service.updateSampleLocationMethodPeriod({
        survey_sample_site_id: survey_sample_site_id,
        survey_id: 1,
        name: 'Cool new site',
        description: 'Check out this description',
        geojson: { type: 'Feature', geometry: {}, properties: {} } as any,
        methods: methods,
        blocks: blocks
      });

      expect(updateSampleLocationStub).to.be.calledOnceWith({
        survey_sample_site_id: survey_sample_site_id,
        survey_id: 1,
        name: 'Cool new site',
        description: 'Check out this description',
        geojson: { type: 'Feature', geometry: {}, properties: {} },
        methods: methods,
        blocks: blocks
      });
      expect(checkSampleMethodsToDeleteStub).to.be.calledOnceWith(survey_sample_site_id, methods);
      expect(checkSampleBlocksToDeleteStub).to.be.calledOnceWith(survey_sample_site_id, blocks);
      expect(insertSampleBlockStub).to.be.calledOnceWith({
        survey_sample_site_id: survey_sample_site_id,
        survey_block_id: 3
      });
      expect(insertSampleMethodStub).to.be.calledOnceWith({
        survey_sample_site_id: survey_sample_site_id,
        method_lookup_id: 4,
        description: 'Cool method',
        periods: []
      });
      expect(updateSampleMethodStub).to.be.calledOnceWith({
        survey_sample_site_id: survey_sample_site_id,
        survey_sample_method_id: 2,
        method_lookup_id: 3,
        description: 'Cool method',
        periods: []
      });
    });
  });
});<|MERGE_RESOLUTION|>--- conflicted
+++ resolved
@@ -74,6 +74,7 @@
         update_date: '',
         update_user: 1,
         revision_count: 0
+        revision_count: 0
       });
       const insertMethod = sinon.stub(SampleMethodService.prototype, 'insertSampleMethod').resolves();
 
@@ -96,16 +97,7 @@
           name: 'Sample Site 1',
           description: '',
           geojson: [],
-<<<<<<< HEAD
-          geography: [],
-          create_date: '',
-          create_user: 1,
-          update_date: '',
-          update_user: 1,
-          revision_count: 0,
           sample_blocks: [],
-=======
->>>>>>> ce90f566
           sample_methods: []
         }
       ]);
