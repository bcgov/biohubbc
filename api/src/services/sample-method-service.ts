--- conflicted
+++ resolved
@@ -76,11 +76,7 @@
    * @return {*}  {Promise<SampleMethodRecord>}
    * @memberof SampleMethodService
    */
-<<<<<<< HEAD
-  async updateSampleMethod(sampleMethod: InsertSampleMethodRecord): Promise<SampleMethodRecord> {
-=======
-  async updateSampleMethod(sampleMethod: UpdateSampleMethod): Promise<SampleMethodRecord> {
->>>>>>> b298fe68
+  async updateSampleMethod(sampleMethod: UpdateSampleMethodRecord): Promise<SampleMethodRecord> {
     return this.sampleMethodRepository.updateSampleMethod(sampleMethod);
   }
 }