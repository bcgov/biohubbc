import SQL from 'sql-template-strings';
import { ApiGeneralError } from '../errors/custom-error';
import { PostProprietorData, PostSurveyObject } from '../models/survey-create';
import { PutSurveyObject } from '../models/survey-update';
import {
  GetAncillarySpeciesData,
  GetAttachmentsData,
  GetFocalSpeciesData,
<<<<<<< HEAD
  //GetPermitData,
=======
  GetPermitData,
  GetReportAttachmentsData,
>>>>>>> c3c61d95
  GetSurveyData,
  GetSurveyFundingSources,
  GetSurveyLocationData,
  GetSurveyProprietorData,
  GetSurveyPurposeAndMethodologyData,
  SurveyObject,
  SurveySupplementaryData
} from '../models/survey-view';
import { queries } from '../queries/queries';
import { DBService } from './service';
import { TaxonomyService } from './taxonomy-service';

export class SurveyService extends DBService {
  async getSurveyIdsByProjectId(projectId: number): Promise<{ id: number }[]> {
    const sqlStatement = queries.survey.getSurveyIdsSQL(projectId);

    const response = await this.connection.sql<{ id: number }>(sqlStatement);

    return response.rows;
  }

  async getSurveyById(surveyId: number): Promise<SurveyObject> {
    const [
      surveyData,
      speciesData,
      //permitData,
      fundingData,
      purposeAndMethodologyData,
      proprietorData,
      locationData
    ] = await Promise.all([
      this.getSurveyData(surveyId),
      this.getSpeciesData(surveyId),
      //this.getPermitData(surveyId),
      this.getSurveyFundingSourcesData(surveyId),
      this.getSurveyPurposeAndMethodology(surveyId),
      this.getSurveyProprietorDataForView(surveyId),
      this.getSurveyLocationData(surveyId)
    ]);

    return {
      survey_details: surveyData,
      species: speciesData,
      //permit: permitData,
      purpose_and_methodology: purposeAndMethodologyData,
      funding: fundingData,
      proprietor: proprietorData,
      location: locationData
    };
  }

  async getSurveySupplementaryDataById(surveyId: number): Promise<SurveySupplementaryData> {
    const [occurrenceSubmissionId, summaryResultId] = await Promise.all([
      this.getOccurrenceSubmissionId(surveyId),
      this.getSummaryResultId(surveyId)
    ]);

    return {
      occurrence_submission: occurrenceSubmissionId,
      summary_result: summaryResultId
    };
  }

  async getSurveyData(surveyId: number): Promise<GetSurveyData> {
    const sqlStatement = SQL`
      SELECT
        *
      FROM
        survey
      WHERE
        survey_id = ${surveyId};
    `;

    const response = await this.connection.sql(sqlStatement);

    const result = response.rows?.[0] || null;

    if (!result) {
      throw new ApiGeneralError('Failed to get project survey details data');
    }

    return new GetSurveyData(result);
  }

  async getSpeciesData(surveyId: number): Promise<GetFocalSpeciesData & GetAncillarySpeciesData> {
    const sqlStatement = SQL`
      SELECT
        wldtaxonomic_units_id,
        is_focal
      FROM
        study_species
      WHERE
        survey_id = ${surveyId};
    `;

    const response = await this.connection.query<{ wldtaxonomic_units_id: string; is_focal: boolean }>(
      sqlStatement.text,
      sqlStatement.values
    );

    const result = (response && response.rows) || null;

    if (!result) {
      throw new ApiGeneralError('Failed to get survey species data');
    }

    const focalSpeciesIds = response.rows.filter((item) => item.is_focal).map((item) => item.wldtaxonomic_units_id);
    const ancillarySpeciesIds = response.rows
      .filter((item) => !item.is_focal)
      .map((item) => item.wldtaxonomic_units_id);

    const taxonomyService = new TaxonomyService();

    const focalSpecies = await taxonomyService.getSpeciesFromIds(focalSpeciesIds);
    const ancillarySpecies = await taxonomyService.getSpeciesFromIds(ancillarySpeciesIds);

    return { ...new GetFocalSpeciesData(focalSpecies), ...new GetAncillarySpeciesData(ancillarySpecies) };
  }

  // async getPermitData(surveyId: number): Promise<GetPermitData> {
  //   const sqlStatement = SQL`
  //     SELECT
  //       number,
  //       type
  //     FROM
  //       permit
  //     WHERE
  //       survey_id = ${surveyId};
  //     `;

  //   const response = await this.connection.query<{ number: string; type: string }>(
  //     sqlStatement.text,
  //     sqlStatement.values
  //   );

  //   const result = response.rows?.[0];

  //   return new GetPermitData(result);
  // }

  async getSurveyPurposeAndMethodology(surveyId: number): Promise<GetSurveyPurposeAndMethodologyData> {
    const sqlStatement = queries.survey.getSurveyPurposeAndMethodologyForUpdateSQL(surveyId);

    const response = await this.connection.query(sqlStatement.text, sqlStatement.values);

    const result = (response && response.rows[0]) || null;

    if (!result) {
      throw new ApiGeneralError('Failed to get survey purpose and methodology data');
    }

    return new GetSurveyPurposeAndMethodologyData(result);
  }

  async getSurveyFundingSourcesData(surveyId: number): Promise<GetSurveyFundingSources> {
    const sqlStatement = queries.survey.getSurveyFundingSourcesDataForViewSQL(surveyId);

    const response = await this.connection.query(sqlStatement.text, sqlStatement.values);

    const result = (response && response.rows) || null;

    if (!result) {
      throw new ApiGeneralError('Failed to get survey funding sources data');
    }

    return new GetSurveyFundingSources(result);
  }

  async getSurveyProprietorDataForView(surveyId: number): Promise<GetSurveyProprietorData | null> {
    const sqlStatement = queries.survey.getSurveyProprietorForUpdateSQL(surveyId);

    const response = await this.connection.query(sqlStatement.text, sqlStatement.values);

    if (!response.rows?.[0]) {
      return null;
    }

    return new GetSurveyProprietorData(response.rows?.[0]);
  }

  async getSurveyLocationData(surveyId: number): Promise<GetSurveyLocationData> {
    const sqlStatement = SQL`
      SELECT
        *
      FROM
        survey
      WHERE
        survey_id = ${surveyId};
    `;

    const response = await this.connection.sql(sqlStatement);

    const result = response.rows?.[0] || null;

    if (!result) {
      throw new ApiGeneralError('Failed to get project survey details data');
    }

    return new GetSurveyLocationData(result);
  }

  async getOccurrenceSubmissionId(surveyId: number) {
    const sqlStatement = queries.survey.getLatestOccurrenceSubmissionIdSQL(surveyId);

    const response = await this.connection.query(sqlStatement.text, sqlStatement.values);

    return (response && response.rows?.[0]) || null;
  }

  /**
   * Get latest survey data submission from id
   *
   * @param {number} surveyId
   * @return {*}
   * @memberof SurveyService
   */
  async getLatestSurveyOccurrenceSubmission(surveyId: number) {
    const sqlStatement = queries.survey.getLatestSurveyOccurrenceSubmissionSQL(surveyId);

    const response = await this.connection.query(sqlStatement.text, sqlStatement.values);

    return (response && response.rows?.[0]) || null;
  }

  async getSummaryResultId(surveyId: number) {
    const sqlStatement = queries.survey.getLatestSummaryResultIdSQL(surveyId);

    const response = await this.connection.query(sqlStatement.text, sqlStatement.values);

    return (response && response.rows?.[0]) || null;
  }

  /**
   * Get surveys by their ids.
   *
   * @param {number[]} surveyIds
   * @return {*}  {Promise<SurveyObject[]>}
   * @memberof SurveyService
   */
  async getSurveysByIds(surveyIds: number[]): Promise<SurveyObject[]> {
    return Promise.all(surveyIds.map(async (surveyId) => this.getSurveyById(surveyId)));
  }

  async createSurvey(projectId: number, postSurveyData: PostSurveyObject): Promise<number> {
    const surveyId = await this.insertSurveyData(projectId, postSurveyData);

    const promises: Promise<any>[] = [];

    // Handle focal species associated to this survey
    promises.push(
      Promise.all(
        postSurveyData.species.focal_species.map((speciesId: number) => this.insertFocalSpecies(speciesId, surveyId))
      )
    );

    // Handle ancillary species associated to this survey
    promises.push(
      Promise.all(
        postSurveyData.species.ancillary_species.map((speciesId: number) =>
          this.insertAncillarySpecies(speciesId, surveyId)
        )
      )
    );

    //Handle inserting any permit associated to this survey
    if (postSurveyData.permit.permit_number) {
      promises.push(
        this.insertOrAssociatePermitToSurvey(
          this.connection.systemUserId() as number,
          projectId,
          surveyId,
          postSurveyData.permit.permit_number,
          postSurveyData.permit.permit_type
        )
      );
    }

    // Handle inserting any funding sources associated to this survey
    promises.push(
      Promise.all(
        postSurveyData.funding.funding_sources.map((fsId: number) => this.insertSurveyFundingSource(fsId, surveyId))
      )
    );

    // Handle survey proprietor data
    postSurveyData.proprietor && promises.push(this.insertSurveyProprietor(postSurveyData.proprietor, surveyId));

    //Handle vantage codes associated to this survey
    promises.push(
      Promise.all(
        postSurveyData.purpose_and_methodology.vantage_code_ids.map((vantageCode: number) =>
          this.insertVantageCodes(vantageCode, surveyId)
        )
      )
    );

    await Promise.all(promises);

    return surveyId;
  }

  async getAttachmentsData(surveyId: number): Promise<GetAttachmentsData> {
    const sqlStatement = queries.survey.getAttachmentsBySurveySQL(surveyId);

    const response = await this.connection.query(sqlStatement.text, sqlStatement.values);
    const result = (response && response.rows) || null;

    return new GetAttachmentsData(result);
  }

  async getReportAttachmentsData(surveyId: number): Promise<GetReportAttachmentsData> {
    const sqlStatement = queries.survey.getReportAttachmentsBySurveySQL(surveyId);

    const response = await this.connection.query(sqlStatement.text, sqlStatement.values);
    const result = (response && response.rows) || null;

    return new GetReportAttachmentsData(result);
  }

  async insertSurveyData(projectId: number, surveyData: PostSurveyObject): Promise<number> {
    const sqlStatement = queries.survey.postSurveySQL(projectId, surveyData);

    const response = await this.connection.sql(sqlStatement);
    const result = (response && response.rows && response.rows[0]) || null;

    if (!result) {
      throw new ApiGeneralError('Failed to insert survey data');
    }

    return result.id;
  }

  async insertFocalSpecies(focal_species_id: number, surveyId: number): Promise<number> {
    const sqlStatement = queries.survey.postFocalSpeciesSQL(focal_species_id, surveyId);

    const response = await this.connection.query(sqlStatement.text, sqlStatement.values);
    const result = (response && response.rows && response.rows[0]) || null;

    if (!result || !result.id) {
      throw new ApiGeneralError('Failed to insert focal species data');
    }

    return result.id;
  }

  async insertAncillarySpecies(ancillary_species_id: number, surveyId: number): Promise<number> {
    const sqlStatement = queries.survey.postAncillarySpeciesSQL(ancillary_species_id, surveyId);

    const response = await this.connection.query(sqlStatement.text, sqlStatement.values);
    const result = (response && response.rows && response.rows[0]) || null;

    if (!result || !result.id) {
      throw new ApiGeneralError('Failed to insert ancillary species data');
    }

    return result.id;
  }

  async insertVantageCodes(vantage_code_id: number, surveyId: number): Promise<number> {
    const sqlStatement = queries.survey.postVantageCodesSQL(vantage_code_id, surveyId);

    const response = await this.connection.query(sqlStatement.text, sqlStatement.values);
    const result = (response && response.rows && response.rows[0]) || null;

    if (!result || !result.id) {
      throw new ApiGeneralError('Failed to insert ancillary species data');
    }

    return result.id;
  }

  async insertSurveyProprietor(survey_proprietor: PostProprietorData, surveyId: number): Promise<number | undefined> {
    if (!survey_proprietor.survey_data_proprietary) {
      return;
    }

    const sqlStatement = queries.survey.postSurveyProprietorSQL(surveyId, survey_proprietor);

    const response = await this.connection.query(sqlStatement.text, sqlStatement.values);
    const result = (response && response.rows && response.rows[0]) || null;

    if (!result || !result.id) {
      throw new ApiGeneralError('Failed to insert survey proprietor data');
    }

    return result.id;
  }

  async insertOrAssociatePermitToSurvey(
    systemUserId: number,
    projectId: number,
    surveyId: number,
    permitNumber: string,
    permitType: string
  ) {
    let sqlStatement;

    if (!permitType) {
      sqlStatement = queries.survey.associateSurveyToPermitSQL(projectId, surveyId, permitNumber);
    } else {
      sqlStatement = queries.survey.insertSurveyPermitSQL(systemUserId, projectId, surveyId, permitNumber, permitType);
    }

    const response = await this.connection.sql(sqlStatement);

    if (!response.rowCount) {
      throw new ApiGeneralError('Failed to upsert survey permit record');
    }
  }

  async insertSurveyFundingSource(funding_source_id: number, surveyId: number) {
    const sqlStatement = queries.survey.insertSurveyFundingSourceSQL(surveyId, funding_source_id);

    const response = await this.connection.query(sqlStatement.text, sqlStatement.values);

    if (!response) {
      throw new ApiGeneralError('Failed to insert survey funding source data');
    }
  }

  async updateSurvey(projectId: number, surveyId: number, putSurveyData: PutSurveyObject): Promise<void> {
    const promises: Promise<any>[] = [];

    if (putSurveyData?.survey_details || putSurveyData?.purpose_and_methodology || putSurveyData?.location) {
      promises.push(this.updateSurveyDetailsData(surveyId, putSurveyData));
    }

    if (putSurveyData?.purpose_and_methodology) {
      promises.push(this.updateSurveyVantageCodesData(surveyId, putSurveyData));
    }

    if (putSurveyData?.species) {
      promises.push(this.updateSurveySpeciesData(surveyId, putSurveyData));
    }

    if (putSurveyData?.permit) {
      promises.push(this.updateSurveyPermitData(projectId, surveyId, putSurveyData));
    }

    if (putSurveyData?.funding) {
      promises.push(this.updateSurveyFundingData(surveyId, putSurveyData));
    }

    if (putSurveyData?.proprietor) {
      promises.push(this.updateSurveyProprietorData(surveyId, putSurveyData));
    }

    await Promise.all(promises);
  }

  async updateSurveyDetailsData(surveyId: number, surveyData: PutSurveyObject) {
    const updateSurveyQueryBuilder = queries.survey.putSurveyDetailsSQL(surveyId, surveyData);

    const result = await this.connection.knex(updateSurveyQueryBuilder);

    if (!result || !result.rowCount) {
      throw new ApiGeneralError('Failed to update survey data');
    }
  }

  async updateSurveySpeciesData(surveyId: number, surveyData: PutSurveyObject) {
    this.deleteSurveySpeciesData(surveyId);

    const promises: Promise<any>[] = [];

    surveyData.species.focal_species.forEach((focalSpeciesId: number) =>
      promises.push(this.insertFocalSpecies(focalSpeciesId, surveyId))
    );

    surveyData.species.ancillary_species.forEach((ancillarySpeciesId: number) =>
      promises.push(this.insertAncillarySpecies(ancillarySpeciesId, surveyId))
    );

    return Promise.all(promises);
  }

  async deleteSurveySpeciesData(surveyId: number) {
    const sqlStatement = queries.survey.deleteAllSurveySpeciesSQL(surveyId);

    return this.connection.sql(sqlStatement);
  }

  /**
   * To update a survey permit, we need to unassociate (not delete) the old permit from the survey and then associate
   * the new permit to the survey. Associating a new permit to the survey is done by either inserting a brand new
   * permit record into the permit table and setting the survey id column OR updating an existing permit record by
   * setting the survey id column.
   *
   * @param {number} projectId
   * @param {number} surveyId
   * @param {PutSurveyObject} surveyData
   * @return {*}
   * @memberof SurveyService
   */
  async updateSurveyPermitData(projectId: number, surveyId: number, surveyData: PutSurveyObject) {
    await this.unassociatePermitFromSurvey(surveyId);

    if (!surveyData.permit.permit_number) {
      return;
    }

    return this.insertOrAssociatePermitToSurvey(
      this.connection.systemUserId() as number,
      projectId,
      surveyId,
      surveyData.permit.permit_number,
      surveyData.permit.permit_type
    );
  }

  async unassociatePermitFromSurvey(surveyId: number) {
    const sqlStatement = queries.survey.unassociatePermitFromSurveySQL(surveyId);

    return this.connection.sql(sqlStatement);
  }

  async updateSurveyFundingData(surveyId: number, surveyData: PutSurveyObject) {
    await this.deleteSurveyFundingSourcesData(surveyId);

    const promises: Promise<any>[] = [];

    surveyData.funding.funding_sources.forEach((fsId: number) =>
      promises.push(this.insertSurveyFundingSource(fsId, surveyId))
    );

    return Promise.all(promises);
  }

  async deleteSurveyFundingSourcesData(surveyId: number) {
    const sqlStatement = queries.survey.deleteSurveyFundingSourcesBySurveyIdSQL(surveyId);

    return this.connection.sql(sqlStatement);
  }

  async updateSurveyProprietorData(surveyId: number, surveyData: PutSurveyObject) {
    await this.deleteSurveyProprietorData(surveyId);

    if (!surveyData.proprietor.survey_data_proprietary) {
      return;
    }

    return this.insertSurveyProprietor(surveyData.proprietor, surveyId);
  }

  async deleteSurveyProprietorData(surveyId: number) {
    const sqlStatement = queries.survey.deleteSurveyProprietorSQL(surveyId);

    return this.connection.sql(sqlStatement);
  }

  async updateSurveyVantageCodesData(surveyId: number, surveyData: PutSurveyObject) {
    await this.deleteSurveyVantageCodes(surveyId);

    const promises: Promise<number>[] = [];

    if (surveyData.purpose_and_methodology.vantage_code_ids) {
      surveyData.purpose_and_methodology.vantage_code_ids.forEach((vantageCodeId: number) =>
        promises.push(this.insertVantageCodes(vantageCodeId, surveyId))
      );
    }

    return Promise.all(promises);
  }

  async deleteSurveyVantageCodes(surveyId: number) {
    const sqlStatement = queries.survey.deleteSurveyVantageCodesSQL(surveyId);

    const response = await this.connection.query(sqlStatement.text, sqlStatement.values);

    if (!response) {
      throw new ApiGeneralError('Failed to delete survey vantage codes');
    }
  }
}<|MERGE_RESOLUTION|>--- conflicted
+++ resolved
@@ -6,12 +6,7 @@
   GetAncillarySpeciesData,
   GetAttachmentsData,
   GetFocalSpeciesData,
-<<<<<<< HEAD
-  //GetPermitData,
-=======
-  GetPermitData,
   GetReportAttachmentsData,
->>>>>>> c3c61d95
   GetSurveyData,
   GetSurveyFundingSources,
   GetSurveyLocationData,
@@ -168,6 +163,9 @@
 
   async getSurveyFundingSourcesData(surveyId: number): Promise<GetSurveyFundingSources> {
     const sqlStatement = queries.survey.getSurveyFundingSourcesDataForViewSQL(surveyId);
+    if (!sqlStatement) {
+      throw new ApiGeneralError('Failed to build SQL get statement');
+    }
 
     const response = await this.connection.query(sqlStatement.text, sqlStatement.values);
 
@@ -215,6 +213,9 @@
 
   async getOccurrenceSubmissionId(surveyId: number) {
     const sqlStatement = queries.survey.getLatestOccurrenceSubmissionIdSQL(surveyId);
+    if (!sqlStatement) {
+      throw new ApiGeneralError('Failed to build SQL get statement');
+    }
 
     const response = await this.connection.query(sqlStatement.text, sqlStatement.values);
 
@@ -230,6 +231,9 @@
    */
   async getLatestSurveyOccurrenceSubmission(surveyId: number) {
     const sqlStatement = queries.survey.getLatestSurveyOccurrenceSubmissionSQL(surveyId);
+    if (!sqlStatement) {
+      throw new ApiGeneralError('Failed to build SQL get statement');
+    }
 
     const response = await this.connection.query(sqlStatement.text, sqlStatement.values);
 
@@ -238,6 +242,10 @@
 
   async getSummaryResultId(surveyId: number) {
     const sqlStatement = queries.survey.getLatestSummaryResultIdSQL(surveyId);
+
+    if (!sqlStatement) {
+      throw new ApiGeneralError('Failed to build SQL get statement');
+    }
 
     const response = await this.connection.query(sqlStatement.text, sqlStatement.values);
 
