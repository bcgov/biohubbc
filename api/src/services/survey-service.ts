import { Feature } from 'geojson';
import { MESSAGE_CLASS_NAME, SUBMISSION_MESSAGE_TYPE, SUBMISSION_STATUS_TYPE } from '../constants/status';
import { IDBConnection } from '../database/db';
import { PostLocationData, PostProprietorData, PostSurveyObject } from '../models/survey-create';
import { PutPartnershipsData, PutSurveyObject } from '../models/survey-update';
import {
  GetAncillarySpeciesData,
  GetAttachmentsData,
  GetFocalSpeciesData,
  GetPermitData,
  GetReportAttachmentsData,
  GetSurveyData,
  GetSurveyFundingSourceData,
  GetSurveyProprietorData,
  GetSurveyPurposeAndMethodologyData,
  ISurveyPartnerships,
  SurveyObject,
  SurveySupplementaryData
} from '../models/survey-view';
import { AttachmentRepository } from '../repositories/attachment-repository';
import { PublishStatus } from '../repositories/history-publish-repository';
<<<<<<< HEAD
import { SurveyLocationRecord } from '../repositories/survey-location-repository';
=======
import { PostSurveyBlock, SurveyBlockRecord } from '../repositories/survey-block-repository';
>>>>>>> 1fa6146e
import {
  IGetLatestSurveyOccurrenceSubmission,
  IObservationSubmissionInsertDetails,
  IObservationSubmissionUpdateDetails,
  IOccurrenceSubmissionMessagesResponse,
  ISurveyProprietorModel,
  SurveyRepository
} from '../repositories/survey-repository';
import { getLogger } from '../utils/logger';
import { DBService } from './db-service';
import { FundingSourceService } from './funding-source-service';
import { HistoryPublishService } from './history-publish-service';
import { PermitService } from './permit-service';
import { PlatformService } from './platform-service';
import { RegionService } from './region-service';
<<<<<<< HEAD
import { SurveyLocationService } from './survey-location-service';
=======
import { SiteSelectionStrategyService } from './site-selection-strategy-service';
import { SurveyBlockService } from './survey-block-service';
>>>>>>> 1fa6146e
import { SurveyParticipationService } from './survey-participation-service';
import { TaxonomyService } from './taxonomy-service';

const defaultLog = getLogger('services/survey-service');

export interface IMessageTypeGroup {
  severityLabel: MESSAGE_CLASS_NAME;
  messageTypeLabel: SUBMISSION_MESSAGE_TYPE;
  messageStatus: SUBMISSION_STATUS_TYPE;
  messages: { id: number; message: string }[];
}

export class SurveyService extends DBService {
  attachmentRepository: AttachmentRepository;
  surveyRepository: SurveyRepository;
  platformService: PlatformService;
  historyPublishService: HistoryPublishService;
  fundingSourceService: FundingSourceService;
  siteSelectionStrategyService: SiteSelectionStrategyService;
  surveyParticipationService: SurveyParticipationService;

  constructor(connection: IDBConnection) {
    super(connection);

    this.attachmentRepository = new AttachmentRepository(connection);
    this.surveyRepository = new SurveyRepository(connection);
    this.platformService = new PlatformService(connection);
    this.historyPublishService = new HistoryPublishService(connection);
    this.fundingSourceService = new FundingSourceService(connection);
    this.siteSelectionStrategyService = new SiteSelectionStrategyService(connection);
    this.surveyParticipationService = new SurveyParticipationService(connection);
  }

  /**
   * Get Survey IDs for a project ID
   *
   * @param {number} projectID
   * @returns {*} {Promise<{id: number}[]>}
   * @memberof SurveyService
   */
  async getSurveyIdsByProjectId(projectId: number): Promise<{ id: number }[]> {
    return this.surveyRepository.getSurveyIdsByProjectId(projectId);
  }

  /**
   * Gets all information of a Survey for a given survey ID
   *
   * @param {number} surveyID
   * @returns {*} {Promise<SurveyObject>}
   * @memberof SurveyService
   */
  async getSurveyById(surveyId: number): Promise<SurveyObject> {
    return {
      survey_details: await this.getSurveyData(surveyId),
      species: await this.getSpeciesData(surveyId),
      permit: await this.getPermitData(surveyId),
      funding_sources: await this.getSurveyFundingSourceData(surveyId),
      partnerships: await this.getSurveyPartnershipsData(surveyId),
      purpose_and_methodology: await this.getSurveyPurposeAndMethodology(surveyId),
      proprietor: await this.getSurveyProprietorDataForView(surveyId),
<<<<<<< HEAD
      locations: await this.getSurveyLocationsData(surveyId),
      participants: await this.surveyParticipationService.getSurveyParticipants(surveyId)
=======
      location: await this.getSurveyLocationData(surveyId),
      site_selection: await this.siteSelectionStrategyService.getSiteSelectionDataBySurveyId(surveyId),
      participants: await this.surveyParticipationService.getSurveyParticipants(surveyId),
      blocks: await this.getSurveyBlocksForSurveyId(surveyId)
>>>>>>> 1fa6146e
    };
  }

  async getSurveyBlocksForSurveyId(surveyId: number): Promise<SurveyBlockRecord[]> {
    const service = new SurveyBlockService(this.connection);
    return service.getSurveyBlocksForSurveyId(surveyId);
  }

  async getSurveyPartnershipsData(surveyId: number): Promise<ISurveyPartnerships> {
    const [indigenousPartnerships, stakeholderPartnerships] = [
      await this.surveyRepository.getIndigenousPartnershipsBySurveyId(surveyId),
      await this.surveyRepository.getStakeholderPartnershipsBySurveyId(surveyId)
    ];

    return {
      indigenous_partnerships: indigenousPartnerships.map((partnership) => partnership.first_nations_id),
      stakeholder_partnerships: stakeholderPartnerships.map((partnership) => partnership.name)
    };
  }

  /**
   * Get Survey funding data for a given survey ID
   *
   * @param {number} surveyId
   * @return {*}  {Promise<GetSurveyFundingSourceData[]>}
   * @memberof SurveyService
   */
  async getSurveyFundingSourceData(surveyId: number): Promise<GetSurveyFundingSourceData[]> {
    return this.fundingSourceService.getSurveyFundingSources(surveyId);
  }

  /**
   * Get Survey supplementary data for a given survey ID
   *
   * @param {number} surveyID
   * @returns {*} {Promise<SurveySupplementaryData>}
   * @memberof SurveyService
   */
  async getSurveySupplementaryDataById(surveyId: number): Promise<SurveySupplementaryData> {
    const surveyMetadataPublish = await this.historyPublishService.getSurveyMetadataPublishRecord(surveyId);

    return { survey_metadata_publish: surveyMetadataPublish };
  }

  /**
   * Gets Survey data for a given survey ID
   *
   * @param {number} surveyID
   * @returns {*} {Promise<GetSurveyData>}
   * @memberof SurveyService
   */
  async getSurveyData(surveyId: number): Promise<GetSurveyData> {
    const [surveyData, surveyTypesData] = await Promise.all([
      this.surveyRepository.getSurveyData(surveyId),
      this.surveyRepository.getSurveyTypesData(surveyId)
    ]);

    const surveyTypeIds = surveyTypesData.map((item) => item.type_id);

    return new GetSurveyData({ ...surveyData, survey_types: surveyTypeIds });
  }

  /**
   * Get associated species data for a survey from the taxonomic service for a given Survey ID
   *
   * @param {number} surveyID
   * @returns {*} {Promise<GetFocalSpeciesData & GetAncillarySpeciesData>}
   * @memberof SurveyService
   */
  async getSpeciesData(surveyId: number): Promise<GetFocalSpeciesData & GetAncillarySpeciesData> {
    const response = await this.surveyRepository.getSpeciesData(surveyId);

    const focalSpeciesIds = response.filter((item) => item.is_focal).map((item) => item.wldtaxonomic_units_id);
    const ancillarySpeciesIds = response.filter((item) => !item.is_focal).map((item) => item.wldtaxonomic_units_id);

    const taxonomyService = new TaxonomyService();

    const focalSpecies = await taxonomyService.getSpeciesFromIds(focalSpeciesIds);
    const ancillarySpecies = await taxonomyService.getSpeciesFromIds(ancillarySpeciesIds);

    return { ...new GetFocalSpeciesData(focalSpecies), ...new GetAncillarySpeciesData(ancillarySpecies) };
  }

  /**
   * Get Survey permit data for a given survey ID
   *
   * @param {number} surveyID
   * @returns {*} {Promise<GetPermitData>}
   * @memberof SurveyService
   */
  async getPermitData(surveyId: number): Promise<GetPermitData> {
    const permitService = new PermitService(this.connection);

    const result = await permitService.getPermitBySurveyId(surveyId);

    return new GetPermitData(result);
  }

  /**
   * Get Survey purpose and Methodology information for a given survey ID
   *
   * @param {number} surveyID
   * @returns {*} {Promise<GetSurveyPurposeAndMethodologyData>}
   * @memberof SurveyService
   */
  async getSurveyPurposeAndMethodology(surveyId: number): Promise<GetSurveyPurposeAndMethodologyData> {
    return this.surveyRepository.getSurveyPurposeAndMethodology(surveyId);
  }

  /**
   * Gets proprietor data for view or null for a given survey ID
   *
   * @param {number} surveyID
   * @returns {*} {Promise<GetSurveyProprietorData | null>}
   * @memberof SurveyService
   */
  async getSurveyProprietorDataForView(surveyId: number): Promise<GetSurveyProprietorData | null> {
    return this.surveyRepository.getSurveyProprietorDataForView(surveyId);
  }

  /**
   * Get Survey location for a given survey ID
   *
   * @param {number} surveyID
   * @returns {*} {Promise<GetSurveyLocationData[]>}
   * @memberof SurveyService
   */
  async getSurveyLocationsData(surveyId: number): Promise<SurveyLocationRecord[]> {
    const service = new SurveyLocationService(this.connection);
    return service.getSurveyLocationsData(surveyId);
  }

  /**
   * Get Occurrence Submission for a given survey id.
   *
   * @param {number} surveyId
   * @return {*}  {(Promise<{ occurrence_submission_id: number | null }>)}
   * @memberof SurveyService
   */
  async getOccurrenceSubmission(surveyId: number): Promise<{ occurrence_submission_id: number | null }> {
    return this.surveyRepository.getOccurrenceSubmission(surveyId);
  }

  /**
   * Get latest Occurrence Submission or null for a given survey ID
   *
   * @param {number} surveyID
   * @returns {*} {Promise<IGetLatestSurveyOccurrenceSubmission | null>}
   * @memberof SurveyService
   */
  async getLatestSurveyOccurrenceSubmission(surveyId: number): Promise<IGetLatestSurveyOccurrenceSubmission | null> {
    return this.surveyRepository.getLatestSurveyOccurrenceSubmission(surveyId);
  }

  /**
   * Gets the Proprietor Data to be be submitted
   * to BioHub as a Security Request
   *
   * @param {number} surveyID
   * @returns {*} {Promise<ISurveyProprietorModel>}
   * @memberof SurveyService
   */
  async getSurveyProprietorDataForSecurityRequest(surveyId: number): Promise<ISurveyProprietorModel> {
    return this.surveyRepository.getSurveyProprietorDataForSecurityRequest(surveyId);
  }

  /**
   * Retrieves all submission messages by the given submission ID, then groups them based on the message type.
   * @param {number} submissionId The ID of the submission
   * @returns {*} {Promise<IMessageTypeGroup[]>} Promise resolving the array of message groups containing the submission messages
   */
  async getOccurrenceSubmissionMessages(submissionId: number): Promise<IMessageTypeGroup[]> {
    const messages = await this.surveyRepository.getOccurrenceSubmissionMessages(submissionId);
    defaultLog.debug({ label: 'getOccurrenceSubmissionMessages', submissionId, messages });

    return messages.reduce((typeGroups: IMessageTypeGroup[], message: IOccurrenceSubmissionMessagesResponse) => {
      const groupIndex = typeGroups.findIndex((group) => {
        return group.messageTypeLabel === message.type;
      });

      const messageObject = {
        id: message.id,
        message: message.message
      };

      if (groupIndex < 0) {
        typeGroups.push({
          severityLabel: message.class,
          messageTypeLabel: message.type,
          messageStatus: message.status,
          messages: [messageObject]
        });
      } else {
        typeGroups[groupIndex].messages.push(messageObject);
      }

      return typeGroups;
    }, []);
  }

  /**
   * Get a survey summary submission record for a given survey id.
   *
   * @param {number} surveyId
   * @return {*}  {(Promise<{ survey_summary_submission_id: number | null }>)}
   * @memberof SurveyService
   */
  async getSurveySummarySubmission(surveyId: number): Promise<{ survey_summary_submission_id: number | null }> {
    return this.surveyRepository.getSurveySummarySubmission(surveyId);
  }

  /**
   * Get surveys by their ids.
   *
   * @param {number[]} surveyIds
   * @return {*}  {Promise<SurveyObject[]>}
   * @memberof SurveyService
   */
  async getSurveysByIds(surveyIds: number[]): Promise<SurveyObject[]> {
    return Promise.all(surveyIds.map(async (surveyId) => this.getSurveyById(surveyId)));
  }

  /**
   * Get all surveys by their associated project ID.
   *
   * @param {number} projectId the ID of the project
   * @return {*}  {Promise<SurveyObject[]>} The associated surveys
   * @memberof SurveyService
   */
  async getSurveysByProjectId(projectId: number): Promise<SurveyObject[]> {
    const surveyIds = await this.getSurveyIdsByProjectId(projectId);

    return this.getSurveysByIds(surveyIds.map((survey) => survey.id));
  }

  /**
   * Creates a survey and uploads the affected metadata to BioHub
   *
   * @param {number} projectId
   * @param {PostSurveyObject} postSurveyData
   * @return {*}  {Promise<number>}
   * @memberof SurveyService
   */
  async createSurveyAndUploadMetadataToBioHub(projectId: number, postSurveyData: PostSurveyObject): Promise<number> {
    const surveyId = await this.createSurvey(projectId, postSurveyData);

    try {
      // Publish survey metadata
      const publishSurveyPromise = this.platformService.submitSurveyDwCMetadataToBioHub(surveyId);

      // Publish project metadata (which needs to be updated now that the survey metadata has changed)
      const publishProjectPromise = this.platformService.submitProjectDwCMetadataToBioHub(projectId);

      await Promise.all([publishSurveyPromise, publishProjectPromise]);
    } catch (error) {
      defaultLog.warn({ label: 'createSurveyAndUploadMetadataToBioHub', message: 'error', error });
    }

    return surveyId;
  }

  /**
   * Creates the survey
   *
   * @param {number} projectId
   * @param {PostSurveyObject} postSurveyData
   * @return {*}  {Promise<number>}
   * @memberof SurveyService
   */
  async createSurvey(projectId: number, postSurveyData: PostSurveyObject): Promise<number> {
    const surveyId = await this.insertSurveyData(projectId, postSurveyData);

    const promises: Promise<any>[] = [];

    // Handle survey types
    promises.push(this.insertSurveyTypes(postSurveyData.survey_details.survey_types, surveyId));

    // Handle focal species associated to this survey
    promises.push(
      Promise.all(
        postSurveyData.species.focal_species.map((speciesId: number) => this.insertFocalSpecies(speciesId, surveyId))
      )
    );

    // Handle ancillary species associated to this survey
    promises.push(
      Promise.all(
        postSurveyData.species.ancillary_species.map((speciesId: number) =>
          this.insertAncillarySpecies(speciesId, surveyId)
        )
      )
    );

    // Handle indigenous partners
    if (postSurveyData.partnerships.indigenous_partnerships) {
      promises.push(this.insertIndigenousPartnerships(postSurveyData.partnerships.indigenous_partnerships, surveyId));
    }

    // Handle stakeholder partners
    if (postSurveyData.partnerships.stakeholder_partnerships) {
      promises.push(this.insertStakeholderPartnerships(postSurveyData.partnerships.stakeholder_partnerships, surveyId));
    }

    // Handle inserting any permit associated to this survey
    const permitService = new PermitService(this.connection);
    promises.push(
      Promise.all(
        postSurveyData.permit.permits.map((permit) =>
          permitService.createSurveyPermit(surveyId, permit.permit_number, permit.permit_type)
        )
      )
    );

    // Handle survey funding sources
    promises.push(
      Promise.all(
        postSurveyData.funding_sources.map((fundingSource) =>
          this.fundingSourceService.postSurveyFundingSource(
            surveyId,
            fundingSource.funding_source_id,
            fundingSource.amount
          )
        )
      )
    );

    // Handle survey participants
    promises.push(
      Promise.all(
        postSurveyData.participants.map((participant) =>
          this.surveyParticipationService.insertSurveyParticipant(
            surveyId,
            participant.system_user_id,
            participant.survey_job_name
          )
        )
      )
    );

    // Handle survey proprietor data
    postSurveyData.proprietor && promises.push(this.insertSurveyProprietor(postSurveyData.proprietor, surveyId));

    //Handle vantage codes associated to this survey
    promises.push(
      Promise.all(
        postSurveyData.purpose_and_methodology.vantage_code_ids.map((vantageCode: number) =>
          this.insertVantageCodes(vantageCode, surveyId)
        )
      )
    );

    if (postSurveyData.locations) {
      promises.push(Promise.all(postSurveyData.locations.map((item) => this.insertSurveyLocations(surveyId, item))));
    }

    // Handle site selection strategies

    if (postSurveyData.site_selection.strategies.length > 0) {
      promises.push(
        this.siteSelectionStrategyService.insertSurveySiteSelectionStrategies(
          surveyId,
          postSurveyData.site_selection.strategies
        )
      );
    }

    // Handle stratums
    if (postSurveyData.site_selection.stratums.length > 0) {
      promises.push(
        this.siteSelectionStrategyService.insertSurveyStratums(surveyId, postSurveyData.site_selection.stratums)
      );
    }

    // Handle blocks
    if (postSurveyData.blocks) {
      promises.push(this.upsertBlocks(surveyId, postSurveyData.blocks));
    }

    await Promise.all(promises);

    return surveyId;
  }

<<<<<<< HEAD
  async insertSurveyLocations(surveyId: number, data: PostLocationData): Promise<void> {
    const service = new SurveyLocationService(this.connection);
    return service.insertSurveyLocation(surveyId, data);
=======
  /**
   * Insert, updates and deletes Survey Blocks for a given survey id
   *
   * @param {number} surveyId
   * @param {SurveyBlock[]} blocks
   * @returns {*} {Promise<void>}
   * @memberof SurveyService
   */
  async upsertBlocks(surveyId: number, blocks: PostSurveyBlock[]): Promise<void> {
    const service = new SurveyBlockService(this.connection);
    return service.upsertSurveyBlocks(surveyId, blocks);
>>>>>>> 1fa6146e
  }

  async insertRegion(projectId: number, features: Feature[]): Promise<void> {
    const regionService = new RegionService(this.connection);
    return regionService.addRegionsToSurveyFromFeatures(projectId, features);
  }

  /**
   * Get survey attachments data for a given survey ID
   *
   * @param {number} surveyID
   * @returns {*} {Promise<GetAttachmentsData>}
   * @memberof SurveyService
   */
  async getAttachmentsData(surveyId: number): Promise<GetAttachmentsData> {
    return this.surveyRepository.getAttachmentsData(surveyId);
  }

  /**
   * Get survey report attachments for a given survey ID
   *
   * @param {number} surveyID
   * @returns {*} {Promise<GetReportAttachmentsData>}
   * @memberof SurveyService
   */
  async getReportAttachmentsData(surveyId: number): Promise<GetReportAttachmentsData> {
    return this.surveyRepository.getReportAttachmentsData(surveyId);
  }

  /**
   * Inserts Survey data and returns new survey Id
   *
   * @param {number} projectId
   * @param {PostSurveyObject} surveyData
   * @returns {*} {Promise<number>}
   * @memberof SurveyService
   */
  async insertSurveyData(projectId: number, surveyData: PostSurveyObject): Promise<number> {
    return this.surveyRepository.insertSurveyData(projectId, surveyData);
  }

  /**
   * Inserts new survey_type records associated to the survey.
   *
   * @param {number[]} typeIds
   * @param {number} surveyID
   * @returns {*}  {Promise<void>}
   * @memberof SurveyService
   */
  async insertSurveyTypes(typeIds: number[], surveyId: number): Promise<void> {
    return this.surveyRepository.insertSurveyTypes(typeIds, surveyId);
  }

  /**
   * Inserts a new record and associates focal species to a survey
   *
   * @param {number} focal_species_id
   * @param {number} surveyID
   * @returns {*} {Promise<number>}
   * @memberof SurveyService
   */
  async insertFocalSpecies(focal_species_id: number, surveyId: number): Promise<number> {
    return this.surveyRepository.insertFocalSpecies(focal_species_id, surveyId);
  }

  /**
   * Inserts a new record and associates ancillary species to a survey
   *
   * @param {number} ancillary_species_id
   * @param {number} surveyID
   * @returns {*} {Promise<number>}
   * @memberof SurveyService
   */
  async insertAncillarySpecies(ancillary_species_id: number, surveyId: number): Promise<number> {
    return this.surveyRepository.insertAncillarySpecies(ancillary_species_id, surveyId);
  }

  /**
   * Inserts new record and associated a vantage code to a survey
   *
   * @param {number} vantage_code_id
   * @param {number} surveyID
   * @returns {*} {Promise<number>}
   * @memberof SurveyService
   */
  async insertVantageCodes(vantage_code_id: number, surveyId: number): Promise<number> {
    return this.surveyRepository.insertVantageCodes(vantage_code_id, surveyId);
  }

  /**
   * Inserts proprietor data for a survey
   *
   * @param {PostProprietorData} survey_proprietor
   * @param {number} surveyID
   * @returns {*} {Promise<number | undefined>}
   * @memberof SurveyService
   */
  async insertSurveyProprietor(survey_proprietor: PostProprietorData, surveyId: number): Promise<number | undefined> {
    return this.surveyRepository.insertSurveyProprietor(survey_proprietor, surveyId);
  }

  /**
   * Insert or update association of permit to a given survey
   *
   * @param {number} systemUserId
   * @param {number} projectId
   * @param {number} surveyId
   * @param {number} permitNumber
   * @param {number} permitType
   * @returns {*} {Promise<void>}
   * @memberof SurveyService
   */
  async insertOrAssociatePermitToSurvey(
    systemUserId: number,
    projectId: number,
    surveyId: number,
    permitNumber: string,
    permitType: string
  ) {
    if (!permitType) {
      return this.surveyRepository.associateSurveyToPermit(projectId, surveyId, permitNumber);
    } else {
      return this.surveyRepository.insertSurveyPermit(systemUserId, projectId, surveyId, permitNumber, permitType);
    }
  }

  /**
   * Updates provided survey information and submits affected metadata to BioHub
   *
   * @param {number} projectId
   * @param {number} surveyId
   * @param {PutSurveyObject} putSurveyData
   * @returns {*} {Promise<void>}
   * @memberof SurveyService
   */
  async updateSurveyAndUploadMetadataToBiohub(
    projectId: number,
    surveyId: number,
    putSurveyData: PutSurveyObject
  ): Promise<void> {
    await this.updateSurvey(surveyId, putSurveyData);

    try {
      // Publish survey metadata
      const publishSurveyPromise = this.platformService.submitSurveyDwCMetadataToBioHub(surveyId);

      // Publish project metadata (which needs to be updated now that the survey metadata has changed)
      const publishProjectPromise = this.platformService.submitProjectDwCMetadataToBioHub(projectId);

      await Promise.all([publishSurveyPromise, publishProjectPromise]);
    } catch (error) {
      defaultLog.warn({ label: 'updateSurveyAndUploadMetadataToBiohub', message: 'error', error });
    }
  }

  /**
   * Updates provided survey information.
   *
   * @param {number} surveyId
   * @param {PutSurveyObject} putSurveyData
   * @returns {*} {Promise<void>}
   * @memberof SurveyService
   */
  async updateSurvey(surveyId: number, putSurveyData: PutSurveyObject): Promise<void> {
    const promises: Promise<any>[] = [];

    if (putSurveyData?.survey_details || putSurveyData?.purpose_and_methodology || putSurveyData?.location) {
      promises.push(this.updateSurveyDetailsData(surveyId, putSurveyData));
    }

    if (putSurveyData?.survey_details) {
      promises.push(this.updateSurveyTypesData(surveyId, putSurveyData));
    }

    if (putSurveyData?.purpose_and_methodology) {
      promises.push(this.updateSurveyVantageCodesData(surveyId, putSurveyData));
    }

    if (putSurveyData?.partnerships) {
      promises.push(this.updatePartnershipsData(surveyId, putSurveyData));
    }

    if (putSurveyData?.species) {
      promises.push(this.updateSurveySpeciesData(surveyId, putSurveyData));
    }

    if (putSurveyData?.permit) {
      promises.push(this.updateSurveyPermitData(surveyId, putSurveyData));
    }

    if (putSurveyData?.funding_sources) {
      promises.push(this.upsertSurveyFundingSourceData(surveyId, putSurveyData));
    }

    if (putSurveyData?.proprietor) {
      promises.push(this.updateSurveyProprietorData(surveyId, putSurveyData));
    }

    if (putSurveyData?.location) {
      promises.push(this.insertRegion(surveyId, putSurveyData?.location.geometry));
    }

    if (putSurveyData?.participants.length) {
      promises.push(this.upsertSurveyParticipantData(surveyId, putSurveyData));
    }

    // Handle site selection strategies
    if (putSurveyData?.site_selection?.strategies) {
      promises.push(
        this.siteSelectionStrategyService.replaceSurveySiteSelectionStrategies(
          surveyId,
          putSurveyData.site_selection.strategies
        )
      );
    }

    // Handle stratums
    if (putSurveyData?.site_selection?.stratums) {
      promises.push(
        this.siteSelectionStrategyService.replaceSurveySiteSelectionStratums(
          surveyId,
          putSurveyData.site_selection.stratums
        )
      );
    }

    // Handle blocks
    if (putSurveyData?.blocks) {
      promises.push(this.upsertBlocks(surveyId, putSurveyData.blocks));
    }

    await Promise.all(promises);
  }

  /**
   * Updates Survey details
   *
   * @param {number} surveyID
   * @param {PutSurveyObject} surveyData
   * @returns {*} {Promise<void>}
   * @memberof SurveyService
   */
  async updateSurveyDetailsData(surveyId: number, surveyData: PutSurveyObject) {
    return this.surveyRepository.updateSurveyDetailsData(surveyId, surveyData);
  }

  /**
   * Updates Survey types data for a given survey ID.
   *
   * @param {number} surveyID
   * @param {PutSurveyObject} surveyData
   * @return {*}  {Promise<void>}
   * @memberof SurveyService
   */
  async updateSurveyTypesData(surveyId: number, surveyData: PutSurveyObject): Promise<void> {
    // Delete existing survey types
    await this.surveyRepository.deleteSurveyTypesData(surveyId);

    // Add new set of survey types, if any
    return this.surveyRepository.insertSurveyTypes(surveyData.survey_details.survey_types, surveyId);
  }

  /**
   * Updates survey species data
   *
   * @param {number} surveyID
   * @param {PutSurveyObject} surveyData
   * @returns {*} {Promise<any[]>}
   * @memberof SurveyService
   */
  async updateSurveySpeciesData(surveyId: number, surveyData: PutSurveyObject) {
    await this.deleteSurveySpeciesData(surveyId);

    const promises: Promise<any>[] = [];

    surveyData.species.focal_species.forEach((focalSpeciesId: number) =>
      promises.push(this.insertFocalSpecies(focalSpeciesId, surveyId))
    );

    surveyData.species.ancillary_species.forEach((ancillarySpeciesId: number) =>
      promises.push(this.insertAncillarySpecies(ancillarySpeciesId, surveyId))
    );

    return Promise.all(promises);
  }

  /**
   * Delete species data for a given survey ID
   *
   * @param {number} surveyID
   * @returns {*} {Promise<void>}
   * @memberof SurveyService
   */
  async deleteSurveySpeciesData(surveyId: number) {
    return this.surveyRepository.deleteSurveySpeciesData(surveyId);
  }

  /**
   * Updates survey participants
   *
   * @param {number} surveyId
   * @param {PutSurveyObject} surveyData
   * @memberof SurveyService
   */
  async upsertSurveyParticipantData(surveyId: number, surveyData: PutSurveyObject) {
    // Get any existing survey participants
    const existingParticipants = await this.surveyParticipationService.getSurveyParticipants(surveyId);

    //Compare input and existing for participants to delete
    const existingParticipantsToDelete = existingParticipants.filter((existingParticipant) => {
      return !surveyData.participants.find(
        (incomingParticipant) => incomingParticipant.system_user_id === existingParticipant.system_user_id
      );
    });

    // Delete any non existing participants
    if (existingParticipantsToDelete.length) {
      const promises: Promise<any>[] = [];

      existingParticipantsToDelete.forEach((participant: any) => {
        promises.push(
          this.surveyParticipationService.deleteSurveyParticipationRecord(participant.survey_participation_id)
        );
      });

      await Promise.all(promises);
    }

    const promises: Promise<any>[] = [];

    // The remaining participants with either update if they have a survey_participation_id
    // or insert new record
    surveyData.participants.forEach((participant) => {
      if (participant.survey_participation_id) {
        // Update participant
        promises.push(
          this.surveyParticipationService.updateSurveyParticipant(
            participant.survey_participation_id,
            participant.survey_job_name
          )
        );
      } else {
        // Create new participant
        promises.push(
          this.surveyParticipationService.insertSurveyParticipant(
            surveyId,
            participant.system_user_id,
            participant.survey_job_name
          )
        );
      }
    });

    await Promise.all(promises);
  }

  /**
   * Compares incoming survey permit data against the existing survey permits, if any, and determines which need to be
   * deleted, added, or updated.
   *
   * @param {number} surveyId
   * @param {PutSurveyObject} surveyData
   * @memberof SurveyService
   */
  async updateSurveyPermitData(surveyId: number, surveyData: PutSurveyObject) {
    const permitService = new PermitService(this.connection);

    // Get any existing permits for this survey
    const existingPermits = await permitService.getPermitBySurveyId(surveyId);

    // Compare the array of existing permits to the array of incoming permits (by permit id) and collect any
    // existing permits that are not in the incoming permit array.
    const existingPermitsToDelete = existingPermits.filter((existingPermit) => {
      // Find all existing permits (by permit id) that have no matching incoming permit id
      return !surveyData.permit.permits.find((incomingPermit) => incomingPermit.permit_id === existingPermit.permit_id);
    });

    // Delete from the database all existing survey permits that have been removed
    if (existingPermitsToDelete.length) {
      const promises: Promise<any>[] = [];

      existingPermitsToDelete.forEach((permit) => {
        promises.push(permitService.deleteSurveyPermit(surveyId, permit.permit_id));
      });

      await Promise.all(promises);
    }

    // The remaining permits are either new, and can be created, or updates to existing permits
    const promises: Promise<any>[] = [];

    surveyData.permit.permits.forEach((permit) => {
      if (permit.permit_id) {
        // Has a permit_id, indicating this is an update to an existing permit
        promises.push(
          permitService.updateSurveyPermit(surveyId, permit.permit_id, permit.permit_number, permit.permit_type)
        );
      } else {
        // No permit_id, indicating this is a new permit which needs to be created
        promises.push(permitService.createSurveyPermit(surveyId, permit.permit_number, permit.permit_type));
      }
    });

    return Promise.all(promises);
  }

  /**
   * Updates survey funding data
   *
   * @param {number} surveyId
   * @param {PutSurveyObject} surveyData
   * @return {*}
   * @memberof SurveyService
   */
  async upsertSurveyFundingSourceData(surveyId: number, surveyData: PutSurveyObject) {
    // Get any existing survey funding sources
    const existingSurveyFundingSources = await this.fundingSourceService.getSurveyFundingSources(surveyId);

    //Compare input and existing for fundings to delete
    const existingSurveyFundingToDelete = existingSurveyFundingSources.filter((existingSurveyFunding) => {
      return !surveyData.funding_sources.find(
        (incomingFunding) => incomingFunding.survey_funding_source_id === existingSurveyFunding.survey_funding_source_id
      );
    });

    // Delete any no existing fundings
    if (existingSurveyFundingToDelete.length) {
      const promises: Promise<any>[] = [];

      existingSurveyFundingToDelete.forEach((surveyFunding: any) => {
        promises.push(this.fundingSourceService.deleteSurveyFundingSource(surveyId, surveyFunding.funding_source_id));
      });

      await Promise.all(promises);
    }

    const promises: Promise<any>[] = [];

    // The remaining funding sources with either update if they have a survey_funding_source_id
    // or insert new record
    surveyData.funding_sources.forEach((fundingSource) => {
      if (fundingSource.survey_funding_source_id) {
        // Update funding source
        promises.push(
          this.fundingSourceService.putSurveyFundingSource(
            surveyId,
            fundingSource.funding_source_id,
            fundingSource.amount,
            fundingSource.revision_count || 0
          )
        );
      } else {
        // Create new funding source
        promises.push(
          this.fundingSourceService.postSurveyFundingSource(
            surveyId,
            fundingSource.funding_source_id,
            fundingSource.amount
          )
        );
      }
    });

    await Promise.all(promises);
  }

  /**
   * Breaks link between permit and survey for a given survey ID
   *
   * @param {number} surveyID
   * @returns {*} {Promise<void>}
   * @memberof SurveyService
   */
  async unassociatePermitFromSurvey(surveyId: number): Promise<void> {
    return this.surveyRepository.unassociatePermitFromSurvey(surveyId);
  }

  /**
   * Updates proprietor data on a survey
   *
   * @param {number} surveyID
   * @param {PutSurveyObject} surveyData
   * @param {PutSurveyObject}
   * @returns {*} {Promise<void>}
   * @memberof SurveyService
   */
  async updateSurveyProprietorData(surveyId: number, surveyData: PutSurveyObject) {
    await this.deleteSurveyProprietorData(surveyId);

    if (!surveyData.proprietor.survey_data_proprietary) {
      return;
    }

    return this.insertSurveyProprietor(surveyData.proprietor, surveyId);
  }

  /**
   * Deletes proprietor data for a given survey
   *
   * @param {number} surveyID
   * @returns {*} {Promise<void>}
   * @memberof SurveyService
   */
  async deleteSurveyProprietorData(surveyId: number): Promise<void> {
    return this.surveyRepository.deleteSurveyProprietorData(surveyId);
  }

  /**
   * Updates all partnership records for the given survey, first by removing all partnership
   * records for the survey, then inserting new partnership records according to the given
   * survey object.
   *
   * @param {number} surveyId
   * @param {PutSurveyObject} surveyData
   * @return {*}  {Promise<void>}
   * @memberof SurveyService
   */
  async updatePartnershipsData(surveyId: number, surveyData: PutSurveyObject): Promise<void> {
    const putPartnershipsData = (surveyData?.partnerships && new PutPartnershipsData(surveyData.partnerships)) || null;

    // Remove existing partnership records
    await this.surveyRepository.deleteIndigenousPartnershipsData(surveyId);
    await this.surveyRepository.deleteStakeholderPartnershipsData(surveyId);

    // Insert new partnership records
    if (putPartnershipsData?.indigenous_partnerships) {
      await this.insertIndigenousPartnerships(putPartnershipsData?.indigenous_partnerships, surveyId);
    }

    if (putPartnershipsData?.stakeholder_partnerships) {
      await this.insertStakeholderPartnerships(putPartnershipsData?.stakeholder_partnerships, surveyId);
    }
  }

  /**
   * Inserts indigenous partnership records for the given survey
   *
   * @param {number[]} firstNationsIds
   * @param {number} surveyId
   * @return {*}  {Promise<{ survey_first_nation_partnership_id: number }[]>}
   * @memberof SurveyService
   */
  async insertIndigenousPartnerships(
    firstNationsIds: number[],
    surveyId: number
  ): Promise<{ survey_first_nation_partnership_id: number }[]> {
    return this.surveyRepository.insertIndigenousPartnerships(firstNationsIds, surveyId);
  }

  /**
   * Inserts stakeholder partnership records for the given survey
   *
   * @param {string[]} stakeholderPartners
   * @param {number} surveyId
   * @return {*}  {Promise<{ survey_stakeholder_partnership_id: number }[]>}
   * @memberof SurveyService
   */
  async insertStakeholderPartnerships(
    stakeholderPartners: string[],
    surveyId: number
  ): Promise<{ survey_stakeholder_partnership_id: number }[]> {
    return this.surveyRepository.insertStakeholderPartnerships(stakeholderPartners, surveyId);
  }

  /**
   * Updates vantage codes associated to a survey
   *
   * @param {number} surveyID
   * @param {PutSurveyObject} surveyData
   * @returns {*} {Promise<void>}
   * @memberof SurveyService
   */
  async updateSurveyVantageCodesData(surveyId: number, surveyData: PutSurveyObject) {
    await this.deleteSurveyVantageCodes(surveyId);

    const promises: Promise<number>[] = [];

    if (surveyData.purpose_and_methodology.vantage_code_ids) {
      surveyData.purpose_and_methodology.vantage_code_ids.forEach((vantageCodeId: number) =>
        promises.push(this.insertVantageCodes(vantageCodeId, surveyId))
      );
    }

    return Promise.all(promises);
  }

  /**
   * Breaks link between vantage codes and a survey fora  given survey Id
   *
   * @param {number} surveyID
   * @returns {*} {Promise<void>}
   * @memberof SurveyService
   */
  async deleteSurveyVantageCodes(surveyId: number): Promise<void> {
    return this.surveyRepository.deleteSurveyVantageCodes(surveyId);
  }

  /**
   * Deletes a survey for a given ID
   *
   * @param {number} surveyID
   * @returns {*} {Promise<void>}
   * @memberof SurveyService
   */
  async deleteSurvey(surveyId: number): Promise<void> {
    return this.surveyRepository.deleteSurvey(surveyId);
  }

  /**
   * Inserts a survey occurrence submission row.
   *
   * @param {IObservationSubmissionInsertDetails} submission The details of the submission
   * @return {*} {Promise<{ submissionId: number }>} Promise resolving the ID of the submission upon successful insertion
   */
  async insertSurveyOccurrenceSubmission(
    submission: IObservationSubmissionInsertDetails
  ): Promise<{ submissionId: number }> {
    return this.surveyRepository.insertSurveyOccurrenceSubmission(submission);
  }

  /**
   * Updates a survey occurrence submission with the given details.
   *
   * @param {IObservationSubmissionUpdateDetails} submission The details of the submission to be updated
   * @return {*} {Promise<{ submissionId: number }>} Promise resolving the ID of the submission upon successfully updating it
   */
  async updateSurveyOccurrenceSubmission(
    submission: IObservationSubmissionUpdateDetails
  ): Promise<{ submissionId: number }> {
    return this.surveyRepository.updateSurveyOccurrenceSubmission(submission);
  }

  /**
   * Soft-deletes an occurrence submission.
   *
   * @param {number} submissionId The ID of the submission to soft delete
   * @returns {*} {number} The row count of the affected records, namely `1` if the delete succeeds, `0` if it does not
   */
  async deleteOccurrenceSubmission(submissionId: number): Promise<number> {
    return this.surveyRepository.deleteOccurrenceSubmission(submissionId);
  }

  /**
   * Publish status for a given survey id
   *
   * @param {number} surveyId
   * @return {*}  {Promise<PublishStatus>}
   * @memberof SurveyService
   */
  async surveyPublishStatus(surveyId: number): Promise<PublishStatus> {
    const surveyAttachmentsPublishStatus = await this.historyPublishService.surveyAttachmentsPublishStatus(surveyId);

    const surveyReportsPublishStatus = await this.historyPublishService.surveyReportsPublishStatus(surveyId);

    const observationPublishStatus = await this.historyPublishService.observationPublishStatus(surveyId);

    const summaryPublishStatus = await this.historyPublishService.summaryPublishStatus(surveyId);

    if (
      surveyAttachmentsPublishStatus === PublishStatus.NO_DATA &&
      surveyReportsPublishStatus === PublishStatus.NO_DATA &&
      observationPublishStatus === PublishStatus.NO_DATA &&
      summaryPublishStatus === PublishStatus.NO_DATA
    ) {
      return PublishStatus.NO_DATA;
    }

    if (
      surveyAttachmentsPublishStatus === PublishStatus.UNSUBMITTED ||
      surveyReportsPublishStatus === PublishStatus.UNSUBMITTED ||
      observationPublishStatus === PublishStatus.UNSUBMITTED ||
      summaryPublishStatus === PublishStatus.UNSUBMITTED
    ) {
      return PublishStatus.UNSUBMITTED;
    }

    return PublishStatus.SUBMITTED;
  }
}<|MERGE_RESOLUTION|>--- conflicted
+++ resolved
@@ -19,11 +19,8 @@
 } from '../models/survey-view';
 import { AttachmentRepository } from '../repositories/attachment-repository';
 import { PublishStatus } from '../repositories/history-publish-repository';
-<<<<<<< HEAD
+import { PostSurveyBlock, SurveyBlockRecord } from '../repositories/survey-block-repository';
 import { SurveyLocationRecord } from '../repositories/survey-location-repository';
-=======
-import { PostSurveyBlock, SurveyBlockRecord } from '../repositories/survey-block-repository';
->>>>>>> 1fa6146e
 import {
   IGetLatestSurveyOccurrenceSubmission,
   IObservationSubmissionInsertDetails,
@@ -39,12 +36,9 @@
 import { PermitService } from './permit-service';
 import { PlatformService } from './platform-service';
 import { RegionService } from './region-service';
-<<<<<<< HEAD
-import { SurveyLocationService } from './survey-location-service';
-=======
 import { SiteSelectionStrategyService } from './site-selection-strategy-service';
 import { SurveyBlockService } from './survey-block-service';
->>>>>>> 1fa6146e
+import { SurveyLocationService } from './survey-location-service';
 import { SurveyParticipationService } from './survey-participation-service';
 import { TaxonomyService } from './taxonomy-service';
 
@@ -105,15 +99,10 @@
       partnerships: await this.getSurveyPartnershipsData(surveyId),
       purpose_and_methodology: await this.getSurveyPurposeAndMethodology(surveyId),
       proprietor: await this.getSurveyProprietorDataForView(surveyId),
-<<<<<<< HEAD
       locations: await this.getSurveyLocationsData(surveyId),
-      participants: await this.surveyParticipationService.getSurveyParticipants(surveyId)
-=======
-      location: await this.getSurveyLocationData(surveyId),
+      participants: await this.surveyParticipationService.getSurveyParticipants(surveyId),
       site_selection: await this.siteSelectionStrategyService.getSiteSelectionDataBySurveyId(surveyId),
-      participants: await this.surveyParticipationService.getSurveyParticipants(surveyId),
       blocks: await this.getSurveyBlocksForSurveyId(surveyId)
->>>>>>> 1fa6146e
     };
   }
 
@@ -497,11 +486,11 @@
     return surveyId;
   }
 
-<<<<<<< HEAD
   async insertSurveyLocations(surveyId: number, data: PostLocationData): Promise<void> {
     const service = new SurveyLocationService(this.connection);
     return service.insertSurveyLocation(surveyId, data);
-=======
+  }
+
   /**
    * Insert, updates and deletes Survey Blocks for a given survey id
    *
@@ -513,7 +502,6 @@
   async upsertBlocks(surveyId: number, blocks: PostSurveyBlock[]): Promise<void> {
     const service = new SurveyBlockService(this.connection);
     return service.upsertSurveyBlocks(surveyId, blocks);
->>>>>>> 1fa6146e
   }
 
   async insertRegion(projectId: number, features: Feature[]): Promise<void> {
