--- conflicted
+++ resolved
@@ -85,37 +85,6 @@
    * @memberof SurveyService
    */
   async getSurveyById(surveyId: number): Promise<SurveyObject> {
-<<<<<<< HEAD
-    const [
-      surveyData,
-      speciesData,
-      permitData,
-      fundingData,
-      purposeAndMethodologyData,
-      proprietorData,
-      locationData,
-      participantData
-    ] = await Promise.all([
-      this.getSurveyData(surveyId),
-      this.getSpeciesData(surveyId),
-      this.getPermitData(surveyId),
-      this.getSurveyFundingSourceData(surveyId),
-      this.getSurveyPurposeAndMethodology(surveyId),
-      this.getSurveyProprietorDataForView(surveyId),
-      this.getSurveyLocationData(surveyId),
-      this.surveyParticipationService.getSurveyParticipants(surveyId)
-    ]);
-
-    return {
-      survey_details: surveyData,
-      species: speciesData,
-      permit: permitData,
-      funding_sources: fundingData,
-      purpose_and_methodology: purposeAndMethodologyData,
-      proprietor: proprietorData,
-      location: locationData,
-      participants: participantData
-=======
     return {
       survey_details: await this.getSurveyData(surveyId),
       species: await this.getSpeciesData(surveyId),
@@ -124,7 +93,8 @@
       partnerships: await this.getSurveyPartnershipsData(surveyId),
       purpose_and_methodology: await this.getSurveyPurposeAndMethodology(surveyId),
       proprietor: await this.getSurveyProprietorDataForView(surveyId),
-      location: await this.getSurveyLocationData(surveyId)
+      location: await this.getSurveyLocationData(surveyId),
+      participants: await this.surveyParticipationService.getSurveyParticipants(surveyId)
     };
   }
 
@@ -137,7 +107,6 @@
     return {
       indigenous_partnerships: indigenousPartnerships.map((partnership) => partnership.first_nations_id),
       stakeholder_partnerships: stakeholderPartnerships.map((partnership) => partnership.name)
->>>>>>> 39065a76
     };
   }
 
