import { MESSAGE_CLASS_NAME, SUBMISSION_MESSAGE_TYPE, SUBMISSION_STATUS_TYPE } from '../constants/status';
import { IDBConnection } from '../database/db';
import { PostProprietorData, PostSurveyObject } from '../models/survey-create';
import { PutSurveyObject } from '../models/survey-update';
import {
  GetAncillarySpeciesData,
  GetAttachmentsData,
  GetFocalSpeciesData,
  GetPermitData,
  GetReportAttachmentsData,
  GetSurveyData,
  GetSurveyFundingSources,
  GetSurveyLocationData,
  GetSurveyProprietorData,
  GetSurveyPurposeAndMethodologyData,
  SurveyObject,
  SurveySupplementaryData
} from '../models/survey-view';
import { AttachmentRepository } from '../repositories/attachment-repository';
import {
  IGetLatestSurveyOccurrenceSubmission,
  IObservationSubmissionInsertDetails,
  IObservationSubmissionUpdateDetails,
  IOccurrenceSubmissionMessagesResponse,
  ISurveyProprietorModel,
  SurveyRepository
} from '../repositories/survey-repository';
import { getLogger } from '../utils/logger';
import { DBService } from './db-service';
import { HistoryPublishService } from './history-publish-service';
import { PermitService } from './permit-service';
import { PlatformService } from './platform-service';
import { TaxonomyService } from './taxonomy-service';

const defaultLog = getLogger('services/survey-service');

export interface IMessageTypeGroup {
  severityLabel: MESSAGE_CLASS_NAME;
  messageTypeLabel: SUBMISSION_MESSAGE_TYPE;
  messageStatus: SUBMISSION_STATUS_TYPE;
  messages: { id: number; message: string }[];
}

export class SurveyService extends DBService {
  attachmentRepository: AttachmentRepository;
  surveyRepository: SurveyRepository;
  platformService: PlatformService;
  historyPublishService: HistoryPublishService;

  constructor(connection: IDBConnection) {
    super(connection);

    this.attachmentRepository = new AttachmentRepository(connection);
    this.surveyRepository = new SurveyRepository(connection);
    this.platformService = new PlatformService(connection);
    this.historyPublishService = new HistoryPublishService(connection);
  }

  /**
   * Get Survey IDs for a project ID
   *
   * @param {number} projectID
   * @returns {*} {Promise<{id: number}[]>}
   * @memberof SurveyService
   */
  async getSurveyIdsByProjectId(projectId: number): Promise<{ id: number }[]> {
    return this.surveyRepository.getSurveyIdsByProjectId(projectId);
  }

  /**
   * Gets all information of a Survey for a given survey ID
   *
   * @param {number} surveyID
   * @returns {*} {Promise<SurveyObject>}
   * @memberof SurveyService
   */
  async getSurveyById(surveyId: number): Promise<SurveyObject> {
    const [
      surveyData,
      speciesData,
      permitData,
      fundingData,
      purposeAndMethodologyData,
      proprietorData,
      locationData
    ] = await Promise.all([
      this.getSurveyData(surveyId),
      this.getSpeciesData(surveyId),
      this.getPermitData(surveyId),
      this.getSurveyFundingSourcesData(surveyId),
      this.getSurveyPurposeAndMethodology(surveyId),
      this.getSurveyProprietorDataForView(surveyId),
      this.getSurveyLocationData(surveyId)
    ]);

    return {
      survey_details: surveyData,
      species: speciesData,
      permit: permitData,
      purpose_and_methodology: purposeAndMethodologyData,
      funding: fundingData,
      proprietor: proprietorData,
      location: locationData
    };
  }

  /**
   * Get Survey supplementary data for a given survey ID
   *
   * @param {number} surveyID
   * @returns {*} {Promise<SurveySupplementaryData>}
   * @memberof SurveyService
   */
  async getSurveySupplementaryDataById(surveyId: number): Promise<SurveySupplementaryData> {
    const [occurrenceSubmission, surveySummarySubmission, surveyMetadataPublish] = await Promise.all([
      this.getOccurrenceSubmission(surveyId),
      this.getSurveySummarySubmission(surveyId),
      this.historyPublishService.getSurveyMetadataPublishRecord(surveyId)
    ]);

    const [occurrenceSubmissionPublish, surveySummarySubmissionPublish] = await Promise.all([
      occurrenceSubmission?.occurrence_submission_id
        ? this.historyPublishService.getOccurrenceSubmissionPublishRecord(occurrenceSubmission.occurrence_submission_id)
        : Promise.resolve(null),
      surveySummarySubmission?.survey_summary_submission_id
        ? this.historyPublishService.getSurveySummarySubmissionPublishRecord(
            surveySummarySubmission.survey_summary_submission_id
          )
        : Promise.resolve(null)
    ]);

    return {
      occurrence_submission: occurrenceSubmission,
      occurrence_submission_publish: occurrenceSubmissionPublish,
      survey_summary_submission: surveySummarySubmission,
      survey_summary_submission_publish: surveySummarySubmissionPublish,
      survey_metadata_publish: surveyMetadataPublish
    };
  }

  /**
   * Gets Survey data for a given survey ID
   *
   * @param {number} surveyID
   * @returns {*} {Promise<GetSurveyData>}
   * @memberof SurveyService
   */
  async getSurveyData(surveyId: number): Promise<GetSurveyData> {
    return this.surveyRepository.getSurveyData(surveyId);
  }

  /**
   * Get associated species data for a survey from the taxonomic service for a given Survey ID
   *
   * @param {number} surveyID
   * @returns {*} {Promise<GetFocalSpeciesData & GetAncillarySpeciesData>}
   * @memberof SurveyService
   */
  async getSpeciesData(surveyId: number): Promise<GetFocalSpeciesData & GetAncillarySpeciesData> {
    const response = await this.surveyRepository.getSpeciesData(surveyId);

    const focalSpeciesIds = response.filter((item) => item.is_focal).map((item) => item.wldtaxonomic_units_id);
    const ancillarySpeciesIds = response.filter((item) => !item.is_focal).map((item) => item.wldtaxonomic_units_id);

    const taxonomyService = new TaxonomyService();

    const focalSpecies = await taxonomyService.getSpeciesFromIds(focalSpeciesIds);
    const ancillarySpecies = await taxonomyService.getSpeciesFromIds(ancillarySpeciesIds);

    return { ...new GetFocalSpeciesData(focalSpecies), ...new GetAncillarySpeciesData(ancillarySpecies) };
  }

  /**
   * Get Survey permit data for a given survey ID
   *
   * @param {number} surveyID
   * @returns {*} {Promise<GetPermitData>}
   * @memberof SurveyService
   */
  async getPermitData(surveyId: number): Promise<GetPermitData> {
    const permitService = new PermitService(this.connection);

    const result = await permitService.getPermitBySurveyId(surveyId);

    return new GetPermitData(result);
  }

  /**
   * Get Survey purpose and Methodology information for a given survey ID
   *
   * @param {number} surveyID
   * @returns {*} {Promise<GetSurveyPurposeAndMethodologyData>}
   * @memberof SurveyService
   */
  async getSurveyPurposeAndMethodology(surveyId: number): Promise<GetSurveyPurposeAndMethodologyData> {
    return this.surveyRepository.getSurveyPurposeAndMethodology(surveyId);
  }

  /**
   * Get Survey funding sources for a given survey ID
   *
   * @param {number} surveyID
   * @returns {*} {Promise<GetSurveyFundingSources>}
   * @memberof SurveyService
   */
  async getSurveyFundingSourcesData(surveyId: number): Promise<GetSurveyFundingSources> {
    return this.surveyRepository.getSurveyFundingSourcesData(surveyId);
  }

  /**
   * Gets proprietor data for view or null for a given survey ID
   *
   * @param {number} surveyID
   * @returns {*} {Promise<GetSurveyProprietorData | null>}
   * @memberof SurveyService
   */
  async getSurveyProprietorDataForView(surveyId: number): Promise<GetSurveyProprietorData | null> {
    return this.surveyRepository.getSurveyProprietorDataForView(surveyId);
  }

  /**
   * Get Survey location for a given survey ID
   *
   * @param {number} surveyID
   * @returns {*} {Promise<GetSurveyLocationData>}
   * @memberof SurveyService
   */
  async getSurveyLocationData(surveyId: number): Promise<GetSurveyLocationData> {
    return this.surveyRepository.getSurveyLocationData(surveyId);
  }

  /**
   * Get Occurrence Submission for a given survey id.
   *
   * @param {number} surveyId
<<<<<<< HEAD
   * @return {*}
   * @memberof SurveyService
   */
  async getOccurrenceSubmission(surveyId: number) {
=======
   * @return {*}  {(Promise<{ occurrence_submission_id: number | null }>)}F
   * @memberof SurveyService
   */
  async getOccurrenceSubmission(surveyId: number): Promise<{ occurrence_submission_id: number | null }> {
>>>>>>> e929a94b
    return this.surveyRepository.getOccurrenceSubmission(surveyId);
  }

  /**
   * Get latest Occurrence Submission or null for a given survey ID
   *
   * @param {number} surveyID
   * @returns {*} {Promise<IGetLatestSurveyOccurrenceSubmission | null>}
   * @memberof SurveyService
   */
  async getLatestSurveyOccurrenceSubmission(surveyId: number): Promise<IGetLatestSurveyOccurrenceSubmission | null> {
    return this.surveyRepository.getLatestSurveyOccurrenceSubmission(surveyId);
  }

  /**
   * Gets the Proprietor Data to be be submitted
   * to BioHub as a Security Request
   *
   * @param {number} surveyID
   * @returns {*} {Promise<ISurveyProprietorModel>}
   * @memberof SurveyService
   */
  async getSurveyProprietorDataForSecurityRequest(surveyId: number): Promise<ISurveyProprietorModel> {
    return this.surveyRepository.getSurveyProprietorDataForSecurityRequest(surveyId);
  }

  /**
   * Retrieves all submission messages by the given submission ID, then groups them based on the message type.
   * @param {number} submissionId The ID of the submission
   * @returns {*} {Promise<IMessageTypeGroup[]>} Promise resolving the array of message groups containing the submission messages
   */
  async getOccurrenceSubmissionMessages(submissionId: number): Promise<IMessageTypeGroup[]> {
    const messages = await this.surveyRepository.getOccurrenceSubmissionMessages(submissionId);
    defaultLog.debug({ label: 'getOccurrenceSubmissionMessages', submissionId, messages });

    return messages.reduce((typeGroups: IMessageTypeGroup[], message: IOccurrenceSubmissionMessagesResponse) => {
      const groupIndex = typeGroups.findIndex((group) => {
        return group.messageTypeLabel === message.type;
      });

      const messageObject = {
        id: message.id,
        message: message.message
      };

      if (groupIndex < 0) {
        typeGroups.push({
          severityLabel: message.class,
          messageTypeLabel: message.type,
          messageStatus: message.status,
          messages: [messageObject]
        });
      } else {
        typeGroups[groupIndex].messages.push(messageObject);
      }

      return typeGroups;
    }, []);
  }

  /**
   * Get a survey summary submission record for a given survey id.
   *
   * @param {number} surveyId
<<<<<<< HEAD
   * @return {*}
   * @memberof SurveyService
   */
  async getSurveySummarySubmission(surveyId: number) {
=======
   * @return {*}  {(Promise<{ survey_summary_submission_id: number | null }>)}
   * @memberof SurveyService
   */
  async getSurveySummarySubmission(surveyId: number): Promise<{ survey_summary_submission_id: number | null }> {
>>>>>>> e929a94b
    return this.surveyRepository.getSurveySummarySubmission(surveyId);
  }

  /**
   * Get surveys by their ids.
   *
   * @param {number[]} surveyIds
   * @return {*}  {Promise<SurveyObject[]>}
   * @memberof SurveyService
   */
  async getSurveysByIds(surveyIds: number[]): Promise<SurveyObject[]> {
    return Promise.all(surveyIds.map(async (surveyId) => this.getSurveyById(surveyId)));
  }

  /**
   * Get all surveys by their associated project ID.
   *
   * @param {number} projectId the ID of the project
   * @return {*}  {Promise<SurveyObject[]>} The associated surveys
   * @memberof SurveyService
   */
  async getSurveysByProjectId(projectId: number): Promise<SurveyObject[]> {
    const surveyIds = await this.getSurveyIdsByProjectId(projectId);

    return this.getSurveysByIds(surveyIds.map((survey) => survey.id));
  }

  /**
   * Creates a survey and uploads the metadata to Biohub
   *
   * @param {number} projectId
   * @param {PostSurveyObject} postSurveyData
   * @return {*}  {Promise<number>}
   * @memberof SurveyService
   */
  async createSurveyAndUploadMetadataToBioHub(projectId: number, postSurveyData: PostSurveyObject): Promise<number> {
    const surveyId = await this.createSurvey(projectId, postSurveyData);

    try {
      await this.platformService.submitSurveyDwCMetadataToBioHub(surveyId);
    } catch (error) {
      defaultLog.warn({ label: 'createSurveyAndUploadMetadataToBioHub', message: 'error', error });
    }

    return surveyId;
  }

  /**
   * Creates the survey
   *
   * @param {number} projectId
   * @param {PostSurveyObject} postSurveyData
   * @return {*}  {Promise<number>}
   * @memberof SurveyService
   */
  async createSurvey(projectId: number, postSurveyData: PostSurveyObject): Promise<number> {
    const surveyId = await this.insertSurveyData(projectId, postSurveyData);

    const promises: Promise<any>[] = [];

    // Handle focal species associated to this survey
    promises.push(
      Promise.all(
        postSurveyData.species.focal_species.map((speciesId: number) => this.insertFocalSpecies(speciesId, surveyId))
      )
    );

    // Handle ancillary species associated to this survey
    promises.push(
      Promise.all(
        postSurveyData.species.ancillary_species.map((speciesId: number) =>
          this.insertAncillarySpecies(speciesId, surveyId)
        )
      )
    );

    // Handle inserting any permit associated to this survey
    const permitService = new PermitService(this.connection);
    promises.push(
      Promise.all(
        postSurveyData.permit.permits.map((permit) =>
          permitService.createSurveyPermit(surveyId, permit.permit_number, permit.permit_type)
        )
      )
    );

    // Handle inserting any funding sources associated to this survey
    promises.push(
      Promise.all(
        postSurveyData.funding.funding_sources.map((fsId: number) => this.insertSurveyFundingSource(fsId, surveyId))
      )
    );

    // Handle survey proprietor data
    postSurveyData.proprietor && promises.push(this.insertSurveyProprietor(postSurveyData.proprietor, surveyId));

    //Handle vantage codes associated to this survey
    promises.push(
      Promise.all(
        postSurveyData.purpose_and_methodology.vantage_code_ids.map((vantageCode: number) =>
          this.insertVantageCodes(vantageCode, surveyId)
        )
      )
    );

    await Promise.all(promises);

    return surveyId;
  }

  /**
   * Get survey attachments data for a given survey ID
   *
   * @param {number} surveyID
   * @returns {*} {Promise<GetAttachmentsData>}
   * @memberof SurveyService
   */
  async getAttachmentsData(surveyId: number): Promise<GetAttachmentsData> {
    return this.surveyRepository.getAttachmentsData(surveyId);
  }

  /**
   * Get survey report attachments for a given survey ID
   *
   * @param {number} surveyID
   * @returns {*} {Promise<GetReportAttachmentsData>}
   * @memberof SurveyService
   */
  async getReportAttachmentsData(surveyId: number): Promise<GetReportAttachmentsData> {
    return this.surveyRepository.getReportAttachmentsData(surveyId);
  }

  /**
   * Inserts Survey data and returns new survey Id
   *
   * @param {number} projectId
   * @param {PostSurveyObject} surveyData
   * @returns {*} {Promise<number>}
   * @memberof SurveyService
   */
  async insertSurveyData(projectId: number, surveyData: PostSurveyObject): Promise<number> {
    return this.surveyRepository.insertSurveyData(projectId, surveyData);
  }

  /**
   * Inserts a new record and associates focal species to a survey
   *
   * @param {number} focal_species_id
   * @param {number} surveyID
   * @returns {*} {Promise<number>}
   * @memberof SurveyService
   */
  async insertFocalSpecies(focal_species_id: number, surveyId: number): Promise<number> {
    return this.surveyRepository.insertFocalSpecies(focal_species_id, surveyId);
  }

  /**
   * Inserts a new record and associates ancillary species to a survey
   *
   * @param {number} ancillary_species_id
   * @param {number} surveyID
   * @returns {*} {Promise<number>}
   * @memberof SurveyService
   */
  async insertAncillarySpecies(ancillary_species_id: number, surveyId: number): Promise<number> {
    return this.surveyRepository.insertAncillarySpecies(ancillary_species_id, surveyId);
  }

  /**
   * Inserts new record and associated a vantage code to a survey
   *
   * @param {number} vantage_code_id
   * @param {number} surveyID
   * @returns {*} {Promise<number>}
   * @memberof SurveyService
   */
  async insertVantageCodes(vantage_code_id: number, surveyId: number): Promise<number> {
    return this.surveyRepository.insertVantageCodes(vantage_code_id, surveyId);
  }

  /**
   * Inserts proprietor data for a survey
   *
   * @param {PostProprietorData} survey_proprietor
   * @param {number} surveyID
   * @returns {*} {Promise<number | undefined>}
   * @memberof SurveyService
   */
  async insertSurveyProprietor(survey_proprietor: PostProprietorData, surveyId: number): Promise<number | undefined> {
    return this.surveyRepository.insertSurveyProprietor(survey_proprietor, surveyId);
  }

  /**
   * Insert or update association of permit to a given survey
   *
   * @param {number} systemUserId
   * @param {number} projectId
   * @param {number} surveyId
   * @param {number} permitNumber
   * @param {number} permitType
   * @returns {*} {Promise<void>}
   * @memberof SurveyService
   */
  async insertOrAssociatePermitToSurvey(
    systemUserId: number,
    projectId: number,
    surveyId: number,
    permitNumber: string,
    permitType: string
  ) {
    if (!permitType) {
      return this.surveyRepository.associateSurveyToPermit(projectId, surveyId, permitNumber);
    } else {
      return this.surveyRepository.insertSurveyPermit(systemUserId, projectId, surveyId, permitNumber, permitType);
    }
  }

  /**
   * Inserts new record and associates funding source to a survey
   *
   * @param {number} funding_source_id
   * @param {number} surveyID
   * @returns {*} {Promise<void>}
   * @memberof SurveyService
   */
  async insertSurveyFundingSource(funding_source_id: number, surveyId: number) {
    return this.surveyRepository.insertSurveyFundingSource(funding_source_id, surveyId);
  }

  /**
   * Updates provided survey information and submits to BioHub
   *
   * @param {number} surveyId
   * @param {PutSurveyObject} putSurveyData
   * @returns {*} {Promise<void>}
   * @memberof SurveyService
   */
  async updateSurveyAndUploadMetadataToBiohub(surveyId: number, putSurveyData: PutSurveyObject): Promise<void> {
    await this.updateSurvey(surveyId, putSurveyData);

    try {
      await this.platformService.submitSurveyDwCMetadataToBioHub(surveyId);
    } catch (error) {
      defaultLog.warn({ label: 'updateSurveyAndUploadMetadataToBiohub', message: 'error', error });
    }
  }

  /**
   * Updates provided survey information and submits to BioHub
   *˝
   * @param {number} surveyId
   * @param {PutSurveyObject} putSurveyData
   * @returns {*} {Promise<void>}
   * @memberof SurveyService
   */
  async updateSurvey(surveyId: number, putSurveyData: PutSurveyObject): Promise<SurveyObject> {
    const promises: Promise<any>[] = [];

    if (putSurveyData?.survey_details || putSurveyData?.purpose_and_methodology || putSurveyData?.location) {
      promises.push(this.updateSurveyDetailsData(surveyId, putSurveyData));
    }

    if (putSurveyData?.purpose_and_methodology) {
      promises.push(this.updateSurveyVantageCodesData(surveyId, putSurveyData));
    }

    if (putSurveyData?.species) {
      promises.push(this.updateSurveySpeciesData(surveyId, putSurveyData));
    }

    if (putSurveyData?.permit) {
      promises.push(this.updateSurveyPermitData(surveyId, putSurveyData));
    }

    if (putSurveyData?.funding) {
      promises.push(this.updateSurveyFundingData(surveyId, putSurveyData));
    }

    if (putSurveyData?.proprietor) {
      promises.push(this.updateSurveyProprietorData(surveyId, putSurveyData));
    }

    await Promise.all(promises);

    return await this.getSurveyById(surveyId);
  }

  /**
   * Updates Survey details
   *
   * @param {number} surveyID
   * @param {PutSurveyObject} surveyData
   * @returns {*} {Promise<void>}
   * @memberof SurveyService
   */
  async updateSurveyDetailsData(surveyId: number, surveyData: PutSurveyObject) {
    return this.surveyRepository.updateSurveyDetailsData(surveyId, surveyData);
  }

  /**
   * Updates survey species data
   *
   * @param {number} surveyID
   * @param {PutSurveyObject} surveyData
   * @returns {*} {Promise<any[]>}
   * @memberof SurveyService
   */
  async updateSurveySpeciesData(surveyId: number, surveyData: PutSurveyObject) {
    this.deleteSurveySpeciesData(surveyId);

    const promises: Promise<any>[] = [];

    surveyData.species.focal_species.forEach((focalSpeciesId: number) =>
      promises.push(this.insertFocalSpecies(focalSpeciesId, surveyId))
    );

    surveyData.species.ancillary_species.forEach((ancillarySpeciesId: number) =>
      promises.push(this.insertAncillarySpecies(ancillarySpeciesId, surveyId))
    );

    return Promise.all(promises);
  }

  /**
   * Delete species data for a given survey ID
   *
   * @param {number} surveyID
   * @returns {*} {Promise<void>}
   * @memberof SurveyService
   */
  async deleteSurveySpeciesData(surveyId: number) {
    return this.surveyRepository.deleteSurveySpeciesData(surveyId);
  }

  /**
   * Compares incoming survey permit data against the existing survey permits, if any, and determines which need to be
   * deleted, added, or updated.
   *
   * @param {number} surveyId
   * @param {PutSurveyObject} surveyData
   * @memberof SurveyService
   */
  async updateSurveyPermitData(surveyId: number, surveyData: PutSurveyObject) {
    const permitService = new PermitService(this.connection);

    // Get any existing permits for this survey
    const existingPermits = await permitService.getPermitBySurveyId(surveyId);

    // Compare the array of existing permits to the array of incoming permits (by permit id) and collect any
    // existing permits that are not in the incoming permit array.
    const existingPermitsToDelete = existingPermits.filter((existingPermit) => {
      // Find all existing permits (by permit id) that have no matching incoming permit id
      return !surveyData.permit.permits.find((incomingPermit) => incomingPermit.permit_id === existingPermit.permit_id);
    });

    // Delete from the database all existing survey permits that have been removed
    if (existingPermitsToDelete.length) {
      const promises: Promise<any>[] = [];

      existingPermitsToDelete.forEach((permit) => {
        promises.push(permitService.deleteSurveyPermit(surveyId, permit.permit_id));
      });

      await Promise.all(promises);
    }

    // The remaining permits are either new, and can be created, or updates to existing permits
    const promises: Promise<any>[] = [];

    surveyData.permit.permits.forEach((permit) => {
      if (permit.permit_id) {
        // Has a permit_id, indicating this is an update to an existing permit
        promises.push(
          permitService.updateSurveyPermit(surveyId, permit.permit_id, permit.permit_number, permit.permit_type)
        );
      } else {
        // No permit_id, indicating this is a new permit which needs to be created
        promises.push(permitService.createSurveyPermit(surveyId, permit.permit_number, permit.permit_type));
      }
    });

    return Promise.all(promises);
  }

  /**
   * Breaks link between permit and survey for a given survey ID
   *
   * @param {number} surveyID
   * @returns {*} {Promise<void>}
   * @memberof SurveyService
   */
  async unassociatePermitFromSurvey(surveyId: number): Promise<void> {
    return this.surveyRepository.unassociatePermitFromSurvey(surveyId);
  }

  /**
   * Updates a Survey funding source for a given survey ID
   *
   * @param {number} surveyID
   * @returns {*} {Promise<any[]>}
   * @memberof SurveyService
   */
  async updateSurveyFundingData(surveyId: number, surveyData: PutSurveyObject) {
    await this.deleteSurveyFundingSourcesData(surveyId);

    const promises: Promise<any>[] = [];

    surveyData.funding.funding_sources.forEach((fsId: number) =>
      promises.push(this.insertSurveyFundingSource(fsId, surveyId))
    );

    return Promise.all(promises);
  }

  /**
   * Breaks link between a funding source and a survey for a given survey ID
   *
   * @param {number} surveyID
   * @returns {*} {Promise<void>}
   * @memberof SurveyService
   */
  async deleteSurveyFundingSourcesData(surveyId: number): Promise<void> {
    return this.surveyRepository.deleteSurveyFundingSourcesData(surveyId);
  }

  /**
   * Updates proprietor data on a survey
   *
   * @param {number} surveyID
   * @param {PutSurveyObject} surveyData
   * @param {PutSurveyObject}
   * @returns {*} {Promise<void>}
   * @memberof SurveyService
   */
  async updateSurveyProprietorData(surveyId: number, surveyData: PutSurveyObject) {
    await this.deleteSurveyProprietorData(surveyId);

    if (!surveyData.proprietor.survey_data_proprietary) {
      return;
    }

    return this.insertSurveyProprietor(surveyData.proprietor, surveyId);
  }

  /**
   * Deletes proprietor data for a given survey
   *
   * @param {number} surveyID
   * @returns {*} {Promise<void>}
   * @memberof SurveyService
   */
  async deleteSurveyProprietorData(surveyId: number): Promise<void> {
    return this.surveyRepository.deleteSurveyProprietorData(surveyId);
  }

  /**
   * Updates vantage codes associated to a survey
   *
   * @param {number} surveyID
   * @param {PutSurveyObject} surveyData
   * @returns {*} {Promise<void>}
   * @memberof SurveyService
   */
  async updateSurveyVantageCodesData(surveyId: number, surveyData: PutSurveyObject) {
    await this.deleteSurveyVantageCodes(surveyId);

    const promises: Promise<number>[] = [];

    if (surveyData.purpose_and_methodology.vantage_code_ids) {
      surveyData.purpose_and_methodology.vantage_code_ids.forEach((vantageCodeId: number) =>
        promises.push(this.insertVantageCodes(vantageCodeId, surveyId))
      );
    }

    return Promise.all(promises);
  }

  /**
   * Breaks link between vantage codes and a survey fora  given survey Id
   *
   * @param {number} surveyID
   * @returns {*} {Promise<void>}
   * @memberof SurveyService
   */
  async deleteSurveyVantageCodes(surveyId: number): Promise<void> {
    return this.surveyRepository.deleteSurveyVantageCodes(surveyId);
  }

  /**
   * Deletes a survey for a given ID
   *
   * @param {number} surveyID
   * @returns {*} {Promise<void>}
   * @memberof SurveyService
   */
  async deleteSurvey(surveyId: number): Promise<void> {
    return this.surveyRepository.deleteSurvey(surveyId);
  }

  /**
   * Inserts a survey occurrence submission row.
   *
   * @param {IObservationSubmissionInsertDetails} submission The details of the submission
   * @return {*} {Promise<{ submissionId: number }>} Promise resolving the ID of the submission upon successful insertion
   */
  async insertSurveyOccurrenceSubmission(
    submission: IObservationSubmissionInsertDetails
  ): Promise<{ submissionId: number }> {
    return this.surveyRepository.insertSurveyOccurrenceSubmission(submission);
  }

  /**
   * Updates a survey occurrence submission with the given details.
   *
   * @param {IObservationSubmissionUpdateDetails} submission The details of the submission to be updated
   * @return {*} {Promise<{ submissionId: number }>} Promise resolving the ID of the submission upon successfully updating it
   */
  async updateSurveyOccurrenceSubmission(
    submission: IObservationSubmissionUpdateDetails
  ): Promise<{ submissionId: number }> {
    return this.surveyRepository.updateSurveyOccurrenceSubmission(submission);
  }

  /**
   * Soft-deletes an occurrence submission.
   *
   * @param {number} submissionId The ID of the submission to soft delete
   * @returns {*} {number} The row count of the affected records, namely `1` if the delete succeeds, `0` if it does not
   */
  async deleteOccurrenceSubmission(submissionId: number): Promise<number> {
    return this.surveyRepository.deleteOccurrenceSubmission(submissionId);
  }
}<|MERGE_RESOLUTION|>--- conflicted
+++ resolved
@@ -233,17 +233,10 @@
    * Get Occurrence Submission for a given survey id.
    *
    * @param {number} surveyId
-<<<<<<< HEAD
-   * @return {*}
-   * @memberof SurveyService
-   */
-  async getOccurrenceSubmission(surveyId: number) {
-=======
    * @return {*}  {(Promise<{ occurrence_submission_id: number | null }>)}F
    * @memberof SurveyService
    */
   async getOccurrenceSubmission(surveyId: number): Promise<{ occurrence_submission_id: number | null }> {
->>>>>>> e929a94b
     return this.surveyRepository.getOccurrenceSubmission(surveyId);
   }
 
@@ -308,17 +301,10 @@
    * Get a survey summary submission record for a given survey id.
    *
    * @param {number} surveyId
-<<<<<<< HEAD
-   * @return {*}
-   * @memberof SurveyService
-   */
-  async getSurveySummarySubmission(surveyId: number) {
-=======
    * @return {*}  {(Promise<{ survey_summary_submission_id: number | null }>)}
    * @memberof SurveyService
    */
   async getSurveySummarySubmission(surveyId: number): Promise<{ survey_summary_submission_id: number | null }> {
->>>>>>> e929a94b
     return this.surveyRepository.getSurveySummarySubmission(surveyId);
   }
 
