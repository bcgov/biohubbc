import { IDBConnection } from '../database/db';
import { InsertSampleBlockRecord } from '../repositories/sample-blocks-repository';
import {
  InsertSampleSiteRecord,
  SampleLocationRecord,
  SampleLocationRepository,
  SampleSiteRecord,
  UpdateSampleLocationRecord
} from '../repositories/sample-location-repository';
import { InsertSampleMethodRecord } from '../repositories/sample-method-repository';
import { InsertSampleStratumRecord } from '../repositories/sample-stratums-repository';
import { getLogger } from '../utils/logger';
import { ApiPaginationOptions } from '../zod-schema/pagination';
import { DBService } from './db-service';
import { SampleBlockService } from './sample-block-service';
import { SampleMethodService } from './sample-method-service';
import { SampleStratumService } from './sample-stratum-service';

export interface PostSampleLocations {
  survey_sample_site_id: number | null;
  survey_id: number;
  survey_sample_sites: InsertSampleSiteRecord[];
  methods: InsertSampleMethodRecord[];
  blocks: InsertSampleBlockRecord[];
  stratums: InsertSampleStratumRecord[];
}

const defaultLog = getLogger('services/sample-location-service');

/**
 * Sample Location Repository
 *
 * @export
 * @class SampleLocationService
 * @extends {DBService}
 */
export class SampleLocationService extends DBService {
  sampleLocationRepository: SampleLocationRepository;

  constructor(connection: IDBConnection) {
    super(connection);
    this.sampleLocationRepository = new SampleLocationRepository(connection);
  }

  /**
   * Gets a paginated set of survey Sample Locations for the given survey.
   *
   * @param {number} surveyId
   * @param {ApiPaginationOptions} [pagination]
   * @return {*}  {Promise<SampleLocationRecord[]>}
   * @memberof SampleLocationService
   */
  async getSampleLocationsForSurveyId(
    surveyId: number,
    pagination?: ApiPaginationOptions
  ): Promise<SampleLocationRecord[]> {
    return this.sampleLocationRepository.getSampleLocationsForSurveyId(surveyId, pagination);
  }

  /**
   * Returns the total count of sample locations belonging to the given survey.
   *
   * @param {number} surveyId
   * @return {*}  {Promise<number>}
   * @memberof SampleLocationService
   */
  async getSampleLocationsCountBySurveyId(surveyId: number): Promise<number> {
    return this.sampleLocationRepository.getSampleLocationsCountBySurveyId(surveyId);
  }

  /**
   * Gets a sample site record by sample site ID.
   *
   * @param {number} surveyId
   * @param {number} surveySampleSiteId
   * @return {*}  {Promise<SampleSiteRecord>}
   * @memberof SampleLocationService
   */
  async getSurveySampleSiteById(surveyId: number, surveySampleSiteId: number): Promise<SampleSiteRecord> {
    return this.sampleLocationRepository.getSurveySampleSiteById(surveyId, surveySampleSiteId);
  }

  /**
   * Deletes a survey Sample Location.
   *
   * @param {number} surveyId
   * @param {number} surveySampleSiteId
   * @return {*}  {Promise<SampleSiteRecord>}
   * @memberof SampleLocationService
   */
  async deleteSampleSiteRecord(surveyId: number, surveySampleSiteId: number): Promise<SampleSiteRecord> {
    const sampleMethodService = new SampleMethodService(this.connection);
    const sampleBlockService = new SampleBlockService(this.connection);
    const sampleStratumService = new SampleStratumService(this.connection);

    // Delete all methods associated with the sample location
    const existingSampleMethods = await sampleMethodService.getSampleMethodsForSurveySampleSiteId(
      surveyId,
      surveySampleSiteId
    );
    for (const item of existingSampleMethods) {
      await sampleMethodService.deleteSampleMethodRecord(surveyId, item.survey_sample_method_id);
    }

<<<<<<< HEAD
    return this.sampleLocationRepository.deleteSampleSiteRecord(surveyId, surveySampleSiteId);
=======
    // Delete all blocks associated with the sample location
    const existingSampleBlocks = await sampleBlockService.getSampleBlocksForSurveySampleSiteId(surveySampleSiteId);

    await sampleBlockService.deleteSampleBlockRecords(existingSampleBlocks.map((item) => item.survey_sample_block_id));

    // Delete all stratums associated with a sample location
    const existingSampleStratums = await sampleStratumService.getSampleStratumsForSurveySampleSiteId(
      surveySampleSiteId
    );

    await sampleStratumService.deleteSampleStratumRecords(
      existingSampleStratums.map((item) => item.survey_sample_stratum_id)
    );

    // Delete the site itself
    return this.sampleLocationRepository.deleteSampleSiteRecord(surveySampleSiteId);
>>>>>>> 7e103a2c
  }

  /**
   * Inserts survey sample locations (a survey_sample_site record plus associated survey_sample_method and
   * survey_sample_period records).
   *
   * It is a business requirement to use strings from the properties field of provided geometry
   * to determine the name and description of sampling locations when possible.
   *
   * If there is no string contained in the fields 'name', 'label' to be used in our db,
   * the system will auto-generate a name of 'Sampling Site #x', where x is taken from the greatest value
   * integer id + 1 in the db.
   *
   * @param {PostSampleLocations} sampleLocations
   * @return {*}  {Promise<SampleSiteRecord[]>}
   * @memberof SampleLocationService
   */
  async insertSampleLocations(sampleLocations: PostSampleLocations): Promise<SampleSiteRecord[]> {
    defaultLog.debug({ label: 'insertSampleLocations' });

    // Create a sample site record for each feature found
    const promises = sampleLocations.survey_sample_sites.map((sampleLocation) => {
      return this.sampleLocationRepository.insertSampleSite(sampleLocations.survey_id, sampleLocation);
    });

    const sampleSiteRecords = await Promise.all(promises);

    const methodService = new SampleMethodService(this.connection);
    const blockService = new SampleBlockService(this.connection);
    const stratumService = new SampleStratumService(this.connection);

    // Loop through all newly created sample sites
    // For reach sample site, create associated sample methods
    const methodPromises = sampleSiteRecords.map((sampleSiteRecord) =>
      sampleLocations.methods.map((item) => {
        const sampleMethod = {
          survey_sample_site_id: sampleSiteRecord.survey_sample_site_id,
          method_lookup_id: item.method_lookup_id,
          description: item.description,
          periods: item.periods
        };
        return methodService.insertSampleMethod(sampleMethod);
      })
    );

    await Promise.all(methodPromises);

    // Loop through all newly created sample sites
    // For reach sample site, create associated sample blocks
    const blockPromises = sampleSiteRecords.map((sampleSiteRecord) =>
      sampleLocations.blocks.map((item) => {
        const sampleBlock = {
          survey_sample_site_id: sampleSiteRecord.survey_sample_site_id,
          survey_block_id: item.survey_block_id
        };
        return blockService.insertSampleBlock(sampleBlock);
      })
    );

    await Promise.all(blockPromises);

    // Loop through all newly created sample sites
    // For reach sample site, create associated sample stratums
    const stratumPromises = sampleSiteRecords.map((sampleSiteRecord) =>
      sampleLocations.stratums.map((item) => {
        const sampleStratum = {
          survey_sample_site_id: sampleSiteRecord.survey_sample_site_id,
          survey_stratum_id: item.survey_stratum_id
        };
        return stratumService.insertSampleStratum(sampleStratum);
      })
    );

    await Promise.all(stratumPromises);

    return sampleSiteRecords;
  }

  /**
   * Updates a survey entire Sample Site Record, with Location and associated methods and periods.
   *
   * @param {number} surveyId
   * @param {UpdateSampleLocationRecord} sampleSite
   * @memberof SampleLocationService
   */
  async updateSampleLocationMethodPeriod(surveyId: number, sampleSite: UpdateSampleLocationRecord) {
    const methodService = new SampleMethodService(this.connection);
    const blockService = new SampleBlockService(this.connection);
    const stratumService = new SampleStratumService(this.connection);

    // Update the main sample location
    await this.sampleLocationRepository.updateSampleSite(sampleSite);

    // Check for methods to delete
    await methodService.deleteSampleMethodsNotInArray(
      sampleSite.survey_id,
      sampleSite.survey_sample_site_id,
      sampleSite.methods
    );

    // Check for blocks to delete
    await blockService.deleteSampleBlocksNotInArray(sampleSite.survey_sample_site_id, sampleSite.blocks);

    // Check for stratums to delete
    await stratumService.deleteSampleStratumsNotInArray(sampleSite.survey_sample_site_id, sampleSite.stratums);

    // Loop through all blocks
    // For each block, check if it exists
    // If it exists, update it
    // If it does not exist, create it
    if (sampleSite.blocks) {
      for (const item of sampleSite.blocks) {
        if (!item.survey_sample_block_id) {
          const sampleBlock = {
            survey_sample_site_id: sampleSite.survey_sample_site_id,
            survey_block_id: item.survey_block_id
          };
          await blockService.insertSampleBlock(sampleBlock);
        }
      }
    }

    // Loop through all stratums
    // For each stratum, check if it exists
    // If it exists, update it
    // If it does not exist, create it
    for (const item of sampleSite.stratums) {
      if (!item.survey_sample_stratum_id) {
        const sampleStratum = {
          survey_sample_site_id: sampleSite.survey_sample_site_id,
          survey_stratum_id: item.survey_stratum_id
        };
        await stratumService.insertSampleStratum(sampleStratum);
      }
    }

    // Loop through all methods
    // For each method, check if it exists
    // If it exists, update it
    // If it does not exist, create it
    for (const item of sampleSite.methods) {
      if (item.survey_sample_method_id) {
        const sampleMethod = {
          survey_sample_site_id: sampleSite.survey_sample_site_id,
          survey_sample_method_id: item.survey_sample_method_id,
          method_lookup_id: item.method_lookup_id,
          description: item.description,
          periods: item.periods
        };
        await methodService.updateSampleMethod(surveyId, sampleMethod);
      } else {
        const sampleMethod = {
          survey_sample_site_id: sampleSite.survey_sample_site_id,
          method_lookup_id: item.method_lookup_id,
          description: item.description,
          periods: item.periods
        };
        await methodService.insertSampleMethod(sampleMethod);
      }
    }
  }
}<|MERGE_RESOLUTION|>--- conflicted
+++ resolved
@@ -102,9 +102,6 @@
       await sampleMethodService.deleteSampleMethodRecord(surveyId, item.survey_sample_method_id);
     }
 
-<<<<<<< HEAD
-    return this.sampleLocationRepository.deleteSampleSiteRecord(surveyId, surveySampleSiteId);
-=======
     // Delete all blocks associated with the sample location
     const existingSampleBlocks = await sampleBlockService.getSampleBlocksForSurveySampleSiteId(surveySampleSiteId);
 
@@ -119,9 +116,8 @@
       existingSampleStratums.map((item) => item.survey_sample_stratum_id)
     );
 
-    // Delete the site itself
-    return this.sampleLocationRepository.deleteSampleSiteRecord(surveySampleSiteId);
->>>>>>> 7e103a2c
+    // Lastly, delete the site itself
+    return this.sampleLocationRepository.deleteSampleSiteRecord(surveyId, surveySampleSiteId);
   }
 
   /**
