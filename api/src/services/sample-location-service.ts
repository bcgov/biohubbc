import { Feature } from '@turf/helpers';
import { IDBConnection } from '../database/db';
import {
  SampleLocationDetails,
  SampleLocationRecord,
  SampleLocationRepository,
  UpdateSampleSiteRecord
} from '../repositories/sample-location-repository';
import { InsertSampleMethodRecord } from '../repositories/sample-method-repository';
import { DBService } from './db-service';
import { SampleBlockService } from './sample-block-service';
import { SampleMethodService } from './sample-method-service';
<<<<<<< HEAD
import { SampleStratumService } from './sample-stratum-service';
=======
>>>>>>> 59d85d89

interface SampleSite {
  name: string;
  description: string;
  feature: Feature;
}

export interface PostSampleLocations {
  survey_sample_site_id: number | null;
  survey_id: number;
  survey_sample_sites: SampleSite[];
  methods: InsertSampleMethodRecord[];
}

/**
 * Sample Location Repository
 *
 * @export
 * @class SampleLocationService
 * @extends {DBService}
 */
export class SampleLocationService extends DBService {
  sampleLocationRepository: SampleLocationRepository;

  constructor(connection: IDBConnection) {
    super(connection);
    this.sampleLocationRepository = new SampleLocationRepository(connection);
  }

  /**
   * Gets all survey Sample Locations.
   *
   * @param {number} surveyId
   * @return {*}  {Promise<SampleLocationRecord[]>}
   * @memberof SampleLocationService
   */
  async getSampleLocationsForSurveyId(surveyId: number): Promise<SampleLocationDetails[]> {
    const results = await this.sampleLocationRepository.getSampleLocationsForSurveyId(surveyId);

    return results;
  }

  // /**
  //  * Gets all survey Sample Locations.
  //  *
  //  * @param {number} sampleLocationId
  //  * @return {*}  {Promise<SampleLocationRecord[]>}
  //  * @memberof SampleLocationService
  //  */
  // async getSampleLocationById(sampleLocationId: number): Promise<SampleLocationRecord> {
  //   const result = await this.sampleLocationRepository.getSampleLocationById(sampleLocationId);

<<<<<<< HEAD
    // todo: could do this in sql
    if (!result.sample_stratums) {
      result.sample_stratums = [];
    }
    if (!result.sample_blocks) {
      result.sample_blocks = [];
    }
    return result;
  }
=======
  //   return result;
  // }
>>>>>>> 59d85d89

  /**
   * Deletes a survey Sample Location.
   *
   * @param {number} surveySampleSiteId
   * @return {*}  {Promise<SampleLocationRecord>}
   * @memberof SampleLocationService
   */
  async deleteSampleLocationRecord(surveySampleSiteId: number): Promise<SampleLocationRecord> {
    const sampleMethodService = new SampleMethodService(this.connection);

    // Delete all methods associated with the sample location
    const existingSampleMethods = await sampleMethodService.getSampleMethodsForSurveySampleSiteId(surveySampleSiteId);
    for (const item of existingSampleMethods) {
      await sampleMethodService.deleteSampleMethodRecord(item.survey_sample_method_id);
    }

    return this.sampleLocationRepository.deleteSampleLocationRecord(surveySampleSiteId);
  }

  /**
   * Inserts survey Sample Locations.
   *
   * It is a business requirement to use strings from the properties field of provided geometry
   * to determine the name and description of sampling locations when possible.
   *
   * If there is no string contained in the fields 'name', 'label' to be used in our db,
   * the system will auto-generate a name of 'Sampling Site #x', where x is taken from the greatest value
   * integer id + 1 in the db.
   *
   * @param {PostSampleLocations} sampleLocations
   * @return {*}  {Promise<SampleLocationRecord[]>}
   * @memberof SampleLocationService
   */
  async insertSampleLocations(sampleLocations: PostSampleLocations): Promise<SampleLocationRecord[]> {
    const methodService = new SampleMethodService(this.connection);
    // Create a sample location for each feature found
    const promises = sampleLocations.survey_sample_sites.map((item) => {
      const sampleLocation = {
        survey_id: sampleLocations.survey_id,
        name: item.name,
        description: item.description,
        geojson: item.feature
      };

      return this.sampleLocationRepository.insertSampleLocation(sampleLocation);
    });
    const results = await Promise.all<SampleLocationRecord>(promises);

    // Loop through all newly reaction sample locations
    // For reach sample location, create methods and associated with sample location id
    const methodPromises = results.map((sampleSite: SampleLocationRecord) =>
      sampleLocations.methods.map((item) => {
        const sampleMethod = {
          survey_sample_site_id: sampleSite.survey_sample_site_id,
          method_lookup_id: item.method_lookup_id,
          description: item.description,
          periods: item.periods
        };
        return methodService.insertSampleMethod(sampleMethod);
      })
    );
    await Promise.all(methodPromises);

    return results;
  }

  /**
   * Updates a survey entire Sample Site Record, with Location and associated methods and periods.
   *
   * @param {UpdateSampleSiteRecord} sampleSite
   * @memberof SampleLocationService
   */
  async updateSampleLocationMethodPeriod(sampleSite: UpdateSampleSiteRecord) {
    const methodService = new SampleMethodService(this.connection);
    const blockService = new SampleBlockService(this.connection);
    const stratumService = new SampleStratumService(this.connection);

    console.log(sampleSite)

    // Update the main sample location
    await this.sampleLocationRepository.updateSampleLocation(sampleSite);

    // Check for methods to delete
    await methodService.deleteSampleMethodsNotInArray(sampleSite.survey_sample_site_id, sampleSite.methods);

    // Check for blocks to delete
    await blockService.deleteSampleBlocksNotInArray(sampleSite.survey_sample_site_id, sampleSite.blocks);

<<<<<<< HEAD
    // Check for stratums to delete
    await stratumService.deleteSampleStratumsNotInArray(sampleSite.survey_sample_site_id, sampleSite.stratums);

=======
>>>>>>> 59d85d89
    // Loop through all blocks
    // For each block, check if it exists
    // If it exists, update it
    // If it does not exist, create it
    for (const item of sampleSite.blocks) {
      if (!item.survey_sample_block_id) {
  
        const sampleBlock = {
          survey_sample_site_id: sampleSite.survey_sample_site_id,
          survey_block_id: item.survey_block_id
        };
        await blockService.insertSampleBlock(sampleBlock);
      }
    }

    // Loop through all stratums
    // For each stratum, check if it exists
    // If it exists, update it
    // If it does not exist, create it
    for (const item of sampleSite.stratums) {
      if (item.survey_sample_stratum_id) {
        const sampleStratum = {
          survey_sample_site_id: sampleSite.survey_sample_site_id,
          survey_sample_stratum_id: item.survey_sample_stratum_id,
          survey_stratum_id: item.survey_stratum_id
        };
        await stratumService.updateSampleStratum(sampleStratum);
      } else {
        const sampleStratum = {
          survey_sample_site_id: sampleSite.survey_sample_site_id,
          survey_stratum_id: item.survey_stratum_id
        };
        await stratumService.insertSampleStratum(sampleStratum);
      }
    }

    // Loop through all methods
    // For each method, check if it exists
    // If it exists, update it
    // If it does not exist, create it
    for (const item of sampleSite.methods) {
      if (item.survey_sample_method_id) {
        const sampleMethod = {
          survey_sample_site_id: sampleSite.survey_sample_site_id,
          survey_sample_method_id: item.survey_sample_method_id,
          method_lookup_id: item.method_lookup_id,
          description: item.description,
          periods: item.periods
        };
        await methodService.updateSampleMethod(sampleMethod);
      } else {
        const sampleMethod = {
          survey_sample_site_id: sampleSite.survey_sample_site_id,
          method_lookup_id: item.method_lookup_id,
          description: item.description,
          periods: item.periods
        };
        await methodService.insertSampleMethod(sampleMethod);
      }
    }
  }
}<|MERGE_RESOLUTION|>--- conflicted
+++ resolved
@@ -10,10 +10,7 @@
 import { DBService } from './db-service';
 import { SampleBlockService } from './sample-block-service';
 import { SampleMethodService } from './sample-method-service';
-<<<<<<< HEAD
 import { SampleStratumService } from './sample-stratum-service';
-=======
->>>>>>> 59d85d89
 
 interface SampleSite {
   name: string;
@@ -66,20 +63,8 @@
   // async getSampleLocationById(sampleLocationId: number): Promise<SampleLocationRecord> {
   //   const result = await this.sampleLocationRepository.getSampleLocationById(sampleLocationId);
 
-<<<<<<< HEAD
-    // todo: could do this in sql
-    if (!result.sample_stratums) {
-      result.sample_stratums = [];
-    }
-    if (!result.sample_blocks) {
-      result.sample_blocks = [];
-    }
-    return result;
-  }
-=======
   //   return result;
   // }
->>>>>>> 59d85d89
 
   /**
    * Deletes a survey Sample Location.
@@ -158,8 +143,6 @@
     const blockService = new SampleBlockService(this.connection);
     const stratumService = new SampleStratumService(this.connection);
 
-    console.log(sampleSite)
-
     // Update the main sample location
     await this.sampleLocationRepository.updateSampleLocation(sampleSite);
 
@@ -169,19 +152,15 @@
     // Check for blocks to delete
     await blockService.deleteSampleBlocksNotInArray(sampleSite.survey_sample_site_id, sampleSite.blocks);
 
-<<<<<<< HEAD
     // Check for stratums to delete
-    await stratumService.deleteSampleStratumsNotInArray(sampleSite.survey_sample_site_id, sampleSite.stratums);
-
-=======
->>>>>>> 59d85d89
+    await stratumService.deleteSampleStratumsNotInArray(sampleSite.survey_id, sampleSite.stratums);
+
     // Loop through all blocks
     // For each block, check if it exists
     // If it exists, update it
     // If it does not exist, create it
     for (const item of sampleSite.blocks) {
       if (!item.survey_sample_block_id) {
-  
         const sampleBlock = {
           survey_sample_site_id: sampleSite.survey_sample_site_id,
           survey_block_id: item.survey_block_id
@@ -195,19 +174,12 @@
     // If it exists, update it
     // If it does not exist, create it
     for (const item of sampleSite.stratums) {
-      if (item.survey_sample_stratum_id) {
-        const sampleStratum = {
-          survey_sample_site_id: sampleSite.survey_sample_site_id,
-          survey_sample_stratum_id: item.survey_sample_stratum_id,
+      if (!item.survey_sample_stratum_id) {
+        const sampleBlock = {
+          survey_sample_site_id: sampleSite.survey_sample_site_id,
           survey_stratum_id: item.survey_stratum_id
         };
-        await stratumService.updateSampleStratum(sampleStratum);
-      } else {
-        const sampleStratum = {
-          survey_sample_site_id: sampleSite.survey_sample_site_id,
-          survey_stratum_id: item.survey_stratum_id
-        };
-        await stratumService.insertSampleStratum(sampleStratum);
+        await stratumService.insertSampleStratum(sampleBlock);
       }
     }
 
