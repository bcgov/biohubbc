import { IDBConnection } from '../database/db';
import {
<<<<<<< HEAD
  SampleLocationDetails,
=======
  InsertSampleSiteRecord,
>>>>>>> ce90f566
  SampleLocationRecord,
  SampleLocationRepository,
  SampleSiteRecord,
  UpdateSampleLocationRecord
} from '../repositories/sample-location-repository';
import { InsertSampleMethodRecord } from '../repositories/sample-method-repository';
import { getLogger } from '../utils/logger';
import { ApiPaginationOptions } from '../zod-schema/pagination';
import { DBService } from './db-service';
import { SampleBlockService } from './sample-block-service';
import { SampleMethodService } from './sample-method-service';

export interface PostSampleLocations {
  survey_sample_site_id: number | null;
  survey_id: number;
  survey_sample_sites: InsertSampleSiteRecord[];
  methods: InsertSampleMethodRecord[];
}

const defaultLog = getLogger('services/sample-location-service');

/**
 * Sample Location Repository
 *
 * @export
 * @class SampleLocationService
 * @extends {DBService}
 */
export class SampleLocationService extends DBService {
  sampleLocationRepository: SampleLocationRepository;

  constructor(connection: IDBConnection) {
    super(connection);
    this.sampleLocationRepository = new SampleLocationRepository(connection);
  }

  /**
<<<<<<< HEAD
   * Gets all Sample Locations for a given Survey
=======
   * Gets a paginated set of survey Sample Locations for the given survey.
>>>>>>> ce90f566
   *
   * @param {number} surveyId
   * @param {ApiPaginationOptions} [pagination]
   * @return {*}  {Promise<SampleLocationRecord[]>}
   * @memberof SampleLocationService
   */
<<<<<<< HEAD
  async getSampleLocationsForSurveyId(surveyId: number): Promise<SampleLocationDetails[]> {
    const results = await this.sampleLocationRepository.getSampleLocationsForSurveyId(surveyId);

    return results;
=======
  async getSampleLocationsForSurveyId(
    surveyId: number,
    pagination?: ApiPaginationOptions
  ): Promise<SampleLocationRecord[]> {
    return this.sampleLocationRepository.getSampleLocationsForSurveyId(surveyId, pagination);
  }

  /**
   * Returns the total count of sample locations belonging to the given survey.
   *
   * @param {number} surveyId
   * @return {*}  {Promise<number>}
   * @memberof SampleLocationService
   */
  async getSampleLocationsCountBySurveyId(surveyId: number): Promise<number> {
    return this.sampleLocationRepository.getSampleLocationsCountBySurveyId(surveyId);
>>>>>>> ce90f566
  }

  /**
   * Deletes a survey Sample Location.
   *
   * @param {number} surveySampleSiteId
   * @return {*}  {Promise<SampleSiteRecord>}
   * @memberof SampleLocationService
   */
  async deleteSampleSiteRecord(surveySampleSiteId: number): Promise<SampleSiteRecord> {
    const sampleMethodService = new SampleMethodService(this.connection);

    // Delete all methods associated with the sample location
    const existingSampleMethods = await sampleMethodService.getSampleMethodsForSurveySampleSiteId(surveySampleSiteId);
    for (const item of existingSampleMethods) {
      await sampleMethodService.deleteSampleMethodRecord(item.survey_sample_method_id);
    }

    return this.sampleLocationRepository.deleteSampleSiteRecord(surveySampleSiteId);
  }

  /**
   * Inserts survey sample locations (a survey_sample_site record plus associated survey_sample_method and
   * survey_sample_period records).
   *
   * It is a business requirement to use strings from the properties field of provided geometry
   * to determine the name and description of sampling locations when possible.
   *
   * If there is no string contained in the fields 'name', 'label' to be used in our db,
   * the system will auto-generate a name of 'Sampling Site #x', where x is taken from the greatest value
   * integer id + 1 in the db.
   *
   * @param {PostSampleLocations} sampleLocations
   * @return {*}  {Promise<SampleSiteRecord[]>}
   * @memberof SampleLocationService
   */
  async insertSampleLocations(sampleLocations: PostSampleLocations): Promise<SampleSiteRecord[]> {
    defaultLog.debug({ label: 'insertSampleLocations' });

    // Create a sample site record for each feature found
    const promises = sampleLocations.survey_sample_sites.map((sampleLocation) => {
      return this.sampleLocationRepository.insertSampleSite(sampleLocations.survey_id, sampleLocation);
    });

    const sampleSiteRecords = await Promise.all(promises);

    const methodService = new SampleMethodService(this.connection);

    // Loop through all newly created sample sites
    // For reach sample site, create associated sample methods
    const methodPromises = sampleSiteRecords.map((sampleSiteRecord) =>
      sampleLocations.methods.map((item) => {
        const sampleMethod = {
          survey_sample_site_id: sampleSiteRecord.survey_sample_site_id,
          method_lookup_id: item.method_lookup_id,
          description: item.description,
          periods: item.periods
        };
        return methodService.insertSampleMethod(sampleMethod);
      })
    );

    await Promise.all(methodPromises);

    return sampleSiteRecords;
  }

  /**
   * Updates a survey entire Sample Site Record, with Location and associated methods and periods.
   *
   * @param {UpdateSampleLocationRecord} sampleSite
   * @memberof SampleLocationService
   */
  async updateSampleLocationMethodPeriod(sampleSite: UpdateSampleLocationRecord) {
    const methodService = new SampleMethodService(this.connection);
    const blockService = new SampleBlockService(this.connection);

    // Update the main sample location
    await this.sampleLocationRepository.updateSampleSite(sampleSite);

    // Check for methods to delete
    await methodService.deleteSampleMethodsNotInArray(sampleSite.survey_sample_site_id, sampleSite.methods);

    // Check for blocks to delete
    await blockService.deleteSampleBlocksNotInArray(sampleSite.survey_sample_site_id, sampleSite.blocks);

    // Loop through all blocks
    // For each block, check if it exists
    // If it exists, update it
    // If it does not exist, create it
    if (sampleSite.blocks) {
      for (const item of sampleSite.blocks) {
        if (!item.survey_sample_block_id) {
          const sampleBlock = {
            survey_sample_site_id: sampleSite.survey_sample_site_id,
            survey_block_id: item.survey_block_id
          };
          await blockService.insertSampleBlock(sampleBlock);
        }
      }
    }

    // Loop through all methods
    // For each method, check if it exists
    // If it exists, update it
    // If it does not exist, create it
    for (const item of sampleSite.methods) {
      if (item.survey_sample_method_id) {
        const sampleMethod = {
          survey_sample_site_id: sampleSite.survey_sample_site_id,
          survey_sample_method_id: item.survey_sample_method_id,
          method_lookup_id: item.method_lookup_id,
          description: item.description,
          periods: item.periods
        };
        await methodService.updateSampleMethod(sampleMethod);
      } else {
        const sampleMethod = {
          survey_sample_site_id: sampleSite.survey_sample_site_id,
          method_lookup_id: item.method_lookup_id,
          description: item.description,
          periods: item.periods
        };
        await methodService.insertSampleMethod(sampleMethod);
      }
    }
  }
}<|MERGE_RESOLUTION|>--- conflicted
+++ resolved
@@ -1,10 +1,7 @@
 import { IDBConnection } from '../database/db';
+import { InsertSampleBlockRecord } from '../repositories/sample-blocks-repository';
 import {
-<<<<<<< HEAD
-  SampleLocationDetails,
-=======
   InsertSampleSiteRecord,
->>>>>>> ce90f566
   SampleLocationRecord,
   SampleLocationRepository,
   SampleSiteRecord,
@@ -22,6 +19,7 @@
   survey_id: number;
   survey_sample_sites: InsertSampleSiteRecord[];
   methods: InsertSampleMethodRecord[];
+  blocks: InsertSampleBlockRecord[];
 }
 
 const defaultLog = getLogger('services/sample-location-service');
@@ -42,23 +40,13 @@
   }
 
   /**
-<<<<<<< HEAD
-   * Gets all Sample Locations for a given Survey
-=======
    * Gets a paginated set of survey Sample Locations for the given survey.
->>>>>>> ce90f566
    *
    * @param {number} surveyId
    * @param {ApiPaginationOptions} [pagination]
    * @return {*}  {Promise<SampleLocationRecord[]>}
    * @memberof SampleLocationService
    */
-<<<<<<< HEAD
-  async getSampleLocationsForSurveyId(surveyId: number): Promise<SampleLocationDetails[]> {
-    const results = await this.sampleLocationRepository.getSampleLocationsForSurveyId(surveyId);
-
-    return results;
-=======
   async getSampleLocationsForSurveyId(
     surveyId: number,
     pagination?: ApiPaginationOptions
@@ -75,7 +63,6 @@
    */
   async getSampleLocationsCountBySurveyId(surveyId: number): Promise<number> {
     return this.sampleLocationRepository.getSampleLocationsCountBySurveyId(surveyId);
->>>>>>> ce90f566
   }
 
   /**
@@ -123,6 +110,7 @@
     const sampleSiteRecords = await Promise.all(promises);
 
     const methodService = new SampleMethodService(this.connection);
+    const blockService = new SampleBlockService(this.connection);
 
     // Loop through all newly created sample sites
     // For reach sample site, create associated sample methods
@@ -139,6 +127,20 @@
     );
 
     await Promise.all(methodPromises);
+
+    // Loop through all newly created sample sites
+    // For reach sample site, create associated sample blocks
+    const blockPromises = sampleSiteRecords.map((sampleSiteRecord) =>
+      sampleLocations.blocks.map((item) => {
+        const sampleBlock = {
+          survey_sample_site_id: sampleSiteRecord.survey_sample_site_id,
+          survey_block_id: item.survey_block_id
+        };
+        return blockService.insertSampleBlock(sampleBlock);
+      })
+    );
+
+    await Promise.all(blockPromises);
 
     return sampleSiteRecords;
   }
