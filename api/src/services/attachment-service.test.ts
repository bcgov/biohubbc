import AWS from 'aws-sdk';
import chai, { expect } from 'chai';
import { describe } from 'mocha';
import { QueryResult } from 'pg';
import sinon from 'sinon';
import sinonChai from 'sinon-chai';
import { ATTACHMENT_TYPE } from '../constants/attachments';
import { PostReportAttachmentMetadata, PutReportAttachmentMetadata } from '../models/project-survey-attachments';
import {
  AttachmentRepository,
  IProjectAttachment,
  IProjectReportAttachment,
  IReportAttachmentAuthor,
  ISurveyAttachment,
  ISurveyReportAttachment
} from '../repositories/attachment-repository';
import {
  ProjectAttachmentPublish,
  ProjectReportPublish,
  SurveyAttachmentPublish,
  SurveyReportPublish
} from '../repositories/history-publish-repository';
import { getMockDBConnection } from '../__mocks__/db';
import { AttachmentService } from './attachment-service';
import { HistoryPublishService } from './history-publish-service';
import { PlatformService } from './platform-service';

chai.use(sinonChai);

describe('AttachmentService', () => {
<<<<<<< HEAD
  const sinonSandbox = sinon.createSandbox();
=======
  const S3_KEY_PREFIX = process.env.S3_KEY_PREFIX;
>>>>>>> 186a744b

  beforeEach(() => {
    process.env.S3_KEY_PREFIX = 'some/s3/prefix';
  });

  afterEach(() => {
    process.env.S3_KEY_PREFIX = S3_KEY_PREFIX;

    sinon.restore();
  });

  describe('Project', () => {
    describe('Attachment', () => {
      describe('getProjectAttachments', () => {
        it('should return IProjectAttachment[]', async () => {
          const dbConnection = getMockDBConnection();
          const service = new AttachmentService(dbConnection);

          const data = [({ id: 1 } as unknown) as IProjectAttachment];

          const repoStub = sinon.stub(AttachmentRepository.prototype, 'getProjectAttachments').resolves(data);

          const response = await service.getProjectAttachments(1);

          expect(repoStub).to.be.calledOnce;
          expect(response).to.eql(data);
        });
      });

      describe('getProjectAttachmentsWithSupplementaryData', async () => {
        it('should return a project attachment with supplementary data', async () => {
          const dbConnection = getMockDBConnection();

          const attachmentService = new AttachmentService(dbConnection);

          const attachmentData = [
            ({ project_attachment_id: 1, file_type: 'Attachment' } as unknown) as IProjectAttachment
          ];

          const supplementaryData = ({ project_attachment_publish_id: 1 } as unknown) as ProjectAttachmentPublish;

          const attachmentRepoStub = sinon
            .stub(AttachmentRepository.prototype, 'getProjectAttachments')
            .resolves(attachmentData);

          const supplementaryDataStub = sinon
            .stub(HistoryPublishService.prototype, 'getProjectAttachmentPublishRecord')
            .resolves(supplementaryData);

          const response = await attachmentService.getProjectAttachmentsWithSupplementaryData(1);

          expect(attachmentRepoStub).to.be.calledOnce;
          expect(supplementaryDataStub).to.be.calledOnce;
          expect(response[0].id).to.eql(attachmentData[0].project_attachment_id);
          expect(response[0].supplementaryAttachmentData).to.eql(supplementaryData);
        });
      });

      describe('getProjectReportAttachmentsWithSupplementaryData', async () => {
        it('should return a project attachment with supplementary data', async () => {
          const dbConnection = getMockDBConnection();

          const attachmentService = new AttachmentService(dbConnection);

          const attachmentData = [({ project_report_attachment_id: 1 } as unknown) as IProjectReportAttachment];

          const supplementaryData = ({ project_report_publish_id: 1 } as unknown) as ProjectReportPublish;

          const attachmentRepoStub = sinon
            .stub(AttachmentRepository.prototype, 'getProjectReportAttachments')
            .resolves(attachmentData);

          const supplementaryDataStub = sinon
            .stub(HistoryPublishService.prototype, 'getProjectReportPublishRecord')
            .resolves(supplementaryData);

          const response = await attachmentService.getProjectReportAttachmentsWithSupplementaryData(1);

          expect(attachmentRepoStub).to.be.calledOnce;
          expect(supplementaryDataStub).to.be.calledOnce;
          expect(response[0].id).to.eql(attachmentData[0].project_report_attachment_id);
          expect(response[0].supplementaryAttachmentData).to.eql(supplementaryData);
        });
      });

      describe('getSurveyAttachmentsWithSupplementaryData', async () => {
        it('should return a survey attachment with supplementary data', async () => {
          const dbConnection = getMockDBConnection();

          const attachmentService = new AttachmentService(dbConnection);

          const attachmentData = [
            ({ survey_attachment_id: 1, file_type: 'Attachment' } as unknown) as ISurveyAttachment
          ];

          const supplementaryData = ({ survey_attachment_publish_id: 1 } as unknown) as SurveyAttachmentPublish;

          const attachmentRepoStub = sinon
            .stub(AttachmentRepository.prototype, 'getSurveyAttachments')
            .resolves(attachmentData);

          const supplementaryDataStub = sinon
            .stub(HistoryPublishService.prototype, 'getSurveyAttachmentPublishRecord')
            .resolves(supplementaryData);

          const response = await attachmentService.getSurveyAttachmentsWithSupplementaryData(1);

          expect(attachmentRepoStub).to.be.calledOnce;
          expect(supplementaryDataStub).to.be.calledOnce;
          expect(response[0].id).to.eql(attachmentData[0].survey_attachment_id);
          expect(response[0].supplementaryAttachmentData).to.eql(supplementaryData);
        });
      });

      describe('getSurveyReportAttachmentsWithSupplementaryData', async () => {
        it('should return a survey report with supplementary data', async () => {
          const dbConnection = getMockDBConnection();

          const attachmentService = new AttachmentService(dbConnection);

          const attachmentData = [({ survey_report_attachment_id: 1 } as unknown) as ISurveyReportAttachment];

          const supplementaryData = ({ survey_report_publish_id: 1 } as unknown) as SurveyReportPublish;

          const attachmentRepoStub = sinon
            .stub(AttachmentRepository.prototype, 'getSurveyReportAttachments')
            .resolves(attachmentData);

          const supplementaryDataStub = sinon
            .stub(HistoryPublishService.prototype, 'getSurveyReportPublishRecord')
            .resolves(supplementaryData);

          const response = await attachmentService.getSurveyReportAttachmentsWithSupplementaryData(1);

          expect(attachmentRepoStub).to.be.calledOnce;
          expect(supplementaryDataStub).to.be.calledOnce;
          expect(response[0].id).to.eql(attachmentData[0].survey_report_attachment_id);
          expect(response[0].supplementaryAttachmentData).to.eql(supplementaryData);
        });
      });

      describe('getProjectAttachmentById', () => {
        it('should return IProjectAttachment', async () => {
          const dbConnection = getMockDBConnection();
          const service = new AttachmentService(dbConnection);

          const data = ({ id: 1 } as unknown) as IProjectAttachment;

          const repoStub = sinon.stub(AttachmentRepository.prototype, 'getProjectAttachmentById').resolves(data);

          const response = await service.getProjectAttachmentById(1, 1);

          expect(repoStub).to.be.calledOnce;
          expect(response).to.eql(data);
        });
      });

      describe('getProjectAttachmentsByIds', () => {
        it('should return IProjectAttachment[]', async () => {
          const dbConnection = getMockDBConnection();
          const service = new AttachmentService(dbConnection);

          const data = ([{ id: 1 }, { id: 2 }] as unknown) as IProjectAttachment[];

          const repoStub = sinon.stub(AttachmentRepository.prototype, 'getProjectAttachmentsByIds').resolves(data);

          const response = await service.getProjectAttachmentsByIds(1, [1, 2]);

          expect(repoStub).to.be.calledOnce;
          expect(response).to.eql(data);
        });
      });

      describe('insertProjectAttachment', () => {
        it('should return { id: number; revision_count: number }', async () => {
          const dbConnection = getMockDBConnection();
          const service = new AttachmentService(dbConnection);

          const data = { project_attachment_id: 1, revision_count: 1 };

          const repoStub = sinon.stub(AttachmentRepository.prototype, 'insertProjectAttachment').resolves(data);

          const response = await service.insertProjectAttachment(
            ({} as unknown) as Express.Multer.File,
            1,
            'string',
            'string'
          );

          expect(repoStub).to.be.calledOnce;
          expect(response).to.eql(data);
        });
      });

      describe('updateProjectAttachment', () => {
        it('should return { id: number; revision_count: number }', async () => {
          const dbConnection = getMockDBConnection();
          const service = new AttachmentService(dbConnection);

          const data = { project_attachment_id: 1, revision_count: 1 };

          const repoStub = sinon.stub(AttachmentRepository.prototype, 'updateProjectAttachment').resolves(data);

          const response = await service.updateProjectAttachment('string', 1, 'string');

          expect(repoStub).to.be.calledOnce;
          expect(response).to.eql(data);
        });
      });

      describe('getProjectAttachmentByFileName', () => {
        it('should return QueryResult', async () => {
          const dbConnection = getMockDBConnection();
          const service = new AttachmentService(dbConnection);

          const data = ({ id: 1 } as unknown) as QueryResult;

          const repoStub = sinon.stub(AttachmentRepository.prototype, 'getProjectAttachmentByFileName').resolves(data);

          const response = await service.getProjectAttachmentByFileName('string', 1);

          expect(repoStub).to.be.calledOnce;
          expect(response).to.eql(data);
        });
      });

      describe('upsertProjectAttachment', () => {
        it('should update and return { id: number; revision_count: number; key: string }', async () => {
          const dbConnection = getMockDBConnection();
          const service = new AttachmentService(dbConnection);

          const serviceStub1 = sinon
            .stub(AttachmentService.prototype, 'getProjectAttachmentByFileName')
            .resolves(({ rowCount: 1 } as unknown) as QueryResult);

          const serviceStub2 = sinon
            .stub(AttachmentService.prototype, 'updateProjectAttachment')
            .resolves({ project_attachment_id: 1, revision_count: 1 });

          const response = await service.upsertProjectAttachment(
            ({ originalname: 'file.test' } as unknown) as Express.Multer.File,
            1,
            'string'
          );

          expect(serviceStub1).to.be.calledOnce;
          expect(serviceStub2).to.be.calledOnce;
          expect(response).to.eql({
            project_attachment_id: 1,
            revision_count: 1,
            key: 'some/s3/prefix/projects/1/file.test'
          });
        });

        it('should insert and return { id: number; revision_count: number; key: string }', async () => {
          const dbConnection = getMockDBConnection();
          const service = new AttachmentService(dbConnection);

          const serviceStub1 = sinon
            .stub(AttachmentService.prototype, 'getProjectAttachmentByFileName')
            .resolves(({ rowCount: 0 } as unknown) as QueryResult);

          const serviceStub2 = sinon
            .stub(AttachmentService.prototype, 'insertProjectAttachment')
            .resolves({ project_attachment_id: 1, revision_count: 1 });

          const response = await service.upsertProjectAttachment(
            ({ originalname: 'file.test' } as unknown) as Express.Multer.File,
            1,
            'string'
          );

          expect(serviceStub1).to.be.calledOnce;
          expect(serviceStub2).to.be.calledOnce;
          expect(response).to.eql({
            project_attachment_id: 1,
            revision_count: 1,
            key: 'some/s3/prefix/projects/1/file.test'
          });
        });
      });

      describe('getProjectAttachmentS3Key', () => {
        it('should return s3 key', async () => {
          const dbConnection = getMockDBConnection();
          const service = new AttachmentService(dbConnection);

          const data = 'key';

          const repoStub = sinon.stub(AttachmentRepository.prototype, 'getProjectAttachmentS3Key').resolves(data);

          const response = await service.getProjectAttachmentS3Key(1, 1);

          expect(repoStub).to.be.calledOnce;
          expect(response).to.eql(data);
        });
      });

      describe('deleteProjectAttachment', () => {
        it('should return key string', async () => {
          const dbConnection = getMockDBConnection();
          const service = new AttachmentService(dbConnection);

          const data = { key: 'string', uuid: 'string' };

          const repoStub = sinon.stub(AttachmentRepository.prototype, 'deleteProjectAttachment').resolves(data);

          const response = await service.deleteProjectAttachment(1);

          expect(repoStub).to.be.calledOnce;
          expect(response).to.eql(data);
        });
      });

      describe('handleDeleteProjectAttachment', () => {
        describe('delete report attachment', () => {
          it('should run without issue', async () => {
            const dbConnection = getMockDBConnection();
            const service = new AttachmentService(dbConnection);

            const getProjectReportStub = sinon
              .stub(AttachmentService.prototype, 'getProjectReportAttachmentById')
              .resolves(({
                key: 'key',
                uuid: 'uuid',
                project_report_attachment_id: 1
              } as unknown) as IProjectReportAttachment);
            const deleteProjectReportAuthorsStub = sinon
              .stub(AttachmentService.prototype, 'deleteProjectReportAttachmentAuthors')
              .resolves();
            const deleteProjectReportAttachmentStub = sinon
              .stub(AttachmentService.prototype, 'deleteProjectReportAttachment')
              .resolves();
            const getProjectAttachmentStub = sinon
              .stub(AttachmentService.prototype, 'getProjectAttachmentById')
              .resolves();
            const deleteProjectAttachmentStub = sinon
              .stub(AttachmentService.prototype, 'deleteProjectAttachment')
              .resolves();

            const getProjectReportPublishStub = sinon
              .stub(HistoryPublishService.prototype, 'getProjectReportPublishRecord')
              .resolves(({
                survey_report_publish_id: 1
              } as unknown) as ProjectReportPublish);
            const getProjectPublishStub = sinon
              .stub(HistoryPublishService.prototype, 'getProjectAttachmentPublishRecord')
              .resolves(({
                survey_report_publish_id: 1
              } as unknown) as ProjectAttachmentPublish);
            const deleteProjectPublishStub = sinon
              .stub(HistoryPublishService.prototype, 'deleteProjectAttachmentPublishRecord')
              .resolves();
            const deleteProjectReportPublishStub = sinon
              .stub(HistoryPublishService.prototype, 'deleteProjectReportAttachmentPublishRecord')
              .resolves();

            const deleteFromBioHubStub = sinon.stub(PlatformService.prototype, 'deleteAttachmentFromBiohub').resolves();

            const mockS3Client = new AWS.S3();
            sinon.stub(AWS, 'S3').returns(mockS3Client);
            const deleteS3 = sinon.stub(mockS3Client, 'deleteObject').returns({
              promise: () =>
                Promise.resolve({
                  DeleteMarker: true
                })
            } as AWS.Request<AWS.S3.DeleteObjectOutput, AWS.AWSError>);

            await service.handleDeleteProjectAttachment(1, 1, ATTACHMENT_TYPE.REPORT, true);

            expect(getProjectReportStub).to.be.called;
            expect(getProjectReportPublishStub).to.be.called;
            expect(deleteProjectReportPublishStub).to.be.called;
            expect(deleteProjectReportAuthorsStub).to.be.called;
            expect(deleteProjectReportAttachmentStub).to.be.called;
            expect(deleteFromBioHubStub).to.be.called;
            expect(deleteS3).to.be.called;

            expect(deleteProjectAttachmentStub).to.not.be.called;
            expect(getProjectAttachmentStub).to.not.be.called;
            expect(getProjectPublishStub).to.not.be.called;
            expect(deleteProjectPublishStub).to.not.be.called;
          });

          it('should run without sending delete request to BioHub', async () => {
            const dbConnection = getMockDBConnection();
            const service = new AttachmentService(dbConnection);

            const getProjectReportStub = sinon
              .stub(AttachmentService.prototype, 'getProjectReportAttachmentById')
              .resolves(({
                key: 'key',
                uuid: 'uuid',
                project_report_attachment_id: 1
              } as unknown) as IProjectReportAttachment);
            const deleteProjectReportAuthorsStub = sinon
              .stub(AttachmentService.prototype, 'deleteProjectReportAttachmentAuthors')
              .resolves();
            const deleteProjectReportAttachmentStub = sinon
              .stub(AttachmentService.prototype, 'deleteProjectReportAttachment')
              .resolves();
            const getProjectAttachmentStub = sinon
              .stub(AttachmentService.prototype, 'getProjectAttachmentById')
              .resolves();
            const deleteProjectAttachmentStub = sinon
              .stub(AttachmentService.prototype, 'deleteProjectAttachment')
              .resolves();

            const getProjectReportPublishStub = sinon
              .stub(HistoryPublishService.prototype, 'getProjectReportPublishRecord')
              .resolves(null);
            const getProjectPublishStub = sinon
              .stub(HistoryPublishService.prototype, 'getProjectAttachmentPublishRecord')
              .resolves(({
                project_report_publish_id: 1
              } as unknown) as ProjectAttachmentPublish);
            const deleteProjectPublishStub = sinon
              .stub(HistoryPublishService.prototype, 'deleteProjectAttachmentPublishRecord')
              .resolves();
            const deleteProjectReportPublishStub = sinon
              .stub(HistoryPublishService.prototype, 'deleteProjectReportAttachmentPublishRecord')
              .resolves();

            const deleteFromBioHubStub = sinon.stub(PlatformService.prototype, 'deleteAttachmentFromBiohub').resolves();

            const mockS3Client = new AWS.S3();
            sinon.stub(AWS, 'S3').returns(mockS3Client);
            const deleteS3 = sinon.stub(mockS3Client, 'deleteObject').returns({
              promise: () =>
                Promise.resolve({
                  DeleteMarker: true
                })
            } as AWS.Request<AWS.S3.DeleteObjectOutput, AWS.AWSError>);

            await service.handleDeleteProjectAttachment(1, 1, ATTACHMENT_TYPE.REPORT, false);

            expect(getProjectReportStub).to.be.called;
            expect(getProjectReportPublishStub).to.be.called;
            expect(deleteProjectReportPublishStub).to.be.called;
            expect(deleteProjectReportAuthorsStub).to.be.called;
            expect(deleteProjectReportAttachmentStub).to.be.called;
            expect(deleteS3).to.be.called;

            expect(deleteFromBioHubStub).to.not.be.called;
            expect(deleteProjectAttachmentStub).to.not.be.called;
            expect(getProjectAttachmentStub).to.not.be.called;
            expect(getProjectPublishStub).to.not.be.called;
            expect(deleteProjectPublishStub).to.not.be.called;
          });
        });

        describe('delete other attachment', () => {
          it('should run without issue', async () => {
            const dbConnection = getMockDBConnection();
            const service = new AttachmentService(dbConnection);

            const getProjectReportStub = sinon
              .stub(AttachmentService.prototype, 'getProjectReportAttachmentById')
              .resolves(({
                key: 'key',
                uuid: 'uuid',
                project_report_attachment_id: 1
              } as unknown) as IProjectReportAttachment);
            const deleteProjectReportAuthorsStub = sinon
              .stub(AttachmentService.prototype, 'deleteProjectReportAttachmentAuthors')
              .resolves();
            const deleteProjectReportAttachmentStub = sinon
              .stub(AttachmentService.prototype, 'deleteProjectReportAttachment')
              .resolves();
            const getProjectAttachmentStub = sinon
              .stub(AttachmentService.prototype, 'getProjectAttachmentById')
              .resolves(({
                key: 'key',
                uuid: 'uuid',
                project_attachment_id: 1
              } as unknown) as IProjectAttachment);
            const deleteProjectAttachmentStub = sinon
              .stub(AttachmentService.prototype, 'deleteProjectAttachment')
              .resolves();

            const getProjectReportPublishStub = sinon
              .stub(HistoryPublishService.prototype, 'getProjectReportPublishRecord')
              .resolves(({
                survey_report_publish_id: 1
              } as unknown) as ProjectReportPublish);
            const getProjectPublishStub = sinon
              .stub(HistoryPublishService.prototype, 'getProjectAttachmentPublishRecord')
              .resolves(({
                survey_report_publish_id: 1
              } as unknown) as ProjectAttachmentPublish);
            const deleteProjectPublishStub = sinon
              .stub(HistoryPublishService.prototype, 'deleteProjectAttachmentPublishRecord')
              .resolves();
            const deleteProjectReportPublishStub = sinon
              .stub(HistoryPublishService.prototype, 'deleteProjectReportAttachmentPublishRecord')
              .resolves();

            const deleteFromBioHubStub = sinon.stub(PlatformService.prototype, 'deleteAttachmentFromBiohub').resolves();

            const mockS3Client = new AWS.S3();
            sinon.stub(AWS, 'S3').returns(mockS3Client);
            const deleteS3 = sinon.stub(mockS3Client, 'deleteObject').returns({
              promise: () =>
                Promise.resolve({
                  DeleteMarker: true
                })
            } as AWS.Request<AWS.S3.DeleteObjectOutput, AWS.AWSError>);

            await service.handleDeleteProjectAttachment(1, 1, ATTACHMENT_TYPE.OTHER, true);

            expect(getProjectAttachmentStub).to.be.called;
            expect(getProjectPublishStub).to.be.called;
            expect(deleteProjectPublishStub).to.be.called;
            expect(deleteProjectAttachmentStub).to.be.called;
            expect(deleteFromBioHubStub).to.be.called;
            expect(deleteS3).to.be.called;

            expect(getProjectReportStub).to.not.be.called;
            expect(getProjectReportPublishStub).to.not.be.called;
            expect(deleteProjectReportPublishStub).to.not.be.called;
            expect(deleteProjectReportAuthorsStub).to.not.be.called;
            expect(deleteProjectReportAttachmentStub).to.not.be.called;
          });

          it('should run without sending delete request to BioHub', async () => {
            const dbConnection = getMockDBConnection();
            const service = new AttachmentService(dbConnection);

            const getProjectReportStub = sinon
              .stub(AttachmentService.prototype, 'getProjectReportAttachmentById')
              .resolves(({
                key: 'key',
                uuid: 'uuid',
                project_report_attachment_id: 1
              } as unknown) as IProjectReportAttachment);
            const deleteProjectReportAuthorsStub = sinon
              .stub(AttachmentService.prototype, 'deleteProjectReportAttachmentAuthors')
              .resolves();
            const deleteProjectReportAttachmentStub = sinon
              .stub(AttachmentService.prototype, 'deleteProjectReportAttachment')
              .resolves();
            const getProjectAttachmentStub = sinon
              .stub(AttachmentService.prototype, 'getProjectAttachmentById')
              .resolves(({
                key: 'key',
                uuid: 'uuid',
                project_attachment_id: 1
              } as unknown) as IProjectAttachment);
            const deleteProjectAttachmentStub = sinon
              .stub(AttachmentService.prototype, 'deleteProjectAttachment')
              .resolves();

            const getProjectReportPublishStub = sinon
              .stub(HistoryPublishService.prototype, 'getProjectReportPublishRecord')
              .resolves(null);
            const getProjectPublishStub = sinon
              .stub(HistoryPublishService.prototype, 'getProjectAttachmentPublishRecord')
              .resolves(null);
            const deleteProjectPublishStub = sinon
              .stub(HistoryPublishService.prototype, 'deleteProjectAttachmentPublishRecord')
              .resolves();
            const deleteProjectReportPublishStub = sinon
              .stub(HistoryPublishService.prototype, 'deleteProjectReportAttachmentPublishRecord')
              .resolves();

            const deleteFromBioHubStub = sinon.stub(PlatformService.prototype, 'deleteAttachmentFromBiohub').resolves();

            const mockS3Client = new AWS.S3();
            sinon.stub(AWS, 'S3').returns(mockS3Client);
            const deleteS3 = sinon.stub(mockS3Client, 'deleteObject').returns({
              promise: () =>
                Promise.resolve({
                  DeleteMarker: true
                })
            } as AWS.Request<AWS.S3.DeleteObjectOutput, AWS.AWSError>);

            await service.handleDeleteProjectAttachment(1, 1, ATTACHMENT_TYPE.OTHER, true);

            expect(getProjectAttachmentStub).to.be.called;
            expect(getProjectPublishStub).to.be.called;
            expect(deleteProjectPublishStub).to.be.called;
            expect(deleteProjectAttachmentStub).to.be.called;
            expect(deleteS3).to.be.called;

            expect(getProjectReportStub).to.not.be.called;
            expect(getProjectReportPublishStub).to.not.be.called;
            expect(deleteProjectReportPublishStub).to.not.be.called;
            expect(deleteProjectReportAuthorsStub).to.not.be.called;
            expect(deleteProjectReportAttachmentStub).to.not.be.called;
            expect(deleteFromBioHubStub).to.not.be.called;
          });
        });
      });
    });

    describe('Report Attachment', () => {
      describe('getProjectReportAttachments', () => {
        it('should return IProjectReportAttachment[]', async () => {
          const dbConnection = getMockDBConnection();
          const service = new AttachmentService(dbConnection);

          const data = [({ id: 1 } as unknown) as IProjectReportAttachment];

          const repoStub = sinon.stub(AttachmentRepository.prototype, 'getProjectReportAttachments').resolves(data);

          const response = await service.getProjectReportAttachments(1);

          expect(repoStub).to.be.calledOnce;
          expect(response).to.eql(data);
        });
      });

      describe('getProjectReportAttachmentById', () => {
        it('should return IProjectReportAttachment', async () => {
          const dbConnection = getMockDBConnection();
          const service = new AttachmentService(dbConnection);

          const data = ({ id: 1 } as unknown) as IProjectReportAttachment;

          const repoStub = sinon.stub(AttachmentRepository.prototype, 'getProjectReportAttachmentById').resolves(data);

          const response = await service.getProjectReportAttachmentById(1, 1);

          expect(repoStub).to.be.calledOnce;
          expect(response).to.eql(data);
        });
      });

      describe('getProjectReportAttachmentsByIds', () => {
        it('should return IProjectReportAttachment[]', async () => {
          const dbConnection = getMockDBConnection();
          const service = new AttachmentService(dbConnection);

          const data = ([{ id: 1 }, { id: 2 }] as unknown) as IProjectReportAttachment[];

          const repoStub = sinon
            .stub(AttachmentRepository.prototype, 'getProjectReportAttachmentsByIds')
            .resolves(data);

          const response = await service.getProjectReportAttachmentsByIds(1, [1, 2]);

          expect(repoStub).to.be.calledOnce;
          expect(response).to.eql(data);
        });
      });

      describe('getProjectReportAttachmentAuthors', () => {
        it('should return IReportAttachmentAuthor[]', async () => {
          const dbConnection = getMockDBConnection();
          const service = new AttachmentService(dbConnection);

          const data = [({ id: 1 } as unknown) as IReportAttachmentAuthor];

          const repoStub = sinon
            .stub(AttachmentRepository.prototype, 'getProjectReportAttachmentAuthors')
            .resolves(data);

          const response = await service.getProjectReportAttachmentAuthors(1);

          expect(repoStub).to.be.calledOnce;
          expect(response).to.eql(data);
        });
      });

      describe('insertProjectReportAttachment', () => {
        it('should return { id: number; revision_count: number }', async () => {
          const dbConnection = getMockDBConnection();
          const service = new AttachmentService(dbConnection);

          const data = { project_report_attachment_id: 1, revision_count: 1 };

          const repoStub = sinon.stub(AttachmentRepository.prototype, 'insertProjectReportAttachment').resolves(data);

          const response = await service.insertProjectReportAttachment(
            'string',
            1,
            1,
            ({ title: 'string' } as unknown) as PostReportAttachmentMetadata,
            'string'
          );

          expect(repoStub).to.be.calledOnce;
          expect(response).to.eql(data);
        });
      });

      describe('updateProjectReportAttachment', () => {
        it('should return { id: number; revision_count: number }', async () => {
          const dbConnection = getMockDBConnection();
          const service = new AttachmentService(dbConnection);

          const data = { project_report_attachment_id: 1, revision_count: 1 };

          const repoStub = sinon.stub(AttachmentRepository.prototype, 'updateProjectReportAttachment').resolves(data);

          const response = await service.updateProjectReportAttachment('string', 1, ({
            title: 'string'
          } as unknown) as PutReportAttachmentMetadata);

          expect(repoStub).to.be.calledOnce;
          expect(response).to.eql(data);
        });
      });

      describe('deleteProjectReportAttachmentAuthors', () => {
        it('should call once and return void', async () => {
          const dbConnection = getMockDBConnection();
          const service = new AttachmentService(dbConnection);

          const data = ({ id: 1 } as unknown) as QueryResult;

          const repoStub = sinon
            .stub(AttachmentRepository.prototype, 'deleteProjectReportAttachmentAuthors')
            .resolves(data);

          const response = await service.deleteProjectReportAttachmentAuthors(1);

          expect(repoStub).to.be.calledOnce;
          expect(response).to.eql(data);
        });
      });

      describe('insertProjectReportAttachmentAuthor', () => {
        it('should call once and return void', async () => {
          const dbConnection = getMockDBConnection();
          const service = new AttachmentService(dbConnection);

          const repoStub = sinon.stub(AttachmentRepository.prototype, 'insertProjectReportAttachmentAuthor').resolves();

          const response = await service.insertProjectReportAttachmentAuthor(1, {
            first_name: 'first',
            last_name: 'last'
          });

          expect(repoStub).to.be.calledOnce;
          expect(response).to.eql(undefined);
        });
      });

      describe('getProjectReportAttachmentByFileName', () => {
        it('should return QueryResult', async () => {
          const dbConnection = getMockDBConnection();
          const service = new AttachmentService(dbConnection);

          const data = ({ id: 1 } as unknown) as QueryResult;

          const repoStub = sinon
            .stub(AttachmentRepository.prototype, 'getProjectReportAttachmentByFileName')
            .resolves(data);

          const response = await service.getProjectReportAttachmentByFileName(1, 'string');

          expect(repoStub).to.be.calledOnce;
          expect(response).to.eql(data);
        });
      });

      describe('upsertProjectReportAttachment', () => {
        it('should update and return { id: number; revision_count: number; key: string }', async () => {
          const dbConnection = getMockDBConnection();
          const service = new AttachmentService(dbConnection);

          const serviceStub1 = sinon
            .stub(AttachmentService.prototype, 'getProjectReportAttachmentByFileName')
            .resolves(({ rowCount: 1 } as unknown) as QueryResult);

          const serviceStub2 = sinon
            .stub(AttachmentService.prototype, 'updateProjectReportAttachment')
            .resolves({ project_report_attachment_id: 1, revision_count: 1 });

          const serviceStub3 = sinon
            .stub(AttachmentService.prototype, 'deleteProjectReportAttachmentAuthors')
            .resolves();

          const serviceStub4 = sinon
            .stub(AttachmentService.prototype, 'insertProjectReportAttachmentAuthor')
            .resolves();

          const response = await service.upsertProjectReportAttachment(
            ({ originalname: 'file.test' } as unknown) as Express.Multer.File,
            1,
            {
              title: 'string',
              authors: [{ first_name: 'first', last_name: 'last' }]
            }
          );

          expect(serviceStub1).to.be.calledOnce;
          expect(serviceStub2).to.be.calledOnce;
          expect(serviceStub3).to.be.calledOnce;
          expect(serviceStub4).to.be.calledOnce;
          expect(response).to.eql({
            project_report_attachment_id: 1,
            revision_count: 1,
            key: 'some/s3/prefix/projects/1/reports/file.test'
          });
        });

        it('should insert and return { id: number; revision_count: number; key: string }', async () => {
          const dbConnection = getMockDBConnection();
          const service = new AttachmentService(dbConnection);

          const serviceStub1 = sinon
            .stub(AttachmentService.prototype, 'getProjectReportAttachmentByFileName')
            .resolves(({ rowCount: 0 } as unknown) as QueryResult);

          const serviceStub2 = sinon
            .stub(AttachmentService.prototype, 'insertProjectReportAttachment')
            .resolves({ project_report_attachment_id: 1, revision_count: 1 });

          const serviceStub3 = sinon
            .stub(AttachmentService.prototype, 'deleteProjectReportAttachmentAuthors')
            .resolves();

          const serviceStub4 = sinon
            .stub(AttachmentService.prototype, 'insertProjectReportAttachmentAuthor')
            .resolves();

          const response = await service.upsertProjectReportAttachment(
            ({ originalname: 'file.test' } as unknown) as Express.Multer.File,
            1,
            {
              title: 'string',
              authors: [{ first_name: 'first', last_name: 'last' }]
            }
          );

          expect(serviceStub1).to.be.calledOnce;
          expect(serviceStub2).to.be.calledOnce;
          expect(serviceStub3).to.be.calledOnce;
          expect(serviceStub4).to.be.calledOnce;
          expect(response).to.eql({
            project_report_attachment_id: 1,
            revision_count: 1,
            key: 'some/s3/prefix/projects/1/reports/file.test'
          });
        });
      });

      describe('getProjectReportAttachmentS3Key', () => {
        it('should return s3 key', async () => {
          const dbConnection = getMockDBConnection();
          const service = new AttachmentService(dbConnection);

          const data = 'key';

          const repoStub = sinon.stub(AttachmentRepository.prototype, 'getProjectReportAttachmentS3Key').resolves(data);

          const response = await service.getProjectReportAttachmentS3Key(1, 1);

          expect(repoStub).to.be.calledOnce;
          expect(response).to.eql(data);
        });
      });

      describe('updateProjectReportAttachmentMetadata', () => {
        it('should return void', async () => {
          const dbConnection = getMockDBConnection();
          const service = new AttachmentService(dbConnection);

          const repoStub = sinon
            .stub(AttachmentRepository.prototype, 'updateProjectReportAttachmentMetadata')
            .resolves();

          const response = await service.updateProjectReportAttachmentMetadata(1, 1, ({
            title: 'string'
          } as unknown) as PutReportAttachmentMetadata);

          expect(repoStub).to.be.calledOnce;
          expect(response).to.eql(undefined);
        });
      });

      describe('deleteProjectReportAttachment', () => {
        it('should return key string', async () => {
          const dbConnection = getMockDBConnection();
          const service = new AttachmentService(dbConnection);

          const data = { key: 'string', uuid: 'string' };

          const repoStub = sinon.stub(AttachmentRepository.prototype, 'deleteProjectReportAttachment').resolves(data);

          const response = await service.deleteProjectReportAttachment(1);

          expect(repoStub).to.be.calledOnce;
          expect(response).to.eql(data);
        });
      });
    });
  });

  describe('Survey', () => {
    describe('Attachment', () => {
      describe('getSurveyAttachments', () => {
        it('should return ISurveyAttachment[]', async () => {
          const dbConnection = getMockDBConnection();
          const service = new AttachmentService(dbConnection);

          const data = [({ id: 1 } as unknown) as ISurveyAttachment];

          const repoStub = sinon.stub(AttachmentRepository.prototype, 'getSurveyAttachments').resolves(data);

          const response = await service.getSurveyAttachments(1);

          expect(repoStub).to.be.calledOnce;
          expect(response).to.eql(data);
        });
      });

      describe('getSurveyAttachmentsByIds', () => {
        it('should return ISurveyAttachment[]', async () => {
          const dbConnection = getMockDBConnection();
          const service = new AttachmentService(dbConnection);

          const data = ([{ id: 1 }, { id: 2 }] as unknown) as ISurveyAttachment[];

          const repoStub = sinon.stub(AttachmentRepository.prototype, 'getSurveyAttachmentsByIds').resolves(data);

          const response = await service.getSurveyAttachmentsByIds(1, [1, 2]);

          expect(repoStub).to.be.calledOnce;
          expect(response).to.eql(data);
        });
      });

      describe('deleteSurveyAttachment', () => {
        it('should return key string', async () => {
          const dbConnection = getMockDBConnection();
          const service = new AttachmentService(dbConnection);

          const data = { key: 'string', uuid: 'string' };

          const repoStub = sinon.stub(AttachmentRepository.prototype, 'deleteSurveyAttachment').resolves(data);

          const response = await service.deleteSurveyAttachment(1);

          expect(repoStub).to.be.calledOnce;
          expect(response).to.eql(data);
        });
      });

      describe('handleDeleteSurveyAttachment', () => {
        describe('delete other attachment', () => {
          it('should run without issue', async () => {
            const dbConnection = getMockDBConnection();
            const service = new AttachmentService(dbConnection);

            const getSurveyAttachmentStub = sinon
              .stub(AttachmentService.prototype, 'getSurveyAttachmentById')
              .resolves(({
                survey_report_attachment_id: 1,
                survey_attachment_id: 1,
                uuid: 'uuid',
                key: 's3/key'
              } as unknown) as ISurveyAttachment);
            const reportPublishStatusStub = sinon
              .stub(HistoryPublishService.prototype, 'getSurveyReportPublishRecord')
              .resolves(({
                survey_report_publish_id: 1
              } as unknown) as SurveyReportPublish);
            const attachmentPublishStatusStub = sinon
              .stub(HistoryPublishService.prototype, 'getSurveyAttachmentPublishRecord')
              .resolves(({
                survey_attachment_publish_id: 1
              } as unknown) as SurveyAttachmentPublish);
            const deleteSurveyReportPublishStub = sinon
              .stub(HistoryPublishService.prototype, 'deleteSurveyReportAttachmentPublishRecord')
              .resolves();
            const attachmentPublishDeleteStub = sinon
              .stub(HistoryPublishService.prototype, 'deleteSurveyAttachmentPublishRecord')
              .resolves();
            const deleteSurveyReportAuthorsStub = sinon
              .stub(AttachmentService.prototype, 'deleteSurveyReportAttachmentAuthors')
              .resolves();
            const deleteSurveyReportStub = sinon
              .stub(AttachmentService.prototype, 'deleteSurveyReportAttachment')
              .resolves();

            const deleteSurveyAttachmentStub = sinon
              .stub(AttachmentService.prototype, 'deleteSurveyAttachment')
              .resolves();

            const getSurveyReportStub = sinon
              .stub(AttachmentService.prototype, 'getSurveyReportAttachmentById')
              .resolves(({
                survey_report_attachment_id: 1,
                survey_attachment_id: 1,
                uuid: 'uuid',
                key: 's3/key'
              } as unknown) as ISurveyReportAttachment);

            const deleteFromBioHubStub = sinon.stub(PlatformService.prototype, 'deleteAttachmentFromBiohub').resolves();

            const mockS3Client = new AWS.S3();
            sinon.stub(AWS, 'S3').returns(mockS3Client);
            const deleteS3 = sinon.stub(mockS3Client, 'deleteObject').returns({
              promise: () =>
                Promise.resolve({
                  DeleteMarker: true
                })
            } as AWS.Request<AWS.S3.DeleteObjectOutput, AWS.AWSError>);

            await service.handleDeleteSurveyAttachment(1, 1, ATTACHMENT_TYPE.OTHER, true);

            expect(getSurveyAttachmentStub).to.be.called;
            expect(attachmentPublishStatusStub).to.be.called;
            expect(attachmentPublishDeleteStub).to.be.called;
            expect(deleteSurveyAttachmentStub).to.be.called;
            expect(deleteFromBioHubStub).to.be.called;
            expect(deleteS3).to.be.called;

            expect(getSurveyReportStub).to.be.not.called;
            expect(reportPublishStatusStub).to.be.not.called;
            expect(deleteSurveyReportPublishStub).to.be.not.called;
            expect(deleteSurveyReportAuthorsStub).to.be.not.called;
            expect(deleteSurveyReportStub).to.be.not.called;
          });
        });

        describe('delete report attachment', () => {
          it('should run without issue', async () => {
            const dbConnection = getMockDBConnection();
            const service = new AttachmentService(dbConnection);

            const getSurveyAttachmentStub = sinon
              .stub(AttachmentService.prototype, 'getSurveyAttachmentById')
              .resolves(({
                survey_report_attachment_id: 1,
                survey_attachment_id: 1,
                uuid: 'uuid',
                key: 's3/key'
              } as unknown) as ISurveyAttachment);
            const reportPublishStatusStub = sinon
              .stub(HistoryPublishService.prototype, 'getSurveyReportPublishRecord')
              .resolves(({
                survey_report_publish_id: 1
              } as unknown) as SurveyReportPublish);
            const attachmentPublishStatusStub = sinon
              .stub(HistoryPublishService.prototype, 'getSurveyAttachmentPublishRecord')
              .resolves(({
                survey_attachment_publish_id: 1
              } as unknown) as SurveyAttachmentPublish);
            const deleteSurveyReportPublishStub = sinon
              .stub(HistoryPublishService.prototype, 'deleteSurveyReportAttachmentPublishRecord')
              .resolves();
            const attachmentPublishDeleteStub = sinon
              .stub(HistoryPublishService.prototype, 'deleteSurveyAttachmentPublishRecord')
              .resolves();
            const deleteSurveyReportAuthorsStub = sinon
              .stub(AttachmentService.prototype, 'deleteSurveyReportAttachmentAuthors')
              .resolves();
            const deleteSurveyReportStub = sinon
              .stub(AttachmentService.prototype, 'deleteSurveyReportAttachment')
              .resolves();

            const getSurveyReportStub = sinon
              .stub(AttachmentService.prototype, 'getSurveyReportAttachmentById')
              .resolves(({
                survey_report_attachment_id: 1,
                survey_attachment_id: 1,
                uuid: 'uuid',
                key: 's3/key'
              } as unknown) as ISurveyReportAttachment);

            const deleteFromBioHubStub = sinon.stub(PlatformService.prototype, 'deleteAttachmentFromBiohub').resolves();

            const mockS3Client = new AWS.S3();
            sinon.stub(AWS, 'S3').returns(mockS3Client);
            const deleteS3 = sinon.stub(mockS3Client, 'deleteObject').returns({
              promise: () =>
                Promise.resolve({
                  DeleteMarker: true
                })
            } as AWS.Request<AWS.S3.DeleteObjectOutput, AWS.AWSError>);

            await service.handleDeleteSurveyAttachment(1, 1, ATTACHMENT_TYPE.REPORT, true);

            expect(getSurveyReportStub).to.be.called;
            expect(reportPublishStatusStub).to.be.called;
            expect(deleteSurveyReportPublishStub).to.be.called;
            expect(deleteSurveyReportAuthorsStub).to.be.called;
            expect(deleteSurveyReportStub).to.be.called;
            expect(deleteFromBioHubStub).to.be.called;
            expect(deleteS3).to.be.called;

            expect(getSurveyAttachmentStub).to.be.not.called;
            expect(attachmentPublishStatusStub).to.be.not.called;
            expect(attachmentPublishDeleteStub).to.be.not.called;
          });

          it('should not send request to biohub to delete', async () => {
            const dbConnection = getMockDBConnection();
            const service = new AttachmentService(dbConnection);

            const getSurveyAttachmentStub = sinon
              .stub(AttachmentService.prototype, 'getSurveyAttachmentById')
              .resolves(({
                survey_report_attachment_id: 1,
                survey_attachment_id: 1,
                uuid: 'uuid',
                key: 's3/key'
              } as unknown) as ISurveyAttachment);
            const reportPublishStatusStub = sinon
              .stub(HistoryPublishService.prototype, 'getSurveyReportPublishRecord')
              .resolves(null);
            const attachmentPublishStatusStub = sinon
              .stub(HistoryPublishService.prototype, 'getSurveyAttachmentPublishRecord')
              .resolves(({
                survey_attachment_publish_id: 1
              } as unknown) as SurveyAttachmentPublish);
            const deleteSurveyReportPublishStub = sinon
              .stub(HistoryPublishService.prototype, 'deleteSurveyReportAttachmentPublishRecord')
              .resolves();
            const attachmentPublishDeleteStub = sinon
              .stub(HistoryPublishService.prototype, 'deleteSurveyAttachmentPublishRecord')
              .resolves();
            const deleteSurveyReportAuthorsStub = sinon
              .stub(AttachmentService.prototype, 'deleteSurveyReportAttachmentAuthors')
              .resolves();
            const deleteSurveyReportStub = sinon
              .stub(AttachmentService.prototype, 'deleteSurveyReportAttachment')
              .resolves();

            const getSurveyReportStub = sinon
              .stub(AttachmentService.prototype, 'getSurveyReportAttachmentById')
              .resolves(({
                survey_report_attachment_id: 1,
                survey_attachment_id: 1,
                uuid: 'uuid',
                key: 's3/key'
              } as unknown) as ISurveyReportAttachment);

            const deleteFromBioHubStub = sinon.stub(PlatformService.prototype, 'deleteAttachmentFromBiohub').resolves();

            const mockS3Client = new AWS.S3();
            sinon.stub(AWS, 'S3').returns(mockS3Client);
            const deleteS3 = sinon.stub(mockS3Client, 'deleteObject').returns({
              promise: () =>
                Promise.resolve({
                  DeleteMarker: true
                })
            } as AWS.Request<AWS.S3.DeleteObjectOutput, AWS.AWSError>);

            await service.handleDeleteSurveyAttachment(1, 1, ATTACHMENT_TYPE.REPORT, false);

            expect(getSurveyReportStub).to.be.called;
            expect(reportPublishStatusStub).to.be.called;
            expect(deleteSurveyReportPublishStub).to.be.called;
            expect(deleteSurveyReportAuthorsStub).to.be.called;
            expect(deleteSurveyReportStub).to.be.called;
            expect(deleteS3).to.be.called;

            expect(deleteFromBioHubStub).to.be.not.called;
            expect(getSurveyAttachmentStub).to.be.not.called;
            expect(attachmentPublishStatusStub).to.be.not.called;
            expect(attachmentPublishDeleteStub).to.be.not.called;
          });
        });
      });

      describe('getSurveyAttachmentS3Key', () => {
        it('should return s3 key', async () => {
          const dbConnection = getMockDBConnection();
          const service = new AttachmentService(dbConnection);

          const data = 'key';

          const repoStub = sinon.stub(AttachmentRepository.prototype, 'getSurveyAttachmentS3Key').resolves(data);

          const response = await service.getSurveyAttachmentS3Key(1, 1);

          expect(repoStub).to.be.calledOnce;
          expect(response).to.eql(data);
        });
      });

      describe('updateSurveyAttachment', () => {
        it('should return { id: number; revision_count: number }', async () => {
          const dbConnection = getMockDBConnection();
          const service = new AttachmentService(dbConnection);

          const data = { survey_attachment_id: 1, revision_count: 1 };

          const repoStub = sinon.stub(AttachmentRepository.prototype, 'updateSurveyAttachment').resolves(data);

          const response = await service.updateSurveyAttachment(1, 'string', 'string');

          expect(repoStub).to.be.calledOnce;
          expect(response).to.eql(data);
        });
      });

      describe('insertSurveyAttachment', () => {
        it('should return { id: number; revision_count: number }', async () => {
          const dbConnection = getMockDBConnection();
          const service = new AttachmentService(dbConnection);

          const data = { survey_attachment_id: 1, revision_count: 1 };

          const repoStub = sinon.stub(AttachmentRepository.prototype, 'insertSurveyAttachment').resolves(data);

          const response = await service.insertSurveyAttachment('string', 1, 'string', 1, 'string');

          expect(repoStub).to.be.calledOnce;
          expect(response).to.eql(data);
        });
      });

      describe('getSurveyAttachmentByFileName', () => {
        it('should return QueryResult', async () => {
          const dbConnection = getMockDBConnection();
          const service = new AttachmentService(dbConnection);

          const data = ({ id: 1 } as unknown) as QueryResult;

          const repoStub = sinon.stub(AttachmentRepository.prototype, 'getSurveyAttachmentByFileName').resolves(data);

          const response = await service.getSurveyAttachmentByFileName('string', 1);

          expect(repoStub).to.be.calledOnce;
          expect(response).to.eql(data);
        });
      });

      describe('upsertSurveyAttachment', () => {
        it('should update and return { id: number; revision_count: number; key: string }', async () => {
          const dbConnection = getMockDBConnection();
          const service = new AttachmentService(dbConnection);

          const serviceStub1 = sinon
            .stub(AttachmentService.prototype, 'getSurveyReportAttachmentByFileName')
            .resolves(({ rowCount: 1 } as unknown) as QueryResult);

          const serviceStub2 = sinon
            .stub(AttachmentService.prototype, 'updateSurveyAttachment')
            .resolves({ survey_attachment_id: 1, revision_count: 1 });

          const response = await service.upsertSurveyAttachment(
            ({ originalname: 'file.test' } as unknown) as Express.Multer.File,
            1,
            1,
            'string'
          );

          expect(serviceStub1).to.be.calledOnce;
          expect(serviceStub2).to.be.calledOnce;
          expect(response).to.eql({
            survey_attachment_id: 1,
            revision_count: 1,
            key: 'some/s3/prefix/projects/1/surveys/1/file.test'
          });
        });

        it('should insert and return { id: number; revision_count: number; key: string }', async () => {
          const dbConnection = getMockDBConnection();
          const service = new AttachmentService(dbConnection);

          const serviceStub1 = sinon
            .stub(AttachmentService.prototype, 'getSurveyReportAttachmentByFileName')
            .resolves(({ rowCount: 0 } as unknown) as QueryResult);

          const serviceStub2 = sinon
            .stub(AttachmentService.prototype, 'insertSurveyAttachment')
            .resolves({ survey_attachment_id: 1, revision_count: 1 });

          const response = await service.upsertSurveyAttachment(
            ({ originalname: 'file.test' } as unknown) as Express.Multer.File,
            1,
            1,
            'string'
          );

          expect(serviceStub1).to.be.calledOnce;
          expect(serviceStub2).to.be.calledOnce;
          expect(response).to.eql({
            survey_attachment_id: 1,
            revision_count: 1,
            key: 'some/s3/prefix/projects/1/surveys/1/file.test'
          });
        });
      });
    });

    describe('Report Attachment', () => {
      describe('getSurveyReportAttachments', () => {
        it('should return ISurveyReportAttachment[]', async () => {
          const dbConnection = getMockDBConnection();
          const service = new AttachmentService(dbConnection);

          const data = [({ id: 1 } as unknown) as ISurveyReportAttachment];

          const repoStub = sinon.stub(AttachmentRepository.prototype, 'getSurveyReportAttachments').resolves(data);

          const response = await service.getSurveyReportAttachments(1);

          expect(repoStub).to.be.calledOnce;
          expect(response).to.eql(data);
        });
      });

      describe('getSurveyReportAttachmentById', () => {
        it('should return ISurveyReportAttachment', async () => {
          const dbConnection = getMockDBConnection();
          const service = new AttachmentService(dbConnection);

          const data = ({ id: 1 } as unknown) as ISurveyReportAttachment;

          const repoStub = sinon.stub(AttachmentRepository.prototype, 'getSurveyReportAttachmentById').resolves(data);

          const response = await service.getSurveyReportAttachmentById(1, 1);

          expect(repoStub).to.be.calledOnce;
          expect(response).to.eql(data);
        });
      });

      describe('getSurveyReportAttachmentsByIds', () => {
        it('should return ISurveyReportAttachment[]', async () => {
          const dbConnection = getMockDBConnection();
          const service = new AttachmentService(dbConnection);

          const data = ([{ id: 1 }, { id: 2 }] as unknown) as ISurveyReportAttachment[];

          const repoStub = sinon.stub(AttachmentRepository.prototype, 'getSurveyReportAttachmentsByIds').resolves(data);

          const response = await service.getSurveyReportAttachmentsByIds(1, [1, 2]);

          expect(repoStub).to.be.calledOnce;
          expect(response).to.eql(data);
        });
      });

      describe('getSurveyAttachmentAuthors', () => {
        it('should return IReportAttachmentAuthor[]', async () => {
          const dbConnection = getMockDBConnection();
          const service = new AttachmentService(dbConnection);

          const data = [({ id: 1 } as unknown) as IReportAttachmentAuthor];

          const repoStub = sinon
            .stub(AttachmentRepository.prototype, 'getSurveyReportAttachmentAuthors')
            .resolves(data);

          const response = await service.getSurveyAttachmentAuthors(1);

          expect(repoStub).to.be.calledOnce;
          expect(response).to.eql(data);
        });
      });

      describe('insertSurveyReportAttachment', () => {
        it('should return { id: number; revision_count: number }', async () => {
          const dbConnection = getMockDBConnection();
          const service = new AttachmentService(dbConnection);

          const data = { survey_report_attachment_id: 1, revision_count: 1 };

          const repoStub = sinon.stub(AttachmentRepository.prototype, 'insertSurveyReportAttachment').resolves(data);

          const response = await service.insertSurveyReportAttachment(
            'string',
            1,
            1,
            ({ title: 'string' } as unknown) as PostReportAttachmentMetadata,
            'string'
          );

          expect(repoStub).to.be.calledOnce;
          expect(response).to.eql(data);
        });
      });

      describe('updateSurveyReportAttachment', () => {
        it('should return { id: number; revision_count: number }', async () => {
          const dbConnection = getMockDBConnection();
          const service = new AttachmentService(dbConnection);

          const data = { survey_report_attachment_id: 1, revision_count: 1 };

          const repoStub = sinon.stub(AttachmentRepository.prototype, 'updateSurveyReportAttachment').resolves(data);

          const response = await service.updateSurveyReportAttachment('string', 1, ({
            title: 'string'
          } as unknown) as PutReportAttachmentMetadata);

          expect(repoStub).to.be.calledOnce;
          expect(response).to.eql(data);
        });
      });

      describe('deleteSurveyReportAttachmentAuthors', () => {
        it('should call once and return void', async () => {
          const dbConnection = getMockDBConnection();
          const service = new AttachmentService(dbConnection);

          const repoStub = sinon.stub(AttachmentRepository.prototype, 'deleteSurveyReportAttachmentAuthors').resolves();

          const response = await service.deleteSurveyReportAttachmentAuthors(1);

          expect(repoStub).to.be.calledOnce;
          expect(response).to.eql(undefined);
        });
      });

      describe('insertSurveyReportAttachmentAuthor', () => {
        it('should call once and return void', async () => {
          const dbConnection = getMockDBConnection();
          const service = new AttachmentService(dbConnection);

          const repoStub = sinon.stub(AttachmentRepository.prototype, 'insertSurveyReportAttachmentAuthor').resolves();

          const response = await service.insertSurveyReportAttachmentAuthor(1, {
            first_name: 'first',
            last_name: 'last'
          });

          expect(repoStub).to.be.calledOnce;
          expect(response).to.eql(undefined);
        });
      });

      describe('getSurveyReportAttachmentByFileName', () => {
        it('should return QueryResult', async () => {
          const dbConnection = getMockDBConnection();
          const service = new AttachmentService(dbConnection);

          const data = ({ id: 1 } as unknown) as QueryResult;

          const repoStub = sinon
            .stub(AttachmentRepository.prototype, 'getSurveyReportAttachmentByFileName')
            .resolves(data);

          const response = await service.getSurveyReportAttachmentByFileName(1, 'string');

          expect(repoStub).to.be.calledOnce;
          expect(response).to.eql(data);
        });
      });

      describe('upsertSurveyReportAttachment', () => {
        it('should update and return { id: number; revision_count: number; key: string }', async () => {
          const dbConnection = getMockDBConnection();
          const service = new AttachmentService(dbConnection);

          const serviceStub1 = sinon
            .stub(AttachmentService.prototype, 'getSurveyReportAttachmentByFileName')
            .resolves(({ rowCount: 1 } as unknown) as QueryResult);

          const serviceStub2 = sinon
            .stub(AttachmentService.prototype, 'updateSurveyReportAttachment')
            .resolves({ survey_report_attachment_id: 1, revision_count: 1 });

          const serviceStub3 = sinon
            .stub(AttachmentService.prototype, 'deleteSurveyReportAttachmentAuthors')
            .resolves();

          const serviceStub4 = sinon.stub(AttachmentService.prototype, 'insertSurveyReportAttachmentAuthor').resolves();

          const response = await service.upsertSurveyReportAttachment(
            ({ originalname: 'file.test' } as unknown) as Express.Multer.File,
            1,
            1,
            {
              title: 'string',
              authors: [{ first_name: 'first', last_name: 'last' }]
            }
          );

          expect(serviceStub1).to.be.calledOnce;
          expect(serviceStub2).to.be.calledOnce;
          expect(serviceStub3).to.be.calledOnce;
          expect(serviceStub4).to.be.calledOnce;
          expect(response).to.eql({
            survey_report_attachment_id: 1,
            revision_count: 1,
            key: 'some/s3/prefix/projects/1/surveys/1/reports/file.test'
          });
        });

        it('should insert and return { id: number; revision_count: number; key: string }', async () => {
          const dbConnection = getMockDBConnection();
          const service = new AttachmentService(dbConnection);

          const serviceStub1 = sinon
            .stub(AttachmentService.prototype, 'getSurveyReportAttachmentByFileName')
            .resolves(({ rowCount: 0 } as unknown) as QueryResult);

          const serviceStub2 = sinon
            .stub(AttachmentService.prototype, 'insertSurveyReportAttachment')
            .resolves({ survey_report_attachment_id: 1, revision_count: 1 });

          const serviceStub3 = sinon
            .stub(AttachmentService.prototype, 'deleteSurveyReportAttachmentAuthors')
            .resolves();

          const serviceStub4 = sinon.stub(AttachmentService.prototype, 'insertSurveyReportAttachmentAuthor').resolves();

          const response = await service.upsertSurveyReportAttachment(
            ({ originalname: 'file.test' } as unknown) as Express.Multer.File,
            1,
            1,
            {
              title: 'string',
              authors: [{ first_name: 'first', last_name: 'last' }]
            }
          );

          expect(serviceStub1).to.be.calledOnce;
          expect(serviceStub2).to.be.calledOnce;
          expect(serviceStub3).to.be.calledOnce;
          expect(serviceStub4).to.be.calledOnce;
          expect(response).to.eql({
            survey_report_attachment_id: 1,
            revision_count: 1,
            key: 'some/s3/prefix/projects/1/surveys/1/reports/file.test'
          });
        });
      });

      describe('deleteSurveyReportAttachment', () => {
        it('should return key string', async () => {
          const dbConnection = getMockDBConnection();
          const service = new AttachmentService(dbConnection);

          const data = { key: 'string', uuid: 'string' };

          const repoStub = sinon.stub(AttachmentRepository.prototype, 'deleteSurveyReportAttachment').resolves(data);

          const response = await service.deleteSurveyReportAttachment(1);

          expect(repoStub).to.be.calledOnce;
          expect(response).to.eql(data);
        });
      });

      describe('getSurveyReportAttachmentS3Key', () => {
        it('should return s3 key', async () => {
          const dbConnection = getMockDBConnection();
          const service = new AttachmentService(dbConnection);

          const data = 'key';

          const repoStub = sinon.stub(AttachmentRepository.prototype, 'getSurveyReportAttachmentS3Key').resolves(data);

          const response = await service.getSurveyReportAttachmentS3Key(1, 1);

          expect(repoStub).to.be.calledOnce;
          expect(response).to.eql(data);
        });
      });

      describe('updateSurveyReportAttachmentMetadata', () => {
        it('should return void', async () => {
          const dbConnection = getMockDBConnection();
          const service = new AttachmentService(dbConnection);

          const repoStub = sinon
            .stub(AttachmentRepository.prototype, 'updateSurveyReportAttachmentMetadata')
            .resolves();

          const response = await service.updateSurveyReportAttachmentMetadata(1, 1, ({
            title: 'string'
          } as unknown) as PutReportAttachmentMetadata);

          expect(repoStub).to.be.calledOnce;
          expect(response).to.eql(undefined);
        });
      });
    });
  });
});<|MERGE_RESOLUTION|>--- conflicted
+++ resolved
@@ -28,11 +28,7 @@
 chai.use(sinonChai);
 
 describe('AttachmentService', () => {
-<<<<<<< HEAD
-  const sinonSandbox = sinon.createSandbox();
-=======
   const S3_KEY_PREFIX = process.env.S3_KEY_PREFIX;
->>>>>>> 186a744b
 
   beforeEach(() => {
     process.env.S3_KEY_PREFIX = 'some/s3/prefix';
