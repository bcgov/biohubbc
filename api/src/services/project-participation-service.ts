import { PROJECT_PERMISSION, PROJECT_ROLE } from '../constants/roles';
import { IDBConnection } from '../database/db';
import { ApiExecuteSQLError } from '../errors/api-error';
import { HTTP400 } from '../errors/http-error';
<<<<<<< HEAD
import {
  IParticipant,
  ProjectParticipationRecord,
  ProjectParticipationRepository,
  ProjectUser
=======
import { ProjectUser } from '../models/user';
import {
  IInsertProjectParticipant,
  IParticipant,
  ProjectParticipationRepository
>>>>>>> 46bb4e83
} from '../repositories/project-participation-repository';
import { DBService } from './db-service';
import { UserService } from './user-service';

export class ProjectParticipationService extends DBService {
  userService: UserService;
  projectParticipationRepository: ProjectParticipationRepository;

  constructor(connection: IDBConnection) {
    super(connection);

    this.userService = new UserService(connection);
    this.projectParticipationRepository = new ProjectParticipationRepository(connection);
  }

  /**
   * Gets the project participant, adding them if they do not already exist.
   *
   * @param {number} projectId
   * @param {number} systemUserId
   * @param {number} projectParticipantRoleId
   * @return {*}  {Promise<void>}
   * @memberof ProjectParticipationService
   */
  async ensureProjectParticipant(
    projectId: number,
    systemUserId: number,
    projectParticipantRoleId: number
  ): Promise<void> {
    const projectParticipantRecord = await this.getProjectParticipant(projectId, systemUserId);

    if (projectParticipantRecord) {
      // project participant already exists, do nothing
      return;
    }

    // add new project participant record
    await this.postProjectParticipant(projectId, systemUserId, projectParticipantRoleId);
  }

  /**
   * Adds a project participant to the project.
   *
   * @param {number} projectId
   * @param {(IParticipant & { userGuid: string | null })} participant
   * @memberof ProjectParticipationService
   */
  async ensureSystemUserAndProjectParticipantUser(
    projectId: number,
    participant: IParticipant & { userGuid: string | null }
  ) {
    // Create or activate the system user
    const systemUserObject = await this.userService.ensureSystemUser(
      participant.userGuid,
      participant.userIdentifier,
      participant.identitySource,
      participant.displayName,
      participant.email
    );

    // Add project role, unless they already have one
    await this.ensureProjectParticipant(projectId, systemUserObject.system_user_id, participant.roleId);
  }

  /**
   * Adds a project participants to the project.
   *
   * @param {number} projectId
   * @param {IInsertProjectParticipant[]} participants
   * @memberof ProjectParticipationService
   */
  async insertProjectUsers(projectId: number, participants: IInsertProjectParticipant[]) {
    for (const participant of participants) {
      await this.insertProjectParticipantRole(projectId, participant.system_user_id, participant.role);
    }
  }

  /**
   * Deletes a project participation record.
   *
   * @param {number} projectParticipationId
   * @return {*}  {Promise<ProjectParticipationRecord>}
   * @memberof ProjectParticipationService
   */
  async deleteProjectParticipationRecord(projectParticipationId: number): Promise<ProjectParticipationRecord> {
    return this.projectParticipationRepository.deleteProjectParticipationRecord(projectParticipationId);
  }

  /**
   * Get the project participant for the given project and system user.
   *
   * @param {number} projectId
   * @param {number} systemUserId
   * @return {*}  {(Promise<ProjectUser | null>)}
   * @memberof ProjectParticipationService
   */
  async getProjectParticipant(projectId: number, systemUserId: number): Promise<ProjectUser | null> {
    return this.projectParticipationRepository.getProjectParticipant(projectId, systemUserId);
  }

  /**
   * Gets the project participants for the given project.
   *
   * @param {number} projectId
   * @return {*}  {Promise<ProjectUser[]>}
   * @memberof ProjectParticipationService
   */
  async getProjectParticipants(projectId: number): Promise<ProjectUser[]> {
    return this.projectParticipationRepository.getProjectParticipants(projectId);
  }

  /**
   * Adds a project participant to the project.
   *
   * @param {number} projectId
   * @param {number} systemUserId
   * @param {number} projectParticipantRoleId
   * @return {*}  {Promise<void>}
   * @memberof ProjectParticipationService
   */
  async postProjectParticipant(
    projectId: number,
    systemUserId: number,
    projectParticipantRole: number | string
  ): Promise<void> {
<<<<<<< HEAD
    return this.projectParticipationRepository.postProjectParticipant(projectId, systemUserId, projectParticipantRole);
=======
    return this.projectParticipationRepository.addProjectParticipant(projectId, systemUserId, projectParticipantRoleId);
  }

  /**
   * Adds current logged in user as a participant to a given project
   *
   * @param {number} projectId
   * @param {string} projectParticipantRole
   * @return {*}  {Promise<void>}
   * @memberof ProjectParticipationService
   */
  async insertParticipantRole(projectId: number, projectParticipantRole: string): Promise<void> {
    const currentUserId = this.connection.systemUserId();
    if (!currentUserId) {
      throw new ApiExecuteSQLError('Failed to identify system user ID');
    }
    return this.insertProjectParticipantRole(projectId, currentUserId, projectParticipantRole);
  }

  /**
   * Adds a project participant to the project.
   *
   * @param {number} projectId
   * @param {number} systemUserId
   * @param {string} projectParticipantRole
   * @return {*}  {Promise<void>}
   * @memberof ProjectParticipationService
   */
  async insertProjectParticipantRole(
    projectId: number,
    systemUserId: number,
    projectParticipantRole: string
  ): Promise<void> {
    return this.projectParticipationRepository.insertProjectParticipantRole(
      projectId,
      systemUserId,
      projectParticipantRole
    );
>>>>>>> 46bb4e83
  }

  /**
   * Fetches the project participants for all projects that the given system user is a member of.
   *
   * @param {number} systemUserId
   * @return {*}  {Promise<any[]>}
   * @memberof projectParticipationRepository
   */
  async getParticipantsFromAllProjectsBySystemUserId(systemUserId: number): Promise<any[]> {
    return this.projectParticipationRepository.getParticipantsFromAllProjectsBySystemUserId(systemUserId);
  }

  /**
   * Fetches all projects for the given system user.
   *
   * @param {number} systemUserId
   * @return {*}  {Promise<
   *     {
   *       project_id: number;
   *       name: string;
   *       system_user_id: number;
   *       project_role_id: number;
   *       project_participation_id: number;
   *     }[]
   *   >}
   * @memberof UserService
   */
  async getProjectsBySystemUserId(
    systemUserId: number
  ): Promise<
    {
      project_id: number;
      name: string;
      system_user_id: number;
      project_role_id: number;
      project_participation_id: number;
    }[]
  > {
    return this.projectParticipationRepository.getProjectsBySystemUserId(systemUserId);
  }

  /**
   * Checks if the given user is the only coordinator for any project. If so, throw an error.
   *
   * @param {number} userId
   * @param {IDBConnection} connection
   * @return {*}
   * @memberof ProjectParticipationService
   */
  async checkIfUserIsOnlyProjectLeadOnAnyProject(userId: number, connection: IDBConnection) {
    const projectParticipationService = new ProjectParticipationService(connection);

    const getAllParticipantsResponse = await projectParticipationService.getParticipantsFromAllProjectsBySystemUserId(
      userId
    );

    // No projects associated to user, skip coordinator role check
    if (!getAllParticipantsResponse.length) {
      return;
    }

    const onlyProjectLeadResponse = this.doAllProjectsHaveAProjectLeadIfUserIsRemoved(
      getAllParticipantsResponse,
      userId
    );

    if (!onlyProjectLeadResponse) {
      throw new HTTP400(`Cannot remove user. User is the only ${PROJECT_ROLE.COORDINATOR} for one or more projects.`);
    }
  }

  /**
   * Given an array of project participation role objects, return false if any project has no Coordinator role. Return
   * true otherwise.
   *
   * @param {any[]} rows
   * @return {*}  {boolean}
   */
  doAllProjectsHaveAProjectLead(rows: any[]): boolean {
    // No project with Coordinator
    if (!rows.length) {
      return false;
    }

    const projectLeadsPerProject: { [key: string]: any } = {};

    // count how many coordinator roles there are per project
    rows.forEach((row) => {
      const key = row.project_id;

      if (!projectLeadsPerProject[key]) {
        projectLeadsPerProject[key] = 0;
      }

      if (row.project_role_name === PROJECT_PERMISSION.COORDINATOR) {
        projectLeadsPerProject[key] += 1;
      }
    });

    const projectLeadCounts = Object.values(projectLeadsPerProject);

    // check if any projects would be left with no Coordinator
    for (const count of projectLeadCounts) {
      if (!count) {
        // found a project with no Coordinator
        return false;
      }
    }

    // all projects have a Coordinator
    return true;
  }

  /**
   * Given an array of project participation role objects, return true if any project has no Coordinator role after
   * removing all rows associated with the provided `userId`. Return false otherwise.
   *
   * @param {any[]} rows
   * @param {number} userId
   * @return {*}  {boolean}
   */
  doAllProjectsHaveAProjectLeadIfUserIsRemoved(rows: any[], userId: number): boolean {
    // No project with coordinator
    if (!rows.length) {
      return false;
    }

    const projectLeadsPerProject: { [key: string]: any } = {};

    // count how many Coordinator roles there are per project
    rows.forEach((row) => {
      const key = row.project_id;

      if (!projectLeadsPerProject[key]) {
        projectLeadsPerProject[key] = 0;
      }

      if (row.system_user_id !== userId && row.project_role_name === PROJECT_PERMISSION.COORDINATOR) {
        projectLeadsPerProject[key] += 1;
      }
    });

    const projectLeadCounts = Object.values(projectLeadsPerProject);

    // check if any projects would be left with no Coordinator
    for (const count of projectLeadCounts) {
      if (!count) {
        // found a project with no Coordinator
        return false;
      }
    }

    // all projects have a Coordinator
    return true;
  }
}<|MERGE_RESOLUTION|>--- conflicted
+++ resolved
@@ -2,19 +2,17 @@
 import { IDBConnection } from '../database/db';
 import { ApiExecuteSQLError } from '../errors/api-error';
 import { HTTP400 } from '../errors/http-error';
-<<<<<<< HEAD
 import {
   IParticipant,
   ProjectParticipationRecord,
   ProjectParticipationRepository,
   ProjectUser
-=======
+} from '../repositories/project-participation-repository';
 import { ProjectUser } from '../models/user';
 import {
   IInsertProjectParticipant,
   IParticipant,
   ProjectParticipationRepository
->>>>>>> 46bb4e83
 } from '../repositories/project-participation-repository';
 import { DBService } from './db-service';
 import { UserService } from './user-service';
@@ -140,48 +138,7 @@
     systemUserId: number,
     projectParticipantRole: number | string
   ): Promise<void> {
-<<<<<<< HEAD
     return this.projectParticipationRepository.postProjectParticipant(projectId, systemUserId, projectParticipantRole);
-=======
-    return this.projectParticipationRepository.addProjectParticipant(projectId, systemUserId, projectParticipantRoleId);
-  }
-
-  /**
-   * Adds current logged in user as a participant to a given project
-   *
-   * @param {number} projectId
-   * @param {string} projectParticipantRole
-   * @return {*}  {Promise<void>}
-   * @memberof ProjectParticipationService
-   */
-  async insertParticipantRole(projectId: number, projectParticipantRole: string): Promise<void> {
-    const currentUserId = this.connection.systemUserId();
-    if (!currentUserId) {
-      throw new ApiExecuteSQLError('Failed to identify system user ID');
-    }
-    return this.insertProjectParticipantRole(projectId, currentUserId, projectParticipantRole);
-  }
-
-  /**
-   * Adds a project participant to the project.
-   *
-   * @param {number} projectId
-   * @param {number} systemUserId
-   * @param {string} projectParticipantRole
-   * @return {*}  {Promise<void>}
-   * @memberof ProjectParticipationService
-   */
-  async insertProjectParticipantRole(
-    projectId: number,
-    systemUserId: number,
-    projectParticipantRole: string
-  ): Promise<void> {
-    return this.projectParticipationRepository.insertProjectParticipantRole(
-      projectId,
-      systemUserId,
-      projectParticipantRole
-    );
->>>>>>> 46bb4e83
   }
 
   /**
