import AdmZip from 'adm-zip';
import { IFileProcessException, SUBMISSION_MESSAGE_TYPE, SUBMISSION_STATUS_TYPE } from '../constants/status';
import { IDBConnection } from '../database/db';
import { SubmissionRepository } from '../repositories/submission-repsitory';
import { ValidationRepository } from '../repositories/validation-repository';
import { getFileFromS3, uploadBufferToS3 } from '../utils/file-utils';
import { getLogger } from '../utils/logger';
import { ICsvState, IHeaderError, IRowError } from '../utils/media/csv/csv-file';
import { DWCArchive } from '../utils/media/dwc/dwc-archive-file';
import { ArchiveFile, IMediaState, MediaFile } from '../utils/media/media-file';
import { parseUnknownMedia } from '../utils/media/media-utils';
import { ValidationSchemaParser } from '../utils/media/validation/validation-schema-parser';
import { TransformationSchemaParser } from '../utils/media/xlsx/transformation/transformation-schema-parser';
import { XLSXTransformation } from '../utils/media/xlsx/transformation/xlsx-transformation';
import { XLSXCSV } from '../utils/media/xlsx/xlsx-file';
import { DBService } from './db-service';
import { ErrorService } from './error-service';
import { OccurrenceService } from './occurrence-service';

const defaultLog = getLogger('services/dwc-service');

interface ICsvMediaState {
  csv_state: ICsvState[];
  media_state: IMediaState;
}

interface IFileBuffer {
  name: string;
  buffer: Buffer;
}
export class ValidationService extends DBService {
  validationRepository: ValidationRepository;
  submissionRepository: SubmissionRepository;
  occurrenceService: OccurrenceService;
  errorService: ErrorService;

  constructor(connection: IDBConnection) {
    super(connection);
    this.validationRepository = new ValidationRepository(connection);
    this.submissionRepository = new SubmissionRepository(connection);
    this.occurrenceService = new OccurrenceService(connection);
    this.errorService = new ErrorService(connection);
  }

  async transformFile(submissionId: number) {
    const occurrenceSubmission = await this.occurrenceService.getOccurrenceSubmission(submissionId);
    const s3InputKey = occurrenceSubmission?.input_key || '';
    const s3File = await getFileFromS3(s3InputKey);
    const xlsx = await this.prepXLSX(s3File);

    await this.templateTransformation(submissionId, xlsx, s3InputKey);
  }

  async validateFile(submissionId: number) {
    const occurrenceSubmission = await this.occurrenceService.getOccurrenceSubmission(submissionId);
    const s3InputKey = occurrenceSubmission?.input_key || '';
    const s3File = await getFileFromS3(s3InputKey);
    const xlsx = await this.prepXLSX(s3File);

    await this.templateValidation(submissionId, xlsx, SUBMISSION_STATUS_TYPE.TEMPLATE_TRANSFORMED);
  }

  async processDWCFile(submissionId: number) {
    // prep dwc
    const occurrenceSubmission = await this.occurrenceService.getOccurrenceSubmission(submissionId);
    const s3InputKey = occurrenceSubmission?.input_key || '';
    const s3File = await getFileFromS3(s3InputKey);
    const archive = this.prepDWCArchive(s3File);

    // validate dwc
    const validationSchema = {};
    const rules = this.getValidationRules(validationSchema);
    const csvState = this.validateDWCArchive(archive, rules);

    // update submission
    await this.persistValidationResults(submissionId, csvState.csv_state, csvState.media_state, SUBMISSION_STATUS_TYPE.DARWIN_CORE_VALIDATED);
    await this.occurrenceService.updateSurveyOccurrenceSubmission(submissionId, archive.rawFile.fileName, s3InputKey);
  }

  async processFile(submissionId: number) {
    try {
      const occurrenceSubmission = await this.occurrenceService.getOccurrenceSubmission(submissionId);
<<<<<<< HEAD
      const s3InputKey = occurrenceSubmission.input_key || '';
      // this needs to throw
      const s3File = await getFileFromS3(s3InputKey);



=======
      if (!occurrenceSubmission) {
        throw SUBMISSION_STATUS_TYPE.FAILED_GET_OCCURRENCE;
      }
      const s3InputKey = occurrenceSubmission?.input_key || '';

      const s3File = await getFileFromS3(s3InputKey);

>>>>>>> 2f90ec98
      const xlsx = await this.prepXLSX(s3File);

      // template validation
      await this.templateValidation(submissionId, xlsx, SUBMISSION_STATUS_TYPE.TEMPLATE_VALIDATED);

      // template transformation
      await this.templateTransformation(submissionId, xlsx, s3InputKey);

      // occurrence scraping
      await this.templateScrapeAndUploadOccurrences(submissionId);
<<<<<<< HEAD
    } catch (error: IFileProcessException | any) {
      console.log("")
      console.log("")
      console.log("")
      console.log(error)
      switch(error) {
        case SUBMISSION_STATUS_TYPE.FAILED_GET_OCCURRENCE:
          await this.errorService.insertSubmissionStatus(submissionId, error)

        this.errorService.insertSubmissionStatusAndMessage(
          submissionId,
          SUBMISSION_STATUS_TYPE.REJECTED,
          SUBMISSION_MESSAGE_TYPE.DUPLICATE_HEADER,
          ""
        );

          break;
        case SUBMISSION_STATUS_TYPE.FAILED_PREP_XLSX:
          await this.errorService.insertSubmissionStatus(submissionId, error)
          break;
        case SUBMISSION_STATUS_TYPE.FAILED_PARSE_SUBMISSION:
          await this.errorService.insertSubmissionStatus(submissionId, error)
          break;
        case SUBMISSION_STATUS_TYPE.FAILED_GET_VALIDATION_RULES:
          await this.errorService.insertSubmissionStatus(submissionId, error)
          break;
        case SUBMISSION_STATUS_TYPE.FAILED_GET_TRANSFORMATION_RULES:
          await this.errorService.insertSubmissionStatus(submissionId, error)
          break;
        default:
          throw error;
      }

        console.log("")
        console.log("")
        console.log("")
=======
    } catch (error) {
      console.log('');
      console.log('');
      console.log('');
      console.log(error);
      // switch(error) {
      //   case SUBMISSION_STATUS_TYPE.FAILED_GET_OCCURRENCE:
      //     await this.errorService.insertSubmissionStatus(submissionId, error)
      //     await this.errorService.insertSubmissionStatusAndMessage(
      //       submissionId,
      //       SUBMISSION_STATUS_TYPE.REJECTED,
      //       SUBMISSION_MESSAGE_TYPE.ERROR,
      //       SUBMISSION_STATUS_TYPE.FAILED_GET_OCCURRENCE
      //     );
      //     break;
      //   case SUBMISSION_STATUS_TYPE.FAILED_PREP_XLSX:
      //     await this.errorService.insertSubmissionStatus(submissionId, error)
      //     break;
      //   case SUBMISSION_STATUS_TYPE.FAILED_PARSE_SUBMISSION:
      //     await this.errorService.insertSubmissionStatus(submissionId, error)
      //     break;
      //   case SUBMISSION_STATUS_TYPE.FAILED_GET_VALIDATION_RULES:
      //     await this.errorService.insertSubmissionStatus(submissionId, error)
      //     break;
      //   case SUBMISSION_STATUS_TYPE.FAILED_GET_TRANSFORMATION_RULES:
      //     await this.errorService.insertSubmissionStatus(submissionId, error)
      //     break;
      //   default:
      //     throw error;
      // }

      console.log('');
      console.log('');
      console.log('');
>>>>>>> 2f90ec98
    }
  }

  async templateScrapeAndUploadOccurrences(submissionId: number) {
    const occurrenceSubmission = await this.occurrenceService.getOccurrenceSubmission(submissionId);
    const s3OutputKey = occurrenceSubmission?.output_key || '';
    const s3File = await getFileFromS3(s3OutputKey);
    const archive = await this.prepDWCArchive(s3File);
    await this.occurrenceService.scrapeAndUploadOccurrences(submissionId, archive);
  }

  async templateValidation(submissionId: number, xlsx: XLSXCSV, statusType: SUBMISSION_STATUS_TYPE) {
    const schema = await this.getValidationSchema(xlsx);
    const schemaParser = await this.getValidationRules(schema);
    const csvState = await this.validateXLSX(xlsx, schemaParser);
    await this.persistValidationResults(submissionId, csvState.csv_state, csvState.media_state, statusType);
  }

  async templateTransformation(submissionId: number, xlsx: XLSXCSV, s3InputKey: string) {
    const xlsxSchema = await this.getTransformationSchema(xlsx);
    const xlsxParser = await this.getTransformationRules(xlsxSchema);
    const fileBuffer = await this.transformXLSX(xlsx, xlsxParser);
    await this.persistTransformationResults(submissionId, fileBuffer, s3InputKey, xlsx);
  }

  prepXLSX(file: any): XLSXCSV {
    defaultLog.debug({ label: 'prepXLSX', message: 's3File' });
    const parsedMedia = parseUnknownMedia(file);

    if (!parsedMedia) {
      throw SUBMISSION_STATUS_TYPE.FAILED_PREP_XLSX;
    }

    if (!(parsedMedia instanceof MediaFile)) {
      // throw 'Failed to parse submission, not a valid XLSX CSV file';
      throw SUBMISSION_STATUS_TYPE.FAILED_PARSE_SUBMISSION;
    }

    const xlsxCsv = new XLSXCSV(parsedMedia);

    const template_id = xlsxCsv.workbook.rawWorkbook.Custprops.sims_template_id;
    const csm_id = xlsxCsv.workbook.rawWorkbook.Custprops.sims_csm_id;

    if (!template_id || !csm_id) {
      // throw 'Failed to parse submission, template identification properties are missing';
      throw SUBMISSION_STATUS_TYPE.FAILED_PARSE_SUBMISSION;
    }

    return xlsxCsv;
  }

  async getValidationSchema(file: XLSXCSV): Promise<any> {
    const template_id = file.workbook.rawWorkbook.Custprops.sims_template_id;
    const field_method_id = file.workbook.rawWorkbook.Custprops.sims_csm_id;

    const templateMethodologySpeciesRecord = await this.validationRepository.getTemplateMethodologySpeciesRecord(
      Number(field_method_id),
      Number(template_id)
    );

    const validationSchema = templateMethodologySpeciesRecord?.validation;
    if (!validationSchema) {
      throw SUBMISSION_STATUS_TYPE.FAILED_GET_VALIDATION_RULES;
    }

    return validationSchema;
  }

  // validation service
  getValidationRules(schema: any): ValidationSchemaParser {
    const validationSchemaParser = new ValidationSchemaParser(schema);
    return validationSchemaParser;
  }

  // validation service
  validateXLSX(file: XLSXCSV, parser: ValidationSchemaParser) {
    const mediaState = file.isMediaValid(parser);

    if (!mediaState.isValid) {
      // throw 'Media is not valid';
      throw SUBMISSION_STATUS_TYPE.INVALID_MEDIA;
    }

    const csvState: ICsvState[] = file.isContentValid(parser);
    return {
      csv_state: csvState,
      media_state: mediaState
    } as ICsvMediaState;
  }

  async persistValidationResults(
    submissionId: number,
    csvState: ICsvState[],
    mediaState: IMediaState,
    statusType: SUBMISSION_STATUS_TYPE
  ) {
    defaultLog.debug({ label: 'persistValidationResults', message: 'validationResults' });

    let submissionStatusType = statusType;
    let parseError = false;
    if (!mediaState.isValid || csvState.some((item) => !item.isValid)) {
      // At least 1 error exists
      submissionStatusType = SUBMISSION_STATUS_TYPE.REJECTED;
    }

    const submissionStatusId = await this.submissionRepository.insertSubmissionStatus(
      submissionId,
      submissionStatusType
    );

    const promises: Promise<any>[] = [];

    mediaState.fileErrors?.forEach((fileError) => {
      promises.push(
        this.submissionRepository.insertSubmissionMessage(submissionStatusId, 'Error', `${fileError}`, 'Miscellaneous')
      );
    });

    csvState?.forEach((csvStateItem) => {
      csvStateItem.headerErrors?.forEach((headerError) => {
        promises.push(
          this.submissionRepository.insertSubmissionMessage(
            submissionStatusId,
            'Error',
            this.generateHeaderErrorMessage(csvStateItem.fileName, headerError),
            headerError.errorCode
          )
        );
      });

      csvStateItem.rowErrors?.forEach((rowError) => {
        promises.push(
          this.submissionRepository.insertSubmissionMessage(
            submissionStatusId,
            'Error',
            this.generateRowErrorMessage(csvStateItem.fileName, rowError),
            rowError.errorCode
          )
        );
      });

      if (!mediaState.isValid || csvState?.some((item) => !item.isValid)) {
        // At least 1 error exists, skip remaining steps
        parseError = true;
      }
    });

    // track all file contents validation errors
    await Promise.all(promises);

    if (parseError) {
      throw SUBMISSION_STATUS_TYPE.FAILED_PARSE_SUBMISSION;
    }
  }

  async getTransformationSchema(file: XLSXCSV): Promise<any> {
    const template_id = file.workbook.rawWorkbook.Custprops.sims_template_id;
    const field_method_id = file.workbook.rawWorkbook.Custprops.sims_csm_id;

    const templateMethodologySpeciesRecord = await this.validationRepository.getTemplateMethodologySpeciesRecord(
      Number(field_method_id),
      Number(template_id)
    );

    const transformationSchema = templateMethodologySpeciesRecord?.transform;
    if (!transformationSchema) {
      // throw 'Unable to fetch an appropriate transform template schema for your submission';
      throw SUBMISSION_STATUS_TYPE.FAILED_GET_TRANSFORMATION_RULES;
    }

    return transformationSchema;
  }

  getTransformationRules(schema: any): TransformationSchemaParser {
    const validationSchemaParser = new TransformationSchemaParser(schema);
    return validationSchemaParser;
  }

  async transformXLSX(file: XLSXCSV, parser: TransformationSchemaParser): Promise<IFileBuffer[]> {
    const xlsxTransformation = new XLSXTransformation(parser, file);
    const transformedData = await xlsxTransformation.transform();
    const worksheets = xlsxTransformation.dataToSheet(transformedData);

    const fileBuffers: IFileBuffer[] = Object.entries(worksheets).map(([fileName, worksheet]) => {
      return {
        name: fileName,
        buffer: file.worksheetToBuffer(worksheet)
      };
    });

    return fileBuffers;
  }

  async persistTransformationResults(
    submissionId: number,
    fileBuffers: IFileBuffer[],
    s3OutputKey: string,
    xlsxCsv: XLSXCSV
  ) {
    // Build the archive zip file
    const dwcArchiveZip = new AdmZip();
    fileBuffers.forEach((file) => dwcArchiveZip.addFile(`${file.name}.csv`, file.buffer));

    // Remove the filename from original s3Key
    // project/1/survey/1/submission/file_name.txt -> project/1/survey/1/submission
    const outputS3KeyPrefix = s3OutputKey.split('/').slice(0, -1).join('/');

    const outputFileName = `${xlsxCsv.rawFile.name}.zip`;
    const outputS3Key = `${outputS3KeyPrefix}/${outputFileName}`;

    // Upload transformed archive to s3
    await uploadBufferToS3(dwcArchiveZip.toBuffer(), 'application/zip', outputS3Key);

    // update occurrence submission
    await this.occurrenceService.updateSurveyOccurrenceSubmission(submissionId, outputFileName, outputS3Key);

    // insert tempalte validated status
    await this.submissionRepository.insertSubmissionStatus(submissionId, SUBMISSION_STATUS_TYPE.TEMPLATE_TRANSFORMED);
  }

  prepDWCArchive(s3File: any): DWCArchive {
    defaultLog.debug({ label: 'prepDWCArchive', message: 's3File' });

    const parsedMedia = parseUnknownMedia(s3File);
    if (!parsedMedia) {
      throw 'Failed to parse submission, file was empty';
    }

    if (!(parsedMedia instanceof ArchiveFile)) {
      throw 'Failed to parse submission, not a valid DwC Archive Zip file';
    }

    const dwcArchive = new DWCArchive(parsedMedia);
    return dwcArchive;
  }

  validateDWCArchive(dwc: DWCArchive, parser: ValidationSchemaParser) {
    defaultLog.debug({ label: 'validateDWCArchive', message: 'dwcArchive' });
    const mediaState = dwc.isMediaValid(parser);
    if (!mediaState.isValid) {
      throw 'Some error';
    }

    const csvState: ICsvState[] = dwc.isContentValid(parser);

    return {
      csv_state: csvState,
      media_state: mediaState
    } as ICsvMediaState;
  }

  generateHeaderErrorMessage(fileName: string, headerError: IHeaderError): string {
    return `${fileName} - ${headerError.message} - Column: ${headerError.col}`;
  }

  generateRowErrorMessage(fileName: string, rowError: IRowError): string {
    return `${fileName} - ${rowError.message} - Column: ${rowError.col} - Row: ${rowError.row}`;
  }
}<|MERGE_RESOLUTION|>--- conflicted
+++ resolved
@@ -80,22 +80,12 @@
   async processFile(submissionId: number) {
     try {
       const occurrenceSubmission = await this.occurrenceService.getOccurrenceSubmission(submissionId);
-<<<<<<< HEAD
       const s3InputKey = occurrenceSubmission.input_key || '';
       // this needs to throw
       const s3File = await getFileFromS3(s3InputKey);
 
 
 
-=======
-      if (!occurrenceSubmission) {
-        throw SUBMISSION_STATUS_TYPE.FAILED_GET_OCCURRENCE;
-      }
-      const s3InputKey = occurrenceSubmission?.input_key || '';
-
-      const s3File = await getFileFromS3(s3InputKey);
-
->>>>>>> 2f90ec98
       const xlsx = await this.prepXLSX(s3File);
 
       // template validation
@@ -106,7 +96,6 @@
 
       // occurrence scraping
       await this.templateScrapeAndUploadOccurrences(submissionId);
-<<<<<<< HEAD
     } catch (error: IFileProcessException | any) {
       console.log("")
       console.log("")
@@ -140,45 +129,9 @@
           throw error;
       }
 
-        console.log("")
-        console.log("")
-        console.log("")
-=======
-    } catch (error) {
       console.log('');
       console.log('');
       console.log('');
-      console.log(error);
-      // switch(error) {
-      //   case SUBMISSION_STATUS_TYPE.FAILED_GET_OCCURRENCE:
-      //     await this.errorService.insertSubmissionStatus(submissionId, error)
-      //     await this.errorService.insertSubmissionStatusAndMessage(
-      //       submissionId,
-      //       SUBMISSION_STATUS_TYPE.REJECTED,
-      //       SUBMISSION_MESSAGE_TYPE.ERROR,
-      //       SUBMISSION_STATUS_TYPE.FAILED_GET_OCCURRENCE
-      //     );
-      //     break;
-      //   case SUBMISSION_STATUS_TYPE.FAILED_PREP_XLSX:
-      //     await this.errorService.insertSubmissionStatus(submissionId, error)
-      //     break;
-      //   case SUBMISSION_STATUS_TYPE.FAILED_PARSE_SUBMISSION:
-      //     await this.errorService.insertSubmissionStatus(submissionId, error)
-      //     break;
-      //   case SUBMISSION_STATUS_TYPE.FAILED_GET_VALIDATION_RULES:
-      //     await this.errorService.insertSubmissionStatus(submissionId, error)
-      //     break;
-      //   case SUBMISSION_STATUS_TYPE.FAILED_GET_TRANSFORMATION_RULES:
-      //     await this.errorService.insertSubmissionStatus(submissionId, error)
-      //     break;
-      //   default:
-      //     throw error;
-      // }
-
-      console.log('');
-      console.log('');
-      console.log('');
->>>>>>> 2f90ec98
     }
   }
 
