--- conflicted
+++ resolved
@@ -80,19 +80,14 @@
   }
 
   async getProjectById(projectId: number): Promise<IGetProject> {
-<<<<<<< HEAD
-    const [projectData, objectiveData, coordinatorData, locationData, iucnData] = await Promise.all([
-=======
     const [
       projectData,
       objectiveData,
       coordinatorData,
       projectParticipantsData,
       locationData,
-      iucnData,
-      partnershipsData
+      iucnData
     ] = await Promise.all([
->>>>>>> 2496f041
       this.getProjectData(projectId),
       this.getObjectivesData(projectId),
       this.getCoordinatorData(projectId),
