--- conflicted
+++ resolved
@@ -136,8 +136,6 @@
     }
   }
 
-<<<<<<< HEAD
-=======
   async getPublicProjectsList(): Promise<any> {
     const getProjectListSQLStatement = queries.public.getPublicProjectListSQL();
 
@@ -195,7 +193,6 @@
     };
   }
 
->>>>>>> f25e7539
   async getProjectList(isUserAdmin: boolean, systemUserId: number | null, filterFields: any): Promise<any> {
     const sqlStatement = queries.project.getProjectListSQL(isUserAdmin, systemUserId, filterFields);
 
