--- conflicted
+++ resolved
@@ -372,22 +372,6 @@
     return new GetCoordinatorData(result);
   }
 
-<<<<<<< HEAD
-=======
-  async getPermitData(projectId: number): Promise<GetPermitData> {
-    const sqlStatement = queries.project.getProjectPermitsSQL(projectId);
-
-    const response = await this.connection.query(sqlStatement.text, sqlStatement.values);
-    const result = (response && response.rows) || null;
-
-    if (!result) {
-      throw new HTTP400('Failed to get project permit data');
-    }
-
-    return new GetPermitData(result);
-  }
-
->>>>>>> c3c61d95
   async getLocationData(projectId: number): Promise<GetLocationData> {
     const sqlStatement = queries.project.getLocationByProjectSQL(projectId);
 
