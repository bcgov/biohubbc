--- conflicted
+++ resolved
@@ -59,13 +59,8 @@
     systemUserId: number | null,
     filterFields: IProjectAdvancedFilters,
     pagination?: ApiPaginationOptions
-<<<<<<< HEAD
-  ): Promise<(ProjectListData & { completion_status: COMPLETION_STATUS })[]> {
+  ): Promise<ProjectListData[]> {
     const response = await this.projectRepository.findProjects(isUserAdmin, systemUserId, filterFields, pagination);
-=======
-  ): Promise<ProjectListData[]> {
-    const response = await this.projectRepository.getProjectList(isUserAdmin, systemUserId, filterFields, pagination);
->>>>>>> e4a401e3
 
     return response;
   }
