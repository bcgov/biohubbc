import axios, { AxiosError, AxiosInstance, AxiosResponse } from 'axios';
import { URLSearchParams } from 'url';
import { z } from 'zod';
import { ApiError, ApiErrorType } from '../errors/api-error';
import { getLogger } from '../utils/logger';
import { KeycloakService } from './keycloak-service';

export interface ICritterbaseUser {
  username: string;
  keycloak_guid: string;
}

export interface QueryParam {
  key: string;
  value: string;
}

export interface ICritter {
  critter_id: string;
  wlh_id: string | null;
  animal_id: string | null;
  sex: string;
  itis_tsn: number;
  itis_scientific_name: string;
  critter_comment: string | null;
}

export interface ICritterDetailed extends ICritter {
  captures: ICapture[];
  mortality: IMortality;
}

export interface ICreateCritter {
  critter_id?: string;
  wlh_id?: string | null;
  animal_id: string; // NOTE: In critterbase this is optional. For SIMS it should be required.
  sex: string;
  itis_tsn: number;
  critter_comment?: string | null;
}

export interface ICapture {
  capture_id?: string;
  critter_id: string;
  capture_method_id?: string | null;
<<<<<<< HEAD
  capture_location_id?: string;
  release_location_id?: string;
=======
  capture_location_id: string;
  release_location_id?: string | null;
>>>>>>> 76fd32f1
  capture_date: string;
  capture_time?: string | null;
  release_date?: string | null;
  release_time?: string | null;
<<<<<<< HEAD
  capture_comment: string;
  release_comment: string;
  markings: IMarking[];
  quantitative_measurements: IQualMeasurement[];
  qualitative_measurements: IQuantMeasurement[];
  capture_location: {
    latitude: number;
    longitude: number;
  };
  release_location: {
    latitude: number;
    longitude: number;
  };
=======
  capture_comment?: string | null;
  release_comment?: string | null;
}

export interface ICreateCapture {
  critter_id: string;
  capture_method_id?: string;
  capture_location: ILocation;
  release_location?: ILocation;
  capture_date: string;
  capture_time?: string | null;
  release_date?: string | null;
  release_time?: string | null;
  capture_comment?: string | null;
  release_comment?: string | null;
>>>>>>> 76fd32f1
}

export interface IMortality {
  mortality_id?: string;
  critter_id: string;
  location_id: string;
  mortality_timestamp: string;
  proximate_cause_of_death_id: string;
  proximate_cause_of_death_confidence: string;
  proximate_predated_by_itis_tsn: string;
  ultimate_cause_of_death_id: string;
  ultimate_cause_of_death_confidence: string;
  ultimate_predated_by_itis_tsn: string;
  mortality_comment: string;
  mortality_location: {
    latitude: number;
    longitude: number;
  };
}

export interface ILocation {
  location_id?: string;
  latitude: number;
  longitude: number;
}

export interface IMarking {
  marking_id?: string;
  critter_id: string;
  capture_id: string;
  mortality_id: string;
  taxon_marking_body_location_id: string;
  marking_type_id: string;
  marking_material_id: string;
  primary_colour_id: string;
  secondary_colour_id: string;
  text_colour_id: string;
  identifier: string;
  frequency: number;
  frequency_unit: string;
  order: number;
  comment: string;
  attached_timestamp: string;
  removed_timestamp: string;
}

export interface IQualMeasurement {
  measurement_qualitative_id?: string;
  critter_id: string;
  taxon_measurement_id: string;
  capture_id?: string;
  mortality_id?: string;
  qualitative_option_id: string;
  measurement_comment: string;
  measured_timestamp: string;
}

export interface IQuantMeasurement {
  measurement_quantitative_id?: string;
  taxon_measurement_id: string;
  capture_id?: string;
  mortality_id?: string;
  value: number;
  measurement_comment?: string;
  measured_timestamp?: string;
}

export interface IFamilyPayload {
  families: { family_id: string; family_label: string }[];
  parents: { family_id: string; parent_critter_id: string }[];
  children: { family_id: string; child_critter_id: string }[];
}

export interface ICollection {
  critter_collection_unit?: string;
  critter_id: string;
  collection_unit_id: string;
}

export interface IBulkCreate {
  critters?: ICreateCritter[];
  captures?: ICapture[];
  collections?: ICollection[];
  mortalities?: IMortality[];
  locations?: ILocation[];
  markings?: IMarking[];
  quantitative_measurements?: IQuantMeasurement[];
  qualitative_measurements?: IQualMeasurement[];
  families?: IFamilyPayload[];
}

interface IBulkResponse {
  critters: number;
  captures: number;
  collections: number;
  mortalities: number;
  locations: number;
  markings: number;
  quantitative_measurements: number;
  qualitative_measurements: number;
  families: number;
  family_parents: number;
  family_chidren: number;
}

export interface IBulkCreateResponse {
  created: IBulkResponse;
}

export interface ICollectionUnitWithCategory {
  collection_unit_id: string;
  collection_category_id: string;
  category_name: string;
  unit_name: string;
  description: string | null;
}

export interface ICollectionCategory {
  collection_category_id: string;
  category_name: string;
  description: string | null;
  itis_tsn: number;
}

/**
 * A Critterbase quantitative measurement.
 */
export const CBQuantitativeMeasurement = z.object({
  event_id: z.string(),
  measurement_quantitative_id: z.string(),
  taxon_measurement_id: z.string(),
  value: z.number(),
  measurement_comment: z.string(),
  measured_timestamp: z.string()
});

export type CBQuantitativeMeasurement = z.infer<typeof CBQuantitativeMeasurement>;

/**
 * A Critterbase qualitative measurement value.
 */
const CBQualitativeMeasurement = z.object({
  event_id: z.string(),
  measurement_qualitative_id: z.string(),
  taxon_measurement_id: z.string(),
  qualitative_option_id: z.string(),
  measurement_comment: z.string(),
  measured_timestamp: z.string()
});

export type CBQualitativeMeasurement = z.infer<typeof CBQualitativeMeasurement>;

/**
 * Any Critterbase measurement value.
 */
export const CBMeasurementValue = z.union([CBQuantitativeMeasurement, CBQualitativeMeasurement]);

export type CBMeasurementValue = z.infer<typeof CBMeasurementValue>;

/**
 * A Critterbase qualitative measurement unit.
 */
export const CBMeasurementUnit = z.enum(['millimeter', 'centimeter', 'meter', 'milligram', 'gram', 'kilogram']);

export type CBMeasurementUnit = z.infer<typeof CBMeasurementUnit>;

/**
 * A Critterbase quantitative measurement type definition.
 */
const CBQuantitativeMeasurementTypeDefinition = z.object({
  itis_tsn: z.number().nullable(),
  taxon_measurement_id: z.string(),
  measurement_name: z.string(),
  measurement_desc: z.string().nullable(),
  min_value: z.number().nullable(),
  max_value: z.number().nullable(),
  unit: CBMeasurementUnit.nullable()
});

export type CBQuantitativeMeasurementTypeDefinition = z.infer<typeof CBQuantitativeMeasurementTypeDefinition>;

/**
 * A Critterbase qualitative measurement option definition (ie. drop-down option).
 */
const CBQualitativeOption = z.object({
  qualitative_option_id: z.string(),
  option_label: z.string(),
  option_value: z.number(),
  option_desc: z.string().nullable()
});

export type CBQualitativeOption = z.infer<typeof CBQualitativeOption>;

/**
 * A Critterbase qualitative measurement type definition.
 */
const CBQualitativeMeasurementTypeDefinition = z.object({
  itis_tsn: z.number().nullable(),
  taxon_measurement_id: z.string(),
  measurement_name: z.string(),
  measurement_desc: z.string().nullable(),
  options: z.array(CBQualitativeOption)
});

export type CBQualitativeMeasurementTypeDefinition = z.infer<typeof CBQualitativeMeasurementTypeDefinition>;

/**
 * Any Critterbase measurement type definition.
 */
export const CBMeasurementType = z.union([
  CBQuantitativeMeasurementTypeDefinition,
  CBQualitativeMeasurementTypeDefinition
]);

export type CBMeasurementType = z.infer<typeof CBMeasurementType>;

const lookups = '/lookups';
const xref = '/xref';
const lookupsEnum = lookups + '/enum';
const lookupsTaxons = lookups + '/taxons';
export const CbRoutes = {
  // lookups
  ['region-envs']: `${lookups}/region-envs`,
  ['region_nrs']: `${lookups}/region-nrs`,
  wmus: `${lookups}/wmus`,
  cods: `${lookups}/cods`,
  ['marking-materials']: `${lookups}/marking-materials`,
  ['marking-types']: `${lookups}/marking-types`,
  ['collection-categories']: `${lookups}/collection-unit-categories`,
  taxons: lookupsTaxons,
  species: `${lookupsTaxons}/species`,
  colours: `${lookups}/colours`,

  // lookups/enum
  sex: `${lookupsEnum}/sex`,
  ['critter-status']: `${lookupsEnum}/critter-status`,
  ['cause-of-death-confidence']: `${lookupsEnum}/cod-confidence`,
  ['coordinate-uncertainty-unit']: `${lookupsEnum}/coordinate-uncertainty-unit`,
  ['frequency-units']: `${lookupsEnum}/frequency-units`,
  ['measurement-units']: `${lookupsEnum}/measurement-units`,

  // xref
  ['collection-units']: `${xref}/collection-units`,

  // taxon xrefs
  ['taxon-measurements']: `${xref}/taxon-measurements`,
  ['taxon_qualitative_measurements']: `${xref}/taxon-qualitative-measurements`,
  ['taxon-qualitative-measurement-options']: `${xref}/taxon-qualitative-measurement-options`,
  ['taxon-quantitative-measurements']: `${xref}/taxon-quantitative-measurements`,
  ['taxon-collection-categories']: `${xref}/taxon-collection-categories`,
  ['taxon-marking-body-locations']: `${xref}/taxon-marking-body-locations`
} as const;

export type CbRouteKey = keyof typeof CbRoutes;

export const CRITTERBASE_API_HOST = process.env.CB_API_HOST || ``;
const CRITTER_ENDPOINT = '/critters';
const BULK_ENDPOINT = '/bulk';
const SIGNUP_ENDPOINT = '/signup';
const FAMILY_ENDPOINT = '/family';
const XREF_ENDPOINT = '/xref';

const defaultLog = getLogger('CritterbaseServiceLogger');

export class CritterbaseService {
  user: ICritterbaseUser;
  keycloak: KeycloakService;
  axiosInstance: AxiosInstance;

  constructor(user: ICritterbaseUser) {
    this.user = user;
    this.keycloak = new KeycloakService();

    this.axiosInstance = axios.create({
      headers: {
        user: this.getUserHeader()
      },
      baseURL: CRITTERBASE_API_HOST
    });

    this.axiosInstance.interceptors.response.use(
      (response: AxiosResponse) => {
        return response;
      },
      (error: AxiosError) => {
        defaultLog.error({ label: 'CritterbaseService', message: error.message, error: error.response?.data });

        return Promise.reject(
          new ApiError(
            ApiErrorType.GENERAL,
            `Critterbase API request failed with status code ${error?.response?.status}`,
            [error.response?.data as object]
          )
        );
      }
    );

    // Async request interceptor
    this.axiosInstance.interceptors.request.use(
      async (config) => {
        const token = await this.getToken();
        config.headers['Authorization'] = `Bearer ${token}`;

        return config;
      },
      (error) => {
        return Promise.reject(error);
      }
    );
  }

  async getToken(): Promise<string> {
    const token = await this.keycloak.getKeycloakServiceToken();
    return token;
  }

  /**
   * Return user information as a JSON string.
   *
   * @return {*}  {string}
   * @memberof BctwService
   */
  getUserHeader(): string {
    return JSON.stringify(this.user);
  }

  /**
   * Makes a GET request to the specified endpoint with the provided query parameters.
   *
   * @param {string} endpoint - The endpoint to send the GET request to.
   * @param {QueryParam[]} params - The query parameters to append to the URL.
   * @returns {Promise<any>} - The response data from the GET request.
   * @private
   */
  async _makeGetRequest(endpoint: string, params: QueryParam[]): Promise<any> {
    const appendParams = new URLSearchParams();
    for (const p of params) {
      appendParams.append(p.key, p.value);
    }
    const url = `${endpoint}?${appendParams.toString()}`;

    const response = await this.axiosInstance.get(url);
    return response.data;
  }

  /**
   * Fetches lookup values from the specified route with the provided query parameters.
   *
   * @param {CbRouteKey} route - The route key to fetch lookup values from.
   * @param {QueryParam[]} params - The query parameters to append to the URL.
   * @returns {Promise<any>} - The response data containing lookup values.
   */
  async getLookupValues(route: CbRouteKey, params: QueryParam[]): Promise<any> {
    return this._makeGetRequest(CbRoutes[route], params);
  }

  /**
   * Fetches qualitative and quantitative measurements for the specified taxon.
   *
   * @param {string} tsn - The taxon serial number (TSN).
   * @returns {Promise<{ qualitative: CBQualitativeMeasurementTypeDefinition[], quantitative: CBQuantitativeMeasurementTypeDefinition[] }>} - The response data containing qualitative and quantitative measurements.
   */
  async getTaxonMeasurements(tsn: string): Promise<{
    qualitative: CBQualitativeMeasurementTypeDefinition[];
    quantitative: CBQuantitativeMeasurementTypeDefinition[];
  }> {
    const response = await this._makeGetRequest(CbRoutes['taxon-measurements'], [{ key: 'tsn', value: tsn }]);
    return response;
  }

  /**
   * Fetches body location information for the specified taxon.
   *
   * @param {string} tsn - The taxon serial number (TSN).
   * @returns {Promise<any>} - The response data containing body location information.
   */
  async getTaxonBodyLocations(tsn: string): Promise<any> {
    return this._makeGetRequest(CbRoutes['taxon-marking-body-locations'], [
      { key: 'tsn', value: tsn },
      { key: 'format', value: 'asSelect' }
    ]);
  }

  /**
   * Fetches qualitative options for the specified taxon measurement.
   *
   * @param {string} taxon_measurement_id - The taxon measurement ID.
   * @param {string} [format='asSelect'] - The format of the response data.
   * @returns {Promise<any>} - The response data containing qualitative options.
   */
  async getQualitativeOptions(taxon_measurement_id: string, format = 'asSelect'): Promise<any> {
    return this._makeGetRequest(CbRoutes['taxon-qualitative-measurement-options'], [
      { key: 'taxon_measurement_id', value: taxon_measurement_id },
      { key: 'format', value: format }
    ]);
  }

  /**
   * Fetches a list of all families.
   *
   * @returns {Promise<any>} - The response data containing a list of families.
   */
  async getFamilies(): Promise<any> {
    return this._makeGetRequest(FAMILY_ENDPOINT, []);
  }

  /**
   * Fetches information about a family by its ID.
   *
   * @param {string} family_id - The ID of the family.
   * @returns {Promise<any>} - The response data containing family information.
   */
  async getFamilyById(family_id: string): Promise<any> {
    return this._makeGetRequest(`${FAMILY_ENDPOINT}/${family_id}`, []);
  }

  /**
   * Fetches information about a critter by its ID.
   *
   * @param {string} critter_id - The ID of the critter.
   * @returns {Promise<any>} - The response data containing critter information.
   */
  async getCritter(critter_id: string): Promise<any> {
    return this._makeGetRequest(`${CRITTER_ENDPOINT}/${critter_id}`, [{ key: 'format', value: 'detail' }]);
  }

  /**
   * Creates a new critter with the provided data.
   *
   * @param {ICreateCritter} data - The data of the critter to be created.
   * @returns {Promise<any>} - The response data from the create operation.
   */
  async createCritter(data: ICreateCritter): Promise<any> {
    const response = await this.axiosInstance.post(`${CRITTER_ENDPOINT}/create`, data);
    return response.data;
  }

  /**
   * Updates critters in bulk with the provided data.
   *
   * @param {IBulkCreate} data - The data for the bulk update.
   * @returns {Promise<any>} - The response data from the update operation.
   */
  async updateCritter(data: IBulkCreate): Promise<any> {
    const response = await this.axiosInstance.patch(BULK_ENDPOINT, data);
    return response.data;
  }

  /**
   * Creates critters in bulk with the provided data.
   *
   * @param {IBulkCreate} data
   * @return {*}  {Promise<IBulkCreateResponse>}
   * @memberof CritterbaseService
   */
  async bulkCreate(data: IBulkCreate): Promise<IBulkCreateResponse> {
    const response = await this.axiosInstance.post(BULK_ENDPOINT, data);
    return response.data;
  }

  /**
   * Fetches multiple critters by their IDs.
   *
   * @param {string[]} critter_ids - The IDs of the critters.
   * @returns {Promise<ICritter[]>} - The response data containing multiple critters.
   */
  async getMultipleCrittersByIds(critter_ids: string[]): Promise<ICritter[]> {
    const response = await this.axiosInstance.post(CRITTER_ENDPOINT, { critter_ids });
    return response.data;
  }

  /**
   * Fetches detailed information about multiple critters by their IDs.
   *
   * @param {string[]} critter_ids - The IDs of the critters.
   * @returns {Promise<ICritterDetailed[]>} - The response data containing detailed information about multiple critters.
   */
  async getMultipleCrittersByIdsDetailed(critter_ids: string[]): Promise<ICritterDetailed[]> {
    const response = await this.axiosInstance.post(`${CRITTER_ENDPOINT}?format=detailed`, { critter_ids });
    return response.data;
  }

  /**
   * Fetches detailed information about multiple critters by their IDs.
   *
   * @param {string[]} critter_ids - The IDs of the critters.
   * @returns {Promise<ICritterDetailed[]>} - The response data containing detailed information about multiple critters.
   */
  async getMultipleCrittersGeometryByIds(critter_ids: string[]): Promise<ICritterDetailed[]> {
    const response = await this.axiosInstance.post(`${CRITTER_ENDPOINT}/spatial`, { critter_ids });
    return response.data;
  }

  /**
   * Signs up a user.
   *
   * @returns {Promise<any>} - The response data from the sign-up operation.
   */
  async signUp(): Promise<any> {
    const response = await this.axiosInstance.post(SIGNUP_ENDPOINT);
    return response.data;
  }

  /**
   * Get qualitative measurement type definitions by Critterbase taxon measurement ids.
   *
   * @param {string[]} taxon_measurement_ids
   * @return {*}  {CBQualitativeMeasurementTypeDefinition[]}
   * @memberof CritterbaseService
   */
  async getQualitativeMeasurementTypeDefinition(
    taxon_measurement_ids: string[]
  ): Promise<CBQualitativeMeasurementTypeDefinition[]> {
    const { data } = await this.axiosInstance.post(`${XREF_ENDPOINT}/taxon-qualitative-measurements`, {
      taxon_measurement_ids: taxon_measurement_ids
    });

    return data;
  }

  /**
   * Get qualitative measurement type definitions by Critterbase taxon measurement ids.
   *
   * @param {string[]} taxon_measurement_ids
   * @return {*}  {CBQuantitativeMeasurementTypeDefinition[]}
   * @memberof CritterbaseService
   */
  async getQuantitativeMeasurementTypeDefinition(
    taxon_measurement_ids: string[]
  ): Promise<CBQuantitativeMeasurementTypeDefinition[]> {
    const { data } = await this.axiosInstance.post(`${XREF_ENDPOINT}/taxon-quantitative-measurements`, {
      taxon_measurement_ids: taxon_measurement_ids
    });

    return data;
  }

  /**
   * Find collection categories by tsn. Includes hierarchies.
   *
   * @async
   * @param {string} tsn - ITIS TSN
   * @returns {Promise<ICollectionCategory[]>} Collection categories
   */
  async findTaxonCollectionCategories(tsn: string): Promise<ICollectionCategory[]> {
    const response = await this.axiosInstance.get(`/xref/taxon-collection-categories?tsn=${tsn}`);

    return response.data;
  }

  /**
   * Find collection units by tsn. Includes hierarchies.
   *
   * @async
   * @param {string} tsn - ITIS TSN
   * @returns {Promise<ICollectionUnitWithCategory[]>} Collection units
   */
  async findTaxonCollectionUnits(tsn: string): Promise<ICollectionUnitWithCategory[]> {
    const response = await this.axiosInstance.get(`/xref/taxon-collection-units?tsn=${tsn}`);

    return response.data;
  }

  /**
   * Find collection units by tsn. Includes hierarchies.
   *
   * @async
   * @returns {Promise<ICapture>} Capture
   */
  async createCapture(capture: ICreateCapture): Promise<ICapture> {
    const response = await this.axiosInstance.post(`/captures/create`, { capture });

    return response.data;
  }
}<|MERGE_RESOLUTION|>--- conflicted
+++ resolved
@@ -43,20 +43,14 @@
   capture_id?: string;
   critter_id: string;
   capture_method_id?: string | null;
-<<<<<<< HEAD
-  capture_location_id?: string;
-  release_location_id?: string;
-=======
   capture_location_id: string;
   release_location_id?: string | null;
->>>>>>> 76fd32f1
   capture_date: string;
   capture_time?: string | null;
   release_date?: string | null;
   release_time?: string | null;
-<<<<<<< HEAD
-  capture_comment: string;
-  release_comment: string;
+  capture_comment?: string | null;
+  release_comment?: string | null;
   markings: IMarking[];
   quantitative_measurements: IQualMeasurement[];
   qualitative_measurements: IQuantMeasurement[];
@@ -68,9 +62,6 @@
     latitude: number;
     longitude: number;
   };
-=======
-  capture_comment?: string | null;
-  release_comment?: string | null;
 }
 
 export interface ICreateCapture {
@@ -84,7 +75,6 @@
   release_time?: string | null;
   capture_comment?: string | null;
   release_comment?: string | null;
->>>>>>> 76fd32f1
 }
 
 export interface IMortality {
