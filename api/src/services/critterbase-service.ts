--- conflicted
+++ resolved
@@ -349,11 +349,8 @@
 const BULK_ENDPOINT = '/bulk';
 const SIGNUP_ENDPOINT = '/signup';
 const FAMILY_ENDPOINT = '/family';
-<<<<<<< HEAD
 const CAPTURE_ENDPOINT = '/captures';
-=======
 const XREF_ENDPOINT = '/xref';
->>>>>>> f6306e54
 
 const defaultLog = getLogger('CritterbaseServiceLogger');
 
@@ -509,23 +506,12 @@
     return this._makeGetRequest(`${FAMILY_ENDPOINT}/${family_id}`, []);
   }
 
-<<<<<<< HEAD
   async getCritter(critter_id: string) {
     return this._makeGetRequest(`${CRITTER_ENDPOINT}/${critter_id}`, [{ key: 'format', value: 'detailed' }]);
   }
 
   async getCaptureById(capture_id: string): Promise<ICapture> {
     return this._makeGetRequest(`${CAPTURE_ENDPOINT}/${capture_id}`, [{ key: 'format', value: 'detailed' }]);
-=======
-  /**
-   * Fetches information about a critter by its ID.
-   *
-   * @param {string} critter_id - The ID of the critter.
-   * @returns {Promise<any>} - The response data containing critter information.
-   */
-  async getCritter(critter_id: string): Promise<any> {
-    return this._makeGetRequest(`${CRITTER_ENDPOINT}/${critter_id}`, [{ key: 'format', value: 'detail' }]);
->>>>>>> f6306e54
   }
 
   /**
