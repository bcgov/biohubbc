import axios, { AxiosError, AxiosInstance, AxiosResponse } from 'axios';
import qs from 'qs';
import { z } from 'zod';
import { ApiError, ApiErrorType } from '../errors/api-error';
import { getLogger } from '../utils/logger';
import { KeycloakService } from './keycloak-service';

// TODO: TechDebt: Audit the existing types / return types in this file.

export interface ICritterbaseUser {
  username: string;
  keycloak_guid: string;
}

export interface QueryParam {
  key: string;
  value: string;
}

export interface ICritter {
  critter_id: string;
  wlh_id: string | null;
  animal_id: string | null;
  sex: string;
  itis_tsn: number;
  itis_scientific_name: string;
  critter_comment: string | null;
}

export interface ICritterDetailed extends ICritter {
  captures: ICaptureDetailed[];
  mortality: IMortality;
}

export interface ICreateCritter {
  critter_id?: string;
  wlh_id?: string | null;
  animal_id: string; // NOTE: In critterbase this is optional. For SIMS it should be required.
  sex: string;
  itis_tsn: number;
  critter_comment?: string | null;
}

export interface ICapture {
  capture_id?: string;
  critter_id: string;
  capture_method_id?: string | null;
  capture_location_id: string;
  release_location_id?: string | null;
  capture_date: string;
  capture_time?: string | null;
  release_date?: string | null;
  release_time?: string | null;
  capture_comment?: string | null;
  release_comment?: string | null;
}

export interface ICaptureDetailed {
  capture_id: string;
  critter_id: string;
  capture_method_id?: string | null;
  capture_location_id?: string | null;
  release_location_id?: string | null;
  capture_date: string;
  capture_time?: string | null;
  release_date?: string | null;
  release_time?: string | null;
  capture_comment?: string | null;
  release_comment?: string | null;
  markings: IMarking[];
  quantitative_measurements: IQualMeasurement[];
  qualitative_measurements: IQuantMeasurement[];
  capture_location: {
    latitude: number;
    longitude: number;
  };
  release_location: {
    latitude: number;
    longitude: number;
  };
}

export interface ICreateCapture {
  critter_id: string;
  capture_method_id?: string;
  capture_location: ILocation;
  release_location?: ILocation;
  capture_date: string;
  capture_time?: string | null;
  release_date?: string | null;
  release_time?: string | null;
  capture_comment?: string | null;
  release_comment?: string | null;
}

export interface IMortality {
  mortality_id?: string;
  critter_id: string;
  location_id: string;
  mortality_timestamp: string;
  proximate_cause_of_death_id: string;
  proximate_cause_of_death_confidence: string;
  proximate_predated_by_itis_tsn: string;
  ultimate_cause_of_death_id: string;
  ultimate_cause_of_death_confidence: string;
  ultimate_predated_by_itis_tsn: string;
  mortality_comment: string;
  mortality_location: {
    latitude: number;
    longitude: number;
  };
}

export interface ILocation {
  location_id?: string;
  latitude: number;
  longitude: number;
}

export interface IMarking {
  marking_id?: string;
  critter_id: string;
  capture_id: string;
  mortality_id: string;
  taxon_marking_body_location_id: string;
  marking_type_id: string;
  marking_material_id: string;
  primary_colour_id: string;
  secondary_colour_id: string;
  text_colour_id: string;
  identifier: string;
  frequency: number;
  frequency_unit: string;
  order: number;
  comment: string;
  attached_timestamp: string;
  removed_timestamp: string;
}

/**
 * This is the more flexible interface for bulk importing Markings.
 *
 * Note: Critterbase bulk-create endpoint will attempt to patch
 * english values to UUID's.
 * ie: primary_colour: "red" -> primary_colour_id: <uuid>
 *
 */
export interface IBulkCreateMarking {
  marking_id?: string;
  critter_id: string;
  capture_id?: string | null;
  mortality_id?: string | null;
  body_location: string; // Critterbase will patch to UUID
  marking_type?: string | null; // Critterbase will patch to UUID
  marking_material_id?: string | null;
  primary_colour?: string | null; // Critterbase will patch to UUID
  secondary_colour?: string | null; // Critterbase will patch to UUID
  text_colour_id?: string | null;
  identifier?: string | null;
  frequency?: number | null;
  frequency_unit?: string | null;
  order?: number | null;
  comment?: string | null;
  attached_timestamp?: string | null;
  removed_timestamp?: string | null;
}

export interface IQualMeasurement {
  measurement_qualitative_id?: string;
  critter_id: string;
  taxon_measurement_id: string;
  capture_id?: string;
  mortality_id?: string;
  qualitative_option_id: string;
  measurement_comment: string;
  measured_timestamp: string;
}

export interface IQuantMeasurement {
  measurement_quantitative_id?: string;
  taxon_measurement_id: string;
  capture_id?: string;
  mortality_id?: string;
  value: number;
  measurement_comment?: string;
  measured_timestamp?: string;
}

export interface IFamilyPayload {
  families: { family_id: string; family_label: string }[];
  parents: { family_id: string; parent_critter_id: string }[];
  children: { family_id: string; child_critter_id: string }[];
}

export interface ICollection {
  critter_collection_unit?: string;
  critter_id: string;
  collection_unit_id: string;
}

export interface IBulkCreate {
  critters?: ICreateCritter[];
  captures?: ICapture[];
  collections?: ICollection[];
  mortalities?: IMortality[];
  locations?: ILocation[];
  markings?: IMarking[] | IBulkCreateMarking[];
  quantitative_measurements?: IQuantMeasurement[];
  qualitative_measurements?: IQualMeasurement[];
  families?: IFamilyPayload[];
}

interface IBulkResponse {
  critters: number;
  captures: number;
  collections: number;
  mortalities: number;
  locations: number;
  markings: number;
  quantitative_measurements: number;
  qualitative_measurements: number;
  families: number;
  family_parents: number;
  family_chidren: number;
}

export interface IBulkCreateResponse {
  created: IBulkResponse;
}

export interface ICollectionUnitWithCategory {
  collection_unit_id: string;
  collection_category_id: string;
  category_name: string;
  unit_name: string;
  description: string | null;
}

export interface ICollectionCategory {
  collection_category_id: string;
  category_name: string;
  description: string | null;
  itis_tsn: number;
}

// Lookup value `asSelect` format
export interface IAsSelectLookup {
  id: string;
  key: string;
  value: string;
}

/**
 * A Critterbase quantitative measurement.
 */
export const CBQuantitativeMeasurement = z.object({
  event_id: z.string(),
  measurement_quantitative_id: z.string(),
  taxon_measurement_id: z.string(),
  value: z.number(),
  measurement_comment: z.string(),
  measured_timestamp: z.string()
});

export type CBQuantitativeMeasurement = z.infer<typeof CBQuantitativeMeasurement>;

/**
 * A Critterbase qualitative measurement value.
 */
const CBQualitativeMeasurement = z.object({
  event_id: z.string(),
  measurement_qualitative_id: z.string(),
  taxon_measurement_id: z.string(),
  qualitative_option_id: z.string(),
  measurement_comment: z.string(),
  measured_timestamp: z.string()
});

export type CBQualitativeMeasurement = z.infer<typeof CBQualitativeMeasurement>;

/**
 * Any Critterbase measurement value.
 */
export const CBMeasurementValue = z.union([CBQuantitativeMeasurement, CBQualitativeMeasurement]);

export type CBMeasurementValue = z.infer<typeof CBMeasurementValue>;

/**
 * A Critterbase qualitative measurement unit.
 */
export const CBMeasurementUnit = z.enum(['millimeter', 'centimeter', 'meter', 'milligram', 'gram', 'kilogram']);

export type CBMeasurementUnit = z.infer<typeof CBMeasurementUnit>;

/**
 * A Critterbase quantitative measurement type definition.
 */
const CBQuantitativeMeasurementTypeDefinition = z.object({
  itis_tsn: z.number().nullable(),
  taxon_measurement_id: z.string(),
  measurement_name: z.string(),
  measurement_desc: z.string().nullable(),
  min_value: z.number().nullable(),
  max_value: z.number().nullable(),
  unit: CBMeasurementUnit.nullable()
});

export type CBQuantitativeMeasurementTypeDefinition = z.infer<typeof CBQuantitativeMeasurementTypeDefinition>;

/**
 * A Critterbase qualitative measurement option definition (ie. drop-down option).
 */
const CBQualitativeOption = z.object({
  qualitative_option_id: z.string(),
  option_label: z.string(),
  option_value: z.number(),
  option_desc: z.string().nullable()
});

export type CBQualitativeOption = z.infer<typeof CBQualitativeOption>;

/**
 * A Critterbase qualitative measurement type definition.
 */
const CBQualitativeMeasurementTypeDefinition = z.object({
  itis_tsn: z.number().nullable(),
  taxon_measurement_id: z.string(),
  measurement_name: z.string(),
  measurement_desc: z.string().nullable(),
  options: z.array(CBQualitativeOption)
});

export type CBQualitativeMeasurementTypeDefinition = z.infer<typeof CBQualitativeMeasurementTypeDefinition>;

/**
 * Any Critterbase measurement type definition.
 */
export const CBMeasurementType = z.union([
  CBQuantitativeMeasurementTypeDefinition,
  CBQualitativeMeasurementTypeDefinition
]);

export type CBMeasurementType = z.infer<typeof CBMeasurementType>;

export const CRITTERBASE_API_HOST = process.env.CB_API_HOST || ``;
<<<<<<< HEAD
const CRITTER_ENDPOINT = '/critters';
const BULK_ENDPOINT = '/bulk';
const SIGNUP_ENDPOINT = '/signup';
const FAMILY_ENDPOINT = '/family';
const CAPTURE_ENDPOINT = '/captures';
const XREF_ENDPOINT = '/xref';
=======
>>>>>>> 98fa489f

const defaultLog = getLogger('CritterbaseServiceLogger');

// Response formats
enum CritterbaseFormatEnum {
  DETAILED = 'detailed',
  AS_SELECT = 'asSelect'
}

/**
 * @export
 * @class CritterbaseService
 *
 */
export class CritterbaseService {
  /**
   * User details for Critterbase auditing
   *
   */
  user: ICritterbaseUser;
  /**
   * KeycloakService for retrieving token
   *
   */
  keycloak: KeycloakService;
  /**
   * Critterbase specific axios instance
   *
   */
  axiosInstance: AxiosInstance;

  constructor(user: ICritterbaseUser) {
    this.user = user;
    this.keycloak = new KeycloakService();

    this.axiosInstance = axios.create({
      paramsSerializer: (params) => qs.stringify(params),
      baseURL: CRITTERBASE_API_HOST
    });

    /**
     * Response interceptor
     *
     * Formats Critterbase errors into SIMS format
     */
    this.axiosInstance.interceptors.response.use(
      (response: AxiosResponse) => {
        return response;
      },
      (error: AxiosError) => {
        defaultLog.error({ label: 'CritterbaseService', message: error.message, error: error.response?.data });

        return Promise.reject(
          new ApiError(
            ApiErrorType.GENERAL,
            `Critterbase API request failed with status code ${error?.response?.status}`,
            [error.response?.data as object]
          )
        );
      }
    );

    /**
     * Async request interceptor
     *
     * Injects the bearer authentication token and user details into headers
     */
    this.axiosInstance.interceptors.request.use(
      async (config) => {
        const token = await this.keycloak.getKeycloakServiceToken();

        config.headers['Authorization'] = `Bearer ${token}`;
        config.headers.user = JSON.stringify(this.user);

        return config;
      },
      (error) => {
        return Promise.reject(error);
      }
    );
  }

  /**
   * Fetches Critterbase colour lookup values.
   *
   * @async
   * @returns {Promise<IAsSelectLookup[]>} AsSelect format
   */
  async getColours(): Promise<IAsSelectLookup[]> {
    const response = await this.axiosInstance.get('/lookups/colours', {
      params: { format: CritterbaseFormatEnum.AS_SELECT }
    });

    return response.data;
  }

  /**
   * Fetches Critterbase marking type lookup values.
   *
   * @async
   * @returns {Promise<IAsSelectLookup[]>} AsSelect format
   */
  async getMarkingTypes(): Promise<IAsSelectLookup[]> {
    const response = await this.axiosInstance.get('/lookups/marking-types', {
      params: { format: CritterbaseFormatEnum.AS_SELECT }
    });

    return response.data;
  }

  /**
   * Fetches qualitative and quantitative measurements for the specified taxon.
   *
   * @param {string} tsn - The taxon serial number (TSN).
   * @returns {Promise<{ qualitative: CBQualitativeMeasurementTypeDefinition[], quantitative: CBQuantitativeMeasurementTypeDefinition[] }>} - The response data containing qualitative and quantitative measurements.
   */
  async getTaxonMeasurements(tsn: string): Promise<{
    qualitative: CBQualitativeMeasurementTypeDefinition[];
    quantitative: CBQuantitativeMeasurementTypeDefinition[];
  }> {
    const response = await this.axiosInstance.get('/xref/taxon-measurements', { params: { tsn } });

    return response.data;
  }

  /**
   * Fetches body location information for the specified taxon.
   *
   * @param {string} tsn - The taxon serial number (TSN).
   * @returns {Promise<IAsSelectLookup[]>} - The response data containing body location information.
   */
  async getTaxonBodyLocations(tsn: string): Promise<IAsSelectLookup[]> {
    const response = await this.axiosInstance.get('/xref/taxon-marking-body-locations', {
      params: { tsn, format: CritterbaseFormatEnum.AS_SELECT }
    });

    return response.data;
  }

  /**
   * Fetches qualitative options for the specified taxon measurement.
   *
   * @param {string} taxon_measurement_id - The taxon measurement ID.
   * @param {string} [format='asSelect'] - The format of the response data.
   * @returns {Promise<any>} - The response data containing qualitative options.
   */
  async getQualitativeOptions(taxon_measurement_id: string, format = CritterbaseFormatEnum.AS_SELECT): Promise<any> {
    const response = await this.axiosInstance.get('/xref/taxon-qualitative-measurement-options', {
      params: { taxon_measurement_id, format }
    });

    return response.data;
  }

  /**
   * Fetches a list of all families.
   *
   * @returns {Promise<any>} - The response data containing a list of families.
   */
  async getFamilies(): Promise<any> {
    const response = await this.axiosInstance.get('/family');

    return response.data;
  }

  /**
   * Fetches information about a family by its ID.
   *
   * @param {string} family_id - The ID of the family.
   * @returns {Promise<any>} - The response data containing family information.
   */
  async getFamilyById(family_id: string): Promise<any> {
    const response = await this.axiosInstance.get(`/family/${family_id}`);

    return response.data;
  }

<<<<<<< HEAD
  async getCritter(critter_id: string) {
    return this._makeGetRequest(`${CRITTER_ENDPOINT}/${critter_id}`, [{ key: 'format', value: 'detailed' }]);
  }

  async getCaptureById(capture_id: string): Promise<ICapture> {
    return this._makeGetRequest(`${CAPTURE_ENDPOINT}/${capture_id}`, [{ key: 'format', value: 'detailed' }]);
=======
  /**
   * Fetches information about a critter by its ID.
   *
   * @param {string} critter_id - The ID of the critter.
   * @returns {Promise<any>} - The response data containing critter information.
   */
  async getCritter(critter_id: string): Promise<any> {
    const response = await this.axiosInstance.get(`/critters/${critter_id}`, {
      params: { format: CritterbaseFormatEnum.DETAILED }
    });

    return response.data;
>>>>>>> 98fa489f
  }

  /**
   * Creates a new critter with the provided data.
   *
   * @param {ICreateCritter} data - The data of the critter to be created.
   * @returns {Promise<any>} - The response data from the create operation.
   */
  async createCritter(data: ICreateCritter): Promise<any> {
    const response = await this.axiosInstance.post(`/critters/create`, data);

    return response.data;
  }

  /**
   * Updates critters in bulk with the provided data.
   *
   * @param {IBulkCreate} data - The data for the bulk update.
   * @returns {Promise<any>} - The response data from the update operation.
   */
  async updateCritter(data: IBulkCreate): Promise<any> {
    const response = await this.axiosInstance.patch('/bulk', data);

    return response.data;
  }

  /**
   * Creates critters in bulk with the provided data.
   *
   * @param {IBulkCreate} data
   * @return {*}  {Promise<IBulkCreateResponse>}
   * @memberof CritterbaseService
   */
  async bulkCreate(data: IBulkCreate): Promise<IBulkCreateResponse> {
    const response = await this.axiosInstance.post('/bulk', data);

    return response.data;
  }

  /**
   * Fetches multiple critters by their IDs.
   *
   * @param {string[]} critter_ids - The IDs of the critters.
   * @returns {Promise<ICritter[]>} - The response data containing multiple critters.
   */
  async getMultipleCrittersByIds(critter_ids: string[]): Promise<ICritter[]> {
    const response = await this.axiosInstance.post('/critters', { critter_ids });

    return response.data;
  }

  /**
   * Fetches detailed information about multiple critters by their IDs.
   *
   * @param {string[]} critter_ids - The IDs of the critters.
   * @returns {Promise<ICritterDetailed[]>} - The response data containing detailed information about multiple critters.
   */
  async getMultipleCrittersByIdsDetailed(critter_ids: string[]): Promise<ICritterDetailed[]> {
    const response = await this.axiosInstance.post(
      `/critters`,
      { critter_ids },
      { params: { format: CritterbaseFormatEnum.DETAILED } }
    );

    return response.data;
  }

  /**
   * Fetches detailed information about multiple critters by their IDs.
   *
   * @param {string[]} critter_ids - The IDs of the critters.
   * @returns {Promise<ICritterDetailed[]>} - The response data containing detailed information about multiple critters.
   */
  async getMultipleCrittersGeometryByIds(critter_ids: string[]): Promise<ICritterDetailed[]> {
    const response = await this.axiosInstance.post(`/critters/spatial`, { critter_ids });

    return response.data;
  }

  /**
   * Signs up a user.
   *
   * @returns {Promise<any>} - The response data from the sign-up operation.
   */
  async signUp(): Promise<any> {
    const response = await this.axiosInstance.post('/signup');

    return response.data;
  }

  /**
   * Get qualitative measurement type definitions by Critterbase taxon measurement ids.
   *
   * @param {string[]} taxon_measurement_ids
   * @return {*}  {CBQualitativeMeasurementTypeDefinition[]}
   * @memberof CritterbaseService
   */
  async getQualitativeMeasurementTypeDefinition(
    taxon_measurement_ids: string[]
  ): Promise<CBQualitativeMeasurementTypeDefinition[]> {
    const response = await this.axiosInstance.post(`/xref/taxon-qualitative-measurements`, {
      taxon_measurement_ids: taxon_measurement_ids
    });

    return response.data;
  }

  /**
   * Get qualitative measurement type definitions by Critterbase taxon measurement ids.
   *
   * @param {string[]} taxon_measurement_ids
   * @return {*}  {CBQuantitativeMeasurementTypeDefinition[]}
   * @memberof CritterbaseService
   */
  async getQuantitativeMeasurementTypeDefinition(
    taxon_measurement_ids: string[]
  ): Promise<CBQuantitativeMeasurementTypeDefinition[]> {
    const response = await this.axiosInstance.post(`/xref/taxon-quantitative-measurements`, {
      taxon_measurement_ids: taxon_measurement_ids
    });

    return response.data;
  }

  /**
   * Find collection categories by tsn. Includes hierarchies.
   *
   * @async
   * @param {string} tsn - ITIS TSN
   * @returns {Promise<ICollectionCategory[]>} Collection categories
   */
  async findTaxonCollectionCategories(tsn: string): Promise<ICollectionCategory[]> {
    const response = await this.axiosInstance.get(`/xref/taxon-collection-categories`, { params: { tsn } });

    return response.data;
  }

  /**
   * Find collection units by tsn. Includes hierarchies.
   *
   * @async
   * @param {string} tsn - ITIS TSN
   * @returns {Promise<ICollectionUnitWithCategory[]>} Collection units
   */
  async findTaxonCollectionUnits(tsn: string): Promise<ICollectionUnitWithCategory[]> {
    const response = await this.axiosInstance.get(`/xref/taxon-collection-units`, { params: { tsn } });

    return response.data;
  }
}<|MERGE_RESOLUTION|>--- conflicted
+++ resolved
@@ -343,15 +343,6 @@
 export type CBMeasurementType = z.infer<typeof CBMeasurementType>;
 
 export const CRITTERBASE_API_HOST = process.env.CB_API_HOST || ``;
-<<<<<<< HEAD
-const CRITTER_ENDPOINT = '/critters';
-const BULK_ENDPOINT = '/bulk';
-const SIGNUP_ENDPOINT = '/signup';
-const FAMILY_ENDPOINT = '/family';
-const CAPTURE_ENDPOINT = '/captures';
-const XREF_ENDPOINT = '/xref';
-=======
->>>>>>> 98fa489f
 
 const defaultLog = getLogger('CritterbaseServiceLogger');
 
@@ -529,14 +520,6 @@
     return response.data;
   }
 
-<<<<<<< HEAD
-  async getCritter(critter_id: string) {
-    return this._makeGetRequest(`${CRITTER_ENDPOINT}/${critter_id}`, [{ key: 'format', value: 'detailed' }]);
-  }
-
-  async getCaptureById(capture_id: string): Promise<ICapture> {
-    return this._makeGetRequest(`${CAPTURE_ENDPOINT}/${capture_id}`, [{ key: 'format', value: 'detailed' }]);
-=======
   /**
    * Fetches information about a critter by its ID.
    *
@@ -549,7 +532,14 @@
     });
 
     return response.data;
->>>>>>> 98fa489f
+  }
+
+  async getCaptureById(capture_id: string): Promise<ICapture> {
+    const response = await this._makeGetRequest(`/captures/${capture_id}`, {
+      params: { format: CritterbaseFormatEnum.DETAILED }
+    });
+
+    return response.data
   }
 
   /**
