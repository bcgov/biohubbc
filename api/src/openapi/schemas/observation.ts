--- conflicted
+++ resolved
@@ -1,7 +1,5 @@
 /**
-<<<<<<< HEAD
  * Basic response object for a survey.
-=======
  * Response object for observation update GET request
  */
 export const observationUpdateGetResponseObject = {
@@ -12,7 +10,6 @@
 
 /**
  * Basic response object for an observation.
->>>>>>> b30628e5
  */
 export const blockObservationIdResponseObject = {
   title: 'Block Observation Object',
