/**
 * Completion Statuses
 *
 * @export
 * @enum {string}
 */
export enum COMPLETION_STATUS {
  COMPLETED = 'Completed',
  ACTIVE = 'Active'
}

/**
 * Submission Status Types.
 *
 * See submission_status_type table -> name.
 *
 * @export
 * @enum {number}
 */
export enum SUBMISSION_STATUS_TYPE {
  'SUBMITTED' = 'Submitted',
  'TEMPLATE_VALIDATED' = 'Template Validated',
  'DARWIN_CORE_VALIDATED' = 'Darwin Core Validated',
  'TEMPLATE_TRANSFORMED' = 'Template Transformed',
  'SUBMISSION_DATA_INGESTED' = 'Submission Data Ingested',
  'SECURED' = 'Secured',
  'AWAITING CURRATION' = 'Awaiting Curration',
  'REJECTED' = 'Rejected',
  'ON HOLD' = 'On Hold',
  'SYSTEM_ERROR' = 'System Error',

  //Failure

  'FAILED_OCCURRENCE_PREPERATION' = 'Failed to prepare occurrence submission',
  'INVALID_MEDIA' = 'Media is not valid',
  'FAILED_VALIDATION' = 'Failed to validate',
  'FAILED_TRANSFORMED' = 'Failed to transform',
  'FAILED_PROCESSING_OCCURRENCE_DATA' = 'Failed to process occurrence data'
}

<<<<<<< HEAD
=======
/*

'Rejected',
  'Darwin Core Validated',
  'Template Validated',
  'Template Transformed',
  'System Error'

*/

// this appears in the validation of the files data (missing column, inccorect type)
>>>>>>> ca88886d
export enum SUBMISSION_MESSAGE_TYPE {
  //message types that match the submission_message_type table

  'DUPLICATE_HEADER' = 'Duplicate header',
  'UNKNOWN_HEADER' = 'Unknown Header',
  'MISSING_REQUIRED_HEADER' = 'Missing Required Header',
  'MISSING_RECOMMENDED_HEADER' = 'Missing Recommended Header',
  'MISCELLANEOUS' = 'Miscellaneous',
  'MISSING_REQUIRED_FIELD' = 'Missing Required Field',
  'UNEXPECTED_FORMAT' = 'Unexpected Format',
  'OUT_OF_RANGE' = 'Out of Range',
  'INVALID_VALUE' = 'Invalid Value',
  'MISSING_VALIDATION_SCHEMA' = 'Missing Validation Schema',
  'ERROR' = 'Error',
  'PARSE_ERROR' = 'Parse error',
  'FAILED_GET_OCCURRENCE' = 'Failed to Get Occurrence Submission',
  'FAILED_GET_FILE_FROM_S3' = 'Failed to get file from S3',
  'FAILED_UPLOAD_FILE_TO_S3' = 'Failed to upload file to S3',
  'FAILED_PARSE_SUBMISSION' = 'Failed to parse submission',
  'FAILED_PREP_DWC_ARCHIVE' = 'Failed to prep DarwinCore Archive',
  'FAILED_PREP_XLSX' = 'Failed to prep XLSX',
  'FAILED_PERSIST_PARSE_ERRORS' = 'Failed to persist parse errors',
  'FAILED_GET_VALIDATION_RULES' = 'Failed to get validation rules',
  'FAILED_GET_TRANSFORMATION_RULES' = 'Failed to get transformation rules',
  'FAILED_PERSIST_TRANSFORMATION_RESULTS' = 'Failed to persist transformation results',
  'FAILED_TRANSFORM_XLSX' = 'Failed to transform XLSX',
  'FAILED_VALIDATE_DWC_ARCHIVE' = 'Failed to validate DarwinCore Archive',
  'FAILED_PERSIST_VALIDATION_RESULTS' = 'Failed to persist validation results',
  'FAILED_UPDATE_OCCURRENCE_SUBMISSION' = 'Failed to update occurrence submission',
  'FAILED_TO_GET_TRANSFORM_SCHEMA' = 'Unable to get transform schema for submission',
  'INVALID_MEDIA' = 'Media is invalid',
  'UNSUPPORTED_FILE_TYPE' = 'File submitted is not a supported type'
}<|MERGE_RESOLUTION|>--- conflicted
+++ resolved
@@ -38,20 +38,7 @@
   'FAILED_PROCESSING_OCCURRENCE_DATA' = 'Failed to process occurrence data'
 }
 
-<<<<<<< HEAD
-=======
-/*
-
-'Rejected',
-  'Darwin Core Validated',
-  'Template Validated',
-  'Template Transformed',
-  'System Error'
-
-*/
-
 // this appears in the validation of the files data (missing column, inccorect type)
->>>>>>> ca88886d
 export enum SUBMISSION_MESSAGE_TYPE {
   //message types that match the submission_message_type table
 
