import { SUBMISSION_MESSAGE_TYPE } from '../../../../constants/status';
import { CSVWorkBook, WorkBookValidator } from '../../csv/csv-file';

export type ParentChildKeyMatchValidatorConfig = {
  workbook_parent_child_key_match_validator: {
    description?: string;
    child_worksheet_name: string;
    parent_worksheet_name: string;
    column_names: string[];
  };
};

/**
 * For a specified parent sheet, child sheet, and set of parent and child columns, adds an error on each cell in the
 * child sheet whose key in the corresponding row belonging to the parent sheet cannot be found.
 *
 * Note: If the cell is empty, this check will be skipped. Use the `getRequiredFieldsValidator` validator to assert
 * required fields.
 *
 * @param {ParentChildKeyMatchValidatorConfig} [config] The validator config
 * @return {*}  {WorkBookValidator} The workbook validator
 *
 */
export const getParentChildKeyMatchValidator = (config?: ParentChildKeyMatchValidatorConfig): WorkBookValidator => {
  return (csvWorkbook: CSVWorkBook) => {
    if (!config) {
      return csvWorkbook;
    }
    const {
      child_worksheet_name,
      parent_worksheet_name,
      column_names
    } = config.workbook_parent_child_key_match_validator;

    const parentWorksheet = csvWorkbook.worksheets[parent_worksheet_name];
    const childWorksheet = csvWorkbook.worksheets[child_worksheet_name];

    if (!parentWorksheet || !childWorksheet) {
      return csvWorkbook;
    }

    const parentRowObjects = parentWorksheet.getRowObjects();
    const childRowObjects = childWorksheet.getRowObjects();

    // If there are no children rows found, leave early
    if (!childRowObjects.length) {
      return csvWorkbook;
    }

    // Filter column names to only check key violation on columns included in the child sheet
    const filteredColumnNames = column_names.filter((columnName: string) => Boolean(childRowObjects[0][columnName]));

    /**
     * Encodes the column values for a worksheet at a given row into a string, which is used for comparison with another worksheet
     * @param {object} rowObject A record reflecting a row in a tbale
     * @returns {*} {string} The row objected encoded as a string
     */
    const serializer = (rowObject: object): string => {
      return (
        filteredColumnNames
          // Retrieve the value from each column
          .map((columnName: string) => String(rowObject[columnName]))

          // Remove empty column values
          .filter(Boolean)

<<<<<<< HEAD
          // Escape possible column deliminator occurrences from column value string
=======
          // Trim whitespace
>>>>>>> b7dd6a4b
          .map((columnValue: string) => columnValue.trim())

          // Deliminate column values
          .join('|')
      );
    };

    const parentSerializedRows = parentRowObjects.map(serializer);

    // Add an error for each cell containing a dangling key reference in the child worksheet
    const danglingRowIndices = childRowObjects
      // Serialize each row in order to match column values
      .map(serializer)

      // Maps a row index to `-1`, if and only if the given row has a matching row in the parent
      .map((serializedRow: string, rowIndex: number) => {
        return !serializedRow || parentSerializedRows.includes(serializedRow) ? -1 : rowIndex;
      })

      // Filter any row indices which have a matching row in the parent
      .filter((rowIndex: number) => rowIndex >= 0)

      // Add +2 to the index to reflect the actual row number in the file
      .map((index: number) => index + 2);

    if (danglingRowIndices.length === 0) {
      return csvWorkbook;
    }

    // For any and all of the remaining 'dangling' row indices, insert a single key error reflecting the missing keys from the parent.
    const columnNameIndexString = `[${column_names.join(', ')}]`;
    childWorksheet.csvValidation.addKeyErrors([
      {
        errorCode: SUBMISSION_MESSAGE_TYPE.DANGLING_PARENT_CHILD_KEY,
        message: `${child_worksheet_name}${columnNameIndexString} must have matching value in ${parent_worksheet_name}${columnNameIndexString}.`,
        colNames: column_names,
        rows: danglingRowIndices
      }
    ]);

    return csvWorkbook;
  };
};<|MERGE_RESOLUTION|>--- conflicted
+++ resolved
@@ -64,11 +64,8 @@
           // Remove empty column values
           .filter(Boolean)
 
-<<<<<<< HEAD
           // Escape possible column deliminator occurrences from column value string
-=======
           // Trim whitespace
->>>>>>> b7dd6a4b
           .map((columnValue: string) => columnValue.trim())
 
           // Deliminate column values
