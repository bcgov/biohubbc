--- conflicted
+++ resolved
@@ -53,11 +53,7 @@
 
     validator(xlsxCSV);
 
-<<<<<<< HEAD
-    expect(mediaFile.mediaValidation.fileErrors).to.eql(['File mime type is invalid, must be one of: validMime']);
-=======
     expect(xlsxCSV.mediaValidation.fileErrors).to.eql(['File mime type is invalid, must be one of: validMime']);
->>>>>>> e098f3bb
   });
 
   it('adds no errors when the mime type is valid', () => {
@@ -65,17 +61,6 @@
       mimetype_validator: {
         reg_exps: ['validMime']
       }
-<<<<<<< HEAD
-    };
-
-    const validator = getFileMimeTypeValidator(validMimetypes);
-    const mediaFile: IMediaFile = {
-      fileName: 'testName',
-      mimetype: 'validMime', // valid mime
-      buffer: Buffer.from(''),
-      mediaValidation: new MediaValidation('testName')
-=======
->>>>>>> e098f3bb
     };
 
     const validator = getFileMimeTypeValidator(validMimetypes) as DWCArchiveValidator;
@@ -96,17 +81,6 @@
       mimetype_validator: {
         reg_exps: []
       }
-<<<<<<< HEAD
-    };
-
-    const validator = getFileMimeTypeValidator(validMimetypes);
-    const mediaFile: IMediaFile = {
-      fileName: 'testName',
-      mimetype: 'validMime',
-      buffer: Buffer.from(''),
-      mediaValidation: new MediaValidation('testName')
-=======
->>>>>>> e098f3bb
     };
 
     const validator = getFileMimeTypeValidator(validMimetypes) as XLSXCSVValidator;
