--- conflicted
+++ resolved
@@ -43,44 +43,6 @@
     }
 
     return file;
-<<<<<<< HEAD
-  };
-};
-
-export type SubmissionRequiredFilesValidatorConfig = {
-  submission_required_files_validator: {
-    name?: string;
-    description?: string;
-    required_files: string[];
-  };
-};
-
-export const getRequiredFilesValidator = (
-  config?: SubmissionRequiredFilesValidatorConfig
-): DWCArchiveValidator | XLSXCSVValidator => {
-  return (file: any) => {
-    if (!config) {
-      // No required files specified
-
-      return file;
-    }
-
-    if (!config.submission_required_files_validator.required_files.length) {
-      // No required files specified
-      return file;
-    }
-
-    if (file instanceof DWCArchive) {
-      checkRequiredFieldsInDWCArchive(file, config);
-    } else if (file instanceof XLSXCSV) {
-      checkRequiredFieldsInXLSXCSV(file, config);
-    }
-
-    return file;
-  };
-};
-
-=======
   };
 };
 
@@ -116,7 +78,6 @@
   };
 };
 
->>>>>>> e098f3bb
 const checkRequiredFieldsInDWCArchive = (dwcArchive: DWCArchive, config: SubmissionRequiredFilesValidatorConfig) => {
   // If there are no files in the archive, then add errors for all required files
   if (!dwcArchive.rawFile.mediaFiles || !dwcArchive.rawFile.mediaFiles.length) {
