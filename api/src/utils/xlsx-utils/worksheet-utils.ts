import { default as dayjs } from 'dayjs';
import xlsx, { CellObject } from 'xlsx';
import { ApiGeneralError } from '../../errors/api-error';
import {
  CBQualitativeMeasurementTypeDefinition,
  CBQuantitativeMeasurementTypeDefinition,
  CritterbaseService
} from '../../services/critterbase-service';
import { getLogger } from '../logger';
import { MediaFile } from '../media/media-file';
import { DEFAULT_XLSX_SHEET_NAME } from '../media/xlsx/xlsx-file';
import { safeToLowerCase } from '../string-utils';
import { replaceCellDates, trimCellWhitespace } from './cell-utils';

const defaultLog = getLogger('src/utils/xlsx-utils/worksheet-utils');

export interface IXLSXCSVValidator {
  columnNames: string[];
  columnTypes: string[];
  columnAliases?: Record<string, string[]>;
}

export type TsnMeasurementMap = Record<
  string,
  { qualitative: CBQualitativeMeasurementTypeDefinition[]; quantitative: CBQuantitativeMeasurementTypeDefinition[] }
>;

/**
 * Returns true if the given cell is a date type cell.
 *
 * @export
 * @param {MediaFile} file
 * @param {xlsx.ParsingOptions} [options]
 * @return {*}  {xlsx.WorkBook}
 */
export const constructXLSXWorkbook = (file: MediaFile, options?: xlsx.ParsingOptions): xlsx.WorkBook => {
  return xlsx.read(file.buffer, { cellDates: true, cellNF: true, cellHTML: false, ...options });
};

/**
 * Constructs a CSVWorksheets from the given workbook
 *
 * @export
 * @param {xlsx.WorkBook} workbook
 * @return {*}  {CSVWorksheets}
 */
export const constructWorksheets = (workbook: xlsx.WorkBook): xlsx.WorkSheet => {
  const worksheets: xlsx.WorkSheet = {};

  Object.entries(workbook.Sheets).forEach(([key, value]) => {
    worksheets[key] = value;
  });

  return worksheets;
};

/**
 * Get the headers for the given worksheet, then transforms them to uppercase.
 *
 * @export
 * @param {xlsx.WorkSheet} worksheet
 * @return {*}  {string[]}
 */
export const getWorksheetHeaders = (worksheet: xlsx.WorkSheet): string[] => {
  const originalRange = getWorksheetRange(worksheet);

  if (!originalRange) {
    return [];
  }
  const customRange: xlsx.Range = { ...originalRange, e: { ...originalRange.e, r: 0 } };

  const aoaHeaders: any[][] = xlsx.utils.sheet_to_json(worksheet, {
    header: 1,
    blankrows: false,
    range: customRange
  });

  let headers: string[] = [];

  if (aoaHeaders.length > 0) {
    // Parse the headers array from the array of arrays produced by calling `xlsx.utils.sheet_to_json`
    headers = aoaHeaders[0]
      .map(String)
      .filter(Boolean)
      .map((header) => header.trim().toUpperCase());
  }

  return headers;
};

/**
 * Get the headers for the given worksheet, with all values converted to lowercase.
 *
 * @export
 * @param {xlsx.WorkSheet} worksheet
 * @return {*}  {string[]}
 */
export const getHeadersLowerCase = (worksheet: xlsx.WorkSheet): string[] => {
  return getWorksheetHeaders(worksheet).map(safeToLowerCase);
};

/**
 * Get the index of the given header name.
 *
 * @export
 * @param {xlsx.WorkSheet} worksheet
 * @param {string} headerName
 * @return {*}  {number}
 */
export const getHeaderIndex = (worksheet: xlsx.WorkSheet, headerName: string): number => {
  return getWorksheetHeaders(worksheet).indexOf(headerName);
};

/**
 * Return an array of row value arrays.
 *
 * @export
 * @param {xlsx.WorkSheet} worksheet
 * @return {*}  {string[][]}
 */
export const getWorksheetRows = (worksheet: xlsx.WorkSheet): string[][] => {
  const originalRange = getWorksheetRange(worksheet);

  if (!originalRange) {
    return [];
  }

  const rowsToReturn: string[][] = [];

  for (let i = 1; i <= originalRange.e.r; i++) {
    const row = new Array(getWorksheetHeaders(worksheet).length);
    let rowHasValues = false;

    for (let j = 0; j <= originalRange.e.c; j++) {
      const cellAddress = { c: j, r: i };
      const cellRef = xlsx.utils.encode_cell(cellAddress);
      const cell = worksheet[cellRef];

      if (!cell) {
        continue;
      }

      row[j] = trimCellWhitespace(replaceCellDates(cell)).v;

      rowHasValues = true;
    }

    if (row.length && rowHasValues) {
      rowsToReturn.push(row);
    }
  }

  return rowsToReturn;
};

/**
 * Return an array of row value arrays.
 *
 * @export
 * @param {xlsx.WorkSheet} worksheet
 * @return {*}  {Record<string, any>[]}
 */
export const getWorksheetRowObjects = (worksheet: xlsx.WorkSheet): Record<string, any>[] => {
  const ref = worksheet['!ref'];

  if (!ref) {
    return [];
  }

  const rowObjectsArray: Record<string, any>[] = [];
  const rows = getWorksheetRows(worksheet);
  const headers = getWorksheetHeaders(worksheet);

  rows.forEach((row: string[]) => {
    const rowObject = {};

    headers.forEach((header: string, index: number) => {
      rowObject[header] = row[index];
    });

    rowObjectsArray.push(rowObject);
  });

  return rowObjectsArray;
};

/**
 * Return boolean indicating whether the worksheet has the expected headers.
 *
 * @export
 * @param {xlsx.WorkSheet} worksheet
 * @param {IXLSXCSVValidator} columnValidator
 * @return {*}  {boolean}
 */
export const validateWorksheetHeaders = (worksheet: xlsx.WorkSheet, columnValidator: IXLSXCSVValidator): boolean => {
  const { columnNames, columnAliases } = columnValidator;

  const worksheetHeaders = getWorksheetHeaders(worksheet);

  return columnNames.every((expectedHeader) => {
    return (
      columnAliases?.[expectedHeader]?.some((alias) => worksheetHeaders.includes(alias)) ||
      worksheetHeaders.includes(expectedHeader)
    );
  });
};

/**
 * Return boolean indicating whether the worksheet has correct column types. This only checks the required columns in the `columnValidator`
 *
 * @export
 * @param {xlsx.WorkSheet} worksheet
 * @param {IXLSXCSVValidator[]} columnValidator
 * @return {*}  {boolean}
 */
export const validateWorksheetColumnTypes = (
  worksheet: xlsx.WorkSheet,
  columnValidator: IXLSXCSVValidator
): boolean => {
  const rowValueTypes: string[] = columnValidator.columnTypes;
  const worksheetRows = getWorksheetRows(worksheet);

  return worksheetRows.every((row) => {
    return Object.values(columnValidator.columnNames).every((_, index) => {
      const value = row[index];
      const type = typeof value;
      if (rowValueTypes[index] === 'date') {
        console.log('date');
        return dayjs(value).isValid();
      }

      if (rowValueTypes[index] === type) {
        return true;
      }

<<<<<<< HEAD
      console.log(value);

=======
>>>>>>> 614fdb55
      return false;
    });
  });
};

/**
 * Get a worksheet by name.
 *
 * @export
 * @param {xlsx.WorkBook} workbook
 * @param {string} sheetName
 * @return {*}  {xlsx.WorkSheet}
 */
export const getWorksheetByName = (workbook: xlsx.WorkBook, sheetName: string): xlsx.WorkSheet => {
  return workbook.Sheets[sheetName];
};

/**
 * Get a worksheets decoded range object, or return undefined if the worksheet is missing range information.
 *
 * @export
 * @param {xlsx.WorkSheet} worksheet
 * @return {*}  {(xlsx.Range | undefined)}
 */
export const getWorksheetRange = (worksheet: xlsx.WorkSheet): xlsx.Range | undefined => {
  const ref = worksheet['!ref'];

  if (!ref) {
    return undefined;
  }

  return xlsx.utils.decode_range(ref);
};
/**
 * Iterates over the cells in the worksheet and:
 * - Trims whitespace from cell values.
 * - Converts `Date` objects to ISO strings.
 *
 * https://stackoverflow.com/questions/61789174/how-can-i-remove-all-the-spaces-in-the-cells-of-excelsheet-using-nodejs-code
 * @param worksheet
 */
export const prepareWorksheetCells = (worksheet: xlsx.WorkSheet) => {
  const range = getWorksheetRange(worksheet);

  if (!range) {
    return undefined;
  }

  for (let r = range.s.r; r < range.e.r; r++) {
    for (let c = range.s.c; c < range.e.c; c++) {
      const coord = xlsx.utils.encode_cell({ r, c });
      let cell: CellObject = worksheet[coord];

      if (!cell?.v) {
        // Cell is null or has no raw value
        continue;
      }

      cell = replaceCellDates(cell);

      cell = trimCellWhitespace(cell);
    }
  }
};

/**
 * Validates the given CSV file against the given column validator
 *
 * @param {xlsx.WorkSheet} xlsxWorksheets
 * @param {IXLSXCSVValidator} columnValidator
 * @return {*}  {boolean}
 * @memberof ObservationService
 */
export function validateCsvFile(
  xlsxWorksheets: xlsx.WorkSheet,
  columnValidator: IXLSXCSVValidator,
  sheet = DEFAULT_XLSX_SHEET_NAME
): boolean {
  // Validate the worksheet headers
  if (!validateWorksheetHeaders(xlsxWorksheets[sheet], columnValidator)) {
    defaultLog.debug({ label: 'validateCsvFile', message: 'Invalid: Headers' });
    return false;
  }

  // Validate the worksheet column types
  if (!validateWorksheetColumnTypes(xlsxWorksheets[sheet], columnValidator)) {
    defaultLog.debug({ label: 'validateCsvFile', message: 'Invalid: Column types' });
    return false;
  }

  return true;
}

export interface IMeasurementDataToValidate {
  tsn: string;
  measurement_key: string; // Column name, Grid table field or measurement_taxon_id to validate
  measurement_value: string | number;
}

/**
 * Checks if all passed in measurement data is valid or returns false at first invalid measurement.
 *
 * @param {IMeasurementDataToValidate[]} data The measurement data to validate
 * @param {TsnMeasurementMap} tsnMeasurementMap An object map of measurement definitions from Critterbase organized by TSN numbers
 * @returns {*} boolean Results of validation
 */
export function validateMeasurements(
  data: IMeasurementDataToValidate[],
  tsnMeasurementMap: TsnMeasurementMap
): boolean {
  return data.every((item) => {
    const measurements = tsnMeasurementMap[item.tsn];
    if (!measurements) {
      defaultLog.debug({ label: 'validateMeasurements', message: 'Invalid: No measurements' });
      return false;
    }

    // only validate if the column has data
    if (!item.measurement_value) {
      return true;
    }

    // find the correct measurement
    if (measurements.qualitative.length > 0) {
      const measurement = measurements.qualitative.find(
        (measurement) =>
          measurement.measurement_name.toLowerCase() === item.measurement_key.toLowerCase() ||
          measurement.taxon_measurement_id === item.measurement_key
      );
      if (measurement) {
        return isQualitativeValueValid(item.measurement_value, measurement);
      }
    }

    if (measurements.quantitative.length > 0) {
      const measurement = measurements.quantitative.find(
        (measurement) =>
          measurement.measurement_name.toLowerCase() === item.measurement_key.toLowerCase() ||
          measurement.taxon_measurement_id === item.measurement_key
      );
      if (measurement) {
        return isQuantitativeValueValid(Number(item.measurement_value), measurement);
      }
    }

    // Has measurements for tsn
    // Has data but no matches found, entry is invalid
    defaultLog.debug({ label: 'validateMeasurements', message: 'Invalid', item });
    return false;
  });
}

/**
 * Preps provided work sheet row object data (rows) to be validated against given TsnMeasurementMap
 *
 * @param {Record<string, any>[]} rows
 * @param {string[]} measurementColumns
 * @param {TsnMeasurementMap} tsnMeasurementMap
 * @returns {*} boolean
 */
export function validateCsvMeasurementColumns(
  rows: Record<string, any>[],
  measurementColumns: string[],
  tsnMeasurementMap: TsnMeasurementMap
): boolean {
  const mappedData: IMeasurementDataToValidate[] = rows.flatMap((row) => {
    return measurementColumns.map((mColumn) => ({
      tsn: String(row['ITIS_TSN'] ?? row['TSN'] ?? row['TAXON'] ?? row['SPECIES']),
      measurement_key: mColumn,
      measurement_value: row[mColumn]
    }));
  });
  return validateMeasurements(mappedData, tsnMeasurementMap);
}

/**
 * This function take a value and a measurement to validate against. `CBQuantitativeMeasurementTypeDefinition` can contain
 * a range of valid values, so the incoming value is compared against the min max values in the type definition.
 *
 * @param {number} value The measurement value to validate
 * @param {CBQuantitativeMeasurementTypeDefinition} measurement The type definition of the measurement from Critterbase
 * @returns {*} Boolean
 */
export function isQuantitativeValueValid(value: number, measurement: CBQuantitativeMeasurementTypeDefinition): boolean {
  const min_value = measurement.min_value;
  const max_value = measurement.max_value;

  if (min_value && max_value) {
    if (min_value <= value && value <= max_value) {
      return true;
    }
  } else {
    if (min_value !== null && min_value <= value) {
      return true;
    }

    if (max_value !== null && value <= max_value) {
      return true;
    }

    if (min_value === null && max_value === null) {
      return true;
    }
  }

  defaultLog.debug({ label: 'isQuantitativeValueValid', message: 'Invalid', value, measurement });
  return false;
}

/**
 *  This function validates the value provided against a Qualitative Measurement.
 * As a string, the function will compare the value against known option labels and will return true if any are found.
 * As a number, the function will compare the value against the option values (the position or index of the option) and will return true if any are found.
 *
 * @param {string | number} value the value to validate
 * @param {CBQualitativeMeasurementTypeDefinition} measurement The type definition of the measurement from Critterbase
 * @returns {*} Boolean
 */
export function isQualitativeValueValid(
  value: string | number,
  measurement: CBQualitativeMeasurementTypeDefinition
): boolean {
  // Check for option value, label OR option uuid
  const foundOption = measurement.options.find(
    (option) =>
      option.option_value === Number(value) ||
      option.option_label.toLowerCase() === String(value).toLowerCase() ||
      option.qualitative_option_id.toLowerCase() === String(value)
  );

  if (foundOption) {
    return true;
  }

  defaultLog.debug({ label: 'isQualitativeValueValid', message: 'Invalid', value, measurement });
  return false;
}

/**
 * This function pulls out any measurement (non required columns) from a CSV so they can be processed properly.
 *
 * @param {xlsx.WorkSheet} xlsxWorksheets The worksheet to pull the columns from
 * @param {IXLSXCSVValidator} columnValidator Column validator
 * @param {string} sheet The sheet to work on
 * @returns {*} string[] The list of measurement columns found in the CSV
 */
export function getMeasurementColumnNameFromWorksheet(
  xlsxWorksheets: xlsx.WorkSheet,
  columnValidator: IXLSXCSVValidator,
  sheet = DEFAULT_XLSX_SHEET_NAME
): string[] {
  const columns = getWorksheetHeaders(xlsxWorksheets[sheet]);
  let aliasColumns: string[] = [];
  // Create a list of all column names and aliases
  if (columnValidator.columnAliases) {
    aliasColumns = Object.values(columnValidator.columnAliases).flat();
  }
  const requiredColumns = [...columnValidator.columnNames, ...aliasColumns];
  return columns
    .map((column) => {
      // only return column names not in the validation CSV Column validator (extra/measurement columns)
      if (!requiredColumns.includes(column)) {
        return column;
      }
    })
    .filter((c): c is string => Boolean(c)); // remove undefined/ nulls from the array
}

/**
 * Fetch all measurements from critter base for TSN numbers found in provided worksheet
 *
 * @param {xlsx.WorkSheet} xlsxWorksheets The worksheet to pull the columns from
 * @param {CritterbaseService} critterBaseService
 * @param {string} sheet The sheet to work on
 * @returns {*} Promise<TsnMeasurementMap>
 */
export async function getCBMeasurementsFromWorksheet(
  xlsxWorksheets: xlsx.WorkSheet,
  critterBaseService: CritterbaseService,
  sheet = DEFAULT_XLSX_SHEET_NAME
): Promise<TsnMeasurementMap> {
  const rows = getWorksheetRowObjects(xlsxWorksheets[sheet]);
  const tsns = rows.map((row) => String(row['ITIS_TSN'] ?? row['TSN'] ?? row['TAXON'] ?? row['SPECIES']));
  return getCBMeasurementsFromTSN(tsns, critterBaseService);
}

/**
 * Fetches measurement definitions from critterbase for a given list of TSNs and creates and returns a map with all data fetched
 * Throws if a TSN does not return measurements.
 *
 * @param {string[]} tsns List of TSNs
 * @param {CritterbaseService} critterBaseService Critterbase service
 * @returns {*} Promise<TsnMeasurementMap>
 */
export async function getCBMeasurementsFromTSN(
  tsns: string[],
  critterBaseService: CritterbaseService
): Promise<TsnMeasurementMap> {
  const tsnMeasurements: TsnMeasurementMap = {};
  try {
    for (const tsn of tsns) {
      if (!tsnMeasurements[tsn]) {
        const measurements = await critterBaseService.getTaxonMeasurements(tsn);
        if (!measurements) {
          throw new Error(`No measurements found for tsn: ${tsn}`);
        }

        tsnMeasurements[tsn] = measurements;
      }
    }
  } catch (error) {
    getLogger('utils/xlsx-utils').error({ label: 'getCBMeasurementsFromWorksheet', message: 'error', error });
    throw new ApiGeneralError(`Error connecting to the Critterbase API: ${error}`);
  }
  return tsnMeasurements;
}

/**
 * Search for a measurement given xlsx column name and tsn id
 *
 * @param {string} tsn
 * @param {string} measurementColumnName
 * @param {TsnMeasurementMap} tsnMeasurements
 * @returns {*} CBQuantitativeMeasurementTypeDefinition | CBQualitativeMeasurementTypeDefinition | null | undefined
 */
export function findMeasurementFromTsnMeasurements(
  tsn: string,
  measurementColumnName: string,
  tsnMeasurements: TsnMeasurementMap
): CBQuantitativeMeasurementTypeDefinition | CBQualitativeMeasurementTypeDefinition | null | undefined {
  const measurements = tsnMeasurements[tsn];

  if (!measurements) {
    // No measurements for tsn
    return null;
  }

  if (measurements.qualitative.length > 0) {
    const qualitativeMeasurement = measurements.qualitative.find(
      (measurement) => measurement.measurement_name.toLowerCase() === measurementColumnName.toLowerCase()
    );

    if (qualitativeMeasurement) {
      // Found qualitative measurement by column/ measurement name
      return qualitativeMeasurement;
    }
  }

  if (measurements.quantitative.length > 0) {
    const quantitativeMeasurement = measurements.quantitative.find(
      (measurement) => measurement.measurement_name.toLowerCase() === measurementColumnName.toLowerCase()
    );

    if (quantitativeMeasurement) {
      // Found quantitative measurement by column/ measurement name
      return quantitativeMeasurement;
    }
  }

  // No measurements found for tsn
  return null;
}

/**
 * Type guard to check if a given item is a `CBQualitativeMeasurementTypeDefinition`.
 *
 * Qualitative measurements have an `options` property, while quantitative measurements do not.
 *
 * @export
 * @param {(CBQuantitativeMeasurementTypeDefinition | CBQualitativeMeasurementTypeDefinition)} item
 * @return {*}  {item is CBQualitativeMeasurementTypeDefinition}
 */
export function isMeasurementCBQualitativeTypeDefinition(
  item: CBQuantitativeMeasurementTypeDefinition | CBQualitativeMeasurementTypeDefinition
): item is CBQualitativeMeasurementTypeDefinition {
  return 'options' in item;
}<|MERGE_RESOLUTION|>--- conflicted
+++ resolved
@@ -233,11 +233,6 @@
         return true;
       }
 
-<<<<<<< HEAD
-      console.log(value);
-
-=======
->>>>>>> 614fdb55
       return false;
     });
   });
