import AWS from 'aws-sdk';
import { expect } from 'chai';
import { describe } from 'mocha';
import {
  deleteFileFromS3,
  generateS3FileKey,
  getS3HostUrl,
  getS3SignedURL,
  _getClamAvScanner,
  _getObjectStoreBucketName,
  _getObjectStoreUrl,
  _getS3Client,
  _getS3KeyPrefix
} from './file-utils';

describe('deleteFileFromS3', () => {
  it('returns null when no key specified', async () => {
    const result = await deleteFileFromS3((null as unknown) as string);

    expect(result).to.be.null;
  });
});

describe('getS3SignedURL', () => {
  it('returns null when no key specified', async () => {
    const result = await getS3SignedURL((null as unknown) as string);

    expect(result).to.be.null;
  });
});

describe('generateS3FileKey', () => {
<<<<<<< HEAD
  const sinonSandbox = sinon.createSandbox();
=======
  const S3_KEY_PREFIX = process.env.S3_KEY_PREFIX;
>>>>>>> 186a744b

  afterEach(() => {
    process.env.S3_KEY_PREFIX = S3_KEY_PREFIX;
  });

  it('returns project file path', async () => {
    process.env.S3_KEY_PREFIX = 'some/s3/prefix';

    const result = generateS3FileKey({ projectId: 1, fileName: 'testFileName' });

    expect(result).to.equal('some/s3/prefix/projects/1/testFileName');
  });

  it('returns survey file path', async () => {
    process.env.S3_KEY_PREFIX = 'some/s3/prefix';

    const result = generateS3FileKey({ projectId: 1, surveyId: 2, fileName: 'testFileName' });

    expect(result).to.equal('some/s3/prefix/projects/1/surveys/2/testFileName');
  });

  it('returns project folder file path', async () => {
    process.env.S3_KEY_PREFIX = 'some/s3/prefix';

    const result = generateS3FileKey({ projectId: 1, folder: 'folder', fileName: 'testFileName' });

    expect(result).to.equal('some/s3/prefix/projects/1/folder/testFileName');
  });

  it('returns survey folder file path', async () => {
    process.env.S3_KEY_PREFIX = 'some/s3/prefix';

    const result = generateS3FileKey({ projectId: 1, surveyId: 2, folder: 'folder', fileName: 'testFileName' });

    expect(result).to.equal('some/s3/prefix/projects/1/surveys/2/folder/testFileName');
  });

  it('returns survey occurrence folder file path', async () => {
    process.env.S3_KEY_PREFIX = 'some/s3/prefix';

    const result = generateS3FileKey({
      projectId: 1,
      surveyId: 2,
      submissionId: 3,
      fileName: 'testFileName'
    });

    expect(result).to.equal('some/s3/prefix/projects/1/surveys/2/submissions/3/testFileName');
  });

  it('returns survey summaryresults folder file path', async () => {
    process.env.S3_KEY_PREFIX = 'some/s3/prefix';

    const result = generateS3FileKey({
      projectId: 1,
      surveyId: 2,
      summaryId: 3,
      fileName: 'testFileName'
    });

    expect(result).to.equal('some/s3/prefix/projects/1/surveys/2/summaryresults/3/testFileName');
  });
});

describe('getS3HostUrl', () => {
<<<<<<< HEAD
  const sinonSandbox = sinon.createSandbox();
=======
  const OBJECT_STORE_URL = process.env.OBJECT_STORE_URL;
  const OBJECT_STORE_BUCKET_NAME = process.env.OBJECT_STORE_BUCKET_NAME;
>>>>>>> 186a744b

  afterEach(() => {
    process.env.OBJECT_STORE_URL = OBJECT_STORE_URL;
    process.env.OBJECT_STORE_BUCKET_NAME = OBJECT_STORE_BUCKET_NAME;
  });

  it('should yield a default S3 host url', () => {
    delete process.env.OBJECT_STORE_URL;
    delete process.env.OBJECT_STORE_BUCKET_NAME;

    const result = getS3HostUrl();

    expect(result).to.equal('nrs.objectstore.gov.bc.ca');
  });

  it('should successfully produce an S3 host url', () => {
    process.env.OBJECT_STORE_URL = 's3.host.example.com';
    process.env.OBJECT_STORE_BUCKET_NAME = 'test-bucket-name';

    const result = getS3HostUrl();

    expect(result).to.equal('s3.host.example.com/test-bucket-name');
  });

  it('should successfully append a key to an S3 host url', () => {
    process.env.OBJECT_STORE_URL = 's3.host.example.com';
    process.env.OBJECT_STORE_BUCKET_NAME = 'test-bucket-name';

    const result = getS3HostUrl('my-test-file.txt');

    expect(result).to.equal('s3.host.example.com/test-bucket-name/my-test-file.txt');
  });
});

describe('_getS3Client', () => {
<<<<<<< HEAD
  const sinonSandbox = sinon.createSandbox();
=======
  const OBJECT_STORE_ACCESS_KEY_ID = process.env.OBJECT_STORE_ACCESS_KEY_ID;
>>>>>>> 186a744b

  afterEach(() => {
    process.env.OBJECT_STORE_ACCESS_KEY_ID = OBJECT_STORE_ACCESS_KEY_ID;
  });

  it('should return an S3 client', () => {
    process.env.OBJECT_STORE_ACCESS_KEY_ID = 'aaaa';
    process.env.OBJECT_STORE_SECRET_KEY_ID = 'bbbb';

    const result = _getS3Client();
    expect(result).to.be.instanceOf(AWS.S3);
  });
});

describe('_getClamAvScanner', () => {
<<<<<<< HEAD
  const sinonSandbox = sinon.createSandbox();
=======
  const ENABLE_FILE_VIRUS_SCAN = process.env.ENABLE_FILE_VIRUS_SCAN;
  const CLAMAV_HOST = process.env.CLAMAV_HOST;
  const CLAMAV_PORT = process.env.CLAMAV_PORT;
>>>>>>> 186a744b

  afterEach(() => {
    process.env.ENABLE_FILE_VIRUS_SCAN = ENABLE_FILE_VIRUS_SCAN;
    process.env.CLAMAV_HOST = CLAMAV_HOST;
    process.env.CLAMAV_PORT = CLAMAV_PORT;
  });

  it('should return a clamAv scanner client', () => {
    process.env.ENABLE_FILE_VIRUS_SCAN = 'true';
    process.env.CLAMAV_HOST = 'host';
    process.env.CLAMAV_PORT = '1111';

    const result = _getClamAvScanner();
    expect(result).to.not.be.null;
  });

  it('should return null if enable file virus scan is not set to true', () => {
    process.env.ENABLE_FILE_VIRUS_SCAN = 'false';
    process.env.CLAMAV_HOST = 'host';
    process.env.CLAMAV_PORT = '1111';

    const result = _getClamAvScanner();
    expect(result).to.be.null;
  });

  it('should return null if CLAMAV_HOST is not set', () => {
    process.env.ENABLE_FILE_VIRUS_SCAN = 'true';
    delete process.env.CLAMAV_HOST;
    process.env.CLAMAV_PORT = '1111';

    const result = _getClamAvScanner();
    expect(result).to.be.null;
  });

  it('should return null if CLAMAV_PORT is not set', () => {
    process.env.ENABLE_FILE_VIRUS_SCAN = 'true';
    process.env.CLAMAV_HOST = 'host';
    delete process.env.CLAMAV_PORT;

    const result = _getClamAvScanner();
    expect(result).to.be.null;
  });
});

describe('_getObjectStoreBucketName', () => {
<<<<<<< HEAD
  const sinonSandbox = sinon.createSandbox();
=======
  const OBJECT_STORE_BUCKET_NAME = process.env.OBJECT_STORE_BUCKET_NAME;
>>>>>>> 186a744b

  afterEach(() => {
    process.env.OBJECT_STORE_BUCKET_NAME = OBJECT_STORE_BUCKET_NAME;
  });

  it('should return an object store bucket name', () => {
    process.env.OBJECT_STORE_BUCKET_NAME = 'test-bucket1';

    const result = _getObjectStoreBucketName();
    expect(result).to.equal('test-bucket1');
  });

  it('should return its default value', () => {
    delete process.env.OBJECT_STORE_BUCKET_NAME;

    const result = _getObjectStoreBucketName();
    expect(result).to.equal('');
  });
});

describe('_getObjectStoreUrl', () => {
<<<<<<< HEAD
  const sinonSandbox = sinon.createSandbox();
=======
  const OBJECT_STORE_URL = process.env.OBJECT_STORE_URL;
>>>>>>> 186a744b

  afterEach(() => {
    process.env.OBJECT_STORE_URL = OBJECT_STORE_URL;
  });

  it('should return an object store bucket name', () => {
    process.env.OBJECT_STORE_URL = 'test-url1';

    const result = _getObjectStoreUrl();
    expect(result).to.equal('test-url1');
  });

  it('should return its default value', () => {
    delete process.env.OBJECT_STORE_URL;

    const result = _getObjectStoreUrl();
    expect(result).to.equal('nrs.objectstore.gov.bc.ca');
  });
});

describe('_getS3KeyPrefix', () => {
<<<<<<< HEAD
  const sinonSandbox = sinon.createSandbox();
=======
  const OLD_S3_KEY_PREFIX = process.env.S3_KEY_PREFIX;
>>>>>>> 186a744b

  afterEach(() => {
    process.env.S3_KEY_PREFIX = OLD_S3_KEY_PREFIX;
  });

  it('should return an s3 key prefix', () => {
    process.env.S3_KEY_PREFIX = 'test-sims';

    const result = _getS3KeyPrefix();
    expect(result).to.equal('test-sims');
  });

  it('should return its default value', () => {
    delete process.env.S3_KEY_PREFIX;

    const result = _getS3KeyPrefix();
    expect(result).to.equal('sims');
  });
});<|MERGE_RESOLUTION|>--- conflicted
+++ resolved
@@ -30,11 +30,7 @@
 });
 
 describe('generateS3FileKey', () => {
-<<<<<<< HEAD
-  const sinonSandbox = sinon.createSandbox();
-=======
   const S3_KEY_PREFIX = process.env.S3_KEY_PREFIX;
->>>>>>> 186a744b
 
   afterEach(() => {
     process.env.S3_KEY_PREFIX = S3_KEY_PREFIX;
@@ -100,12 +96,8 @@
 });
 
 describe('getS3HostUrl', () => {
-<<<<<<< HEAD
-  const sinonSandbox = sinon.createSandbox();
-=======
   const OBJECT_STORE_URL = process.env.OBJECT_STORE_URL;
   const OBJECT_STORE_BUCKET_NAME = process.env.OBJECT_STORE_BUCKET_NAME;
->>>>>>> 186a744b
 
   afterEach(() => {
     process.env.OBJECT_STORE_URL = OBJECT_STORE_URL;
@@ -141,11 +133,7 @@
 });
 
 describe('_getS3Client', () => {
-<<<<<<< HEAD
-  const sinonSandbox = sinon.createSandbox();
-=======
   const OBJECT_STORE_ACCESS_KEY_ID = process.env.OBJECT_STORE_ACCESS_KEY_ID;
->>>>>>> 186a744b
 
   afterEach(() => {
     process.env.OBJECT_STORE_ACCESS_KEY_ID = OBJECT_STORE_ACCESS_KEY_ID;
@@ -161,13 +149,9 @@
 });
 
 describe('_getClamAvScanner', () => {
-<<<<<<< HEAD
-  const sinonSandbox = sinon.createSandbox();
-=======
   const ENABLE_FILE_VIRUS_SCAN = process.env.ENABLE_FILE_VIRUS_SCAN;
   const CLAMAV_HOST = process.env.CLAMAV_HOST;
   const CLAMAV_PORT = process.env.CLAMAV_PORT;
->>>>>>> 186a744b
 
   afterEach(() => {
     process.env.ENABLE_FILE_VIRUS_SCAN = ENABLE_FILE_VIRUS_SCAN;
@@ -213,11 +197,7 @@
 });
 
 describe('_getObjectStoreBucketName', () => {
-<<<<<<< HEAD
-  const sinonSandbox = sinon.createSandbox();
-=======
   const OBJECT_STORE_BUCKET_NAME = process.env.OBJECT_STORE_BUCKET_NAME;
->>>>>>> 186a744b
 
   afterEach(() => {
     process.env.OBJECT_STORE_BUCKET_NAME = OBJECT_STORE_BUCKET_NAME;
@@ -239,11 +219,7 @@
 });
 
 describe('_getObjectStoreUrl', () => {
-<<<<<<< HEAD
-  const sinonSandbox = sinon.createSandbox();
-=======
   const OBJECT_STORE_URL = process.env.OBJECT_STORE_URL;
->>>>>>> 186a744b
 
   afterEach(() => {
     process.env.OBJECT_STORE_URL = OBJECT_STORE_URL;
@@ -265,11 +241,7 @@
 });
 
 describe('_getS3KeyPrefix', () => {
-<<<<<<< HEAD
-  const sinonSandbox = sinon.createSandbox();
-=======
   const OLD_S3_KEY_PREFIX = process.env.S3_KEY_PREFIX;
->>>>>>> 186a744b
 
   afterEach(() => {
     process.env.S3_KEY_PREFIX = OLD_S3_KEY_PREFIX;
