--- conflicted
+++ resolved
@@ -43,7 +43,6 @@
   }
 
   /**
-<<<<<<< HEAD
    * Get a specific critter by its integer Id
    *
    * @param {number} surveyId
@@ -55,22 +54,6 @@
     defaultLog.debug({ label: 'getCritterById', critterId });
 
     const queryBuilder = getKnex().table('critter').select().where({ survey_id: surveyId, critter_id: critterId });
-=======
-   * Get critter in survey
-   *
-   * @param {number} surveyId
-   * @param {number} critterId
-   * @return {*}  {Promise<SurveyCritterRecord>}
-   * @memberof SurveyCritterRepository
-   */
-  async getCritterInSurvey(surveyId: number, critterId: number): Promise<SurveyCritterRecord | undefined> {
-    defaultLog.debug({ label: 'getCritter', critterId });
-
-    const queryBuilder = getKnex().table('critter').select().where({
-      survey_id: surveyId,
-      critter_id: critterId
-    });
->>>>>>> f6306e54
 
     const response = await this.connection.knex(queryBuilder);
 
