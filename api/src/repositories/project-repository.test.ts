--- conflicted
+++ resolved
@@ -493,7 +493,6 @@
     });
   });
 
-<<<<<<< HEAD
   describe('insertType', () => {
     it('should return result', async () => {
       const mockResponse = ({ rows: [{ id: 1 }], rowCount: 1 } as any) as Promise<QueryResult<any>>;
@@ -521,8 +520,6 @@
     });
   });
 
-=======
->>>>>>> 0e5cf658
   describe('deleteIUCNData', () => {
     it('should return result', async () => {
       const mockResponse = ({ rows: [{ id: 1 }], rowCount: 1 } as any) as Promise<QueryResult<any>>;
@@ -562,7 +559,6 @@
     });
   });
 
-<<<<<<< HEAD
   describe('deleteActivityData', () => {
     it('should return result', async () => {
       const mockResponse = ({ rows: [{ id: 1 }], rowCount: 1 } as any) as Promise<QueryResult<any>>;
@@ -576,8 +572,6 @@
     });
   });
 
-=======
->>>>>>> 0e5cf658
   describe('deleteProject', () => {
     it('should return result', async () => {
       const mockResponse = ({ rows: [{ id: 1 }], rowCount: 1 } as any) as Promise<QueryResult<any>>;
