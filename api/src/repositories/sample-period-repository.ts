import SQL from 'sql-template-strings';
import { z } from 'zod';
import { getKnex } from '../database/db';
import { ApiExecuteSQLError } from '../errors/api-error';
import { BaseRepository } from './base-repository';

/**
 * Insert object for a single sample period record.
 */
export type InsertSamplePeriodRecord = Pick<
  SamplePeriodRecord,
  'survey_sample_method_id' | 'start_date' | 'end_date' | 'start_time' | 'end_time'
>;

/**
 * Update object for a single sample period record.
 */
export type UpdateSamplePeriodRecord = Pick<
  SamplePeriodRecord,
  'survey_sample_period_id' | 'survey_sample_method_id' | 'start_date' | 'end_date' | 'start_time' | 'end_time'
>;

/**
 * A survey_sample_period record.
 */
export const SamplePeriodRecord = z.object({
  survey_sample_period_id: z.number(),
  survey_sample_method_id: z.number(),
  start_date: z.string(),
  end_date: z.string(),
  start_time: z.string().nullable(),
  end_time: z.string().nullable(),
  create_date: z.string(),
  create_user: z.number(),
  update_date: z.string().nullable(),
  update_user: z.number().nullable(),
  revision_count: z.number()
});
export type SamplePeriodRecord = z.infer<typeof SamplePeriodRecord>;

/**
 * Sample Period Repository
 *
 * @export
 * @class SamplePeriodRepository
 * @extends {BaseRepository}
 */
export class SamplePeriodRepository extends BaseRepository {
  /**
   * Gets all survey Sample periods.
   *
   * @param {number} surveyId
   * @param {number} surveySampleMethodId
   * @return {*}  {Promise<SamplePeriodRecord[]>}
   * @memberof SamplePeriodRepository
   */
  async getSamplePeriodsForSurveyMethodId(
    surveyId: number,
    surveySampleMethodId: number
  ): Promise<SamplePeriodRecord[]> {
    const sql = SQL`
      SELECT
        ssp.*
      FROM
        survey_sample_period ssp
      JOIN
        survey_sample_method ssm
      ON
        ssp.survey_sample_method_id = ssm.survey_sample_method_id
      JOIN
        survey_sample_site sss
      ON
        ssm.survey_sample_site_id = sss.survey_sample_site_id
      WHERE
        ssm.survey_sample_method_id = ${surveySampleMethodId}
      AND
        sss.survey_id = ${surveyId};`;

    const response = await this.connection.sql(sql, SamplePeriodRecord);
    return response.rows;
  }

  /**
   * updates a survey Sample Period.
   *
   * @param {number} surveyId
   * @param {UpdateSamplePeriodRecord} samplePeriod
   * @return {*}  {Promise<SamplePeriodRecord>}
   * @memberof SamplePeriodRepository
   */
  async updateSamplePeriod(surveyId: number, samplePeriod: UpdateSamplePeriodRecord): Promise<SamplePeriodRecord> {
    const sql = SQL`
<<<<<<< HEAD
      UPDATE survey_sample_period AS ssp
    SET
      survey_sample_method_id = ${samplePeriod.survey_sample_method_id},
      start_date = ${samplePeriod.start_date},
      end_date = ${samplePeriod.end_date},
      start_time = ${samplePeriod.start_time || null},
      end_time = ${samplePeriod.end_time || null}
    FROM
        survey_sample_method AS ssm
    JOIN
        survey_sample_site AS sss ON ssm.survey_sample_site_id = sss.survey_sample_site_id
    WHERE
        ssp.survey_sample_method_id = ssm.survey_sample_method_id
    AND
        ssp.survey_sample_period_id = ${samplePeriod.survey_sample_period_id}
    RETURNING
      ssp.*;

=======
      UPDATE survey_sample_period ssp
      SET
        survey_sample_method_id=${samplePeriod.survey_sample_method_id},
        start_date=${samplePeriod.start_date},
        end_date=${samplePeriod.end_date},
        start_time=${samplePeriod.start_time || null},
        end_time=${samplePeriod.end_time || null}
      FROM
          survey_sample_method ssm
      JOIN
          survey_sample_site sss ON ssm.survey_sample_site_id = sss.survey_sample_site_id
      WHERE
          ssp.survey_sample_method_id = ssm.survey_sample_method_id
      AND
          sss.survey_id = ${surveyId}
      AND
          ssp.survey_sample_period_id = ${samplePeriod.survey_sample_period_id}
      RETURNING
        ssp.*;
>>>>>>> b0054694
    `;

    const response = await this.connection.sql(sql, SamplePeriodRecord);

    if (!response.rowCount) {
      throw new ApiExecuteSQLError('Failed to update sample period', [
        'SamplePeriodRepository->updateSamplePeriod',
        'rows was null or undefined, expected rows != null'
      ]);
    }

    return response.rows[0];
  }

  /**
   * Inserts a new survey Sample Period.
   *
   * @param {InsertSamplePeriodRecord} sample
   * @return {*}  {Promise<SamplePeriodRecord>}
   * @memberof SamplePeriodRepository
   */
  async insertSamplePeriod(sample: InsertSamplePeriodRecord): Promise<SamplePeriodRecord> {
    const sqlStatement = SQL`
    INSERT INTO survey_sample_period (
      survey_sample_method_id,
      start_date,
      end_date,
      start_time,
      end_time
    ) VALUES (
      ${sample.survey_sample_method_id},
      ${sample.start_date},
      ${sample.end_date},
      ${sample.start_time || null},
      ${sample.end_time || null}
      )
      RETURNING
        *;`;

    const response = await this.connection.sql(sqlStatement, SamplePeriodRecord);

    if (!response.rowCount) {
      throw new ApiExecuteSQLError('Failed to insert sample period', [
        'SamplePeriodRepository->insertSamplePeriod',
        'rows was null or undefined, expected rows != null'
      ]);
    }

    return response.rows[0];
  }

  /**
   * Deletes a survey Sample Period.
   *
   * @param {number} surveyId
   * @param {number} surveySamplePeriodId
   * @return {*}  {Promise<SamplePeriodRecord>}
   * @memberof SamplePeriodRepository
   */
  async deleteSamplePeriodRecord(surveyId: number, surveySamplePeriodId: number): Promise<SamplePeriodRecord> {
    const sqlStatement = SQL`
      DELETE
        ssp
      FROM
        survey_sample_period AS ssp
      JOIN
        survey_sample_method AS ssm
      ON
        ssp.survey_sample_method_id = ssm.survey_sample_method_id
      JOIN
        survey_sample_site AS sss
      ON
        ssm.survey_sample_site_id = sss.survey_sample_site_id
      WHERE
        ssp.survey_sample_period_id = ${surveySamplePeriodId};
      `;

    const response = await this.connection.sql(sqlStatement, SamplePeriodRecord);

    if (!response?.rowCount) {
      throw new ApiExecuteSQLError('Failed to delete sample period', [
        'SamplePeriodRepository->deleteSamplePeriodRecord',
        'rows was null or undefined, expected rows != null'
      ]);
    }

    return response.rows[0];
  }

  /**
   * Deletes multiple Survey Sample Periods for a given array of period ids.
   *
   * @param {number[]} periodsToDelete an array of period ids to delete
   * @returns {*} {Promise<SamplePeriodRecord[]>} an array of promises for the deleted periods
   * @memberof SamplePeriodRepository
   */
  async deleteSamplePeriods(periodsToDelete: number[]): Promise<SamplePeriodRecord[]> {
    const knex = getKnex();

    const sqlStatement = knex
      .queryBuilder()
      .delete()
      .from('survey_sample_period')
      .whereIn('survey_sample_period_id', periodsToDelete)
      .returning('*');

    const response = await this.connection.knex(sqlStatement, SamplePeriodRecord);

    if (!response?.rowCount) {
      throw new ApiExecuteSQLError('Failed to delete sample periods', [
        'SamplePeriodRepository->deleteSamplePeriods',
        'rows was null or undefined, expected rows != null'
      ]);
    }

    return response.rows;
  }
}<|MERGE_RESOLUTION|>--- conflicted
+++ resolved
@@ -90,26 +90,6 @@
    */
   async updateSamplePeriod(surveyId: number, samplePeriod: UpdateSamplePeriodRecord): Promise<SamplePeriodRecord> {
     const sql = SQL`
-<<<<<<< HEAD
-      UPDATE survey_sample_period AS ssp
-    SET
-      survey_sample_method_id = ${samplePeriod.survey_sample_method_id},
-      start_date = ${samplePeriod.start_date},
-      end_date = ${samplePeriod.end_date},
-      start_time = ${samplePeriod.start_time || null},
-      end_time = ${samplePeriod.end_time || null}
-    FROM
-        survey_sample_method AS ssm
-    JOIN
-        survey_sample_site AS sss ON ssm.survey_sample_site_id = sss.survey_sample_site_id
-    WHERE
-        ssp.survey_sample_method_id = ssm.survey_sample_method_id
-    AND
-        ssp.survey_sample_period_id = ${samplePeriod.survey_sample_period_id}
-    RETURNING
-      ssp.*;
-
-=======
       UPDATE survey_sample_period ssp
       SET
         survey_sample_method_id=${samplePeriod.survey_sample_method_id},
@@ -129,7 +109,6 @@
           ssp.survey_sample_period_id = ${samplePeriod.survey_sample_period_id}
       RETURNING
         ssp.*;
->>>>>>> b0054694
     `;
 
     const response = await this.connection.sql(sql, SamplePeriodRecord);
