--- conflicted
+++ resolved
@@ -325,10 +325,7 @@
     const response = await this.connection.sql(sqlStatement);
 
     const result = response?.rows?.[0];
-<<<<<<< HEAD
-=======
-
->>>>>>> 4d1143b2
+
     if (!result) {
       return null;
     }
