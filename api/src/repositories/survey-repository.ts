--- conflicted
+++ resolved
@@ -256,13 +256,7 @@
       WHERE
         s.survey_id = ${surveyId}
       GROUP BY
-<<<<<<< HEAD
-        s.field_method_id,
         s.additional_details
-=======
-        s.additional_details,
-        s.intended_outcome_id;
->>>>>>> a284963a
       `;
 
     const response = await this.connection.sql(sqlStatement);
@@ -584,25 +578,13 @@
         name,
         start_date,
         end_date,
-<<<<<<< HEAD
-        field_method_id,
         additional_details
-=======
-        additional_details,
-        intended_outcome_id
->>>>>>> a284963a
       ) VALUES (
         ${projectId},
         ${surveyData.survey_details.survey_name},
         ${surveyData.survey_details.start_date},
         ${surveyData.survey_details.end_date},
-<<<<<<< HEAD
-        ${surveyData.purpose_and_methodology.field_method_id},
         ${surveyData.purpose_and_methodology.additional_details}
-=======
-        ${surveyData.purpose_and_methodology.additional_details},
-        ${surveyData.purpose_and_methodology.intended_outcome_id}
->>>>>>> a284963a
       )
       RETURNING
         survey_id as id;
@@ -935,13 +917,7 @@
     if (surveyData.purpose_and_methodology) {
       fieldsToUpdate = {
         ...fieldsToUpdate,
-<<<<<<< HEAD
-        field_method_id: surveyData.purpose_and_methodology.field_method_id,
         additional_details: surveyData.purpose_and_methodology.additional_details
-=======
-        additional_details: surveyData.purpose_and_methodology.additional_details,
-        intended_outcome_id: surveyData.purpose_and_methodology.intended_outcome_id
->>>>>>> a284963a
       };
     }
 
