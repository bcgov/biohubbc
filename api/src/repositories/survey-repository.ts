import SQL from 'sql-template-strings';
import { z } from 'zod';
import { MESSAGE_CLASS_NAME, SUBMISSION_MESSAGE_TYPE, SUBMISSION_STATUS_TYPE } from '../constants/status';
import { getKnex } from '../database/db';
import { ApiExecuteSQLError } from '../errors/api-error';
import { PostProprietorData, PostSurveyObject } from '../models/survey-create';
import { PutSurveyObject } from '../models/survey-update';
import {
  GetAttachmentsData,
  GetPartnershipsData,
  GetReportAttachmentsData,
  GetSurveyLocationData,
  GetSurveyProprietorData,
  GetSurveyPurposeAndMethodologyData
} from '../models/survey-view';
import { getLogger } from '../utils/logger';
import { generateGeometryCollectionSQL } from '../utils/spatial-utils';
import { BaseRepository } from './base-repository';

export interface IGetSpeciesData {
  wldtaxonomic_units_id: string;
  is_focal: boolean;
}

export interface IGetLatestSurveyOccurrenceSubmission {
  occurrence_submission_id: number;
  survey_id: number;
  source: string;
  delete_timestamp: string;
  event_timestamp: string;
  input_key: string;
  input_file_name: string;
  output_key: string;
  output_file_name: string;
  submission_status_id: number;
  submission_status_type_id: number;
  submission_status_type_name?: SUBMISSION_STATUS_TYPE;
  submission_message_id: number;
  submission_message_type_id: number;
  message: string;
  submission_message_type_name: string;
}

export interface IOccurrenceSubmissionMessagesResponse {
  id: number;
  class: MESSAGE_CLASS_NAME;
  type: SUBMISSION_MESSAGE_TYPE;
  status: SUBMISSION_STATUS_TYPE;
  message: string;
}

export interface IObservationSubmissionInsertDetails {
  surveyId: number;
  source: string;
  inputFileName?: string;
  inputKey?: string;
  outputFileName?: string;
  outputKey?: string;
}

export interface IObservationSubmissionUpdateDetails {
  submissionId: number;
  inputFileName?: string;
  inputKey?: string;
  outputFileName?: string;
  outputKey?: string;
}

export interface ISurveyProprietorModel {
  first_nations_id: number;
  proprietor_type_id: number;
  survey_id: number;
  rational: string;
  proprietor_name: string;
  disa_required: boolean;
}

const SurveyRecord = z.object({
  project_id: z.number(),
  survey_id: z.number(),
  name: z.string().nullable(),
  uuid: z.string().nullable(),
  start_date: z.string(),
  end_date: z.string().nullable(),
  lead_first_name: z.string(),
  lead_last_name: z.string(),
  field_method_id: z.number().nullable(),
  additional_details: z.string().nullable(),
  ecological_season_id: z.number().nullable(),
  intended_outcome_id: z.number().nullable(),
  location_name: z.string(),
  location_description: z.string().nullable(),
  geometry: z.any().nullable(),
  geography: z.any().nullable(),
  geojson: z.any().nullable(),
  comments: z.string().nullable(),
  create_date: z.string(),
  create_user: z.number(),
  update_date: z.string().nullable(),
  update_user: z.number().nullable(),
  revision_count: z.number()
});

export type SurveyRecord = z.infer<typeof SurveyRecord>;

const SurveyTypeRecord = z.object({
  survey_type_id: z.number(),
  survey_id: z.number(),
  type_id: z.number(),
  create_date: z.string(),
  create_user: z.number(),
  update_date: z.string().nullable(),
  update_user: z.number().nullable(),
  revision_count: z.number()
});

export type SurveyTypeRecord = z.infer<typeof SurveyTypeRecord>;

const defaultLog = getLogger('repositories/survey-repository');

export class SurveyRepository extends BaseRepository {
  /**
   * Deletes a survey and any associations for a given survey
   *
   * @param {number} surveyId
   * @memberof SurveyRepository
   */
  async deleteSurvey(surveyId: number): Promise<void> {
    const sqlStatement = SQL`call api_delete_survey(${surveyId})`;

    await this.connection.sql(sqlStatement);
  }

  /**
   * Get survey(s) for a given project id
   *
   * @param {number} projectId
   * @returns {*} {Promise<{id: number}[]>}
   * @memberof SurveyRepository
   */
  async getSurveyIdsByProjectId(projectId: number): Promise<{ id: number }[]> {
    const sqlStatement = SQL`
      SELECT
        survey_id as id
      FROM
        survey
      WHERE
        project_id = ${projectId};
    `;

    const response = await this.connection.sql<{ id: number }>(sqlStatement);
    const result = response.rows;

    if (!result) {
      throw new ApiExecuteSQLError('Failed to get project survey ids', [
        'SurveyRepository->getSurveyIdsByProjectId',
        'response was null or undefined, expected response != null'
      ]);
    }

    return response.rows;
  }

  /**
   * Gets a survey record for a given survey ID
   *
   * @param {number} surveyId
   * @return {*}  {Promise<SurveyRecord>}
   * @memberof SurveyRepository
   */
  async getSurveyData(surveyId: number): Promise<SurveyRecord> {
    const sqlStatement = SQL`
      SELECT
        *
      FROM
        survey
      WHERE
        survey_id = ${surveyId};
    `;

<<<<<<< HEAD
    const response = await this.connection.sql(sqlStatement);

    const result = response.rows?.[0];
=======
    const response = await this.connection.sql(sqlStatement, SurveyRecord);
>>>>>>> 0e5cf658

    if (!response.rows[0]) {
      throw new ApiExecuteSQLError('Failed to get project survey details data', [
        'SurveyRepository->getSurveyData',
        'response was null or undefined, expected response != null'
      ]);
    }

    return response.rows[0];
  }

  /**
   * Gets survey types records for a given survey ID
   *
   * @param {number} surveyId
   * @returns {*}  {Promise<SurveyTypeRecord[]>}
   * @memberof SurveyRepository
   */
  async getSurveyTypesData(surveyId: number): Promise<SurveyTypeRecord[]> {
    const sqlStatement = SQL`
      SELECT
        *
      FROM
        survey_type
      WHERE
        survey_id = ${surveyId};
    `;

    const response = await this.connection.sql(sqlStatement, SurveyTypeRecord);

    return response.rows;
  }

  /**
   * Get species data for a given survey ID
   *
   * @param {number} surveyId
   * @returns {*} {Promise<IGetSpeciesData[]>}
   * @memberof SurveyRepository
   */
  async getSpeciesData(surveyId: number): Promise<IGetSpeciesData[]> {
    const sqlStatement = SQL`
      SELECT
        wldtaxonomic_units_id,
        is_focal
      FROM
        study_species
      WHERE
        survey_id = ${surveyId};
    `;

    const response = await this.connection.sql<IGetSpeciesData>(sqlStatement);

    const result = response.rows;

    if (!result) {
      throw new ApiExecuteSQLError('Failed to get survey species data', [
        'SurveyRepository->getSpeciesData',
        'response was null or undefined, expected response != null'
      ]);
    }

    return result;
  }

  /**
   * Deletes a survey and any associations for a given survey
   *
   * @param {number} surveyId
   * @memberof SurveyRepository
   */
  async getSurveyPurposeAndMethodology(surveyId: number): Promise<GetSurveyPurposeAndMethodologyData> {
    const sqlStatement = SQL`
      SELECT
        s.field_method_id,
        s.additional_details,
        s.ecological_season_id,
        s.intended_outcome_id,
        array_remove(array_agg(sv.vantage_id), NULL) as vantage_ids
      FROM
        survey s
      LEFT OUTER JOIN
        survey_vantage sv
      ON
        sv.survey_id = s.survey_id
      WHERE
        s.survey_id = ${surveyId}
      GROUP BY
        s.field_method_id,
        s.additional_details,
        s.ecological_season_id,
        s.intended_outcome_id;
      `;

    const response = await this.connection.sql(sqlStatement);

    const result = response.rows?.[0];

    if (!result) {
      throw new ApiExecuteSQLError('Failed to get survey purpose and methodology data', [
        'SurveyRepository->getSurveyPurposeAndMethodology',
        'response was null or undefined, expected response != null'
      ]);
    }

    return new GetSurveyPurposeAndMethodologyData(result);
  }

  /**
   * Get a Survey Proprietor for a given survey ID
   *
   * @param {number} surveyId
   * @returns {*} {Promise<ISurveyProprietorModel>}
   * @memberof SurveyRepository
   */
  async getSurveyProprietorDataForSecurityRequest(surveyId: number): Promise<ISurveyProprietorModel> {
    const sqlStatement = SQL`
      SELECT *
      FROM survey_proprietor as sp
      WHERE survey_id = ${surveyId};
    `;

    const response = await this.connection.sql<ISurveyProprietorModel>(sqlStatement);

    return response.rows[0];
  }

  /**
   * Get Survey Proprietor data for view for a given survey id
   *
   * @param {number} surveyId
   * @returns {*} Promise<GetSurveyProprietorData | null>
   * @memberof SurveyRepository
   */
  async getSurveyProprietorDataForView(surveyId: number): Promise<GetSurveyProprietorData | null> {
    const sqlStatement = SQL`
      SELECT
        prt.name as proprietor_type_name,
        prt.proprietor_type_id,
        fn.name as first_nations_name,
        fn.first_nations_id,
        sp.rationale as category_rationale,
        CASE
          WHEN sp.proprietor_name is not null THEN sp.proprietor_name
          WHEN fn.first_nations_id is not null THEN fn.name
        END as proprietor_name,
        sp.disa_required,
        sp.revision_count
      from
        survey_proprietor as sp
      left outer join proprietor_type as prt
        on sp.proprietor_type_id = prt.proprietor_type_id
      left outer join first_nations as fn
        on sp.first_nations_id is not null
        and sp.first_nations_id = fn.first_nations_id
      where
        survey_id = ${surveyId};
    `;

    const response = await this.connection.sql(sqlStatement);

    const result = response.rows?.[0];

    if (!result) {
      return null;
    }

    return new GetSurveyProprietorData(result);
  }

  /**
   * Get Survey location for a given survey ID
   *
   * @param {number} surveyId
   * @returns {*} Promise<GetSurveyLocationDAta>
   * @memberof SurveyRepository
   */
  async getSurveyLocationData(surveyId: number): Promise<GetSurveyLocationData> {
    const sqlStatement = SQL`
      SELECT
        *
      FROM
        survey
      WHERE
        survey_id = ${surveyId};
    `;

    const response = await this.connection.sql(sqlStatement);

    const result = response.rows?.[0];

    return new GetSurveyLocationData(result);
  }

  /**
   * Get Occurrence submission for a given survey id.
   *
   * @param {number} surveyId
   * @return {*}  {(Promise<{ occurrence_submission_id: number | null }>)}
   * @memberof SurveyRepository
   */
  async getOccurrenceSubmission(surveyId: number): Promise<{ occurrence_submission_id: number | null }> {
    // Note: `max()` will always return a row, even if the table is empty. The value will be `null` in this case.
    const sqlStatement = SQL`
      SELECT
        max(occurrence_submission_id) as occurrence_submission_id
      FROM
        occurrence_submission
      WHERE
        survey_id = ${surveyId}
      AND
        delete_timestamp is null;
    `;

    const response = await this.connection.sql<{ occurrence_submission_id: number | null }>(sqlStatement);

    return response.rows[0];
  }

  /**
   * Gets the latest Survey occurrence submission or null for a given surveyId
   *
   * @param {number} surveyId
   * @returns {*} Promise<IGetLastSurveyOccurrenceSubmission | null>
   * @memberof SurveyRepository
   */
  async getLatestSurveyOccurrenceSubmission(surveyId: number): Promise<IGetLatestSurveyOccurrenceSubmission | null> {
    const sqlStatement = SQL`
      SELECT
        os.occurrence_submission_id,
        os.survey_id,
        os.source,
        os.delete_timestamp,
        os.event_timestamp,
        os.input_key,
        os.input_file_name,
        os.output_key,
        os.output_file_name,
        ss.submission_status_id,
        ss.submission_status_type_id,
        sst.name as submission_status_type_name,
        sm.submission_message_id,
        sm.submission_message_type_id,
        sm.message,
        smt.name as submission_message_type_name
      FROM
        occurrence_submission as os
      LEFT OUTER JOIN
        submission_status as ss
      ON
        os.occurrence_submission_id = ss.occurrence_submission_id
      LEFT OUTER JOIN
        submission_status_type as sst
      ON
        sst.submission_status_type_id = ss.submission_status_type_id
      LEFT OUTER JOIN
        submission_message as sm
      ON
        sm.submission_status_id = ss.submission_status_id
      LEFT OUTER JOIN
        submission_message_type as smt
      ON
        smt.submission_message_type_id = sm.submission_message_type_id
      WHERE
        os.survey_id = ${surveyId}
      ORDER BY
        os.event_timestamp DESC, ss.submission_status_id DESC
      LIMIT 1
      ;
    `;

    const response = await this.connection.sql<IGetLatestSurveyOccurrenceSubmission>(sqlStatement);

    const result = response.rows[0] || null;

    return result;
  }

  /**
   * SQL query to get the list of messages for an occurrence submission.
   *
   * @param {number} submissionId The ID of the submission
   * @returns {*} Promise<IOccurrenceSubmissionMessagesResponse[]> Promise resolving the array of submission messages
   */
  async getOccurrenceSubmissionMessages(submissionId: number): Promise<IOccurrenceSubmissionMessagesResponse[]> {
    const sqlStatement = SQL`
      SELECT
        sm.submission_message_id as id,
        smt.name as type,
        sst.name as status,
        smc.name as class,
        sm.message
      FROM
        occurrence_submission as os
      LEFT OUTER JOIN
        submission_status as ss
      ON
        os.occurrence_submission_id = ss.occurrence_submission_id
      LEFT OUTER JOIN
        submission_status_type as sst
      ON
        sst.submission_status_type_id = ss.submission_status_type_id
      LEFT OUTER JOIN
        submission_message as sm
      ON
        sm.submission_status_id = ss.submission_status_id
      LEFT OUTER JOIN
        submission_message_type as smt
      ON
        smt.submission_message_type_id = sm.submission_message_type_id
      LEFT OUTER JOIN
        submission_message_class smc
      ON
        smc.submission_message_class_id = smt.submission_message_class_id
      WHERE
        os.occurrence_submission_id = ${submissionId}
      AND
        sm.submission_message_id IS NOT NULL
      ORDER BY sm.submission_message_id;
    `;

    const response = await this.connection.sql<IOccurrenceSubmissionMessagesResponse>(sqlStatement);

    if (!response.rows) {
      throw new ApiExecuteSQLError('Failed to get occurrence submission messages', [
        'SurveyRepository->getOccurrenceSubmissionMessages',
        'response was null or undefined, expected response != null'
      ]);
    }

    return response.rows;
  }

  /**
   * Get survey summary submission for a given survey id.
   *
   * @param {number} surveyId
   * @return {*}  {(Promise<{ survey_summary_submission_id: number | null }>)}
   * @memberof SurveyRepository
   */
  async getSurveySummarySubmission(surveyId: number): Promise<{ survey_summary_submission_id: number | null }> {
    // Note: `max()` will always return a row, even if the table is empty. The value will be `null` in this case.
    const sqlStatement = SQL`
      SELECT
        max(survey_summary_submission_id) as survey_summary_submission_id
      FROM
        survey_summary_submission
      WHERE
        survey_id = ${surveyId}
      AND
        delete_timestamp IS NULL;
      `;

    const response = await this.connection.sql<{ survey_summary_submission_id: number | null }>(sqlStatement);

    return response.rows[0];
  }

  /**
   * Get Survey attachments data for a given surveyId
   *
   * @param {number} surveyId
   * @returns {*} Promise<GetAttachmentsData>
   * @memberof SurveyRepository
   */
  async getAttachmentsData(surveyId: number): Promise<GetAttachmentsData> {
    const sqlStatement = SQL`
      SELECT
        *
      FROM
        survey_attachment
      WHERE
        survey_id = ${surveyId};
    `;
    const response = await this.connection.sql(sqlStatement);

    const result = response.rows;

    return new GetAttachmentsData(result);
  }

  /**
   * Get Survey Report attachments data for a given surveyId
   *
   * @param {number} surveyId
   * @returns {*} Promise<GetReportAttachmentsData>
   * @memberof SurveyRepository
   */
  async getReportAttachmentsData(surveyId: number): Promise<GetReportAttachmentsData> {
    const sqlStatement = SQL`
      SELECT
        pra.survey_report_attachment_id
        , pra.survey_id
        , pra.file_name
        , pra.title
        , pra.description
        , pra.year
        , pra."key"
        , pra.file_size
        , array_remove(array_agg(pra2.first_name ||' '||pra2.last_name), null) authors
      FROM
      survey_report_attachment pra
      LEFT JOIN survey_report_author pra2 ON pra2.survey_report_attachment_id = pra.survey_report_attachment_id
      WHERE pra.survey_id = ${surveyId}
      GROUP BY
        pra.survey_report_attachment_id
        , pra.survey_id
        , pra.file_name
        , pra.title
        , pra.description
        , pra.year
        , pra."key"
        , pra.file_size;
    `;

    const response = await this.connection.sql(sqlStatement);

    const result = response.rows;

    if (!result) {
      throw new ApiExecuteSQLError('Failed to get attachments data', [
        'SurveyRepository->getReportAttachmentsData',
        'response was null or undefined, expected response != null'
      ]);
    }

    return new GetReportAttachmentsData(result);
  }

  /**
   * Inserts a new survey record and returns the new ID
   *
   * @param {number} projectId
   * @param {PostSurveyObject} surveyData
   * @returns {*} Promise<number>
   * @memberof SurveyRepository
   */
  async insertSurveyData(projectId: number, surveyData: PostSurveyObject): Promise<number> {
    const sqlStatement = SQL`
      INSERT INTO survey (
        project_id,
        name,
        start_date,
        end_date,
        lead_first_name,
        lead_last_name,
        field_method_id,
        additional_details,
        ecological_season_id,
        intended_outcome_id,
        location_name,
        geojson,
        geography
      ) VALUES (
        ${projectId},
        ${surveyData.survey_details.survey_name},
        ${surveyData.survey_details.start_date},
        ${surveyData.survey_details.end_date},
        ${surveyData.survey_details.biologist_first_name},
        ${surveyData.survey_details.biologist_last_name},
        ${surveyData.purpose_and_methodology.field_method_id},
        ${surveyData.purpose_and_methodology.additional_details},
        ${surveyData.purpose_and_methodology.ecological_season_id},
        ${surveyData.purpose_and_methodology.intended_outcome_id},
        ${surveyData.location.survey_area_name},
        ${JSON.stringify(surveyData.location.geometry)}
    `;

    if (surveyData?.location?.geometry?.length) {
      const geometryCollectionSQL = generateGeometryCollectionSQL(surveyData.location.geometry);

      sqlStatement.append(SQL`
        ,public.geography(
          public.ST_Force2D(
            public.ST_SetSRID(
      `);

      sqlStatement.append(geometryCollectionSQL);

      sqlStatement.append(SQL`
        , 4326)))
      `);
    } else {
      sqlStatement.append(SQL`
      ,null
      `);
    }

    sqlStatement.append(SQL`
      )
      RETURNING
        survey_id as id;
    `);

    const response = await this.connection.sql(sqlStatement);

    const result = response.rows?.[0];

    if (!result) {
      throw new ApiExecuteSQLError('Failed to insert survey data', [
        'SurveyRepository->insertSurveyData',
        'response was null or undefined, expected response != null'
      ]);
    }

    return result.id;
  }

  /**
   * Inserts new survey_type records.
   *
   * @param {number[]} typeIds
   * @param {number} surveyId
   * @return {*}  {Promise<void>}
   * @memberof SurveyRepository
   */
  async insertSurveyTypes(typeIds: number[], surveyId: number): Promise<void> {
    const queryBuilder = getKnex()
      .table('survey_type')
      .insert(
        typeIds.map((typeId) => ({
          type_id: typeId,
          survey_id: surveyId
        }))
      );

    const response = await this.connection.knex(queryBuilder);

    if (response.rowCount !== typeIds.length) {
      throw new ApiExecuteSQLError('Failed to insert survey types data', [
        'SurveyRepository->insertSurveyTypes',
        `rowCount was ${response.rowCount}, expected rowCount = ${typeIds.length}`
      ]);
    }
  }

  /**
   * Inserts a new focal species record and returns the new ID
   *
   * @param {number} focal_species_id
   * @param {number} surveyId
   * @returns {*} Promise<number>
   * @memberof SurveyRepository
   */
  async insertFocalSpecies(focal_species_id: number, surveyId: number): Promise<number> {
    const sqlStatement = SQL`
      INSERT INTO study_species (
        wldtaxonomic_units_id,
        is_focal,
        survey_id
      ) VALUES (
        ${focal_species_id},
        TRUE,
        ${surveyId}
      ) RETURNING study_species_id as id;
    `;

    const response = await this.connection.sql(sqlStatement);
    const result = response.rows?.[0];

    if (!result?.id) {
      throw new ApiExecuteSQLError('Failed to insert focal species data', [
        'SurveyRepository->insertSurveyData',
        'response was null or undefined, expected response != null'
      ]);
    }

    return result.id;
  }

  /**
   * Inserts a new Ancillary species record and returns the new ID
   *
   * @param {number} ancillary_species_id
   * @param {number} surveyId
   * @returns {*} Promise<number>
   * @memberof SurveyRepository
   */
  async insertAncillarySpecies(ancillary_species_id: number, surveyId: number): Promise<number> {
    const sqlStatement = SQL`
      INSERT INTO study_species (
        wldtaxonomic_units_id,
        is_focal,
        survey_id
      ) VALUES (
        ${ancillary_species_id},
        FALSE,
        ${surveyId}
      ) RETURNING study_species_id as id;
    `;

    const response = await this.connection.sql(sqlStatement);
    const result = response.rows?.[0];

    if (!result?.id) {
      throw new ApiExecuteSQLError('Failed to insert ancillary species data', [
        'SurveyRepository->insertSurveyData',
        'response was null or undefined, expected response != null'
      ]);
    }

    return result.id;
  }

  /**
   * Inserts a new vantage code record and returns the new ID
   *
   * @param {number} vantage_code_id
   * @param {number} surveyId
   * @returns {*} Promise<number>
   * @memberof SurveyRepository
   */
  async insertVantageCodes(vantage_code_id: number, surveyId: number): Promise<number> {
    const sqlStatement = SQL`
      INSERT INTO survey_vantage (
        vantage_id,
        survey_id
      ) VALUES (
        ${vantage_code_id},
        ${surveyId}
      ) RETURNING survey_vantage_id as id;
    `;

    const response = await this.connection.sql(sqlStatement);
    const result = response.rows?.[0];

    if (!result?.id) {
      throw new ApiExecuteSQLError('Failed to insert vantage codes', [
        'SurveyRepository->insertVantageCodes',
        'response was null or undefined, expected response != null'
      ]);
    }
    return result.id;
  }

  /**
   * Inserts a new Survey Proprietor record and returns the new ID
   *
   * @param {number} ancillary_species_id
   * @param {number} surveyId
   * @returns {*} Promise<number>
   * @memberof SurveyRepository
   */
  async insertSurveyProprietor(survey_proprietor: PostProprietorData, surveyId: number): Promise<number | undefined> {
    if (!survey_proprietor.survey_data_proprietary) {
      return;
    }

    const sqlStatement = SQL`
      INSERT INTO survey_proprietor (
        survey_id,
        proprietor_type_id,
        first_nations_id,
        rationale,
        proprietor_name,
        disa_required
      ) VALUES (
        ${surveyId},
        ${survey_proprietor.prt_id},
        ${survey_proprietor.fn_id},
        ${survey_proprietor.rationale},
        ${survey_proprietor.proprietor_name},
        ${survey_proprietor.disa_required}
      )
      RETURNING
        survey_proprietor_id as id;
    `;

    const response = await this.connection.sql(sqlStatement);
    const result = response.rows?.[0];

    if (!result?.id) {
      throw new ApiExecuteSQLError('Failed to insert survey proprietor data', [
        'SurveyRepository->insertSurveyProprietor',
        'response was null or undefined, expected response != null'
      ]);
    }

    return result.id;
  }

  /**
   * Associated Survey to a particular permit
   *
   * @param {number} projectId
   * @param {number} surveyId
   * @param {number} permitNumber
   * @returns {*} Promise<void>
   * @memberof SurveyRepository
   */
  async associateSurveyToPermit(projectId: number, surveyId: number, permitNumber: string): Promise<void> {
    const sqlStatement = SQL`
      UPDATE
        permit
      SET
        survey_id = ${surveyId}
      WHERE
        project_id = ${projectId}
      AND
        number = ${permitNumber};
    `;

    const response = await this.connection.sql(sqlStatement);

    if (!response.rowCount) {
      throw new ApiExecuteSQLError('Failed to update survey permit record', [
        'SurveyRepository->associateSurveyToPermit',
        'response was null or undefined, expected response != null'
      ]);
    }
  }

  /**
   * Inserts or updates survey permit
   *
   * @param {number} systemUserId
   * @param {number} projectId
   * @param {number} surveyId
   * @param {string} permitNumber
   * @param {string} permitType
   * @returns {*} Promise<void>
   * @memberof SurveyRepository
   */
  async insertSurveyPermit(
    systemUserId: number,
    projectId: number,
    surveyId: number,
    permitNumber: string,
    permitType: string
  ): Promise<void> {
    const sqlStatement = SQL`
    INSERT INTO permit (
      system_user_id,
      project_id,
      survey_id,
      number,
      type
    ) VALUES (
      ${systemUserId},
      ${projectId},
      ${surveyId},
      ${permitNumber},
      ${permitType}
    )
    ON CONFLICT (number) DO
    UPDATE SET
      survey_id = ${surveyId}
    WHERE
      permit.project_id = ${projectId}
    AND
      permit.survey_id is NULL;
  `;

    const response = await this.connection.sql(sqlStatement);

    if (!response.rowCount) {
      throw new ApiExecuteSQLError('Failed to insert survey permit record', [
        'SurveyRepository->insertSurveyPermit',
        'response was null or undefined, expected response != null'
      ]);
    }
  }

  /**
   * Updates Survey details
   *
   * @param {number} surveyId
   * @param {PutSurveyObject} surveyData
   * @returns {*} Promise<void>
   * @memberof SurveyRepository
   */
  async updateSurveyDetailsData(surveyId: number, surveyData: PutSurveyObject) {
    const knex = getKnex();

    let fieldsToUpdate = {};

    if (surveyData.survey_details) {
      fieldsToUpdate = {
        ...fieldsToUpdate,
        name: surveyData.survey_details.name,
        start_date: surveyData.survey_details.start_date,
        end_date: surveyData.survey_details.end_date,
        lead_first_name: surveyData.survey_details.lead_first_name,
        lead_last_name: surveyData.survey_details.lead_last_name,
        revision_count: surveyData.survey_details.revision_count
      };
    }

    if (surveyData.purpose_and_methodology) {
      fieldsToUpdate = {
        ...fieldsToUpdate,
        field_method_id: surveyData.purpose_and_methodology.field_method_id,
        additional_details: surveyData.purpose_and_methodology.additional_details,
        ecological_season_id: surveyData.purpose_and_methodology.ecological_season_id,
        intended_outcome_id: surveyData.purpose_and_methodology.intended_outcome_id,
        revision_count: surveyData.purpose_and_methodology.revision_count
      };
    }

    if (surveyData.location) {
      const geometrySqlStatement = SQL``;

      if (surveyData?.location?.geometry?.length) {
        geometrySqlStatement.append(SQL`
        public.geography(
          public.ST_Force2D(
            public.ST_SetSRID(
      `);

        const geometryCollectionSQL = generateGeometryCollectionSQL(surveyData.location.geometry);
        geometrySqlStatement.append(geometryCollectionSQL);

        geometrySqlStatement.append(SQL`
        , 4326)))
      `);
      } else {
        geometrySqlStatement.append(SQL`
        null
      `);
      }

      fieldsToUpdate = {
        ...fieldsToUpdate,
        location_name: surveyData.location.survey_area_name,
        geojson: JSON.stringify(surveyData.location.geometry),
        geography: knex.raw(geometrySqlStatement.sql, geometrySqlStatement.values),
        revision_count: surveyData.location.revision_count
      };
    }

    const updateSurveyQueryBuilder = knex('survey').update(fieldsToUpdate).where('survey_id', surveyId);

    const result = await this.connection.knex(updateSurveyQueryBuilder);

    if (!result?.rowCount) {
      throw new ApiExecuteSQLError('Failed to update survey data', [
        'SurveyRepository->updateSurveyDetailsData',
        'response was null or undefined, expected response != null'
      ]);
    }
  }

  /**
   * Deletes Survey type data for a given survey ID
   *
   * @param {number} surveyId
   * @returns {*} Promise<void>
   * @memberof SurveyRepository
   */
  async deleteSurveyTypesData(surveyId: number) {
    const sqlStatement = SQL`
      DELETE
        from survey_type
      WHERE
        survey_id = ${surveyId};
    `;

    await this.connection.sql(sqlStatement);
  }

  /**
   * Deletes Survey species data for a given survey ID
   *
   * @param {number} surveyId
   * @returns {*} Promise<void>
   * @memberof SurveyRepository
   */
  async deleteSurveySpeciesData(surveyId: number) {
    const sqlStatement = SQL`
      DELETE
        from study_species
      WHERE
        survey_id = ${surveyId};
    `;

    await this.connection.sql(sqlStatement);
  }

  /**
   * Breaks permit survey link for a given survey ID
   *
   * @param {number} surveyId
   * @returns {*} Promise<void>
   * @memberof SurveyRepository
   */
  async unassociatePermitFromSurvey(surveyId: number) {
    const sqlStatement = SQL`
      UPDATE
        permit
      SET
        survey_id = ${null}
      WHERE
        survey_id = ${surveyId};
    `;

    await this.connection.sql(sqlStatement);
  }

  /**
   * Deletes Survey proprietor data for a given survey ID
   *
   * @param {number} surveyId
   * @returns {*} Promise<void>
   * @memberof SurveyRepository
   */
  async deleteSurveyProprietorData(surveyId: number) {
    const sqlStatement = SQL`
      DELETE
        from survey_proprietor
      WHERE
        survey_id = ${surveyId};
    `;

    await this.connection.sql(sqlStatement);
  }

  /**
   * Deletes Survey vantage codes for a given survey ID
   *
   * @param {number} surveyId
   * @returns {*} Promise<void>
   * @memberof SurveyRepository
   */
  async deleteSurveyVantageCodes(surveyId: number) {
    const sqlStatement = SQL`
      DELETE
        from survey_vantage
      WHERE
        survey_id = ${surveyId};
    `;

    await this.connection.sql(sqlStatement);
  }

  /**
   * Inserts a survey occurrence submission row.
   *
   * @param {IObservationSubmissionInsertDetails} submission The details of the submission
   * @return {*} {Promise<{ submissionId: number }>} Promise resolving the ID of the submission upon successful insertion
   */
  async insertSurveyOccurrenceSubmission(
    submission: IObservationSubmissionInsertDetails
  ): Promise<{ submissionId: number }> {
    defaultLog.debug({ label: 'insertSurveyOccurrenceSubmission', submission });
    const queryBuilder = getKnex()
      .table('occurrence_submission')
      .insert({
        input_file_name: submission.inputFileName,
        input_key: submission.inputKey,
        output_file_name: submission.outputFileName,
        output_key: submission.outputKey,
        survey_id: submission.surveyId,
        source: submission.source,
        event_timestamp: `now()`
      })
      .returning('occurrence_submission_id as submissionId');

    const response = await this.connection.knex<{ submissionId: number }>(queryBuilder);

    if (response.rowCount !== 1) {
      throw new ApiExecuteSQLError('Failed to insert survey occurrence submission', [
        'ErrorRepository->insertSurveyOccurrenceSubmission',
        'rowCount was null or undefined, expected rowCount = 1'
      ]);
    }

    return response.rows[0];
  }

  /**
   * Updates a survey occurrence submission with the given details.
   *
   * @param {IObservationSubmissionUpdateDetails} submission The details of the submission to be updated
   * @return {*} {Promise<{ submissionId: number }>} Promise resolving the ID of the submission upon successfully updating it
   */
  async updateSurveyOccurrenceSubmission(
    submission: IObservationSubmissionUpdateDetails
  ): Promise<{ submissionId: number }> {
    defaultLog.debug({ label: 'updateSurveyOccurrenceSubmission', submission });
    const queryBuilder = getKnex()
      .table('occurrence_submission')
      .update({
        input_file_name: submission.inputFileName,
        input_key: submission.inputKey,
        output_file_name: submission.outputFileName,
        output_key: submission.outputKey
      })
      .where('occurrence_submission_id', submission.submissionId)
      .returning('occurrence_submission_id as submissionId');

    const response = await this.connection.knex<{ submissionId: number }>(queryBuilder);

    if (response.rowCount !== 1) {
      throw new ApiExecuteSQLError('Failed to update survey occurrence submission', [
        'ErrorRepository->updateSurveyOccurrenceSubmission',
        'rowCount was null or undefined, expected rowCount = 1'
      ]);
    }

    return response.rows[0];
  }

  /**
   * Soft-deletes an occurrence submission.
   *
   * @param {number} submissionId The ID of the submission to soft delete
   * @returns {*} {number} The row count of the affected records, namely `1` if the delete succeeds, `0` if it does not
   */
  async deleteOccurrenceSubmission(submissionId: number): Promise<number> {
    defaultLog.debug({ label: 'deleteOccurrenceSubmission', submissionId });
    const queryBuilder = getKnex()
      .table('occurrence_submission')
      .update({
        delete_timestamp: `now()`
      })
      .where('occurrence_submission_id', submissionId)
      .returning('occurrence_submission_id as submissionId');

    const response = await this.connection.knex<{ submissionId: number }>(queryBuilder);

    if (response.rowCount !== 1) {
      throw new ApiExecuteSQLError('Failed to delete survey occurrence submission', [
        'ErrorRepository->deleteOccurrenceSubmission',
        'rowCount was null or undefined, expected rowCount = 1'
      ]);
    }

    return response.rowCount;
  }

  /**
   * Gets all indigenous partnerships belonging to the given survey
   *
   * @param {number} surveyId
   * @return {*}  {Promise<GetPartnershipsData['indigenous_partnerships'][]>}
   * @memberof SurveyRepository
   */
  async getIndigenousPartnershipsBySurveyId(
    surveyId: number
  ): Promise<GetPartnershipsData['indigenous_partnerships'][]> {
    defaultLog.debug({ label: 'getIndigenousPartnershipsBySurveyId', surveyId });

    const sqlStatement = SQL`
      SELECT
        fn.first_nations_id as id,
        fn.name as first_nations_name
      FROM
        survey_first_nation_partnership sfnp
      LEFT OUTER JOIN
        first_nations fn
      ON
      sfnp.first_nations_id = fn.first_nations_id
      WHERE
      sfnp.survey_id = ${surveyId}
      GROUP BY
        fn.first_nations_id,
        fn.name;
    `;

    const response = await this.connection.sql(sqlStatement);

    const result = response.rows;

    if (!result) {
      throw new ApiExecuteSQLError('Failed to get survey Indigenous Partnerships data', [
        'SurveyRepository->getIndigenousPartnershipsBySurveyId',
        'rows was null or undefined, expected rows != null'
      ]);
    }

    return result;
  }

  /**
   * Gets all stakeholder partnerships belonging to the given survey
   * @param {number} surveyId
   * @return {*}  {Promise<GetPartnershipsData['stakeholder_partnerships'][]>}
   * @memberof SurveyRepository
   */
  async getStakeholderPartnershipsBySurveyId(
    surveyId: number
  ): Promise<GetPartnershipsData['stakeholder_partnerships'][]> {
    defaultLog.debug({ label: 'getStakeholderPartnershipsBySurveyId', surveyId });

    const sqlStatement = SQL`
      SELECT
        name as partnership_name
      FROM
        survey_stakeholder_partnership
      WHERE
        survey_id = ${surveyId};
    `;

    const response = await this.connection.sql(sqlStatement);

    const result = response.rows;

    if (!result) {
      throw new ApiExecuteSQLError('Failed to get survey Stakeholder Partnerships data', [
        'SurveyRepository->getStakeholderPartnershipsBySurveyId',
        'rows was null or undefined, expected rows != null'
      ]);
    }

    return result;
  }

  /**
   * Inserts indegenous partnership records for the given survey
   *
   * @param {number[]} firstNationsIds
   * @param {number} surveyId
   * @return {*}  {Promise<{ survey_first_nation_partnership_id: number }[]>}
   * @memberof SurveyRepository
   */
  async insertIndigenousPartnerships(
    firstNationsIds: number[],
    surveyId: number
  ): Promise<{ survey_first_nation_partnership_id: number }[]> {
    defaultLog.debug({ label: 'insertIndigenousPartnerships', firstNationsIds, surveyId });
    const queryBuilder = getKnex()
      .table('survey_first_nation_partnership')
      .insert(
        firstNationsIds.map((firstNationsId: number) => ({
          first_nations_id: firstNationsId,
          survey_id: surveyId
        }))
      )
      .returning('survey_first_nation_partnership_id');

    const response = await this.connection.knex<{ survey_first_nation_partnership_id: number }>(queryBuilder);

    if (response.rowCount === 0) {
      throw new ApiExecuteSQLError('Failed to insert survey indigenous partnerships', [
        'ErrorRepository->insertIndigenousPartnerships',
        'rowCount was null or undefined, expected rowCount != 0'
      ]);
    }

    return response.rows;
  }

  /**
   * Inserts stakeholder partnership records for the given survey
   *
   * @param {string[]} stakeholderPartners
   * @param {number} surveyId
   * @return {*}  {Promise<{ survey_stakeholder_partnership_id: number }[]>}
   * @memberof SurveyRepository
   */
  async insertStakeholderPartnerships(
    stakeholderPartners: string[],
    surveyId: number
  ): Promise<{ survey_stakeholder_partnership_id: number }[]> {
    defaultLog.debug({ label: 'insertStakeholderPartnerships', stakeholderPartners, surveyId });
    const queryBuilder = getKnex()
      .table('survey_stakeholder_partnership')
      .insert(
        stakeholderPartners.map((stakeholder: string) => ({
          name: stakeholder,
          survey_id: surveyId
        }))
      )
      .returning('survey_stakeholder_partnership_id');

    const response = await this.connection.knex<{ survey_stakeholder_partnership_id: number }>(queryBuilder);

    if (response.rowCount === 0) {
      throw new ApiExecuteSQLError('Failed to insert survey stakeholder partnerships', [
        'ErrorRepository->insertStakeholderPartnerships',
        'rowCount was null or undefined, expected rowCount != 0'
      ]);
    }

    return response.rows;
  }

  /**
   * Deletes all indgenous partnership records for the given survey
   *
   * @param {number} surveyId
   * @return {*}  {Promise<number>} The number of rows affected
   * @memberof SurveyRepository
   */
  async deleteIndigenousPartnershipsData(surveyId: number): Promise<number> {
    defaultLog.debug({ label: 'deleteIndigenousPartnershipsData', surveyId });
    const queryBuilder = getKnex().table('survey_first_nation_partnership').delete().where('survey_id', surveyId);

    const response = await this.connection.knex(queryBuilder);

    return response.rowCount;
  }

  /**
   * Deletes all stakeholder partnership records for the given survey
   *
   * @param {number} surveyId
   * @return {*}  {Promise<number>} The number of rows affected
   * @memberof SurveyRepository
   */
  async deleteStakeholderPartnershipsData(surveyId: number): Promise<number> {
    defaultLog.debug({ label: 'deleteStakeholderPartnershipsData', surveyId });
    const queryBuilder = getKnex().table('survey_stakeholder_partnership').delete().where('survey_id', surveyId);

    const response = await this.connection.knex(queryBuilder);

    return response.rowCount;
  }
}<|MERGE_RESOLUTION|>--- conflicted
+++ resolved
@@ -178,13 +178,7 @@
         survey_id = ${surveyId};
     `;
 
-<<<<<<< HEAD
-    const response = await this.connection.sql(sqlStatement);
-
-    const result = response.rows?.[0];
-=======
     const response = await this.connection.sql(sqlStatement, SurveyRecord);
->>>>>>> 0e5cf658
 
     if (!response.rows[0]) {
       throw new ApiExecuteSQLError('Failed to get project survey details data', [
