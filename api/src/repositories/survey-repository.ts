--- conflicted
+++ resolved
@@ -383,17 +383,10 @@
    * Get Occurrence submission for a given survey id.
    *
    * @param {number} surveyId
-<<<<<<< HEAD
-   * @return {*}
-   * @memberof SurveyRepository
-   */
-  async getOccurrenceSubmission(surveyId: number) {
-=======
    * @return {*}  {(Promise<{ occurrence_submission_id: number | null }>)}
    * @memberof SurveyRepository
    */
   async getOccurrenceSubmission(surveyId: number): Promise<{ occurrence_submission_id: number | null }> {
->>>>>>> e929a94b
     // Note: `max()` will always return a row, even if the table is empty. The value will be `null` in this case.
     const sqlStatement = SQL`
       SELECT
@@ -401,13 +394,9 @@
       FROM
         occurrence_submission
       WHERE
-<<<<<<< HEAD
         survey_id = ${surveyId}
       AND
         delete_timestamp is null;
-=======
-        survey_id = ${surveyId};
->>>>>>> e929a94b
     `;
 
     const response = await this.connection.sql<{ occurrence_submission_id: number | null }>(sqlStatement);
@@ -533,17 +522,10 @@
    * Get survey summary submission for a given survey id.
    *
    * @param {number} surveyId
-<<<<<<< HEAD
-   * @return {*}
-   * @memberof SurveyRepository
-   */
-  async getSurveySummarySubmission(surveyId: number) {
-=======
    * @return {*}  {(Promise<{ survey_summary_submission_id: number | null }>)}
    * @memberof SurveyRepository
    */
   async getSurveySummarySubmission(surveyId: number): Promise<{ survey_summary_submission_id: number | null }> {
->>>>>>> e929a94b
     // Note: `max()` will always return a row, even if the table is empty. The value will be `null` in this case.
     const sqlStatement = SQL`
       SELECT
