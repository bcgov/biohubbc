--- conflicted
+++ resolved
@@ -6,13 +6,8 @@
 
 export type InsertSampleMethodRecord = Pick<
   SampleMethodRecord,
-<<<<<<< HEAD
-  'survey_sample_method_id' | 'survey_sample_site_id' | 'method_lookup_id' | 'description'
+  'survey_sample_site_id' | 'method_lookup_id' | 'description'
 > & { periods: InsertSamplePeriodRecord[] };
-=======
-  'survey_sample_site_id' | 'method_lookup_id' | 'description'
-> & { periods: InsertSamplePeriod[] };
->>>>>>> b298fe68
 
 export type UpdateSampleMethodRecord = Pick<
   SampleMethodRecord,
