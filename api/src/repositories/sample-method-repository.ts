--- conflicted
+++ resolved
@@ -63,9 +63,6 @@
       FROM
         survey_sample_method
       WHERE
-<<<<<<< HEAD
-        survey_sample_site_id = ${surveySampleSiteId}
-=======
         survey_sample_site_id = (
           SELECT
             survey_sample_site_id
@@ -77,7 +74,6 @@
             survey_id = ${surveyId}
           LIMIT 1
         )
->>>>>>> b0054694
       ;
     `;
 
