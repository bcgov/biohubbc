import chai, { expect } from 'chai';
import { describe } from 'mocha';
import { QueryResult } from 'pg';
import sinon from 'sinon';
import sinonChai from 'sinon-chai';
import { PostReportAttachmentMetadata, PutReportAttachmentMetadata } from '../models/project-survey-attachments';
import { AttachmentRepository } from '../repositories/attachment-repository';
import { getMockDBConnection } from '../__mocks__/db';

chai.use(sinonChai);

describe('AttachmentRepository', () => {
  afterEach(() => {
    sinon.restore();
  });

  describe('Project', () => {
    describe('Attachment', () => {
      describe('getProjectAttachments', () => {
        it('should return rows', async () => {
          const mockResponse = ({ rows: [{ id: 1 }], rowCount: 1 } as any) as Promise<QueryResult<any>>;
          const dbConnection = getMockDBConnection({ sql: () => mockResponse });

          const repository = new AttachmentRepository(dbConnection);

          const response = await repository.getProjectAttachments(1);

          expect(response).to.not.be.null;
          expect(response).to.eql([{ id: 1 }]);
        });

        it('should throw an error', async () => {
          const mockResponse = ({ rows: undefined } as any) as Promise<QueryResult<any>>;
          const dbConnection = getMockDBConnection({ sql: () => mockResponse });

          const repository = new AttachmentRepository(dbConnection);

          try {
            await repository.getProjectAttachments(1);
            expect.fail();
          } catch (error) {
            expect((error as Error).message).to.equal('Failed to get project attachments by projectId');
          }
        });
      });

      describe('getProjectAttachmentsWithSecurityCounts', () => {
        it('should return rows', async () => {
          const mockResponse = ({ rows: [{ id: 1 }], rowCount: 1 } as any) as Promise<QueryResult<any>>;
          const dbConnection = getMockDBConnection({ sql: () => mockResponse });

          const repository = new AttachmentRepository(dbConnection);

          const response = await repository.getProjectAttachmentsWithSecurityCounts(1);

          expect(response).to.not.be.null;
          expect(response).to.eql([{ id: 1 }]);
        });

        it('should throw an error', async () => {
          const mockResponse = ({ rows: undefined } as any) as Promise<QueryResult<any>>;
          const dbConnection = getMockDBConnection({ sql: () => mockResponse });

          const repository = new AttachmentRepository(dbConnection);

          try {
            await repository.getProjectAttachmentsWithSecurityCounts(1);
            expect.fail();
          } catch (error) {
            expect((error as Error).message).to.equal(
              'Failed to get project attachments with security rule count by projectId'
            );
          }
        });
      });

      describe('getProjectAttachmentById', () => {
        it('should return row', async () => {
          const mockResponse = ({ rows: [{ id: 1 }], rowCount: 1 } as any) as Promise<QueryResult<any>>;
          const dbConnection = getMockDBConnection({ sql: () => mockResponse });

          const repository = new AttachmentRepository(dbConnection);

          const response = await repository.getProjectAttachmentById(1, 1);

          expect(response).to.not.be.null;
          expect(response).to.eql({ id: 1 });
        });

        it('should throw an error', async () => {
          const mockResponse = ({ rows: undefined } as any) as Promise<QueryResult<any>>;
          const dbConnection = getMockDBConnection({ sql: () => mockResponse });

          const repository = new AttachmentRepository(dbConnection);

          try {
            await repository.getProjectAttachmentById(1, 1);
            expect.fail();
          } catch (error) {
            expect((error as Error).message).to.equal('Failed to get project attachment by attachmentId');
          }
        });
      });

      describe('getProjectAttachmentSecurityReasons', () => {
        it('should return rows', async () => {
          const mockResponse = ({ rows: [{ id: 1 }], rowCount: 1 } as any) as Promise<QueryResult<any>>;
          const dbConnection = getMockDBConnection({ sql: () => mockResponse });

          const repository = new AttachmentRepository(dbConnection);

          const response = await repository.getProjectAttachmentSecurityReasons(1);

          expect(response).to.not.be.null;
          expect(response).to.eql([{ id: 1 }]);
        });

        it('should throw an error', async () => {
          const mockResponse = ({ rows: undefined } as any) as Promise<QueryResult<any>>;
          const dbConnection = getMockDBConnection({ sql: () => mockResponse });

          const repository = new AttachmentRepository(dbConnection);

          try {
            await repository.getProjectAttachmentSecurityReasons(1);
            expect.fail();
          } catch (error) {
            expect((error as Error).message).to.equal(
              'Failed to get project attachment security rules by attachmentId'
            );
          }
        });
      });

      describe('addSecurityRulesToProjectAttachment', () => {
        it('should return undefined', async () => {
          const mockResponse = ({ rows: [{ id: 1 }], rowCount: 1 } as any) as Promise<QueryResult<any>>;
          const dbConnection = getMockDBConnection({ knex: () => mockResponse });

          const repository = new AttachmentRepository(dbConnection);

          const response = await repository.addSecurityRulesToProjectAttachment([1], 1);

          expect(response).to.eql(undefined);
        });

        it('should throw an error', async () => {
          const mockResponse = ({ rows: undefined } as any) as Promise<QueryResult<any>>;
          const dbConnection = getMockDBConnection({ knex: () => mockResponse });

          const repository = new AttachmentRepository(dbConnection);

          try {
            await repository.addSecurityRulesToProjectAttachment([1], 1);
            expect.fail();
          } catch (error) {
            expect((error as Error).message).to.equal('Failed to attach security rules to project attachment');
          }
        });
      });

      describe('addSecurityReviewTimeToProjectAttachment', () => {
        it('should return undefined', async () => {
          const mockResponse = ({ rows: [{ id: 1 }], rowCount: 1 } as any) as Promise<QueryResult<any>>;
          const dbConnection = getMockDBConnection({ sql: () => mockResponse });

          const repository = new AttachmentRepository(dbConnection);

          const response = await repository.addSecurityReviewTimeToProjectAttachment(1);

          expect(response).to.eql(undefined);
        });

        it('should throw an error', async () => {
          const mockResponse = ({ rows: undefined } as any) as Promise<QueryResult<any>>;
          const dbConnection = getMockDBConnection({ sql: () => mockResponse });

          const repository = new AttachmentRepository(dbConnection);

          try {
            await repository.addSecurityReviewTimeToProjectAttachment(1);
            expect.fail();
          } catch (error) {
            expect((error as Error).message).to.equal(
              'Failed to update the security review timestamp for project attachment'
            );
          }
        });
      });

      describe('removeSecurityRuleFromProjectAttachment', () => {
        it('should return undefined', async () => {
          const mockResponse = ({ rows: [{ id: 1 }], rowCount: 1 } as any) as Promise<QueryResult<any>>;
          const dbConnection = getMockDBConnection({ sql: () => mockResponse });

          const repository = new AttachmentRepository(dbConnection);

          const response = await repository.removeSecurityRuleFromProjectAttachment(1, 1);

          expect(response).to.eql(undefined);
        });

        it('should throw an error', async () => {
          const mockResponse = ({ rows: undefined } as any) as Promise<QueryResult<any>>;
          const dbConnection = getMockDBConnection({ sql: () => mockResponse });

          const repository = new AttachmentRepository(dbConnection);

          try {
            await repository.removeSecurityRuleFromProjectAttachment(1, 1);
            expect.fail();
          } catch (error) {
            expect((error as Error).message).to.equal('Failed to delete project attachment security rule.');
          }
        });
      });

      describe('removeAllSecurityFromProjectAttachment', () => {
        it('should return rows', async () => {
          const mockResponse = ({ rows: [{ id: 1 }], rowCount: 1 } as any) as Promise<QueryResult<any>>;
          const dbConnection = getMockDBConnection({ sql: () => mockResponse });

          const repository = new AttachmentRepository(dbConnection);

          const response = await repository.removeAllSecurityFromProjectAttachment(1);

          expect(response).to.eql(undefined);
        });

        it('should throw an error', async () => {
          const mockResponse = (undefined as any) as Promise<QueryResult<any>>;
          const dbConnection = getMockDBConnection({ sql: () => mockResponse });

          const repository = new AttachmentRepository(dbConnection);

          try {
            await repository.removeAllSecurityFromProjectAttachment(1);
            expect.fail();
          } catch (error) {
            expect((error as Error).message).to.equal('Failed to delete all project attachment security rules.');
          }
        });
      });

      describe('insertProjectAttachment', () => {
        it('should return row', async () => {
          const mockResponse = ({ rows: [{ id: 1 }], rowCount: 1 } as any) as Promise<QueryResult<any>>;
          const dbConnection = getMockDBConnection({ sql: () => mockResponse });

          const repository = new AttachmentRepository(dbConnection);

          const response = await repository.insertProjectAttachment(
            ({ file: 'name' } as unknown) as Express.Multer.File,
            1,
            'string',
            'string'
          );

          expect(response).to.not.be.null;
          expect(response).to.eql({ id: 1 });
        });

        it('should throw an error', async () => {
          const mockResponse = ({ rows: undefined } as any) as Promise<QueryResult<any>>;
          const dbConnection = getMockDBConnection({ sql: () => mockResponse });

          const repository = new AttachmentRepository(dbConnection);

          try {
            await repository.insertProjectAttachment(
              ({ file: 'name' } as unknown) as Express.Multer.File,
              1,
              'string',
              'string'
            );
            expect.fail();
          } catch (error) {
            expect((error as Error).message).to.equal('Failed to insert project attachment data');
          }
        });
      });

      describe('updateProjectAttachment', () => {
        it('should return row', async () => {
          const mockResponse = ({ rows: [{ id: 1 }], rowCount: 1 } as any) as Promise<QueryResult<any>>;
          const dbConnection = getMockDBConnection({ sql: () => mockResponse });

          const repository = new AttachmentRepository(dbConnection);

          const response = await repository.updateProjectAttachment('string', 1, 'string');

          expect(response).to.not.be.null;
          expect(response).to.eql({ id: 1 });
        });

        it('should throw an error', async () => {
          const mockResponse = ({ rows: undefined } as any) as Promise<QueryResult<any>>;
          const dbConnection = getMockDBConnection({ sql: () => mockResponse });

          const repository = new AttachmentRepository(dbConnection);

          try {
            await repository.updateProjectAttachment('string', 1, 'string');
            expect.fail();
          } catch (error) {
            expect((error as Error).message).to.equal('Failed to update project attachment data');
          }
        });
      });

      describe('getProjectAttachmentByFileName', () => {
        it('should return result', async () => {
          const mockResponse = ({ rows: [{ id: 1 }], rowCount: 1 } as any) as Promise<QueryResult<any>>;
          const dbConnection = getMockDBConnection({ sql: () => mockResponse });

          const repository = new AttachmentRepository(dbConnection);

          const response = await repository.getProjectAttachmentByFileName(1, 'string');

          expect(response).to.not.be.null;
          expect(response).to.eql({ rows: [{ id: 1 }], rowCount: 1 });
        });

        it('should throw an error', async () => {
          const mockResponse = (undefined as any) as Promise<QueryResult<any>>;
          const dbConnection = getMockDBConnection({ sql: () => mockResponse });

          const repository = new AttachmentRepository(dbConnection);

          try {
            await repository.getProjectAttachmentByFileName(1, 'string');
            expect.fail();
          } catch (error) {
            expect((error as Error).message).to.equal('Failed to get project attachment by filename');
          }
        });
      });

      describe('getProjectAttachmentS3Key', () => {
        it('should return result', async () => {
          const mockResponse = ({ rows: [{ key: 1 }], rowCount: 1 } as any) as Promise<QueryResult<any>>;
          const dbConnection = getMockDBConnection({ sql: () => mockResponse });

          const repository = new AttachmentRepository(dbConnection);

          const response = await repository.getProjectAttachmentS3Key(1, 1);

          expect(response).to.not.be.null;
          expect(response).to.eql(1);
        });

        it('should throw an error', async () => {
          const mockResponse = (undefined as any) as Promise<QueryResult<any>>;
          const dbConnection = getMockDBConnection({ sql: () => mockResponse });

          const repository = new AttachmentRepository(dbConnection);

          try {
            await repository.getProjectAttachmentS3Key(1, 1);
            expect.fail();
          } catch (error) {
            expect((error as Error).message).to.equal('Failed to get Project Attachment S3 Key');
          }
        });
      });

      describe('deleteProjectAttachment', () => {
        it('should return result', async () => {
          const mockResponse = ({ rows: [{ id: 1 }], rowCount: 1 } as any) as Promise<QueryResult<any>>;
          const dbConnection = getMockDBConnection({ sql: () => mockResponse });

          const repository = new AttachmentRepository(dbConnection);

          const response = await repository.deleteProjectAttachment(1);

          expect(response).to.not.be.null;
          expect(response).to.eql({ id: 1 });
        });

        it('should throw an error', async () => {
          const mockResponse = (undefined as any) as Promise<QueryResult<any>>;
          const dbConnection = getMockDBConnection({ sql: () => mockResponse });

          const repository = new AttachmentRepository(dbConnection);

          try {
            await repository.deleteProjectAttachment(1);
            expect.fail();
          } catch (error) {
            expect((error as Error).message).to.equal('Failed to delete Project Attachment by id');
          }
        });
      });
    });

    describe('Report Attachment', () => {
      describe('getProjectReportAttachments', () => {
        it('should return rows', async () => {
          const mockResponse = ({ rows: [{ id: 1 }], rowCount: 1 } as any) as Promise<QueryResult<any>>;
          const dbConnection = getMockDBConnection({ sql: () => mockResponse });

          const repository = new AttachmentRepository(dbConnection);

          const response = await repository.getProjectReportAttachments(1);

          expect(response).to.not.be.null;
          expect(response).to.eql([{ id: 1 }]);
        });

        it('should throw an error', async () => {
          const mockResponse = ({ rows: undefined } as any) as Promise<QueryResult<any>>;
          const dbConnection = getMockDBConnection({ sql: () => mockResponse });

          const repository = new AttachmentRepository(dbConnection);

          try {
            await repository.getProjectReportAttachments(1);
            expect.fail();
          } catch (error) {
            expect((error as Error).message).to.equal('Failed to get project report attachments by projectId');
          }
        });
      });

      describe('getProjectReportAttachmentsWithSecurityCounts', () => {
        it('should return rows', async () => {
          const mockResponse = ({ rows: [{ id: 1 }], rowCount: 1 } as any) as Promise<QueryResult<any>>;
          const dbConnection = getMockDBConnection({ sql: () => mockResponse });

          const repository = new AttachmentRepository(dbConnection);

          const response = await repository.getProjectReportAttachmentsWithSecurityCounts(1);

          expect(response).to.not.be.null;
          expect(response).to.eql([{ id: 1 }]);
        });

        it('should throw an error', async () => {
          const mockResponse = ({ rows: undefined } as any) as Promise<QueryResult<any>>;
          const dbConnection = getMockDBConnection({ sql: () => mockResponse });

          const repository = new AttachmentRepository(dbConnection);

          try {
            await repository.getProjectReportAttachmentsWithSecurityCounts(1);
            expect.fail();
          } catch (error) {
            expect((error as Error).message).to.equal(
              'Failed to get project report attachments with security rule count by projectId'
            );
          }
        });
      });

      describe('getProjectReportAttachmentById', () => {
        it('should return row', async () => {
          const mockResponse = ({ rows: [{ id: 1 }], rowCount: 1 } as any) as Promise<QueryResult<any>>;
          const dbConnection = getMockDBConnection({ sql: () => mockResponse });

          const repository = new AttachmentRepository(dbConnection);

          const response = await repository.getProjectReportAttachmentById(1, 1);

          expect(response).to.not.be.null;
          expect(response).to.eql({ id: 1 });
        });

        it('should throw an error', async () => {
          const mockResponse = ({ rows: undefined } as any) as Promise<QueryResult<any>>;
          const dbConnection = getMockDBConnection({ sql: () => mockResponse });

          const repository = new AttachmentRepository(dbConnection);

          try {
            await repository.getProjectReportAttachmentById(1, 1);
            expect.fail();
          } catch (error) {
            expect((error as Error).message).to.equal('Failed to get project report attachments by reportAttachmentId');
          }
        });
      });

      describe('getProjectReportAttachmentSecurityReasons', () => {
        it('should return rows', async () => {
          const mockResponse = ({ rows: [{ id: 1 }], rowCount: 1 } as any) as Promise<QueryResult<any>>;
          const dbConnection = getMockDBConnection({ sql: () => mockResponse });

          const repository = new AttachmentRepository(dbConnection);

          const response = await repository.getProjectReportAttachmentSecurityReasons(1);

          expect(response).to.not.be.null;
          expect(response).to.eql([{ id: 1 }]);
        });

        it('should throw an error', async () => {
          const mockResponse = ({ rows: undefined } as any) as Promise<QueryResult<any>>;
          const dbConnection = getMockDBConnection({ sql: () => mockResponse });

          const repository = new AttachmentRepository(dbConnection);

          try {
            await repository.getProjectReportAttachmentSecurityReasons(1);
            expect.fail();
          } catch (error) {
            expect((error as Error).message).to.equal(
              'Failed to get project report attachment security rules by reportAttachmentId'
            );
          }
        });
      });

      describe('addSecurityRulesToProjectReportAttachment', () => {
        it('should return undefined', async () => {
          const mockResponse = ({ rows: [{ id: 1 }], rowCount: 1 } as any) as Promise<QueryResult<any>>;
          const dbConnection = getMockDBConnection({ knex: () => mockResponse });

          const repository = new AttachmentRepository(dbConnection);

          const response = await repository.addSecurityRulesToProjectReportAttachment([1], 1);

          expect(response).to.eql(undefined);
        });

        it('should throw an error', async () => {
          const mockResponse = ({ rows: undefined } as any) as Promise<QueryResult<any>>;
          const dbConnection = getMockDBConnection({ knex: () => mockResponse });

          const repository = new AttachmentRepository(dbConnection);

          try {
            await repository.addSecurityRulesToProjectReportAttachment([1], 1);
            expect.fail();
          } catch (error) {
            expect((error as Error).message).to.equal(
              'Failed to attach security rules to the given project report attachment'
            );
          }
        });
      });

      describe('addSecurityReviewTimeToProjectReportAttachment', () => {
        it('should return undefined', async () => {
          const mockResponse = ({ rows: [{ id: 1 }], rowCount: 1 } as any) as Promise<QueryResult<any>>;
          const dbConnection = getMockDBConnection({ sql: () => mockResponse });

          const repository = new AttachmentRepository(dbConnection);

          const response = await repository.addSecurityReviewTimeToProjectReportAttachment(1);

          expect(response).to.eql(undefined);
        });

        it('should throw an error', async () => {
          const mockResponse = ({ rows: undefined } as any) as Promise<QueryResult<any>>;
          const dbConnection = getMockDBConnection({ sql: () => mockResponse });

          const repository = new AttachmentRepository(dbConnection);

          try {
            await repository.addSecurityReviewTimeToProjectReportAttachment(1);
            expect.fail();
          } catch (error) {
            expect((error as Error).message).to.equal(
              'Failed to update the security review timestamp for project report attachment'
            );
          }
        });
      });

      describe('removeSecurityRuleFromProjectReportAttachment', () => {
        it('should return undefined', async () => {
          const mockResponse = ({ rows: [{ id: 1 }], rowCount: 1 } as any) as Promise<QueryResult<any>>;
          const dbConnection = getMockDBConnection({ sql: () => mockResponse });

          const repository = new AttachmentRepository(dbConnection);

          const response = await repository.removeSecurityRuleFromProjectReportAttachment(1, 1);

          expect(response).to.eql(undefined);
        });

        it('should throw an error', async () => {
          const mockResponse = ({ rows: undefined } as any) as Promise<QueryResult<any>>;
          const dbConnection = getMockDBConnection({ sql: () => mockResponse });

          const repository = new AttachmentRepository(dbConnection);

          try {
            await repository.removeSecurityRuleFromProjectReportAttachment(1, 1);
            expect.fail();
          } catch (error) {
            expect((error as Error).message).to.equal('Failed to delete project report attachment security rule.');
          }
        });
      });

      describe('removeAllSecurityFromProjectReportAttachment', () => {
        it('should return undefined', async () => {
          const mockResponse = ({ rows: [{ id: 1 }], rowCount: 1 } as any) as Promise<QueryResult<any>>;
          const dbConnection = getMockDBConnection({ sql: () => mockResponse });

          const repository = new AttachmentRepository(dbConnection);

          const response = await repository.removeAllSecurityFromProjectReportAttachment(1);

          expect(response).to.eql(undefined);
        });

        it('should throw an error', async () => {
          const mockResponse = (undefined as any) as Promise<QueryResult<any>>;
          const dbConnection = getMockDBConnection({ sql: () => mockResponse });

          const repository = new AttachmentRepository(dbConnection);

          try {
            await repository.removeAllSecurityFromProjectReportAttachment(1);
            expect.fail();
          } catch (error) {
            expect((error as Error).message).to.equal('Failed to delete all project report attachment security rules.');
          }
        });
      });

      describe('getProjectReportAttachmentAuthors', () => {
        it('should return rows', async () => {
          const mockResponse = ({ rows: [{ id: 1 }], rowCount: 1 } as any) as Promise<QueryResult<any>>;
          const dbConnection = getMockDBConnection({ sql: () => mockResponse });

          const repository = new AttachmentRepository(dbConnection);

          const response = await repository.getProjectReportAttachmentAuthors(1);

          expect(response).to.not.be.null;
          expect(response).to.eql([{ id: 1 }]);
        });

        it('should throw an error', async () => {
          const mockResponse = ({ rows: undefined } as any) as Promise<QueryResult<any>>;
          const dbConnection = getMockDBConnection({ sql: () => mockResponse });

          const repository = new AttachmentRepository(dbConnection);

          try {
            await repository.getProjectReportAttachmentAuthors(1);
            expect.fail();
          } catch (error) {
            expect((error as Error).message).to.equal(
              'Failed to get project report attachment authors by reportAttachmentId'
            );
          }
        });
      });

      describe('insertProjectReportAttachment', () => {
        it('should return row', async () => {
          const mockResponse = ({ rows: [{ id: 1 }], rowCount: 1 } as any) as Promise<QueryResult<any>>;
          const dbConnection = getMockDBConnection({ sql: () => mockResponse });

          const repository = new AttachmentRepository(dbConnection);

          const response = await repository.insertProjectReportAttachment(
            'string',
            1,
            1,
            ({ title: 'string' } as unknown) as PostReportAttachmentMetadata,
            'string'
          );

          expect(response).to.not.be.null;
          expect(response).to.eql({ id: 1 });
        });

        it('should throw an error', async () => {
          const mockResponse = ({ rows: undefined } as any) as Promise<QueryResult<any>>;
          const dbConnection = getMockDBConnection({ sql: () => mockResponse });

          const repository = new AttachmentRepository(dbConnection);

          try {
            await repository.insertProjectReportAttachment(
              'string',
              1,
              1,
              ({ title: 'string' } as unknown) as PostReportAttachmentMetadata,
              'string'
            );
            expect.fail();
          } catch (error) {
            expect((error as Error).message).to.equal('Failed to insert project report attachment data');
          }
        });
      });

      describe('updateProjectReportAttachment', () => {
        it('should return row', async () => {
          const mockResponse = ({ rows: [{ id: 1 }], rowCount: 1 } as any) as Promise<QueryResult<any>>;
          const dbConnection = getMockDBConnection({ sql: () => mockResponse });

          const repository = new AttachmentRepository(dbConnection);

          const response = await repository.updateProjectReportAttachment('string', 1, ({
            title: 'string'
          } as unknown) as PutReportAttachmentMetadata);

          expect(response).to.not.be.null;
          expect(response).to.eql({ id: 1 });
        });

        it('should throw an error', async () => {
          const mockResponse = ({ rows: undefined } as any) as Promise<QueryResult<any>>;
          const dbConnection = getMockDBConnection({ sql: () => mockResponse });

          const repository = new AttachmentRepository(dbConnection);

          try {
            await repository.updateProjectReportAttachment('string', 1, ({
              title: 'string'
            } as unknown) as PutReportAttachmentMetadata);
            expect.fail();
          } catch (error) {
            expect((error as Error).message).to.equal('Failed to update project attachment data');
          }
        });
      });

      describe('getProjectReportAttachmentByFileName', () => {
        it('should return result', async () => {
          const mockResponse = ({ rows: [{ id: 1 }], rowCount: 1 } as any) as Promise<QueryResult<any>>;
          const dbConnection = getMockDBConnection({ sql: () => mockResponse });

          const repository = new AttachmentRepository(dbConnection);

          const response = await repository.getProjectReportAttachmentByFileName(1, 'string');

          expect(response).to.not.be.null;
          expect(response).to.eql({ rows: [{ id: 1 }], rowCount: 1 });
        });

        it('should throw an error', async () => {
          const mockResponse = (undefined as any) as Promise<QueryResult<any>>;
          const dbConnection = getMockDBConnection({ sql: () => mockResponse });

          const repository = new AttachmentRepository(dbConnection);

          try {
            await repository.getProjectReportAttachmentByFileName(1, 'string');
            expect.fail();
          } catch (error) {
            expect((error as Error).message).to.equal('Failed to get Project Report Attachment by filename');
          }
        });
      });

      describe('deleteProjectReportAttachmentAuthors', () => {
        it('should return result', async () => {
          const mockResponse = ({ rows: [{ id: 1 }], rowCount: 1 } as any) as Promise<QueryResult<any>>;
          const dbConnection = getMockDBConnection({ sql: () => mockResponse });

          const repository = new AttachmentRepository(dbConnection);

          const response = await repository.deleteProjectReportAttachmentAuthors(1);

          expect(response).to.not.be.null;
          expect(response).to.eql({ rows: [{ id: 1 }], rowCount: 1 });
        });

        it('should throw an error', async () => {
          const mockResponse = (undefined as any) as Promise<QueryResult<any>>;
          const dbConnection = getMockDBConnection({ sql: () => mockResponse });

          const repository = new AttachmentRepository(dbConnection);

          try {
            await repository.deleteProjectReportAttachmentAuthors(1);
            expect.fail();
          } catch (error) {
            expect((error as Error).message).to.equal('Failed to delete attachment report authors records');
          }
        });
      });

      describe('insertProjectReportAttachmentAuthor', () => {
        it('should return result', async () => {
          const mockResponse = ({ rows: [{ id: 1 }], rowCount: 1 } as any) as Promise<QueryResult<any>>;
          const dbConnection = getMockDBConnection({ sql: () => mockResponse });

          const repository = new AttachmentRepository(dbConnection);

          const response = await repository.insertProjectReportAttachmentAuthor(1, {
            first_name: 'name',
            last_name: 'name'
          });

          expect(response).to.eql(undefined);
        });

        it('should throw an error', async () => {
          const mockResponse = (undefined as any) as Promise<QueryResult<any>>;
          const dbConnection = getMockDBConnection({ sql: () => mockResponse });

          const repository = new AttachmentRepository(dbConnection);

          try {
            await repository.insertProjectReportAttachmentAuthor(1, {
              first_name: 'name',
              last_name: 'name'
            });
            expect.fail();
          } catch (error) {
            expect((error as Error).message).to.equal('Failed to insert attachment report author record');
          }
        });
      });

      describe('updateProjectReportAttachmentMetadata', () => {
        it('should return row', async () => {
          const mockResponse = ({ rows: [{ id: 1 }], rowCount: 1 } as any) as Promise<QueryResult<any>>;
          const dbConnection = getMockDBConnection({ sql: () => mockResponse });

          const repository = new AttachmentRepository(dbConnection);

          const response = await repository.updateProjectReportAttachmentMetadata(1, 1, ({
            title: 'string'
          } as unknown) as PutReportAttachmentMetadata);

          expect(response).to.eql(undefined);
        });

        it('should throw an error', async () => {
          const mockResponse = (undefined as any) as Promise<QueryResult<any>>;
          const dbConnection = getMockDBConnection({ sql: () => mockResponse });

          const repository = new AttachmentRepository(dbConnection);

          try {
            await repository.updateProjectReportAttachmentMetadata(1, 1, ({
              title: 'string'
            } as unknown) as PutReportAttachmentMetadata);
            expect.fail();
          } catch (error) {
            expect((error as Error).message).to.equal('Failed to update Project Report Attachment Metadata');
          }
        });
      });

      describe('getProjectReportAttachmentS3Key', () => {
        it('should return result', async () => {
          const mockResponse = ({ rows: [{ key: 1 }], rowCount: 1 } as any) as Promise<QueryResult<any>>;
          const dbConnection = getMockDBConnection({ sql: () => mockResponse });

          const repository = new AttachmentRepository(dbConnection);

          const response = await repository.getProjectReportAttachmentS3Key(1, 1);

          expect(response).to.not.be.null;
          expect(response).to.eql(1);
        });

        it('should throw an error', async () => {
          const mockResponse = (undefined as any) as Promise<QueryResult<any>>;
          const dbConnection = getMockDBConnection({ sql: () => mockResponse });

          const repository = new AttachmentRepository(dbConnection);

          try {
            await repository.getProjectReportAttachmentS3Key(1, 1);
            expect.fail();
          } catch (error) {
            expect((error as Error).message).to.equal('Failed to get Project Report Attachment S3 Key');
          }
        });
      });

      describe('deleteProjectReportAttachment', () => {
        it('should return result', async () => {
          const mockResponse = ({ rows: [{ id: 1 }], rowCount: 1 } as any) as Promise<QueryResult<any>>;
          const dbConnection = getMockDBConnection({ sql: () => mockResponse });

          const repository = new AttachmentRepository(dbConnection);

          const response = await repository.deleteProjectReportAttachment(1);

          expect(response).to.not.be.null;
          expect(response).to.eql({ id: 1 });
        });

        it('should throw an error', async () => {
          const mockResponse = (undefined as any) as Promise<QueryResult<any>>;
          const dbConnection = getMockDBConnection({ sql: () => mockResponse });

          const repository = new AttachmentRepository(dbConnection);

          try {
            await repository.deleteProjectReportAttachment(1);
            expect.fail();
          } catch (error) {
            expect((error as Error).message).to.equal('Failed to delete Project Report Attachment by id');
          }
        });
      });
    });
  });

  describe('Survey', () => {
    describe('Attachment', () => {
      describe('getSurveyAttachments', () => {
        it('should return rows', async () => {
          const mockResponse = ({ rows: [{ id: 1 }], rowCount: 1 } as any) as Promise<QueryResult<any>>;
          const dbConnection = getMockDBConnection({ sql: () => mockResponse });

          const repository = new AttachmentRepository(dbConnection);

          const response = await repository.getSurveyAttachments(1);

          expect(response).to.not.be.null;
          expect(response).to.eql([{ id: 1 }]);
        });

        it('should throw an error', async () => {
          const mockResponse = ({ rows: undefined } as any) as Promise<QueryResult<any>>;
          const dbConnection = getMockDBConnection({ sql: () => mockResponse });

          const repository = new AttachmentRepository(dbConnection);

<<<<<<< HEAD
          try {
            await repository.getSurveyAttachments(1);
            expect.fail();
          } catch (error) {
            expect((error as Error).message).to.equal('Failed to get survey attachments by surveyId');
          }
        });
      });

      describe('getSurveyAttachmentsWithSecurityCounts', () => {
        it('should return rows', async () => {
          const mockResponse = ({ rows: [{ id: 1 }], rowCount: 1 } as any) as Promise<QueryResult<any>>;
          const dbConnection = getMockDBConnection({ sql: () => mockResponse });

          const repository = new AttachmentRepository(dbConnection);

          const response = await repository.getSurveyAttachmentsWithSecurityCounts(1);

          expect(response).to.not.be.null;
          expect(response).to.eql([{ id: 1 }]);
        });

        it('should throw an error', async () => {
          const mockResponse = ({ rows: undefined } as any) as Promise<QueryResult<any>>;
          const dbConnection = getMockDBConnection({ sql: () => mockResponse });

          const repository = new AttachmentRepository(dbConnection);

          try {
            await repository.getSurveyAttachmentsWithSecurityCounts(1);
            expect.fail();
          } catch (error) {
            expect((error as Error).message).to.equal(
              'Failed to get survey attachments with security rule count by surveyId'
            );
          }
        });
      });

      describe('getSurveyAttachmentSecurityReasons', () => {
        it('should return rows', async () => {
          const mockResponse = ({ rows: [{ id: 1 }], rowCount: 1 } as any) as Promise<QueryResult<any>>;
          const dbConnection = getMockDBConnection({ sql: () => mockResponse });

          const repository = new AttachmentRepository(dbConnection);

          const response = await repository.getSurveyAttachmentSecurityReasons(1);

          expect(response).to.not.be.null;
          expect(response).to.eql([{ id: 1 }]);
        });

        it('should throw an error', async () => {
          const mockResponse = ({ rows: undefined } as any) as Promise<QueryResult<any>>;
          const dbConnection = getMockDBConnection({ sql: () => mockResponse });

          const repository = new AttachmentRepository(dbConnection);

          try {
            await repository.getSurveyAttachmentSecurityReasons(1);
            expect.fail();
          } catch (error) {
            expect((error as Error).message).to.equal('Failed to get survey attachment security rules by attachmentId');
          }
        });
      });

      describe('addSecurityRulesToSurveyAttachment', () => {
        it('should return undefined', async () => {
          const mockResponse = ({ rows: [{ id: 1 }], rowCount: 1 } as any) as Promise<QueryResult<any>>;
          const dbConnection = getMockDBConnection({ knex: () => mockResponse });

          const repository = new AttachmentRepository(dbConnection);

          const response = await repository.addSecurityRulesToSurveyAttachment([1], 1);

          expect(response).to.eql(undefined);
        });

        it('should throw an error', async () => {
          const mockResponse = ({ rows: undefined } as any) as Promise<QueryResult<any>>;
          const dbConnection = getMockDBConnection({ knex: () => mockResponse });

          const repository = new AttachmentRepository(dbConnection);

          try {
            await repository.addSecurityRulesToSurveyAttachment([1], 1);
            expect.fail();
          } catch (error) {
            expect((error as Error).message).to.equal('Failed to attach security rules to survey attachment');
          }
        });
      });

      describe('addSecurityReviewTimeToSurveyAttachment', () => {
        it('should return undefined', async () => {
          const mockResponse = ({ rows: [{ id: 1 }], rowCount: 1 } as any) as Promise<QueryResult<any>>;
          const dbConnection = getMockDBConnection({ sql: () => mockResponse });

          const repository = new AttachmentRepository(dbConnection);

          const response = await repository.addSecurityReviewTimeToSurveyAttachment(1);

          expect(response).to.eql(undefined);
        });

        it('should throw an error', async () => {
          const mockResponse = ({ rows: undefined } as any) as Promise<QueryResult<any>>;
          const dbConnection = getMockDBConnection({ sql: () => mockResponse });

          const repository = new AttachmentRepository(dbConnection);

          try {
            await repository.addSecurityReviewTimeToSurveyAttachment(1);
            expect.fail();
          } catch (error) {
            expect((error as Error).message).to.equal(
              'Failed to update the security review timestamp for survey attachment'
            );
          }
        });
      });

      describe('removeSecurityRuleFromSurveyAttachment', () => {
        it('should return undefined', async () => {
          const mockResponse = ({ rows: [{ id: 1 }], rowCount: 1 } as any) as Promise<QueryResult<any>>;
          const dbConnection = getMockDBConnection({ sql: () => mockResponse });

          const repository = new AttachmentRepository(dbConnection);

          const response = await repository.removeSecurityRuleFromSurveyAttachment(1, 1);

          expect(response).to.eql(undefined);
        });

        it('should throw an error', async () => {
          const mockResponse = ({ rows: undefined } as any) as Promise<QueryResult<any>>;
          const dbConnection = getMockDBConnection({ sql: () => mockResponse });

          const repository = new AttachmentRepository(dbConnection);

          try {
            await repository.removeSecurityRuleFromSurveyAttachment(1, 1);
            expect.fail();
          } catch (error) {
            expect((error as Error).message).to.equal('Failed to delete survey attachment security rule.');
          }
        });
      });

      describe('removeAllSecurityFromSurveyAttachment', () => {
        it('should return rows', async () => {
          const mockResponse = ({ rows: [{ id: 1 }], rowCount: 1 } as any) as Promise<QueryResult<any>>;
          const dbConnection = getMockDBConnection({ sql: () => mockResponse });

          const repository = new AttachmentRepository(dbConnection);

          const response = await repository.removeAllSecurityFromSurveyAttachment(1);

          expect(response).to.eql(undefined);
        });

        it('should throw an error', async () => {
          const mockResponse = (undefined as any) as Promise<QueryResult<any>>;
          const dbConnection = getMockDBConnection({ sql: () => mockResponse });

          const repository = new AttachmentRepository(dbConnection);

          try {
            await repository.removeAllSecurityFromSurveyAttachment(1);
            expect.fail();
          } catch (error) {
            expect((error as Error).message).to.equal('Failed to delete all survey attachment security rules.');
          }
        });
      });

      describe('getSurveyAttachmentCountToReview', () => {
        it('should return count', async () => {
          const mockResponse = ({ rows: [{ count: 1 }], rowCount: 1 } as any) as Promise<QueryResult<any>>;
          const dbConnection = getMockDBConnection({ sql: () => mockResponse });

          const repository = new AttachmentRepository(dbConnection);

          const response = await repository.getSurveyAttachmentCountToReview(1);

          expect(response).to.not.be.null;
          expect(response).to.eql(1);
        });

        it('should throw an error', async () => {
          const mockResponse = ({ rows: undefined } as any) as Promise<QueryResult<any>>;
          const dbConnection = getMockDBConnection({ sql: () => mockResponse });

          const repository = new AttachmentRepository(dbConnection);

          try {
            await repository.getSurveyAttachmentCountToReview(1);
            expect.fail();
          } catch (error) {
            expect((error as Error).message).to.equal('Failed to get count of survey attachments that need review');
          }
        });
      });

      describe('deleteSurveyAttachment', () => {
        it('should return result', async () => {
          const mockResponse = ({ rows: [{ id: 1 }], rowCount: 1 } as any) as Promise<QueryResult<any>>;
          const dbConnection = getMockDBConnection({ sql: () => mockResponse });

          const repository = new AttachmentRepository(dbConnection);

          const response = await repository.deleteSurveyAttachment(1);

          expect(response).to.not.be.null;
          expect(response).to.eql({ id: 1 });
        });

        it('should throw an error', async () => {
          const mockResponse = (undefined as any) as Promise<QueryResult<any>>;
          const dbConnection = getMockDBConnection({ sql: () => mockResponse });

          const repository = new AttachmentRepository(dbConnection);

          try {
            await repository.deleteSurveyAttachment(1);
            expect.fail();
          } catch (error) {
            expect((error as Error).message).to.equal('Failed to delete Survey Attachment');
          }
        });
      });

      describe('getSurveyAttachmentS3Key', () => {
        it('should return result', async () => {
          const mockResponse = ({ rows: [{ key: 1 }], rowCount: 1 } as any) as Promise<QueryResult<any>>;
          const dbConnection = getMockDBConnection({ sql: () => mockResponse });

          const repository = new AttachmentRepository(dbConnection);

          const response = await repository.getSurveyAttachmentS3Key(1, 1);

          expect(response).to.not.be.null;
          expect(response).to.eql(1);
        });

        it('should throw an error', async () => {
          const mockResponse = (undefined as any) as Promise<QueryResult<any>>;
          const dbConnection = getMockDBConnection({ sql: () => mockResponse });

          const repository = new AttachmentRepository(dbConnection);

          try {
            await repository.getSurveyAttachmentS3Key(1, 1);
            expect.fail();
          } catch (error) {
            expect((error as Error).message).to.equal('Failed to get Survey Attachment S3 key');
          }
        });
      });

      describe('updateSurveyAttachment', () => {
        it('should return row', async () => {
          const mockResponse = ({ rows: [{ id: 1 }], rowCount: 1 } as any) as Promise<QueryResult<any>>;
          const dbConnection = getMockDBConnection({ sql: () => mockResponse });

          const repository = new AttachmentRepository(dbConnection);

          const response = await repository.updateSurveyAttachment(1, 'string', 'string');

          expect(response).to.not.be.null;
          expect(response).to.eql({ id: 1 });
        });

        it('should throw an error', async () => {
          const mockResponse = ({ rows: undefined } as any) as Promise<QueryResult<any>>;
          const dbConnection = getMockDBConnection({ sql: () => mockResponse });

          const repository = new AttachmentRepository(dbConnection);

          try {
            await repository.updateSurveyAttachment(1, 'string', 'string');
            expect.fail();
          } catch (error) {
            expect((error as Error).message).to.equal('Failed to update survey attachment data');
          }
        });
      });

      describe('insertSurveyAttachment', () => {
        it('should return row', async () => {
          const mockResponse = ({ rows: [{ id: 1 }], rowCount: 1 } as any) as Promise<QueryResult<any>>;
          const dbConnection = getMockDBConnection({ sql: () => mockResponse });

          const repository = new AttachmentRepository(dbConnection);

          const response = await repository.insertSurveyAttachment('string', 1, 'string', 1, 'string');

          expect(response).to.not.be.null;
          expect(response).to.eql({ id: 1 });
        });

        it('should throw an error', async () => {
          const mockResponse = ({ rows: undefined } as any) as Promise<QueryResult<any>>;
          const dbConnection = getMockDBConnection({ sql: () => mockResponse });

          const repository = new AttachmentRepository(dbConnection);

          try {
            await repository.insertSurveyAttachment('string', 1, 'string', 1, 'string');
            expect.fail();
          } catch (error) {
            expect((error as Error).message).to.equal('Failed to insert survey attachment data');
          }
        });
      });

      describe('getSurveyAttachmentByFileName', () => {
        it('should return result', async () => {
          const mockResponse = ({ rows: [{ id: 1 }], rowCount: 1 } as any) as Promise<QueryResult<any>>;
          const dbConnection = getMockDBConnection({ sql: () => mockResponse });

          const repository = new AttachmentRepository(dbConnection);

          const response = await repository.getSurveyAttachmentByFileName('string', 1);

          expect(response).to.not.be.null;
          expect(response).to.eql({ rows: [{ id: 1 }], rowCount: 1 });
        });

        it('should throw an error', async () => {
          const mockResponse = (undefined as any) as Promise<QueryResult<any>>;
          const dbConnection = getMockDBConnection({ sql: () => mockResponse });

          const repository = new AttachmentRepository(dbConnection);

          try {
            await repository.getSurveyAttachmentByFileName('string', 1);
            expect.fail();
          } catch (error) {
            expect((error as Error).message).to.equal('Failed to get survey attachment by filename');
          }
        });
      });
    });

    describe('Report Attachment', () => {
      describe('getSurveyReportAttachments', () => {
        it('should return rows', async () => {
          const mockResponse = ({ rows: [{ id: 1 }], rowCount: 1 } as any) as Promise<QueryResult<any>>;
          const dbConnection = getMockDBConnection({ sql: () => mockResponse });

          const repository = new AttachmentRepository(dbConnection);

          const response = await repository.getSurveyReportAttachments(1);

          expect(response).to.not.be.null;
          expect(response).to.eql([{ id: 1 }]);
        });

        it('should throw an error', async () => {
          const mockResponse = ({ rows: undefined } as any) as Promise<QueryResult<any>>;
          const dbConnection = getMockDBConnection({ sql: () => mockResponse });

          const repository = new AttachmentRepository(dbConnection);

          try {
            await repository.getSurveyReportAttachments(1);
            expect.fail();
          } catch (error) {
            expect((error as Error).message).to.equal('Failed to get survey report attachments by surveyId');
          }
        });
      });

      describe('getSurveyReportAttachmentsWithSecurityCounts', () => {
        it('should return rows', async () => {
          const mockResponse = ({ rows: [{ id: 1 }], rowCount: 1 } as any) as Promise<QueryResult<any>>;
          const dbConnection = getMockDBConnection({ sql: () => mockResponse });

          const repository = new AttachmentRepository(dbConnection);

          const response = await repository.getSurveyReportAttachmentsWithSecurityCounts(1);

          expect(response).to.not.be.null;
          expect(response).to.eql([{ id: 1 }]);
        });

        it('should throw an error', async () => {
          const mockResponse = ({ rows: undefined } as any) as Promise<QueryResult<any>>;
          const dbConnection = getMockDBConnection({ sql: () => mockResponse });

          const repository = new AttachmentRepository(dbConnection);

          try {
            await repository.getSurveyReportAttachmentsWithSecurityCounts(1);
            expect.fail();
          } catch (error) {
            expect((error as Error).message).to.equal(
              'Failed to get survey report attachments with security rule count by surveyId'
            );
          }
        });
      });

      describe('getSurveyReportAttachmentById', () => {
        it('should return row', async () => {
          const mockResponse = ({ rows: [{ id: 1 }], rowCount: 1 } as any) as Promise<QueryResult<any>>;
          const dbConnection = getMockDBConnection({ sql: () => mockResponse });

          const repository = new AttachmentRepository(dbConnection);

          const response = await repository.getSurveyReportAttachmentById(1, 1);

          expect(response).to.not.be.null;
          expect(response).to.eql({ id: 1 });
        });

        it('should throw an error', async () => {
          const mockResponse = ({ rows: undefined } as any) as Promise<QueryResult<any>>;
          const dbConnection = getMockDBConnection({ sql: () => mockResponse });

          const repository = new AttachmentRepository(dbConnection);

          try {
            await repository.getSurveyReportAttachmentById(1, 1);
            expect.fail();
          } catch (error) {
            expect((error as Error).message).to.equal('Failed to get survey report attachments by reportAttachmentId');
          }
        });
      });

      describe('getSurveyReportAttachmentSecurityReasons', () => {
        it('should return rows', async () => {
          const mockResponse = ({ rows: [{ id: 1 }], rowCount: 1 } as any) as Promise<QueryResult<any>>;
          const dbConnection = getMockDBConnection({ sql: () => mockResponse });

          const repository = new AttachmentRepository(dbConnection);

          const response = await repository.getSurveyReportAttachmentSecurityReasons(1);

          expect(response).to.not.be.null;
          expect(response).to.eql([{ id: 1 }]);
        });

        it('should throw an error', async () => {
          const mockResponse = ({ rows: undefined } as any) as Promise<QueryResult<any>>;
          const dbConnection = getMockDBConnection({ sql: () => mockResponse });

          const repository = new AttachmentRepository(dbConnection);

          try {
            await repository.getSurveyReportAttachmentSecurityReasons(1);
            expect.fail();
          } catch (error) {
            expect((error as Error).message).to.equal(
              'Failed to get survey report attachment security rules by reportAttachmentId'
            );
          }
        });
      });

      describe('addSecurityRulesToSurveyReportAttachment', () => {
        it('should return undefined', async () => {
          const mockResponse = ({ rows: [{ id: 1 }], rowCount: 1 } as any) as Promise<QueryResult<any>>;
          const dbConnection = getMockDBConnection({ knex: () => mockResponse });

          const repository = new AttachmentRepository(dbConnection);

          const response = await repository.addSecurityRulesToSurveyReportAttachment([1], 1);

          expect(response).to.eql(undefined);
        });

        it('should throw an error', async () => {
          const mockResponse = ({ rows: undefined } as any) as Promise<QueryResult<any>>;
          const dbConnection = getMockDBConnection({ knex: () => mockResponse });

          const repository = new AttachmentRepository(dbConnection);

          try {
            await repository.addSecurityRulesToSurveyReportAttachment([1], 1);
            expect.fail();
          } catch (error) {
            expect((error as Error).message).to.equal(
              'Failed to attach security rules to the given survey report attachment'
            );
          }
        });
      });

      describe('addSecurityReviewTimeToSurveyReportAttachment', () => {
        it('should return undefined', async () => {
          const mockResponse = ({ rows: [{ id: 1 }], rowCount: 1 } as any) as Promise<QueryResult<any>>;
          const dbConnection = getMockDBConnection({ sql: () => mockResponse });

          const repository = new AttachmentRepository(dbConnection);

          const response = await repository.addSecurityReviewTimeToSurveyReportAttachment(1);

          expect(response).to.eql(undefined);
        });

        it('should throw an error', async () => {
          const mockResponse = ({ rows: undefined } as any) as Promise<QueryResult<any>>;
          const dbConnection = getMockDBConnection({ sql: () => mockResponse });

          const repository = new AttachmentRepository(dbConnection);

          try {
            await repository.addSecurityReviewTimeToSurveyReportAttachment(1);
            expect.fail();
          } catch (error) {
            expect((error as Error).message).to.equal(
              'Failed to update the security review timestamp for survey report attachment'
            );
          }
        });
      });

      describe('removeSecurityRuleFromSurveyReportAttachment', () => {
        it('should return undefined', async () => {
          const mockResponse = ({ rows: [{ id: 1 }], rowCount: 1 } as any) as Promise<QueryResult<any>>;
          const dbConnection = getMockDBConnection({ sql: () => mockResponse });

          const repository = new AttachmentRepository(dbConnection);

          const response = await repository.removeSecurityRuleFromSurveyReportAttachment(1, 1);

          expect(response).to.eql(undefined);
        });

        it('should throw an error', async () => {
          const mockResponse = ({ rows: undefined } as any) as Promise<QueryResult<any>>;
          const dbConnection = getMockDBConnection({ sql: () => mockResponse });

          const repository = new AttachmentRepository(dbConnection);

          try {
            await repository.removeSecurityRuleFromSurveyReportAttachment(1, 1);
            expect.fail();
          } catch (error) {
            expect((error as Error).message).to.equal('Failed to delete survey report attachment security rule.');
          }
        });
      });

      describe('removeAllSecurityFromSurveyReportAttachment', () => {
        it('should return undefined', async () => {
          const mockResponse = ({ rows: [{ id: 1 }], rowCount: 1 } as any) as Promise<QueryResult<any>>;
          const dbConnection = getMockDBConnection({ sql: () => mockResponse });

          const repository = new AttachmentRepository(dbConnection);

          const response = await repository.removeAllSecurityFromSurveyReportAttachment(1);

          expect(response).to.eql(undefined);
        });

        it('should throw an error', async () => {
          const mockResponse = (undefined as any) as Promise<QueryResult<any>>;
          const dbConnection = getMockDBConnection({ sql: () => mockResponse });

          const repository = new AttachmentRepository(dbConnection);

          try {
            await repository.removeAllSecurityFromSurveyReportAttachment(1);
            expect.fail();
          } catch (error) {
            expect((error as Error).message).to.equal('Failed to delete all survey report attachment security rules.');
          }
        });
      });

      describe('getSurveyReportAttachmentAuthors', () => {
        it('should return rows', async () => {
          const mockResponse = ({ rows: [{ id: 1 }], rowCount: 1 } as any) as Promise<QueryResult<any>>;
          const dbConnection = getMockDBConnection({ sql: () => mockResponse });

          const repository = new AttachmentRepository(dbConnection);

          const response = await repository.getSurveyReportAttachmentAuthors(1);

          expect(response).to.not.be.null;
          expect(response).to.eql([{ id: 1 }]);
        });

        it('should throw an error', async () => {
          const mockResponse = ({ rows: undefined } as any) as Promise<QueryResult<any>>;
          const dbConnection = getMockDBConnection({ sql: () => mockResponse });

          const repository = new AttachmentRepository(dbConnection);

          try {
            await repository.getSurveyReportAttachmentAuthors(1);
            expect.fail();
          } catch (error) {
            expect((error as Error).message).to.equal(
              'Failed to get survey report attachment authors by reportAttachmentId'
            );
          }
        });
      });

      describe('getSurveyReportCountToReview', () => {
        it('should return count', async () => {
          const mockResponse = ({ rows: [{ count: 1 }], rowCount: 1 } as any) as Promise<QueryResult<any>>;
          const dbConnection = getMockDBConnection({ sql: () => mockResponse });

          const repository = new AttachmentRepository(dbConnection);

          const response = await repository.getSurveyReportCountToReview(1);

          expect(response).to.not.be.null;
          expect(response).to.eql(1);
        });

        it('should throw an error', async () => {
          const mockResponse = ({ rows: undefined } as any) as Promise<QueryResult<any>>;
          const dbConnection = getMockDBConnection({ sql: () => mockResponse });

          const repository = new AttachmentRepository(dbConnection);

          try {
            await repository.getSurveyReportCountToReview(1);
            expect.fail();
          } catch (error) {
            expect((error as Error).message).to.equal('Failed to get count of survey reports that need review');
          }
        });
      });

      describe('insertSurveyReportAttachment', () => {
        it('should return row', async () => {
          const mockResponse = ({ rows: [{ id: 1 }], rowCount: 1 } as any) as Promise<QueryResult<any>>;
          const dbConnection = getMockDBConnection({ sql: () => mockResponse });

          const repository = new AttachmentRepository(dbConnection);

          const response = await repository.insertSurveyReportAttachment(
            'string',
            1,
            1,
            ({ title: 'string' } as unknown) as PostReportAttachmentMetadata,
            'string'
          );

          expect(response).to.not.be.null;
          expect(response).to.eql({ id: 1 });
        });

        it('should throw an error', async () => {
          const mockResponse = ({ rows: undefined } as any) as Promise<QueryResult<any>>;
          const dbConnection = getMockDBConnection({ sql: () => mockResponse });

          const repository = new AttachmentRepository(dbConnection);

          try {
            await repository.insertSurveyReportAttachment(
              'string',
              1,
              1,
              ({ title: 'string' } as unknown) as PostReportAttachmentMetadata,
              'string'
            );
            expect.fail();
          } catch (error) {
            expect((error as Error).message).to.equal('Failed to insert survey report attachment');
          }
        });
      });

      describe('updateSurveyReportAttachment', () => {
        it('should return row', async () => {
          const mockResponse = ({ rows: [{ id: 1 }], rowCount: 1 } as any) as Promise<QueryResult<any>>;
          const dbConnection = getMockDBConnection({ sql: () => mockResponse });

          const repository = new AttachmentRepository(dbConnection);

          const response = await repository.updateSurveyReportAttachment('string', 1, ({
            title: 'string'
          } as unknown) as PutReportAttachmentMetadata);

          expect(response).to.not.be.null;
          expect(response).to.eql({ id: 1 });
        });

        it('should throw an error', async () => {
          const mockResponse = ({ rows: undefined } as any) as Promise<QueryResult<any>>;
          const dbConnection = getMockDBConnection({ sql: () => mockResponse });

          const repository = new AttachmentRepository(dbConnection);

          try {
            await repository.updateSurveyReportAttachment('string', 1, ({
              title: 'string'
            } as unknown) as PutReportAttachmentMetadata);
            expect.fail();
          } catch (error) {
            expect((error as Error).message).to.equal('Failed to update survey report attachment');
          }
        });
      });

      describe('getSurveyReportAttachmentByFileName', () => {
        it('should return result', async () => {
          const mockResponse = ({ rows: [{ id: 1 }], rowCount: 1 } as any) as Promise<QueryResult<any>>;
          const dbConnection = getMockDBConnection({ sql: () => mockResponse });

          const repository = new AttachmentRepository(dbConnection);

          const response = await repository.getSurveyReportAttachmentByFileName(1, 'string');

          expect(response).to.not.be.null;
          expect(response).to.eql({ rows: [{ id: 1 }], rowCount: 1 });
        });

        it('should throw an error', async () => {
          const mockResponse = (undefined as any) as Promise<QueryResult<any>>;
          const dbConnection = getMockDBConnection({ sql: () => mockResponse });

          const repository = new AttachmentRepository(dbConnection);

          try {
            await repository.getSurveyReportAttachmentByFileName(1, 'string');
            expect.fail();
          } catch (error) {
            expect((error as Error).message).to.equal('Failed to get Survey Report Attachment by filename');
          }
        });
      });

      describe('deleteSurveyReportAttachmentAuthors', () => {
        it('should return result', async () => {
          const mockResponse = ({ rows: [{ id: 1 }], rowCount: 1 } as any) as Promise<QueryResult<any>>;
          const dbConnection = getMockDBConnection({ sql: () => mockResponse });

          const repository = new AttachmentRepository(dbConnection);

          const response = await repository.deleteSurveyReportAttachmentAuthors(1);

          expect(response).to.eql(undefined);
        });

        it('should throw an error', async () => {
          const mockResponse = (undefined as any) as Promise<QueryResult<any>>;
          const dbConnection = getMockDBConnection({ sql: () => mockResponse });

          const repository = new AttachmentRepository(dbConnection);

          try {
            await repository.deleteSurveyReportAttachmentAuthors(1);
            expect.fail();
          } catch (error) {
            expect((error as Error).message).to.equal('Failed to delete survey report attachment');
          }
        });
      });

      describe('insertSurveyReportAttachmentAuthor', () => {
        it('should return result', async () => {
          const mockResponse = ({ rows: [{ id: 1 }], rowCount: 1 } as any) as Promise<QueryResult<any>>;
          const dbConnection = getMockDBConnection({ sql: () => mockResponse });

          const repository = new AttachmentRepository(dbConnection);

          const response = await repository.insertSurveyReportAttachmentAuthor(1, {
            first_name: 'name',
            last_name: 'name'
          });

          expect(response).to.eql(undefined);
        });

        it('should throw an error', async () => {
          const mockResponse = (undefined as any) as Promise<QueryResult<any>>;
          const dbConnection = getMockDBConnection({ sql: () => mockResponse });

          const repository = new AttachmentRepository(dbConnection);

          try {
            await repository.insertSurveyReportAttachmentAuthor(1, {
              first_name: 'name',
              last_name: 'name'
            });
            expect.fail();
          } catch (error) {
            expect((error as Error).message).to.equal('Failed to insert survey report attachment');
          }
        });
      });

      describe('deleteSurveyReportAttachment', () => {
        it('should return result', async () => {
          const mockResponse = ({ rows: [{ id: 1 }], rowCount: 1 } as any) as Promise<QueryResult<any>>;
          const dbConnection = getMockDBConnection({ sql: () => mockResponse });

          const repository = new AttachmentRepository(dbConnection);

          const response = await repository.deleteSurveyReportAttachment(1);

          expect(response).to.not.be.null;
          expect(response).to.eql({ id: 1 });
        });

        it('should throw an error', async () => {
          const mockResponse = (undefined as any) as Promise<QueryResult<any>>;
          const dbConnection = getMockDBConnection({ sql: () => mockResponse });

          const repository = new AttachmentRepository(dbConnection);

          try {
            await repository.deleteSurveyReportAttachment(1);
            expect.fail();
          } catch (error) {
            expect((error as Error).message).to.equal('Failed to delete Survey Report Attachment');
          }
        });
      });

      describe('getSurveyReportAttachmentS3Key', () => {
        it('should return result', async () => {
          const mockResponse = ({ rows: [{ key: 1 }], rowCount: 1 } as any) as Promise<QueryResult<any>>;
          const dbConnection = getMockDBConnection({ sql: () => mockResponse });

          const repository = new AttachmentRepository(dbConnection);

          const response = await repository.getSurveyReportAttachmentS3Key(1, 1);

          expect(response).to.not.be.null;
          expect(response).to.eql(1);
        });

        it('should throw an error', async () => {
          const mockResponse = (undefined as any) as Promise<QueryResult<any>>;
          const dbConnection = getMockDBConnection({ sql: () => mockResponse });

          const repository = new AttachmentRepository(dbConnection);

          try {
            await repository.getSurveyReportAttachmentS3Key(1, 1);
            expect.fail();
          } catch (error) {
            expect((error as Error).message).to.equal('Failed to get Survey Report Attachment S3 key');
          }
        });
      });

      describe('updateSurveyReportAttachmentMetadata', () => {
        it('should return row', async () => {
          const mockResponse = ({ rows: [{ id: 1 }], rowCount: 1 } as any) as Promise<QueryResult<any>>;
          const dbConnection = getMockDBConnection({ sql: () => mockResponse });

          const repository = new AttachmentRepository(dbConnection);

          const response = await repository.updateSurveyReportAttachmentMetadata(1, 1, ({
            title: 'string'
          } as unknown) as PutReportAttachmentMetadata);

          expect(response).to.eql(undefined);
        });

        it('should throw an error', async () => {
          const mockResponse = (undefined as any) as Promise<QueryResult<any>>;
          const dbConnection = getMockDBConnection({ sql: () => mockResponse });

          const repository = new AttachmentRepository(dbConnection);

          try {
            await repository.updateSurveyReportAttachmentMetadata(1, 1, ({
              title: 'string'
            } as unknown) as PutReportAttachmentMetadata);
            expect.fail();
          } catch (error) {
            expect((error as Error).message).to.equal('Failed to update Survey Report Attachment metadata');
          }
        });
      });
=======
      try {
        await repository.getProjectReportAttachments(1);
        expect.fail();
      } catch (error) {
        expect((error as Error).message).to.equal('Failed to get project report attachments by projectId');
      }
>>>>>>> ba22d74d
    });
  });
});<|MERGE_RESOLUTION|>--- conflicted
+++ resolved
@@ -44,36 +44,6 @@
         });
       });
 
-      describe('getProjectAttachmentsWithSecurityCounts', () => {
-        it('should return rows', async () => {
-          const mockResponse = ({ rows: [{ id: 1 }], rowCount: 1 } as any) as Promise<QueryResult<any>>;
-          const dbConnection = getMockDBConnection({ sql: () => mockResponse });
-
-          const repository = new AttachmentRepository(dbConnection);
-
-          const response = await repository.getProjectAttachmentsWithSecurityCounts(1);
-
-          expect(response).to.not.be.null;
-          expect(response).to.eql([{ id: 1 }]);
-        });
-
-        it('should throw an error', async () => {
-          const mockResponse = ({ rows: undefined } as any) as Promise<QueryResult<any>>;
-          const dbConnection = getMockDBConnection({ sql: () => mockResponse });
-
-          const repository = new AttachmentRepository(dbConnection);
-
-          try {
-            await repository.getProjectAttachmentsWithSecurityCounts(1);
-            expect.fail();
-          } catch (error) {
-            expect((error as Error).message).to.equal(
-              'Failed to get project attachments with security rule count by projectId'
-            );
-          }
-        });
-      });
-
       describe('getProjectAttachmentById', () => {
         it('should return row', async () => {
           const mockResponse = ({ rows: [{ id: 1 }], rowCount: 1 } as any) as Promise<QueryResult<any>>;
@@ -98,146 +68,6 @@
             expect.fail();
           } catch (error) {
             expect((error as Error).message).to.equal('Failed to get project attachment by attachmentId');
-          }
-        });
-      });
-
-      describe('getProjectAttachmentSecurityReasons', () => {
-        it('should return rows', async () => {
-          const mockResponse = ({ rows: [{ id: 1 }], rowCount: 1 } as any) as Promise<QueryResult<any>>;
-          const dbConnection = getMockDBConnection({ sql: () => mockResponse });
-
-          const repository = new AttachmentRepository(dbConnection);
-
-          const response = await repository.getProjectAttachmentSecurityReasons(1);
-
-          expect(response).to.not.be.null;
-          expect(response).to.eql([{ id: 1 }]);
-        });
-
-        it('should throw an error', async () => {
-          const mockResponse = ({ rows: undefined } as any) as Promise<QueryResult<any>>;
-          const dbConnection = getMockDBConnection({ sql: () => mockResponse });
-
-          const repository = new AttachmentRepository(dbConnection);
-
-          try {
-            await repository.getProjectAttachmentSecurityReasons(1);
-            expect.fail();
-          } catch (error) {
-            expect((error as Error).message).to.equal(
-              'Failed to get project attachment security rules by attachmentId'
-            );
-          }
-        });
-      });
-
-      describe('addSecurityRulesToProjectAttachment', () => {
-        it('should return undefined', async () => {
-          const mockResponse = ({ rows: [{ id: 1 }], rowCount: 1 } as any) as Promise<QueryResult<any>>;
-          const dbConnection = getMockDBConnection({ knex: () => mockResponse });
-
-          const repository = new AttachmentRepository(dbConnection);
-
-          const response = await repository.addSecurityRulesToProjectAttachment([1], 1);
-
-          expect(response).to.eql(undefined);
-        });
-
-        it('should throw an error', async () => {
-          const mockResponse = ({ rows: undefined } as any) as Promise<QueryResult<any>>;
-          const dbConnection = getMockDBConnection({ knex: () => mockResponse });
-
-          const repository = new AttachmentRepository(dbConnection);
-
-          try {
-            await repository.addSecurityRulesToProjectAttachment([1], 1);
-            expect.fail();
-          } catch (error) {
-            expect((error as Error).message).to.equal('Failed to attach security rules to project attachment');
-          }
-        });
-      });
-
-      describe('addSecurityReviewTimeToProjectAttachment', () => {
-        it('should return undefined', async () => {
-          const mockResponse = ({ rows: [{ id: 1 }], rowCount: 1 } as any) as Promise<QueryResult<any>>;
-          const dbConnection = getMockDBConnection({ sql: () => mockResponse });
-
-          const repository = new AttachmentRepository(dbConnection);
-
-          const response = await repository.addSecurityReviewTimeToProjectAttachment(1);
-
-          expect(response).to.eql(undefined);
-        });
-
-        it('should throw an error', async () => {
-          const mockResponse = ({ rows: undefined } as any) as Promise<QueryResult<any>>;
-          const dbConnection = getMockDBConnection({ sql: () => mockResponse });
-
-          const repository = new AttachmentRepository(dbConnection);
-
-          try {
-            await repository.addSecurityReviewTimeToProjectAttachment(1);
-            expect.fail();
-          } catch (error) {
-            expect((error as Error).message).to.equal(
-              'Failed to update the security review timestamp for project attachment'
-            );
-          }
-        });
-      });
-
-      describe('removeSecurityRuleFromProjectAttachment', () => {
-        it('should return undefined', async () => {
-          const mockResponse = ({ rows: [{ id: 1 }], rowCount: 1 } as any) as Promise<QueryResult<any>>;
-          const dbConnection = getMockDBConnection({ sql: () => mockResponse });
-
-          const repository = new AttachmentRepository(dbConnection);
-
-          const response = await repository.removeSecurityRuleFromProjectAttachment(1, 1);
-
-          expect(response).to.eql(undefined);
-        });
-
-        it('should throw an error', async () => {
-          const mockResponse = ({ rows: undefined } as any) as Promise<QueryResult<any>>;
-          const dbConnection = getMockDBConnection({ sql: () => mockResponse });
-
-          const repository = new AttachmentRepository(dbConnection);
-
-          try {
-            await repository.removeSecurityRuleFromProjectAttachment(1, 1);
-            expect.fail();
-          } catch (error) {
-            expect((error as Error).message).to.equal('Failed to delete project attachment security rule.');
-          }
-        });
-      });
-
-      describe('removeAllSecurityFromProjectAttachment', () => {
-        it('should return rows', async () => {
-          const mockResponse = ({ rows: [{ id: 1 }], rowCount: 1 } as any) as Promise<QueryResult<any>>;
-          const dbConnection = getMockDBConnection({ sql: () => mockResponse });
-
-          const repository = new AttachmentRepository(dbConnection);
-
-          const response = await repository.removeAllSecurityFromProjectAttachment(1);
-
-          expect(response).to.eql(undefined);
-        });
-
-        it('should throw an error', async () => {
-          const mockResponse = (undefined as any) as Promise<QueryResult<any>>;
-          const dbConnection = getMockDBConnection({ sql: () => mockResponse });
-
-          const repository = new AttachmentRepository(dbConnection);
-
-          try {
-            await repository.removeAllSecurityFromProjectAttachment(1);
-            expect.fail();
-          } catch (error) {
-            expect((error as Error).message).to.equal('Failed to delete all project attachment security rules.');
           }
         });
       });
@@ -422,36 +252,6 @@
         });
       });
 
-      describe('getProjectReportAttachmentsWithSecurityCounts', () => {
-        it('should return rows', async () => {
-          const mockResponse = ({ rows: [{ id: 1 }], rowCount: 1 } as any) as Promise<QueryResult<any>>;
-          const dbConnection = getMockDBConnection({ sql: () => mockResponse });
-
-          const repository = new AttachmentRepository(dbConnection);
-
-          const response = await repository.getProjectReportAttachmentsWithSecurityCounts(1);
-
-          expect(response).to.not.be.null;
-          expect(response).to.eql([{ id: 1 }]);
-        });
-
-        it('should throw an error', async () => {
-          const mockResponse = ({ rows: undefined } as any) as Promise<QueryResult<any>>;
-          const dbConnection = getMockDBConnection({ sql: () => mockResponse });
-
-          const repository = new AttachmentRepository(dbConnection);
-
-          try {
-            await repository.getProjectReportAttachmentsWithSecurityCounts(1);
-            expect.fail();
-          } catch (error) {
-            expect((error as Error).message).to.equal(
-              'Failed to get project report attachments with security rule count by projectId'
-            );
-          }
-        });
-      });
-
       describe('getProjectReportAttachmentById', () => {
         it('should return row', async () => {
           const mockResponse = ({ rows: [{ id: 1 }], rowCount: 1 } as any) as Promise<QueryResult<any>>;
@@ -476,148 +276,6 @@
             expect.fail();
           } catch (error) {
             expect((error as Error).message).to.equal('Failed to get project report attachments by reportAttachmentId');
-          }
-        });
-      });
-
-      describe('getProjectReportAttachmentSecurityReasons', () => {
-        it('should return rows', async () => {
-          const mockResponse = ({ rows: [{ id: 1 }], rowCount: 1 } as any) as Promise<QueryResult<any>>;
-          const dbConnection = getMockDBConnection({ sql: () => mockResponse });
-
-          const repository = new AttachmentRepository(dbConnection);
-
-          const response = await repository.getProjectReportAttachmentSecurityReasons(1);
-
-          expect(response).to.not.be.null;
-          expect(response).to.eql([{ id: 1 }]);
-        });
-
-        it('should throw an error', async () => {
-          const mockResponse = ({ rows: undefined } as any) as Promise<QueryResult<any>>;
-          const dbConnection = getMockDBConnection({ sql: () => mockResponse });
-
-          const repository = new AttachmentRepository(dbConnection);
-
-          try {
-            await repository.getProjectReportAttachmentSecurityReasons(1);
-            expect.fail();
-          } catch (error) {
-            expect((error as Error).message).to.equal(
-              'Failed to get project report attachment security rules by reportAttachmentId'
-            );
-          }
-        });
-      });
-
-      describe('addSecurityRulesToProjectReportAttachment', () => {
-        it('should return undefined', async () => {
-          const mockResponse = ({ rows: [{ id: 1 }], rowCount: 1 } as any) as Promise<QueryResult<any>>;
-          const dbConnection = getMockDBConnection({ knex: () => mockResponse });
-
-          const repository = new AttachmentRepository(dbConnection);
-
-          const response = await repository.addSecurityRulesToProjectReportAttachment([1], 1);
-
-          expect(response).to.eql(undefined);
-        });
-
-        it('should throw an error', async () => {
-          const mockResponse = ({ rows: undefined } as any) as Promise<QueryResult<any>>;
-          const dbConnection = getMockDBConnection({ knex: () => mockResponse });
-
-          const repository = new AttachmentRepository(dbConnection);
-
-          try {
-            await repository.addSecurityRulesToProjectReportAttachment([1], 1);
-            expect.fail();
-          } catch (error) {
-            expect((error as Error).message).to.equal(
-              'Failed to attach security rules to the given project report attachment'
-            );
-          }
-        });
-      });
-
-      describe('addSecurityReviewTimeToProjectReportAttachment', () => {
-        it('should return undefined', async () => {
-          const mockResponse = ({ rows: [{ id: 1 }], rowCount: 1 } as any) as Promise<QueryResult<any>>;
-          const dbConnection = getMockDBConnection({ sql: () => mockResponse });
-
-          const repository = new AttachmentRepository(dbConnection);
-
-          const response = await repository.addSecurityReviewTimeToProjectReportAttachment(1);
-
-          expect(response).to.eql(undefined);
-        });
-
-        it('should throw an error', async () => {
-          const mockResponse = ({ rows: undefined } as any) as Promise<QueryResult<any>>;
-          const dbConnection = getMockDBConnection({ sql: () => mockResponse });
-
-          const repository = new AttachmentRepository(dbConnection);
-
-          try {
-            await repository.addSecurityReviewTimeToProjectReportAttachment(1);
-            expect.fail();
-          } catch (error) {
-            expect((error as Error).message).to.equal(
-              'Failed to update the security review timestamp for project report attachment'
-            );
-          }
-        });
-      });
-
-      describe('removeSecurityRuleFromProjectReportAttachment', () => {
-        it('should return undefined', async () => {
-          const mockResponse = ({ rows: [{ id: 1 }], rowCount: 1 } as any) as Promise<QueryResult<any>>;
-          const dbConnection = getMockDBConnection({ sql: () => mockResponse });
-
-          const repository = new AttachmentRepository(dbConnection);
-
-          const response = await repository.removeSecurityRuleFromProjectReportAttachment(1, 1);
-
-          expect(response).to.eql(undefined);
-        });
-
-        it('should throw an error', async () => {
-          const mockResponse = ({ rows: undefined } as any) as Promise<QueryResult<any>>;
-          const dbConnection = getMockDBConnection({ sql: () => mockResponse });
-
-          const repository = new AttachmentRepository(dbConnection);
-
-          try {
-            await repository.removeSecurityRuleFromProjectReportAttachment(1, 1);
-            expect.fail();
-          } catch (error) {
-            expect((error as Error).message).to.equal('Failed to delete project report attachment security rule.');
-          }
-        });
-      });
-
-      describe('removeAllSecurityFromProjectReportAttachment', () => {
-        it('should return undefined', async () => {
-          const mockResponse = ({ rows: [{ id: 1 }], rowCount: 1 } as any) as Promise<QueryResult<any>>;
-          const dbConnection = getMockDBConnection({ sql: () => mockResponse });
-
-          const repository = new AttachmentRepository(dbConnection);
-
-          const response = await repository.removeAllSecurityFromProjectReportAttachment(1);
-
-          expect(response).to.eql(undefined);
-        });
-
-        it('should throw an error', async () => {
-          const mockResponse = (undefined as any) as Promise<QueryResult<any>>;
-          const dbConnection = getMockDBConnection({ sql: () => mockResponse });
-
-          const repository = new AttachmentRepository(dbConnection);
-
-          try {
-            await repository.removeAllSecurityFromProjectReportAttachment(1);
-            expect.fail();
-          } catch (error) {
-            expect((error as Error).message).to.equal('Failed to delete all project report attachment security rules.');
           }
         });
       });
@@ -923,208 +581,11 @@
 
           const repository = new AttachmentRepository(dbConnection);
 
-<<<<<<< HEAD
           try {
             await repository.getSurveyAttachments(1);
             expect.fail();
           } catch (error) {
             expect((error as Error).message).to.equal('Failed to get survey attachments by surveyId');
-          }
-        });
-      });
-
-      describe('getSurveyAttachmentsWithSecurityCounts', () => {
-        it('should return rows', async () => {
-          const mockResponse = ({ rows: [{ id: 1 }], rowCount: 1 } as any) as Promise<QueryResult<any>>;
-          const dbConnection = getMockDBConnection({ sql: () => mockResponse });
-
-          const repository = new AttachmentRepository(dbConnection);
-
-          const response = await repository.getSurveyAttachmentsWithSecurityCounts(1);
-
-          expect(response).to.not.be.null;
-          expect(response).to.eql([{ id: 1 }]);
-        });
-
-        it('should throw an error', async () => {
-          const mockResponse = ({ rows: undefined } as any) as Promise<QueryResult<any>>;
-          const dbConnection = getMockDBConnection({ sql: () => mockResponse });
-
-          const repository = new AttachmentRepository(dbConnection);
-
-          try {
-            await repository.getSurveyAttachmentsWithSecurityCounts(1);
-            expect.fail();
-          } catch (error) {
-            expect((error as Error).message).to.equal(
-              'Failed to get survey attachments with security rule count by surveyId'
-            );
-          }
-        });
-      });
-
-      describe('getSurveyAttachmentSecurityReasons', () => {
-        it('should return rows', async () => {
-          const mockResponse = ({ rows: [{ id: 1 }], rowCount: 1 } as any) as Promise<QueryResult<any>>;
-          const dbConnection = getMockDBConnection({ sql: () => mockResponse });
-
-          const repository = new AttachmentRepository(dbConnection);
-
-          const response = await repository.getSurveyAttachmentSecurityReasons(1);
-
-          expect(response).to.not.be.null;
-          expect(response).to.eql([{ id: 1 }]);
-        });
-
-        it('should throw an error', async () => {
-          const mockResponse = ({ rows: undefined } as any) as Promise<QueryResult<any>>;
-          const dbConnection = getMockDBConnection({ sql: () => mockResponse });
-
-          const repository = new AttachmentRepository(dbConnection);
-
-          try {
-            await repository.getSurveyAttachmentSecurityReasons(1);
-            expect.fail();
-          } catch (error) {
-            expect((error as Error).message).to.equal('Failed to get survey attachment security rules by attachmentId');
-          }
-        });
-      });
-
-      describe('addSecurityRulesToSurveyAttachment', () => {
-        it('should return undefined', async () => {
-          const mockResponse = ({ rows: [{ id: 1 }], rowCount: 1 } as any) as Promise<QueryResult<any>>;
-          const dbConnection = getMockDBConnection({ knex: () => mockResponse });
-
-          const repository = new AttachmentRepository(dbConnection);
-
-          const response = await repository.addSecurityRulesToSurveyAttachment([1], 1);
-
-          expect(response).to.eql(undefined);
-        });
-
-        it('should throw an error', async () => {
-          const mockResponse = ({ rows: undefined } as any) as Promise<QueryResult<any>>;
-          const dbConnection = getMockDBConnection({ knex: () => mockResponse });
-
-          const repository = new AttachmentRepository(dbConnection);
-
-          try {
-            await repository.addSecurityRulesToSurveyAttachment([1], 1);
-            expect.fail();
-          } catch (error) {
-            expect((error as Error).message).to.equal('Failed to attach security rules to survey attachment');
-          }
-        });
-      });
-
-      describe('addSecurityReviewTimeToSurveyAttachment', () => {
-        it('should return undefined', async () => {
-          const mockResponse = ({ rows: [{ id: 1 }], rowCount: 1 } as any) as Promise<QueryResult<any>>;
-          const dbConnection = getMockDBConnection({ sql: () => mockResponse });
-
-          const repository = new AttachmentRepository(dbConnection);
-
-          const response = await repository.addSecurityReviewTimeToSurveyAttachment(1);
-
-          expect(response).to.eql(undefined);
-        });
-
-        it('should throw an error', async () => {
-          const mockResponse = ({ rows: undefined } as any) as Promise<QueryResult<any>>;
-          const dbConnection = getMockDBConnection({ sql: () => mockResponse });
-
-          const repository = new AttachmentRepository(dbConnection);
-
-          try {
-            await repository.addSecurityReviewTimeToSurveyAttachment(1);
-            expect.fail();
-          } catch (error) {
-            expect((error as Error).message).to.equal(
-              'Failed to update the security review timestamp for survey attachment'
-            );
-          }
-        });
-      });
-
-      describe('removeSecurityRuleFromSurveyAttachment', () => {
-        it('should return undefined', async () => {
-          const mockResponse = ({ rows: [{ id: 1 }], rowCount: 1 } as any) as Promise<QueryResult<any>>;
-          const dbConnection = getMockDBConnection({ sql: () => mockResponse });
-
-          const repository = new AttachmentRepository(dbConnection);
-
-          const response = await repository.removeSecurityRuleFromSurveyAttachment(1, 1);
-
-          expect(response).to.eql(undefined);
-        });
-
-        it('should throw an error', async () => {
-          const mockResponse = ({ rows: undefined } as any) as Promise<QueryResult<any>>;
-          const dbConnection = getMockDBConnection({ sql: () => mockResponse });
-
-          const repository = new AttachmentRepository(dbConnection);
-
-          try {
-            await repository.removeSecurityRuleFromSurveyAttachment(1, 1);
-            expect.fail();
-          } catch (error) {
-            expect((error as Error).message).to.equal('Failed to delete survey attachment security rule.');
-          }
-        });
-      });
-
-      describe('removeAllSecurityFromSurveyAttachment', () => {
-        it('should return rows', async () => {
-          const mockResponse = ({ rows: [{ id: 1 }], rowCount: 1 } as any) as Promise<QueryResult<any>>;
-          const dbConnection = getMockDBConnection({ sql: () => mockResponse });
-
-          const repository = new AttachmentRepository(dbConnection);
-
-          const response = await repository.removeAllSecurityFromSurveyAttachment(1);
-
-          expect(response).to.eql(undefined);
-        });
-
-        it('should throw an error', async () => {
-          const mockResponse = (undefined as any) as Promise<QueryResult<any>>;
-          const dbConnection = getMockDBConnection({ sql: () => mockResponse });
-
-          const repository = new AttachmentRepository(dbConnection);
-
-          try {
-            await repository.removeAllSecurityFromSurveyAttachment(1);
-            expect.fail();
-          } catch (error) {
-            expect((error as Error).message).to.equal('Failed to delete all survey attachment security rules.');
-          }
-        });
-      });
-
-      describe('getSurveyAttachmentCountToReview', () => {
-        it('should return count', async () => {
-          const mockResponse = ({ rows: [{ count: 1 }], rowCount: 1 } as any) as Promise<QueryResult<any>>;
-          const dbConnection = getMockDBConnection({ sql: () => mockResponse });
-
-          const repository = new AttachmentRepository(dbConnection);
-
-          const response = await repository.getSurveyAttachmentCountToReview(1);
-
-          expect(response).to.not.be.null;
-          expect(response).to.eql(1);
-        });
-
-        it('should throw an error', async () => {
-          const mockResponse = ({ rows: undefined } as any) as Promise<QueryResult<any>>;
-          const dbConnection = getMockDBConnection({ sql: () => mockResponse });
-
-          const repository = new AttachmentRepository(dbConnection);
-
-          try {
-            await repository.getSurveyAttachmentCountToReview(1);
-            expect.fail();
-          } catch (error) {
-            expect((error as Error).message).to.equal('Failed to get count of survey attachments that need review');
           }
         });
       });
@@ -1299,36 +760,6 @@
         });
       });
 
-      describe('getSurveyReportAttachmentsWithSecurityCounts', () => {
-        it('should return rows', async () => {
-          const mockResponse = ({ rows: [{ id: 1 }], rowCount: 1 } as any) as Promise<QueryResult<any>>;
-          const dbConnection = getMockDBConnection({ sql: () => mockResponse });
-
-          const repository = new AttachmentRepository(dbConnection);
-
-          const response = await repository.getSurveyReportAttachmentsWithSecurityCounts(1);
-
-          expect(response).to.not.be.null;
-          expect(response).to.eql([{ id: 1 }]);
-        });
-
-        it('should throw an error', async () => {
-          const mockResponse = ({ rows: undefined } as any) as Promise<QueryResult<any>>;
-          const dbConnection = getMockDBConnection({ sql: () => mockResponse });
-
-          const repository = new AttachmentRepository(dbConnection);
-
-          try {
-            await repository.getSurveyReportAttachmentsWithSecurityCounts(1);
-            expect.fail();
-          } catch (error) {
-            expect((error as Error).message).to.equal(
-              'Failed to get survey report attachments with security rule count by surveyId'
-            );
-          }
-        });
-      });
-
       describe('getSurveyReportAttachmentById', () => {
         it('should return row', async () => {
           const mockResponse = ({ rows: [{ id: 1 }], rowCount: 1 } as any) as Promise<QueryResult<any>>;
@@ -1353,148 +784,6 @@
             expect.fail();
           } catch (error) {
             expect((error as Error).message).to.equal('Failed to get survey report attachments by reportAttachmentId');
-          }
-        });
-      });
-
-      describe('getSurveyReportAttachmentSecurityReasons', () => {
-        it('should return rows', async () => {
-          const mockResponse = ({ rows: [{ id: 1 }], rowCount: 1 } as any) as Promise<QueryResult<any>>;
-          const dbConnection = getMockDBConnection({ sql: () => mockResponse });
-
-          const repository = new AttachmentRepository(dbConnection);
-
-          const response = await repository.getSurveyReportAttachmentSecurityReasons(1);
-
-          expect(response).to.not.be.null;
-          expect(response).to.eql([{ id: 1 }]);
-        });
-
-        it('should throw an error', async () => {
-          const mockResponse = ({ rows: undefined } as any) as Promise<QueryResult<any>>;
-          const dbConnection = getMockDBConnection({ sql: () => mockResponse });
-
-          const repository = new AttachmentRepository(dbConnection);
-
-          try {
-            await repository.getSurveyReportAttachmentSecurityReasons(1);
-            expect.fail();
-          } catch (error) {
-            expect((error as Error).message).to.equal(
-              'Failed to get survey report attachment security rules by reportAttachmentId'
-            );
-          }
-        });
-      });
-
-      describe('addSecurityRulesToSurveyReportAttachment', () => {
-        it('should return undefined', async () => {
-          const mockResponse = ({ rows: [{ id: 1 }], rowCount: 1 } as any) as Promise<QueryResult<any>>;
-          const dbConnection = getMockDBConnection({ knex: () => mockResponse });
-
-          const repository = new AttachmentRepository(dbConnection);
-
-          const response = await repository.addSecurityRulesToSurveyReportAttachment([1], 1);
-
-          expect(response).to.eql(undefined);
-        });
-
-        it('should throw an error', async () => {
-          const mockResponse = ({ rows: undefined } as any) as Promise<QueryResult<any>>;
-          const dbConnection = getMockDBConnection({ knex: () => mockResponse });
-
-          const repository = new AttachmentRepository(dbConnection);
-
-          try {
-            await repository.addSecurityRulesToSurveyReportAttachment([1], 1);
-            expect.fail();
-          } catch (error) {
-            expect((error as Error).message).to.equal(
-              'Failed to attach security rules to the given survey report attachment'
-            );
-          }
-        });
-      });
-
-      describe('addSecurityReviewTimeToSurveyReportAttachment', () => {
-        it('should return undefined', async () => {
-          const mockResponse = ({ rows: [{ id: 1 }], rowCount: 1 } as any) as Promise<QueryResult<any>>;
-          const dbConnection = getMockDBConnection({ sql: () => mockResponse });
-
-          const repository = new AttachmentRepository(dbConnection);
-
-          const response = await repository.addSecurityReviewTimeToSurveyReportAttachment(1);
-
-          expect(response).to.eql(undefined);
-        });
-
-        it('should throw an error', async () => {
-          const mockResponse = ({ rows: undefined } as any) as Promise<QueryResult<any>>;
-          const dbConnection = getMockDBConnection({ sql: () => mockResponse });
-
-          const repository = new AttachmentRepository(dbConnection);
-
-          try {
-            await repository.addSecurityReviewTimeToSurveyReportAttachment(1);
-            expect.fail();
-          } catch (error) {
-            expect((error as Error).message).to.equal(
-              'Failed to update the security review timestamp for survey report attachment'
-            );
-          }
-        });
-      });
-
-      describe('removeSecurityRuleFromSurveyReportAttachment', () => {
-        it('should return undefined', async () => {
-          const mockResponse = ({ rows: [{ id: 1 }], rowCount: 1 } as any) as Promise<QueryResult<any>>;
-          const dbConnection = getMockDBConnection({ sql: () => mockResponse });
-
-          const repository = new AttachmentRepository(dbConnection);
-
-          const response = await repository.removeSecurityRuleFromSurveyReportAttachment(1, 1);
-
-          expect(response).to.eql(undefined);
-        });
-
-        it('should throw an error', async () => {
-          const mockResponse = ({ rows: undefined } as any) as Promise<QueryResult<any>>;
-          const dbConnection = getMockDBConnection({ sql: () => mockResponse });
-
-          const repository = new AttachmentRepository(dbConnection);
-
-          try {
-            await repository.removeSecurityRuleFromSurveyReportAttachment(1, 1);
-            expect.fail();
-          } catch (error) {
-            expect((error as Error).message).to.equal('Failed to delete survey report attachment security rule.');
-          }
-        });
-      });
-
-      describe('removeAllSecurityFromSurveyReportAttachment', () => {
-        it('should return undefined', async () => {
-          const mockResponse = ({ rows: [{ id: 1 }], rowCount: 1 } as any) as Promise<QueryResult<any>>;
-          const dbConnection = getMockDBConnection({ sql: () => mockResponse });
-
-          const repository = new AttachmentRepository(dbConnection);
-
-          const response = await repository.removeAllSecurityFromSurveyReportAttachment(1);
-
-          expect(response).to.eql(undefined);
-        });
-
-        it('should throw an error', async () => {
-          const mockResponse = (undefined as any) as Promise<QueryResult<any>>;
-          const dbConnection = getMockDBConnection({ sql: () => mockResponse });
-
-          const repository = new AttachmentRepository(dbConnection);
-
-          try {
-            await repository.removeAllSecurityFromSurveyReportAttachment(1);
-            expect.fail();
-          } catch (error) {
-            expect((error as Error).message).to.equal('Failed to delete all survey report attachment security rules.');
           }
         });
       });
@@ -1525,34 +814,6 @@
             expect((error as Error).message).to.equal(
               'Failed to get survey report attachment authors by reportAttachmentId'
             );
-          }
-        });
-      });
-
-      describe('getSurveyReportCountToReview', () => {
-        it('should return count', async () => {
-          const mockResponse = ({ rows: [{ count: 1 }], rowCount: 1 } as any) as Promise<QueryResult<any>>;
-          const dbConnection = getMockDBConnection({ sql: () => mockResponse });
-
-          const repository = new AttachmentRepository(dbConnection);
-
-          const response = await repository.getSurveyReportCountToReview(1);
-
-          expect(response).to.not.be.null;
-          expect(response).to.eql(1);
-        });
-
-        it('should throw an error', async () => {
-          const mockResponse = ({ rows: undefined } as any) as Promise<QueryResult<any>>;
-          const dbConnection = getMockDBConnection({ sql: () => mockResponse });
-
-          const repository = new AttachmentRepository(dbConnection);
-
-          try {
-            await repository.getSurveyReportCountToReview(1);
-            expect.fail();
-          } catch (error) {
-            expect((error as Error).message).to.equal('Failed to get count of survey reports that need review');
           }
         });
       });
@@ -1803,14 +1064,6 @@
           }
         });
       });
-=======
-      try {
-        await repository.getProjectReportAttachments(1);
-        expect.fail();
-      } catch (error) {
-        expect((error as Error).message).to.equal('Failed to get project report attachments by projectId');
-      }
->>>>>>> ba22d74d
     });
   });
 });