--- conflicted
+++ resolved
@@ -7,7 +7,7 @@
 import { BaseRepository } from './base-repository';
 import { SampleBlockDetails, UpdateSampleBlockRecord } from './sample-blocks-repository';
 import { SampleMethodRecord, UpdateSampleMethodRecord } from './sample-method-repository';
-import { UpdateSampleStratumRecord } from './sample-stratums-repository';
+import { SampleStratumDetails, UpdateSampleStratumRecord } from './sample-stratums-repository';
 
 // This describes a row in the database for Survey Sample Location
 export const SampleLocationRecord = z.object({
@@ -21,14 +21,7 @@
   create_user: z.number(),
   update_date: z.string().nullable(),
   update_user: z.number().nullable(),
-<<<<<<< HEAD
-  revision_count: z.number(),
-  sample_methods: z.array(SampleMethodRecord).default([]),
-  sample_blocks: z.array(SampleBlockDetails).default([]).nullable(),
-  sample_stratums: z.array(SampleBlockDetails).default([]).nullable()
-=======
   revision_count: z.number()
->>>>>>> 59d85d89
 });
 export type SampleLocationRecord = z.infer<typeof SampleLocationRecord>;
 
@@ -36,7 +29,8 @@
 export const SampleLocationDetails = z
   .object({
     sample_methods: z.array(SampleMethodRecord),
-    sample_blocks: z.array(SampleBlockDetails)
+    sample_blocks: z.array(SampleBlockDetails),
+    sample_stratums: z.array(SampleStratumDetails)
   })
   .extend(SampleLocationRecord.shape);
 export type SampleLocationDetails = z.infer<typeof SampleLocationDetails>;
@@ -116,11 +110,6 @@
           .from({ sb: 'survey_block' })
           .groupBy('sb.survey_block_id', 'name', 'description');
       })
-      .with('survey_stratum_lookup', (qb) => {
-        qb.select('survey_stratum_id', 'name', 'description', knex.raw('json_agg(sb.*) as stratum'))
-          .from({ sb: 'survey_stratum' })
-          .groupBy('sb.survey_stratum_id', 'name', 'description');
-      })
       .with('json_sample_blocks', (qb) => {
         // aggregate all sample blocks based on site id
         qb.select(
@@ -144,6 +133,11 @@
           .leftJoin('survey_block_lookup as sbl', 'sbl.survey_block_id', 'ssb.survey_block_id')
           .groupBy('ssb.survey_sample_site_id');
       })
+      .with('survey_stratum_lookup', (qb) => {
+        qb.select('survey_stratum_id', 'name', 'description', knex.raw('json_agg(ss.*) as stratum'))
+          .from({ ss: 'survey_stratum' })
+          .groupBy('ss.survey_stratum_id', 'name', 'description');
+      })
       .with('json_sample_stratums', (qb) => {
         // aggregate all sample stratums based on site id
         qb.select(
@@ -168,7 +162,13 @@
           .groupBy('sss.survey_sample_site_id');
       })
       // join aggregated methods and blocks to sampling sites
-      .select('sss.*', knex.raw("COALESCE(sample_blocks, '[]'::json) as sample_blocks"), 'sample_methods')
+      .select(
+        'sss.*',
+        'sample_methods',
+        knex.raw(
+          "COALESCE(sample_blocks, '[]'::json) as sample_blocks, COALESCE(sample_stratums, '[]'::json) as sample_stratums"
+        )
+      )
       .from({ sss: 'survey_sample_site' })
       .leftJoin('json_sample_blocks as jsb', 'jsb.survey_sample_site_id', 'sss.survey_sample_site_id')
       .leftJoin('json_sample_stratums as jss', 'jss.survey_sample_site_id', 'sss.survey_sample_site_id')
