import { Feature } from 'geojson';
import SQL from 'sql-template-strings';
import { z } from 'zod';
import { getKnex } from '../database/db';
import { ApiExecuteSQLError } from '../errors/api-error';
import { generateGeometryCollectionSQL } from '../utils/spatial-utils';
import { ApiPaginationOptions } from '../zod-schema/pagination';
import { BaseRepository } from './base-repository';
import { SampleBlockDetails, UpdateSampleBlockRecord } from './sample-blocks-repository';
import { SampleMethodRecord, UpdateSampleMethodRecord } from './sample-method-repository';
import { SamplePeriodRecord } from './sample-period-repository';

/**
 * An aggregate record that includes a single sample site, all of its child sample methods, and for each child sample
 * method, all of its child sample periods.
 */
export const SampleLocationRecord = z.object({
  survey_sample_site_id: z.number(),
  survey_id: z.number(),
  name: z.string(),
  description: z.string().nullable(),
  geojson: z.any(),
  sample_methods: z.array(
    SampleMethodRecord.pick({
      survey_sample_method_id: true,
      survey_sample_site_id: true,
      method_lookup_id: true,
      description: true
    }).extend(
      z.object({
        sample_periods: z.array(
          SamplePeriodRecord.pick({
            survey_sample_period_id: true,
            survey_sample_method_id: true,
            start_date: true,
            start_time: true,
            end_date: true,
            end_time: true
          })
        )
      }).shape
    )
  )
});
export type SampleLocationRecord = z.infer<typeof SampleLocationRecord>;

/**
 * A survey_sample_site record.
 */
export const SampleSiteRecord = z.object({
  survey_sample_site_id: z.number(),
  survey_id: z.number(),
  name: z.string(),
  description: z.string().nullable(),
  geojson: z.any(),
  geography: z.any(),
  create_date: z.string(),
  create_user: z.number(),
  update_date: z.string().nullable(),
  update_user: z.number().nullable(),
  revision_count: z.number()
});
export type SampleSiteRecord = z.infer<typeof SampleSiteRecord>;

<<<<<<< HEAD
// This describes a row in the database for Survey Sample Location
export const SampleLocationDetails = z
  .object({
    sample_methods: z.array(SampleMethodRecord),
    sample_blocks: z.array(SampleBlockDetails)
  })
  .extend(SampleLocationRecord.shape);
export type SampleLocationDetails = z.infer<typeof SampleLocationDetails>;

// Insert Object for Sample Locations
export type InsertSampleLocationRecord = Pick<SampleLocationRecord, 'survey_id' | 'description' | 'geojson'> & {
  name: string | undefined;
};
=======
/**
 * Insert object for a single sample site record.
 */
export type InsertSampleSiteRecord = Pick<SampleSiteRecord, 'name' | 'description' | 'geojson'>;
>>>>>>> ce90f566

/**
 * Update object for a single sample site record.
 */
export type UpdateSampleSiteRecord = Pick<
  SampleSiteRecord,
  'survey_sample_site_id' | 'survey_id' | 'name' | 'description' | 'geojson'
>;

/**
 * Update object for a sample site record, including all associated methods and periods.
 */
export type UpdateSampleLocationRecord = {
  survey_id: number;
  survey_sample_site_id: number;
  name: string;
  description: string;
  geojson: Feature;
  methods: UpdateSampleMethodRecord[];
  blocks: UpdateSampleBlockRecord[];
};

/**
 * Sample Location Repository
 *
 * @export
 * @class SampleLocationRepository
 * @extends {BaseRepository}
 */
export class SampleLocationRepository extends BaseRepository {
  /**
<<<<<<< HEAD
   * Gets all Sample Locations for a given Survey
=======
   * Gets a paginated set of survey Sample Locations for the given survey.
>>>>>>> ce90f566
   *
   * @param {number} surveyId
   * @return {*}  {Promise<SampleLocationRecord[]>}
   * @memberof SampleLocationRepository
   */
<<<<<<< HEAD
  async getSampleLocationsForSurveyId(surveyId: number): Promise<SampleLocationDetails[]> {
=======
  async getSampleLocationsForSurveyId(
    surveyId: number,
    pagination?: ApiPaginationOptions
  ): Promise<SampleLocationRecord[]> {
>>>>>>> ce90f566
    const knex = getKnex();
    const queryBuilder = knex
      .queryBuilder()
      .with('w_survey_sample_period', (qb) => {
        // Aggregate sample periods into an array of objects
        qb.select(
          'ssp.survey_sample_method_id',
          knex.raw(`
            json_agg(json_build_object(
              'survey_sample_period_id', ssp.survey_sample_period_id,
              'survey_sample_method_id', ssp.survey_sample_method_id,
              'start_date', ssp.start_date,
              'start_time', ssp.start_time,
              'end_date', ssp.end_date,
              'end_time', ssp.end_time
            )) as sample_periods
          `)
        )
          .from({ ssp: 'survey_sample_period' })
          .groupBy('ssp.survey_sample_method_id');
      })
      .with('w_survey_sample_method', (qb) => {
        // Aggregate sample methods into an array of objects and include the corresponding sample periods
        qb.select(
          'ssm.survey_sample_site_id',
          knex.raw(`
            json_agg(json_build_object(
              'survey_sample_method_id', ssm.survey_sample_method_id,
              'survey_sample_site_id', ssm.survey_sample_site_id,
              'method_lookup_id', ssm.method_lookup_id,
              'description', ssm.description,
              'sample_periods', COALESCE(wssp.sample_periods, '[]'::json)
            )) as sample_methods`)
        )
          .from({ ssm: 'survey_sample_method' })
          .leftJoin('w_survey_sample_period as wssp', 'wssp.survey_sample_method_id', 'ssm.survey_sample_method_id')
          .groupBy('ssm.survey_sample_site_id');
      })
<<<<<<< HEAD
      .with('survey_block_lookup', (qb) => {
        qb.select('survey_block_id', 'name', 'description', knex.raw('json_agg(sb.*) as block'))
          .from({ sb: 'survey_block' })
          .groupBy('sb.survey_block_id', 'name', 'description');
      })
      .with('json_sample_blocks', (qb) => {
        // aggregate all sample blocks based on site id
        qb.select(
          'survey_sample_site_id',
          knex.raw(
            `json_agg(json_build_object(
              'survey_sample_block_id', ssb.survey_sample_block_id,
              'name', sbl.name,
              'description', sbl.description,
              'survey_block_id', ssb.survey_block_id,
              'create_date', ssb.create_date,
              'create_user', ssb.create_user,
              'update_date', ssb.update_date,
              'update_user', ssb.update_user,
              'survey_sample_site_id', ssb.survey_sample_site_id,
              'revision_count', ssb.revision_count
              )) as sample_blocks`
          )
        )
          .from({ ssb: 'survey_sample_block' })
          .leftJoin('survey_block_lookup as sbl', 'sbl.survey_block_id', 'ssb.survey_block_id')
          .groupBy('ssb.survey_sample_site_id');
      })
      // join aggregated methods and blocks to sampling sites
      .select('sss.*', knex.raw("COALESCE(sample_blocks, '[]'::json) as sample_blocks"), 'sample_methods')
      .from({ sss: 'survey_sample_site' })
      .leftJoin('json_sample_blocks as jsb', 'jsb.survey_sample_site_id', 'sss.survey_sample_site_id')
      .leftJoin('json_sample_methods as jsm', 'jsm.survey_sample_site_id', 'sss.survey_sample_site_id')
      .where('sss.survey_id', surveyId)
      .orderBy('sss.survey_sample_site_id', 'asc');
=======
      // Fetch sample sites and include the corresponding sample methods
      .select(
        'sss.survey_sample_site_id',
        'sss.survey_id',
        'sss.name',
        'sss.description',
        'sss.geojson',
        knex.raw(`COALESCE(wssm.sample_methods, '[]'::json) as sample_methods`)
      )
      .from({ sss: 'survey_sample_site' })
      .leftJoin('w_survey_sample_method as wssm', 'wssm.survey_sample_site_id', 'sss.survey_sample_site_id')
      .where('sss.survey_id', surveyId);

    if (pagination) {
      queryBuilder.limit(pagination.limit).offset((pagination.page - 1) * pagination.limit);

      if (pagination.sort && pagination.order) {
        queryBuilder.orderBy(pagination.sort, pagination.order);
      }
    }
>>>>>>> ce90f566

    const response = await this.connection.knex(queryBuilder, SampleLocationDetails);

    return response.rows;
  }

  /**
   * Returns the total count of sample locations belonging to the given survey.
   *
   * @param {number} surveyId
   * @return {*}  {Promise<number>}
   * @memberof SampleLocationRepository
   */
  async getSampleLocationsCountBySurveyId(surveyId: number): Promise<number> {
    const sqlStatement = SQL`
        SELECT
          COUNT(*) as sample_site_count
        FROM
          survey_sample_site as sss
        WHERE sss.survey_id = ${surveyId};
      `;

    const response = await this.connection.sql(
      sqlStatement,
      z.object({ sample_site_count: z.string().transform(Number) })
    );

    if (response?.rowCount < 1) {
      throw new ApiExecuteSQLError('Failed to get sample site count', [
        'SampleLocationRepository->getSampleLocationsCountBySurveyId',
        'rows was null or undefined, expected rows != null'
      ]);
    }

    return response.rows[0].sample_site_count;
  }

  /**
   * Updates a survey sample site record.
   *
   * @param {UpdateSampleSiteRecord} sample
   * @return {*}  {Promise<SampleSiteRecord>}
   * @memberof SampleLocationRepository
   */
  async updateSampleSite(sample: UpdateSampleSiteRecord): Promise<SampleSiteRecord> {
    const sql = SQL`
      UPDATE
        survey_sample_site
      SET
        survey_id=${sample.survey_id},
        name=${sample.name},
        description=${sample.description},
        geojson=${sample.geojson},
        geography=public.geography(
          public.ST_Force2D(
            public.ST_SetSRID(
      `;
    const geometryCollectionSQL = generateGeometryCollectionSQL(sample.geojson);
    sql.append(geometryCollectionSQL);
    sql.append(SQL`, 4326)))`);
    sql.append(SQL`
      WHERE
        survey_sample_site_id = ${sample.survey_sample_site_id}
      RETURNING
        *;`);

    const response = await this.connection.sql(sql, SampleSiteRecord);

    if (!response.rowCount) {
      throw new ApiExecuteSQLError('Failed to update sample location record', [
        'SampleLocationRepository->updateSampleSite',
        'rows was null or undefined, expected rows != null'
      ]);
    }

    return response.rows[0];
  }

  /**
   * Inserts a new survey sample site record.
   *
   * Business requirement to default all names to Sample Site #.
   * The # is based on the current number of sample sites associated to a survey.
   *
   * @param {number} surveyId
   * @param {InsertSampleSiteRecord} sampleSite
   * @return {*}  {Promise<SampleSiteRecord>}
   * @memberof SampleLocationRepository
   */
  async insertSampleSite(surveyId: number, sampleSite: InsertSampleSiteRecord): Promise<SampleSiteRecord> {
    const sqlStatement = SQL`
    INSERT INTO survey_sample_site (
      survey_id,
      name,
      description,
      geojson,
      geography
    ) VALUES (
      ${surveyId},
      ${sampleSite.name},
      ${sampleSite.description},
      ${sampleSite.geojson},
        `;
    const geometryCollectionSQL = generateGeometryCollectionSQL(sampleSite.geojson);

    sqlStatement.append(SQL`
      public.geography(
        public.ST_Force2D(
          public.ST_SetSRID(
    `);

    sqlStatement.append(geometryCollectionSQL);

    sqlStatement.append(SQL`
      , 4326)))
    `);

    sqlStatement.append(SQL`
      )
      RETURNING
        *;
    `);

    const response = await this.connection.sql(sqlStatement, SampleSiteRecord);

    if (!response.rowCount) {
      throw new ApiExecuteSQLError('Failed to insert sample location', [
        'SampleLocationRepository->insertSampleSite',
        'rows was null or undefined, expected rows != null'
      ]);
    }

    return response.rows[0];
  }

  /**
   * Deletes a survey sample site record.
   *
   * @param {number} surveySampleSiteId
   * @return {*}  {Promise<SampleSiteRecord>}
   * @memberof SampleLocationRepository
   */
  async deleteSampleSiteRecord(surveySampleSiteId: number): Promise<SampleSiteRecord> {
    const sqlStatement = SQL`
      DELETE FROM
        survey_sample_site
      WHERE
        survey_sample_site_id = ${surveySampleSiteId}
      RETURNING
        *;
    `;

    const response = await this.connection.sql(sqlStatement, SampleSiteRecord);

    if (!response?.rowCount) {
      throw new ApiExecuteSQLError('Failed to delete survey block record', [
        'SampleLocationRepository->deleteSampleSiteRecord',
        'rows was null or undefined, expected rows != null'
      ]);
    }

    return response.rows[0];
  }
}<|MERGE_RESOLUTION|>--- conflicted
+++ resolved
@@ -6,7 +6,7 @@
 import { generateGeometryCollectionSQL } from '../utils/spatial-utils';
 import { ApiPaginationOptions } from '../zod-schema/pagination';
 import { BaseRepository } from './base-repository';
-import { SampleBlockDetails, UpdateSampleBlockRecord } from './sample-blocks-repository';
+import { SampleBlockRecord, UpdateSampleBlockRecord } from './sample-blocks-repository';
 import { SampleMethodRecord, UpdateSampleMethodRecord } from './sample-method-repository';
 import { SamplePeriodRecord } from './sample-period-repository';
 
@@ -40,6 +40,18 @@
         )
       }).shape
     )
+  ),
+  sample_blocks: z.array(
+    SampleBlockRecord.pick({
+      survey_sample_block_id: true,
+      survey_block_id: true,
+      survey_sample_site_id: true
+    }).extend(
+      {
+        name: z.string(),
+        description: z.string()
+      }
+    )
   )
 });
 export type SampleLocationRecord = z.infer<typeof SampleLocationRecord>;
@@ -62,26 +74,10 @@
 });
 export type SampleSiteRecord = z.infer<typeof SampleSiteRecord>;
 
-<<<<<<< HEAD
-// This describes a row in the database for Survey Sample Location
-export const SampleLocationDetails = z
-  .object({
-    sample_methods: z.array(SampleMethodRecord),
-    sample_blocks: z.array(SampleBlockDetails)
-  })
-  .extend(SampleLocationRecord.shape);
-export type SampleLocationDetails = z.infer<typeof SampleLocationDetails>;
-
-// Insert Object for Sample Locations
-export type InsertSampleLocationRecord = Pick<SampleLocationRecord, 'survey_id' | 'description' | 'geojson'> & {
-  name: string | undefined;
-};
-=======
 /**
  * Insert object for a single sample site record.
  */
 export type InsertSampleSiteRecord = Pick<SampleSiteRecord, 'name' | 'description' | 'geojson'>;
->>>>>>> ce90f566
 
 /**
  * Update object for a single sample site record.
@@ -113,24 +109,16 @@
  */
 export class SampleLocationRepository extends BaseRepository {
   /**
-<<<<<<< HEAD
-   * Gets all Sample Locations for a given Survey
-=======
-   * Gets a paginated set of survey Sample Locations for the given survey.
->>>>>>> ce90f566
+   * Gets a paginated set of Sample Locations for the given survey for a given Survey
    *
    * @param {number} surveyId
    * @return {*}  {Promise<SampleLocationRecord[]>}
    * @memberof SampleLocationRepository
    */
-<<<<<<< HEAD
-  async getSampleLocationsForSurveyId(surveyId: number): Promise<SampleLocationDetails[]> {
-=======
   async getSampleLocationsForSurveyId(
     surveyId: number,
     pagination?: ApiPaginationOptions
   ): Promise<SampleLocationRecord[]> {
->>>>>>> ce90f566
     const knex = getKnex();
     const queryBuilder = knex
       .queryBuilder()
@@ -139,15 +127,15 @@
         qb.select(
           'ssp.survey_sample_method_id',
           knex.raw(`
-            json_agg(json_build_object(
-              'survey_sample_period_id', ssp.survey_sample_period_id,
-              'survey_sample_method_id', ssp.survey_sample_method_id,
-              'start_date', ssp.start_date,
-              'start_time', ssp.start_time,
-              'end_date', ssp.end_date,
-              'end_time', ssp.end_time
-            )) as sample_periods
-          `)
+          json_agg(json_build_object(
+            'survey_sample_period_id', ssp.survey_sample_period_id,
+            'survey_sample_method_id', ssp.survey_sample_method_id,
+            'start_date', ssp.start_date,
+            'start_time', ssp.start_time,
+            'end_date', ssp.end_date,
+            'end_time', ssp.end_time
+          )) as sample_periods
+        `)
         )
           .from({ ssp: 'survey_sample_period' })
           .groupBy('ssp.survey_sample_method_id');
@@ -157,55 +145,35 @@
         qb.select(
           'ssm.survey_sample_site_id',
           knex.raw(`
-            json_agg(json_build_object(
-              'survey_sample_method_id', ssm.survey_sample_method_id,
-              'survey_sample_site_id', ssm.survey_sample_site_id,
-              'method_lookup_id', ssm.method_lookup_id,
-              'description', ssm.description,
-              'sample_periods', COALESCE(wssp.sample_periods, '[]'::json)
-            )) as sample_methods`)
+          json_agg(json_build_object(
+            'survey_sample_method_id', ssm.survey_sample_method_id,
+            'survey_sample_site_id', ssm.survey_sample_site_id,
+            'method_lookup_id', ssm.method_lookup_id,
+            'description', ssm.description,
+            'sample_periods', COALESCE(wssp.sample_periods, '[]'::json)
+          )) as sample_methods`)
         )
           .from({ ssm: 'survey_sample_method' })
           .leftJoin('w_survey_sample_period as wssp', 'wssp.survey_sample_method_id', 'ssm.survey_sample_method_id')
           .groupBy('ssm.survey_sample_site_id');
       })
-<<<<<<< HEAD
-      .with('survey_block_lookup', (qb) => {
-        qb.select('survey_block_id', 'name', 'description', knex.raw('json_agg(sb.*) as block'))
-          .from({ sb: 'survey_block' })
-          .groupBy('sb.survey_block_id', 'name', 'description');
-      })
-      .with('json_sample_blocks', (qb) => {
-        // aggregate all sample blocks based on site id
+      .with('w_survey_sample_block', (qb) => {
+        // Aggregate sample blocks into an array of objects and include the corresponding sample periods
         qb.select(
-          'survey_sample_site_id',
-          knex.raw(
-            `json_agg(json_build_object(
-              'survey_sample_block_id', ssb.survey_sample_block_id,
-              'name', sbl.name,
-              'description', sbl.description,
-              'survey_block_id', ssb.survey_block_id,
-              'create_date', ssb.create_date,
-              'create_user', ssb.create_user,
-              'update_date', ssb.update_date,
-              'update_user', ssb.update_user,
-              'survey_sample_site_id', ssb.survey_sample_site_id,
-              'revision_count', ssb.revision_count
-              )) as sample_blocks`
-          )
+          'ssb.survey_sample_site_id',
+          knex.raw(`
+          json_agg(json_build_object(
+            'survey_sample_block_id', ssb.survey_sample_block_id,
+            'survey_sample_site_id', ssb.survey_sample_site_id,
+            'survey_block_id', ssb.survey_block_id,
+            'name', sb.name,
+            'description', sb.description
+          )) as sample_blocks`)
         )
           .from({ ssb: 'survey_sample_block' })
-          .leftJoin('survey_block_lookup as sbl', 'sbl.survey_block_id', 'ssb.survey_block_id')
+          .leftJoin('survey_block as sb', 'sb.survey_block_id', 'ssb.survey_block_id')
           .groupBy('ssb.survey_sample_site_id');
       })
-      // join aggregated methods and blocks to sampling sites
-      .select('sss.*', knex.raw("COALESCE(sample_blocks, '[]'::json) as sample_blocks"), 'sample_methods')
-      .from({ sss: 'survey_sample_site' })
-      .leftJoin('json_sample_blocks as jsb', 'jsb.survey_sample_site_id', 'sss.survey_sample_site_id')
-      .leftJoin('json_sample_methods as jsm', 'jsm.survey_sample_site_id', 'sss.survey_sample_site_id')
-      .where('sss.survey_id', surveyId)
-      .orderBy('sss.survey_sample_site_id', 'asc');
-=======
       // Fetch sample sites and include the corresponding sample methods
       .select(
         'sss.survey_sample_site_id',
@@ -213,10 +181,12 @@
         'sss.name',
         'sss.description',
         'sss.geojson',
-        knex.raw(`COALESCE(wssm.sample_methods, '[]'::json) as sample_methods`)
+        knex.raw(`COALESCE(wssm.sample_methods, '[]'::json) as sample_methods,
+      COALESCE(wssb.sample_blocks, '[]'::json) as sample_blocks`)
       )
       .from({ sss: 'survey_sample_site' })
       .leftJoin('w_survey_sample_method as wssm', 'wssm.survey_sample_site_id', 'sss.survey_sample_site_id')
+      .leftJoin('w_survey_sample_block as wssb', 'wssb.survey_sample_site_id', 'sss.survey_sample_site_id')
       .where('sss.survey_id', surveyId);
 
     if (pagination) {
@@ -226,9 +196,8 @@
         queryBuilder.orderBy(pagination.sort, pagination.order);
       }
     }
->>>>>>> ce90f566
-
-    const response = await this.connection.knex(queryBuilder, SampleLocationDetails);
+
+    const response = await this.connection.knex(queryBuilder, SampleLocationRecord);
 
     return response.rows;
   }
