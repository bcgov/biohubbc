import { Feature } from 'geojson';
import SQL from 'sql-template-strings';
import { z } from 'zod';
import { getKnex } from '../database/db';
import { ApiExecuteSQLError } from '../errors/api-error';
import { generateGeometryCollectionSQL } from '../utils/spatial-utils';
import { BaseRepository } from './base-repository';
<<<<<<< HEAD
import { SampleMethodRecord, UpdateSampleMethodRecord } from './sample-method-repository';
=======
import { SampleMethodRecord } from './sample-method-repository';
>>>>>>> e976b831

// This describes a row in the database for Survey Sample Location
export const SampleLocationRecord = z.object({
  survey_sample_site_id: z.number(),
  survey_id: z.number(),
  name: z.string(),
  description: z.string().nullable(),
  geojson: z.any(),
  geography: z.any(),
  create_date: z.string(),
  create_user: z.number(),
  update_date: z.string().nullable(),
  update_user: z.number().nullable(),
  revision_count: z.number(),
  sample_methods: z.array(SampleMethodRecord).default([])
});
export type SampleLocationRecord = z.infer<typeof SampleLocationRecord>;

// Insert Object for Sample Locations
export type InsertSampleLocationRecord = Pick<SampleLocationRecord, 'survey_id' | 'name' | 'description' | 'geojson'>;

// Update Object for Sample Locations
export type UpdateSampleLocationRecord = Pick<
  SampleLocationRecord,
  'survey_sample_site_id' | 'survey_id' | 'name' | 'description' | 'geojson'
>;

export type UpdateSampleSiteRecord = {
  survey_id: number;
  survey_sample_site_id: number;
  name: string;
  description: string;
  geojson: Feature;
  methods: UpdateSampleMethodRecord[];
};

/**
 * Sample Location Repository
 *
 * @export
 * @class SampleLocationRepository
 * @extends {BaseRepository}
 */
export class SampleLocationRepository extends BaseRepository {
  /**
   * Gets all survey Sample Locations.
   *
   * @param {number} surveyId
   * @return {*}  {Promise<SampleLocationRecord[]>}
   * @memberof SampleLocationRepository
   */
  async getSampleLocationsForSurveyId(surveyId: number): Promise<SampleLocationRecord[]> {
    const knex = getKnex();
    const queryBuilder = knex
      .queryBuilder()
      .with('json_sample_period', (qb) => {
        // aggregate all sample periods based on method id
        qb.select('survey_sample_method_id', knex.raw('json_agg(ssp.*) as sample_periods'))
          .from({ ssp: 'survey_sample_period' })
          .groupBy('survey_sample_method_id');
      })
      .with('json_sample_methods', (qb) => {
        // join aggregated samples to methods
        // aggregate methods base on site id
        qb.select(
          'survey_sample_site_id',
          knex.raw(`
          json_agg(json_build_object(
            'sample_periods', jsp.sample_periods,
            'survey_sample_method_id', ssm.survey_sample_method_id,
            'method_lookup_id', ssm.method_lookup_id,
            'description', ssm.description,
            'create_date', ssm.create_date,
            'create_user', ssm.create_user,
            'update_date', ssm.update_date,
            'update_user', ssm.update_user,
            'survey_sample_site_id', ssm.survey_sample_site_id,
            'revision_count', ssm.revision_count
          )) as sample_methods`)
        )
          .from({ ssm: 'survey_sample_method' })
          .leftJoin('json_sample_period as jsp', 'jsp.survey_sample_method_id', 'ssm.survey_sample_method_id')
          .groupBy('ssm.survey_sample_site_id');
      })
      // join aggregated methods to sampling sites
      .select('*')
      .from({ sss: 'survey_sample_site' })
      .leftJoin('json_sample_methods as jsm', 'jsm.survey_sample_site_id', 'sss.survey_sample_site_id')
      .where('sss.survey_id', surveyId)
      .orderBy('sss.survey_sample_site_id', 'asc');

    const response = await this.connection.knex(queryBuilder, SampleLocationRecord);
    return response.rows;
  }

  /**
   * updates a survey Sample Location.
   *
   * @param {UpdateSampleLocationRecord} sample
   * @return {*}  {Promise<SampleLocationRecord>}
   * @memberof SampleLocationRepository
   */
  async updateSampleLocation(sample: UpdateSampleLocationRecord): Promise<SampleLocationRecord> {
    const sql = SQL`
      UPDATE
        survey_sample_site
      SET
        survey_id=${sample.survey_id},
        name=${sample.name},
        description=${sample.description},
        geojson=${sample.geojson},
        geography=public.geography(
          public.ST_Force2D(
            public.ST_SetSRID(
      `;
    const geometryCollectionSQL = generateGeometryCollectionSQL(sample.geojson);
    sql.append(geometryCollectionSQL);
    sql.append(SQL`, 4326)))`);
    sql.append(SQL`
      WHERE
        survey_sample_site_id = ${sample.survey_sample_site_id}
      RETURNING
        *;`);

    const response = await this.connection.sql(sql);

    if (!response.rowCount) {
      throw new ApiExecuteSQLError('Failed to update sample location record', [
        'SampleLocationRepository->updateSampleLocation',
        'rows was null or undefined, expected rows != null'
      ]);
    }

    return response.rows[0];
  }

  /**
   * Inserts a new survey Sample Location.
   * Business requirement to default all names to Sample Site #
   * the # is based on the current number of sample sites associated to a survey
   *
   * @param {InsertSampleLocationRecord} sample
   * @return {*}  {Promise<SampleLocationRecord>}
   * @memberof SampleLocationRepository
   */
  async insertSampleLocation(sample: InsertSampleLocationRecord): Promise<SampleLocationRecord> {
    const sqlStatement = SQL`
    INSERT INTO survey_sample_site (
      survey_id,
      name,
      description,
      geojson,
      geography
    ) VALUES (
      ${sample.survey_id},
      (SELECT concat('Sample Site ', (SELECT count(survey_sample_site_id) + 1 FROM survey_sample_site sss WHERE survey_id = ${sample.survey_id}))),
      ${sample.description},
      ${sample.geojson},
      `;
    const geometryCollectionSQL = generateGeometryCollectionSQL(sample.geojson);

    sqlStatement.append(SQL`
      public.geography(
        public.ST_Force2D(
          public.ST_SetSRID(
    `);

    sqlStatement.append(geometryCollectionSQL);

    sqlStatement.append(SQL`
      , 4326)))
    `);

    sqlStatement.append(SQL`
      )
      RETURNING
        *;
    `);

    const response = await this.connection.sql(sqlStatement, SampleLocationRecord);

    if (!response.rowCount) {
      throw new ApiExecuteSQLError('Failed to insert sample location', [
        'SampleLocationRepository->insertSampleLocation',
        'rows was null or undefined, expected rows != null'
      ]);
    }

    return response.rows[0];
  }

  /**
   * Deletes a survey Sample Location.
   *
   * @param {number} surveySampleSiteId
   * @return {*}  {Promise<SampleLocationRecord>}
   * @memberof SampleLocationRepository
   */
  async deleteSampleLocationRecord(surveySampleSiteId: number): Promise<SampleLocationRecord> {
    const sqlStatement = SQL`
      DELETE FROM
        survey_sample_site
      WHERE
        survey_sample_site_id = ${surveySampleSiteId}
      RETURNING
        *;
    `;

    const response = await this.connection.sql(sqlStatement, SampleLocationRecord);

    if (!response?.rowCount) {
      throw new ApiExecuteSQLError('Failed to delete survey block record', [
        'SampleLocationRepository->deleteSampleLocationRecord',
        'rows was null or undefined, expected rows != null'
      ]);
    }

    return response.rows[0];
  }
}<|MERGE_RESOLUTION|>--- conflicted
+++ resolved
@@ -5,11 +5,7 @@
 import { ApiExecuteSQLError } from '../errors/api-error';
 import { generateGeometryCollectionSQL } from '../utils/spatial-utils';
 import { BaseRepository } from './base-repository';
-<<<<<<< HEAD
 import { SampleMethodRecord, UpdateSampleMethodRecord } from './sample-method-repository';
-=======
-import { SampleMethodRecord } from './sample-method-repository';
->>>>>>> e976b831
 
 // This describes a row in the database for Survey Sample Location
 export const SampleLocationRecord = z.object({
@@ -134,7 +130,7 @@
       RETURNING
         *;`);
 
-    const response = await this.connection.sql(sql);
+    const response = await this.connection.sql(sql, SampleLocationRecord);
 
     if (!response.rowCount) {
       throw new ApiExecuteSQLError('Failed to update sample location record', [
