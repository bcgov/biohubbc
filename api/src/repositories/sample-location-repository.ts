--- conflicted
+++ resolved
@@ -131,20 +131,6 @@
         qb.select(
           'ssm.survey_sample_site_id',
           knex.raw(`
-<<<<<<< HEAD
-          json_agg(json_build_object(
-            'sample_periods', COALESCE(jsp.sample_periods, '[]'::json),
-            'survey_sample_method_id', ssm.survey_sample_method_id,
-            'method_lookup_id', ssm.method_lookup_id,
-            'description', ssm.description,
-            'create_date', ssm.create_date,
-            'create_user', ssm.create_user,
-            'update_date', ssm.update_date,
-            'update_user', ssm.update_user,
-            'survey_sample_site_id', ssm.survey_sample_site_id,
-            'revision_count', ssm.revision_count
-          )) as sample_methods`)
-=======
             json_agg(json_build_object(
               'survey_sample_method_id', ssm.survey_sample_method_id,
               'survey_sample_site_id', ssm.survey_sample_site_id,
@@ -152,7 +138,6 @@
               'description', ssm.description,
               'sample_periods', COALESCE(wssp.sample_periods, '[]'::json)
             )) as sample_methods`)
->>>>>>> 8bbccc94
         )
           .from({ ssm: 'survey_sample_method' })
           .leftJoin('w_survey_sample_period as wssp', 'wssp.survey_sample_method_id', 'ssm.survey_sample_method_id')
