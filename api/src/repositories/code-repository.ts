import SQL from 'sql-template-strings';
import { z } from 'zod';
import { BaseRepository } from './base-repository';

export const ICodeWithDescription = z.object({
  id: z.number(),
  name: z.string(),
  description: z.string()
});

export type ICodeWithDescription = z.infer<typeof ICodeWithDescription>;

export const ICode = ICodeWithDescription.pick({
  id: true,
  name: true
});

export type ICode = z.infer<typeof ICode>;

export const CodeSet = <T extends z.ZodRawShape>(zodSchema?: T) => {
  return (zodSchema && z.array(ICode.extend(zodSchema))) || z.array(ICode);
};

export const IAllCodeSets = z.object({
  management_action_type: CodeSet(),
  first_nations: CodeSet(),
  agency: CodeSet(),
  investment_action_category: CodeSet(z.object({ agency_id: z.number() }).shape),
  type: CodeSet(),
  program: CodeSet(),
  proprietor_type: CodeSet(z.object({ id: z.number(), name: z.string(), is_first_nation: z.boolean() }).shape),
  iucn_conservation_action_level_1_classification: CodeSet(),
  iucn_conservation_action_level_2_subclassification: CodeSet(
    z.object({ id: z.number(), iucn1_id: z.number(), name: z.string() }).shape
  ),
  iucn_conservation_action_level_3_subclassification: CodeSet(
    z.object({ id: z.number(), iucn2_id: z.number(), name: z.string() }).shape
  ),
  system_roles: CodeSet(),
  project_roles: CodeSet(),
  administrative_activity_status_type: CodeSet(),
  intended_outcomes: CodeSet(z.object({ id: z.number(), name: z.string(), description: z.string() }).shape),
  vantage_codes: CodeSet(),
  survey_jobs: CodeSet(),
  site_selection_strategies: CodeSet(),
<<<<<<< HEAD
  sample_methods: CodeSet(z.object({ id: z.number(), name: z.string(), description: z.string() }).shape),
  survey_progress: CodeSet(z.object({ id: z.number(), name: z.string(), description: z.string() }).shape),
=======
  survey_progress: CodeSet(z.object({ id: z.number(), name: z.string(), description: z.string() }).shape),
  sample_methods: CodeSet(z.object({ id: z.number(), name: z.string(), description: z.string() }).shape),
>>>>>>> c52684ac
  method_response_metrics: CodeSet(z.object({ id: z.number(), name: z.string(), description: z.string() }).shape)
});

export type IAllCodeSets = z.infer<typeof IAllCodeSets>;

export class CodeRepository extends BaseRepository {
  async getSampleMethods() {
    const sql = SQL`
<<<<<<< HEAD
    SELECT method_lookup_id as id, name, description FROM method_lookup ORDER BY name ASC;
=======
    SELECT method_lookup_id as id, name, description FROM method_lookup;
>>>>>>> c52684ac
    `;
    const response = await this.connection.sql(sql);
    return response.rows;
  }

  /**
   * Fetch management action type codes.
   *
   * @return {ICode}
   * @memberof CodeRepository
   */
  async getManagementActionType() {
    const sqlStatement = SQL`
      SELECT
        management_action_type_id as id,
        name
      FROM
        management_action_type
      WHERE
        record_end_date is null;
    `;

    const response = await this.connection.sql(sqlStatement, ICode);

    return response.rows;
  }

  /**
   * Fetch first nation codes.
   *
   * @return {ICode}
   * @memberof CodeRepository
   */
  async getFirstNations() {
    const sqlStatement = SQL`
      SELECT
        first_nations_id as id,
        name
      FROM
        first_nations
      WHERE
        record_end_date is null ORDER BY name ASC;
    `;

    const response = await this.connection.sql(sqlStatement, ICode);

    return response.rows;
  }

  /**
   * Fetch agency codes.
   *
   * @return {ICode}
   * @memberof CodeRepository
   */
  async getAgency() {
    const sqlStatement = SQL`
      SELECT
        agency_id as id,
        name
      FROM
        agency
      WHERE
        record_end_date is null ORDER BY name ASC;
    `;

    const response = await this.connection.sql(sqlStatement, ICode);

    return response.rows;
  }

  /**
   * Fetch proprietor type codes.
   *
   * @return {*}
   * @memberof CodeRepository
   */
  async getProprietorType() {
    const sqlStatement = SQL`
      SELECT
        proprietor_type_id as id,
        name, 
        is_first_nation
      FROM
        proprietor_type
      WHERE
        record_end_date is null;
    `;

    const response = await this.connection.sql(sqlStatement, ICode);

    return response.rows;
  }

  /**
   * Fetch activity codes.
   *
   * @return {ICode}
   * @memberof CodeRepository
   */
  async getType() {
    const sqlStatement = SQL`
      SELECT
        type_id as id,
        name
      FROM
        type
      WHERE
        record_end_date is null;
    `;

    const response = await this.connection.sql(sqlStatement, ICode);

    return response.rows;
  }

  /**
   * Fetch vantage codes.
   *
   * @return {ICode}
   * @memberof CodeRepository
   */
  async getVantageCodes() {
    const sqlStatement = SQL`
      SELECT
        vantage_id as id,
        name
      FROM
        vantage
      WHERE record_end_date is null;
    `;

    const response = await this.connection.sql(sqlStatement, ICode);

    return response.rows;
  }

  /**
   * Fetch intended outcomes codes.
   * @return {ICodeWithDescription}
   *
   */
  async getIntendedOutcomes() {
    const sqlStatement = SQL`
      SELECT
        intended_outcome_id as id,
        name, 
        description
      FROM
        intended_outcome
      WHERE record_end_date is null;
    `;

    const response = await this.connection.sql(sqlStatement, ICodeWithDescription);

    return response.rows;
  }

  /**
   * Fetch project type codes.
   *
   * @return {ICode}
   * @memberof CodeRepository
   */
  async getProgram() {
    const sqlStatement = SQL`
      SELECT
        program_id as id,
        name
      FROM
        program
      WHERE
        record_end_date is null;
    `;

    const response = await this.connection.sql(sqlStatement, ICode);

    return response.rows;
  }

  /**
   * Fetch investment action category codes.
   *
   * @return {*}
   * @memberof CodeRepository
   */
  async getInvestmentActionCategory() {
    const sqlStatement = SQL`
      SELECT
        investment_action_category_id as id,
        agency_id,
        name
      FROM
        investment_action_category
      WHERE record_end_date is null ORDER BY name ASC;
    `;

    const response = await this.connection.sql(sqlStatement, ICode);

    return response.rows;
  }

  /**
   * Fetch IUCN conservation action level 1 classification codes.
   *
   * @return {ICode}
   * @memberof CodeRepository
   */
  async getIUCNConservationActionLevel1Classification() {
    const sqlStatement = SQL`
      SELECT
        iucn_conservation_action_level_1_classification_id as id,
        name
      FROM
        iucn_conservation_action_level_1_classification
      WHERE
        record_end_date is null;
    `;

    const response = await this.connection.sql(sqlStatement, ICode);

    return response.rows;
  }

  /**
   * Fetch IUCN conservation action level 2 sub-classification codes.
   *
   * @return {*}
   * @memberof CodeRepository
   */
  async getIUCNConservationActionLevel2Subclassification() {
    const sqlStatement = SQL`
      SELECT
        iucn_conservation_action_level_2_subclassification_id as id,
        iucn_conservation_action_level_1_classification_id as iucn1_id,
        name
      FROM
        iucn_conservation_action_level_2_subclassification
      WHERE
        record_end_date is null;
    `;

    const response = await this.connection.sql(sqlStatement, ICode);

    return response.rows;
  }

  /**
   * Fetch IUCN conservation action level 3 sub-classification codes.
   *
   * @return {*}
   * @memberof CodeRepository
   */
  async getIUCNConservationActionLevel3Subclassification() {
    const sqlStatement = SQL`
      SELECT
        iucn_conservation_action_level_3_subclassification_id as id,
        iucn_conservation_action_level_2_subclassification_id as iucn2_id,
        name
      FROM
        iucn_conservation_action_level_3_subclassification
      WHERE
        record_end_date is null;
    `;

    const response = await this.connection.sql(sqlStatement, ICode);

    return response.rows;
  }

  /**
   * Fetch system role codes.
   *
   * @return {ICode}
   * @memberof CodeRepository
   */
  async getSystemRoles() {
    const sqlStatement = SQL`
      SELECT
        system_role_id as id,
        name
      FROM
        system_role
      WHERE
        record_end_date is null;
    `;

    const response = await this.connection.sql(sqlStatement, ICode);

    return response.rows;
  }

  /**
   * Fetch project role codes.
   *
   * @return {ICode}
   * @memberof CodeRepository
   */
  async getProjectRoles() {
    const sqlStatement = SQL`
      SELECT
        project_role_id as id,
        name
      FROM
        project_role
      WHERE
        record_end_date is null;
    `;

    const response = await this.connection.sql(sqlStatement, ICode);

    return response.rows;
  }

  /**
   * Fetch survey job codes.
   *
   * @return {ICode}
   * @memberof CodeRepository
   */
  async getSurveyJobs() {
    const sqlStatement = SQL`
      SELECT
        survey_job_id as id,
        name
      FROM
        survey_job
      WHERE
        record_end_date is null;
    `;

    const response = await this.connection.sql(sqlStatement, ICode);

    return response.rows;
  }

  /**
   * Fetch site selection strategy codes
   *
   * @return {ICode}
   * @memberof CodeRepository
   */
  async getSiteSelectionStrategies() {
    const sqlStatement = SQL`
      SELECT
        ss.site_strategy_id as id,
        ss.name
      FROM
        site_strategy ss
      WHERE
        record_end_date is null;
    `;

    const response = await this.connection.sql(sqlStatement, ICode);

    return response.rows;
  }

  /**
   * Fetch administrative activity status type codes.
   *
   * @return {ICode}
   * @memberof CodeRepository
   */
  async getAdministrativeActivityStatusType() {
    const sqlStatement = SQL`
      SELECT
        administrative_activity_status_type_id as id,
        name
      FROM
        administrative_activity_status_type
      WHERE
        record_end_date is null;
    `;

    const response = await this.connection.sql(sqlStatement, ICode);

    return response.rows;
  }

  /**
   * Fetch survey progress codes.
   *
   * @return {ICodeWithDescription}
   * @memberof CodeRepository
   */
  async getSurveyProgress() {
    const sqlStatement = SQL`
      SELECT
        survey_progress_id as id,
        name,
        description
      FROM
        survey_progress
      WHERE
        record_end_date is null;
    `;

    const response = await this.connection.sql(sqlStatement, ICodeWithDescription);

    return response.rows;
  }

  /**
   * Fetch method response metrics
   *
<<<<<<< HEAD
   * @return {*}
   * @memberof CodeRepository
   */
  async getMethodResponseMetrics() {
    const sqlStatement = SQL`
      SELECT
        method_response_metric_id as id,
=======
   * @return {Promise<ICodeWithDescription[]>}
   * @memberof CodeRepository
   */
  async getMethodResponseMetrics(): Promise<ICodeWithDescription[]> {
    const sqlStatement = SQL`
      SELECT
        method_response_metric_id AS id,
>>>>>>> c52684ac
        name,
        description
      FROM
        method_response_metric
      WHERE
<<<<<<< HEAD
        record_end_date is null;
    `;

    const response = await this.connection.sql(sqlStatement);
=======
        record_end_date IS null;
    `;

    const response = await this.connection.sql(sqlStatement, ICodeWithDescription);
>>>>>>> c52684ac

    return response.rows;
  }
}<|MERGE_RESOLUTION|>--- conflicted
+++ resolved
@@ -43,13 +43,8 @@
   vantage_codes: CodeSet(),
   survey_jobs: CodeSet(),
   site_selection_strategies: CodeSet(),
-<<<<<<< HEAD
   sample_methods: CodeSet(z.object({ id: z.number(), name: z.string(), description: z.string() }).shape),
   survey_progress: CodeSet(z.object({ id: z.number(), name: z.string(), description: z.string() }).shape),
-=======
-  survey_progress: CodeSet(z.object({ id: z.number(), name: z.string(), description: z.string() }).shape),
-  sample_methods: CodeSet(z.object({ id: z.number(), name: z.string(), description: z.string() }).shape),
->>>>>>> c52684ac
   method_response_metrics: CodeSet(z.object({ id: z.number(), name: z.string(), description: z.string() }).shape)
 });
 
@@ -58,11 +53,7 @@
 export class CodeRepository extends BaseRepository {
   async getSampleMethods() {
     const sql = SQL`
-<<<<<<< HEAD
     SELECT method_lookup_id as id, name, description FROM method_lookup ORDER BY name ASC;
-=======
-    SELECT method_lookup_id as id, name, description FROM method_lookup;
->>>>>>> c52684ac
     `;
     const response = await this.connection.sql(sql);
     return response.rows;
@@ -469,15 +460,6 @@
   /**
    * Fetch method response metrics
    *
-<<<<<<< HEAD
-   * @return {*}
-   * @memberof CodeRepository
-   */
-  async getMethodResponseMetrics() {
-    const sqlStatement = SQL`
-      SELECT
-        method_response_metric_id as id,
-=======
    * @return {Promise<ICodeWithDescription[]>}
    * @memberof CodeRepository
    */
@@ -485,23 +467,15 @@
     const sqlStatement = SQL`
       SELECT
         method_response_metric_id AS id,
->>>>>>> c52684ac
         name,
         description
       FROM
         method_response_metric
       WHERE
-<<<<<<< HEAD
-        record_end_date is null;
-    `;
-
-    const response = await this.connection.sql(sqlStatement);
-=======
         record_end_date IS null;
     `;
 
     const response = await this.connection.sql(sqlStatement, ICodeWithDescription);
->>>>>>> c52684ac
 
     return response.rows;
   }
