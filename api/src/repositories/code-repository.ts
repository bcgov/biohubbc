import SQL from 'sql-template-strings';
import { z } from 'zod';
import { BaseRepository } from './base-repository';

export const ICode = z.object({
  id: z.number(),
  name: z.string()
});

export type ICode = z.infer<typeof ICode>;

export const CodeSet = <T extends z.ZodRawShape>(zodSchema?: T) => {
  return (zodSchema && z.array(ICode.extend(zodSchema))) || z.array(ICode);
};

export const IAllCodeSets = z.object({
  management_action_type: CodeSet(),
  first_nations: CodeSet(),
  agency: CodeSet(),
  investment_action_category: CodeSet(z.object({ agency_id: z.number() }).shape),
  type: CodeSet(),
  program: CodeSet(),
  proprietor_type: CodeSet(z.object({ id: z.number(), name: z.string(), is_first_nation: z.boolean() }).shape),
  iucn_conservation_action_level_1_classification: CodeSet(),
  iucn_conservation_action_level_2_subclassification: CodeSet(
    z.object({ id: z.number(), iucn1_id: z.number(), name: z.string() }).shape
  ),
  iucn_conservation_action_level_3_subclassification: CodeSet(
    z.object({ id: z.number(), iucn2_id: z.number(), name: z.string() }).shape
  ),
  system_roles: CodeSet(),
  project_roles: CodeSet(),
  administrative_activity_status_type: CodeSet(),
<<<<<<< HEAD
  ecological_seasons: CodeSet(z.object({ id: z.number(), name: z.string(), description: z.string() }).shape),
=======
  field_methods: CodeSet(z.object({ id: z.number(), name: z.string(), description: z.string() }).shape),
>>>>>>> e5158d68
  intended_outcomes: CodeSet(z.object({ id: z.number(), name: z.string(), description: z.string() }).shape),
  vantage_codes: CodeSet(),
  survey_jobs: CodeSet(),
  site_selection_strategies: CodeSet(),
  sample_methods: CodeSet()
});

export type IAllCodeSets = z.infer<typeof IAllCodeSets>;

export class CodeRepository extends BaseRepository {
  async getSampleMethods() {
    const sql = SQL`
    SELECT method_lookup_id as id, name FROM method_lookup;
    `;
    const response = await this.connection.sql(sql);
    return response.rows;
  }

  /**
   * Fetch management action type codes.
   *
   * @return {*}
   * @memberof CodeRepository
   */
  async getManagementActionType() {
    const sqlStatement = SQL`
      SELECT
        management_action_type_id as id,
        name
      FROM
        management_action_type
      WHERE
        record_end_date is null;
    `;

    const response = await this.connection.sql(sqlStatement);

    return response.rows;
  }

  /**
   * Fetch first nation codes.
   *
   * @return {*}
   * @memberof CodeRepository
   */
  async getFirstNations() {
    const sqlStatement = SQL`
      SELECT
        first_nations_id as id,
        name
      FROM
        first_nations
      WHERE
        record_end_date is null ORDER BY name ASC;
    `;

    const response = await this.connection.sql(sqlStatement);

    return response.rows;
  }

  /**
   * Fetch agency codes.
   *
   * @return {*}
   * @memberof CodeRepository
   */
  async getAgency() {
    const sqlStatement = SQL`
      SELECT
        agency_id as id,
        name
      FROM
        agency
      WHERE
        record_end_date is null ORDER BY name ASC;
    `;

    const response = await this.connection.sql(sqlStatement);

    return response.rows;
  }

  /**
   * Fetch proprietor type codes.
   *
   * @return {*}
   * @memberof CodeRepository
   */
  async getProprietorType() {
    const sqlStatement = SQL`
      SELECT
        proprietor_type_id as id,
        name, is_first_nation
      FROM
        proprietor_type
      WHERE
        record_end_date is null;
    `;

    const response = await this.connection.sql(sqlStatement);

    return response.rows;
  }

  /**
   * Fetch activity codes.
   *
   * @return {*}
   * @memberof CodeRepository
   */
  async getType() {
    const sqlStatement = SQL`
      SELECT
        type_id as id,
        name
      FROM
        type
      WHERE
        record_end_date is null;
    `;

    const response = await this.connection.sql(sqlStatement);

    return response.rows;
  }

  /**
<<<<<<< HEAD
   * Fetch ecological season codes.
=======
   * Fetch field method codes.
>>>>>>> e5158d68
   *
   * @return {*}
   * @memberof CodeRepository
   */
<<<<<<< HEAD
  async getEcologicalSeasons() {
    const sqlStatement = SQL`
      SELECT
        ecological_season_id as id,
        name, description
      FROM
        ecological_season
=======
  async getFieldMethods() {
    const sqlStatement = SQL`
      SELECT
        field_method_id as id,
        name, description
      FROM
        field_method
>>>>>>> e5158d68
      WHERE
        record_end_date is null;
    `;

    const response = await this.connection.sql(sqlStatement);

    return response.rows;
  }

  /**
   * Fetch vantage codes.
   *
   * @return {*}
   * @memberof CodeRepository
   */
  async getVantageCodes() {
    const sqlStatement = SQL`
      SELECT
        vantage_id as id,
        name
      FROM
        vantage
      WHERE record_end_date is null;
    `;

    const response = await this.connection.sql(sqlStatement);

    return response.rows;
  }

  /**
   * Fetch intended outcomes codes.
   *
   */
  async getIntendedOutcomes() {
    const sqlStatement = SQL`
      SELECT
        intended_outcome_id as id,
        name, description
      FROM
        intended_outcome
      WHERE record_end_date is null;
    `;

    const response = await this.connection.sql(sqlStatement);

    return response.rows;
  }

  /**
   * Fetch project type codes.
   *
   * @return {*}
   * @memberof CodeRepository
   */
  async getProgram() {
    const sqlStatement = SQL`
      SELECT
        program_id as id,
        name
      FROM
        program
      WHERE
        record_end_date is null;
    `;

    const response = await this.connection.sql(sqlStatement);

    return response.rows;
  }

  /**
   * Fetch investment action category codes.
   *
   * @return {*}
   * @memberof CodeRepository
   */
  async getInvestmentActionCategory() {
    const sqlStatement = SQL`
      SELECT
        investment_action_category_id as id,
        agency_id,
        name
      FROM
        investment_action_category
      WHERE record_end_date is null ORDER BY name ASC;
    `;

    const response = await this.connection.sql(sqlStatement);

    return response.rows;
  }

  /**
   * Fetch IUCN conservation action level 1 classification codes.
   *
   * @return {*}
   * @memberof CodeRepository
   */
  async getIUCNConservationActionLevel1Classification() {
    const sqlStatement = SQL`
      SELECT
        iucn_conservation_action_level_1_classification_id as id,
        name
      FROM
        iucn_conservation_action_level_1_classification
      WHERE
        record_end_date is null;
    `;

    const response = await this.connection.sql(sqlStatement);

    return response.rows;
  }

  /**
   * Fetch IUCN conservation action level 2 sub-classification codes.
   *
   * @return {*}
   * @memberof CodeRepository
   */
  async getIUCNConservationActionLevel2Subclassification() {
    const sqlStatement = SQL`
      SELECT
        iucn_conservation_action_level_2_subclassification_id as id,
        iucn_conservation_action_level_1_classification_id as iucn1_id,
        name
      FROM
        iucn_conservation_action_level_2_subclassification
      WHERE
        record_end_date is null;
    `;

    const response = await this.connection.sql(sqlStatement);

    return response.rows;
  }

  /**
   * Fetch IUCN conservation action level 3 sub-classification codes.
   *
   * @return {*}
   * @memberof CodeRepository
   */
  async getIUCNConservationActionLevel3Subclassification() {
    const sqlStatement = SQL`
      SELECT
        iucn_conservation_action_level_3_subclassification_id as id,
        iucn_conservation_action_level_2_subclassification_id as iucn2_id,
        name
      FROM
        iucn_conservation_action_level_3_subclassification
      WHERE
        record_end_date is null;
    `;

    const response = await this.connection.sql(sqlStatement);

    return response.rows;
  }

  /**
   * Fetch system role codes.
   *
   * @return {*}
   * @memberof CodeRepository
   */
  async getSystemRoles() {
    const sqlStatement = SQL`
      SELECT
        system_role_id as id,
        name
      FROM
        system_role
      WHERE
        record_end_date is null;
    `;

    const response = await this.connection.sql(sqlStatement);

    return response.rows;
  }

  /**
   * Fetch project role codes.
   *
   * @return {*}
   * @memberof CodeRepository
   */
  async getProjectRoles() {
    const sqlStatement = SQL`
      SELECT
        project_role_id as id,
        name
      FROM
        project_role
      WHERE
        record_end_date is null;
    `;

    const response = await this.connection.sql(sqlStatement);

    return response.rows;
  }

  /**
   * Fetch survey job codes.
   *
   * @return {*}
   * @memberof CodeRepository
   */
  async getSurveyJobs() {
    const sqlStatement = SQL`
      SELECT
        survey_job_id as id,
        name
      FROM
        survey_job
      WHERE
        record_end_date is null;
    `;

    const response = await this.connection.sql(sqlStatement);

    return response.rows;
  }

  async getSiteSelectionStrategies() {
    const sqlStatement = SQL`
      SELECT
        ss.site_strategy_id as id,
        ss.name
      FROM
        site_strategy ss
      WHERE
        record_end_date is null;
    `;

    const response = await this.connection.sql(sqlStatement);

    return response.rows;
  }

  /**
   * Fetch administrative activity status type codes.
   *
   * @return {*}
   * @memberof CodeRepository
   */
  async getAdministrativeActivityStatusType() {
    const sqlStatement = SQL`
      SELECT
        administrative_activity_status_type_id as id,
        name
      FROM
        administrative_activity_status_type
      WHERE
        record_end_date is null;
    `;

    const response = await this.connection.sql(sqlStatement);

    return response.rows;
  }
}<|MERGE_RESOLUTION|>--- conflicted
+++ resolved
@@ -31,11 +31,6 @@
   system_roles: CodeSet(),
   project_roles: CodeSet(),
   administrative_activity_status_type: CodeSet(),
-<<<<<<< HEAD
-  ecological_seasons: CodeSet(z.object({ id: z.number(), name: z.string(), description: z.string() }).shape),
-=======
-  field_methods: CodeSet(z.object({ id: z.number(), name: z.string(), description: z.string() }).shape),
->>>>>>> e5158d68
   intended_outcomes: CodeSet(z.object({ id: z.number(), name: z.string(), description: z.string() }).shape),
   vantage_codes: CodeSet(),
   survey_jobs: CodeSet(),
@@ -165,42 +160,6 @@
   }
 
   /**
-<<<<<<< HEAD
-   * Fetch ecological season codes.
-=======
-   * Fetch field method codes.
->>>>>>> e5158d68
-   *
-   * @return {*}
-   * @memberof CodeRepository
-   */
-<<<<<<< HEAD
-  async getEcologicalSeasons() {
-    const sqlStatement = SQL`
-      SELECT
-        ecological_season_id as id,
-        name, description
-      FROM
-        ecological_season
-=======
-  async getFieldMethods() {
-    const sqlStatement = SQL`
-      SELECT
-        field_method_id as id,
-        name, description
-      FROM
-        field_method
->>>>>>> e5158d68
-      WHERE
-        record_end_date is null;
-    `;
-
-    const response = await this.connection.sql(sqlStatement);
-
-    return response.rows;
-  }
-
-  /**
    * Fetch vantage codes.
    *
    * @return {*}
