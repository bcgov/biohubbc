--- conflicted
+++ resolved
@@ -95,10 +95,6 @@
         observation_time = EXCLUDED.observation_time,
         latitude = EXCLUDED.latitude,
         longitude = EXCLUDED.longitude
-<<<<<<< HEAD
-=======
-      RETURNING *;
->>>>>>> fd35625a
     `);
 
     query.append(`RETURNING *;`);
