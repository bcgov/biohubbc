--- conflicted
+++ resolved
@@ -234,12 +234,8 @@
       VALUES
         (${submission_id}, ${key}, ${survey_id}, ${original_filename})
       RETURNING *;`;
-<<<<<<< HEAD
-    const response = await this.connection.sql(sqlStatement);
-=======
 
     const response = await this.connection.sql(sqlStatement, ObservationSubmissionRecord);
->>>>>>> c1729e4b
 
     return response.rows[0];
   }
