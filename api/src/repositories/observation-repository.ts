--- conflicted
+++ resolved
@@ -317,11 +317,7 @@
       }
     }
 
-<<<<<<< HEAD
-    const response = await this.connection.knex(query, ObservationRecordWithSamplingDataWithEvents);
-=======
-    const response = await this.connection.knex(queryBuilder, ObservationRecordWithSamplingData);
->>>>>>> 8bbccc94
+    const response = await this.connection.knex(queryBuilder, ObservationRecordWithSamplingDataWithEvents);
 
     return response.rows;
   }
