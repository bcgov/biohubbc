--- conflicted
+++ resolved
@@ -3,11 +3,6 @@
 import { BaseRepository } from '../base-repository';
 import { TelemetrySchema, TelemetryVendorEnum } from './telemetry-vendor-repository.interface';
 
-<<<<<<< HEAD
-// TODO: Look at BCTW telemetry materialized view for elevation conversions
-//
-=======
->>>>>>> 2ac5c13c
 /**
  * A repository class for working with telemetry vendor data.
  *
