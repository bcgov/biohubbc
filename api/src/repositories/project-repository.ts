--- conflicted
+++ resolved
@@ -323,44 +323,6 @@
   async getProjectData(projectId: number): Promise<ProjectData> {
     const getProjectSqlStatement = SQL`
       SELECT
-<<<<<<< HEAD
-        project.project_id,
-        project.uuid,
-        project.project_type_id as pt_id,
-        project_type.name as type,
-        project.name,
-        project.objectives,
-        project.location_description,
-        project.start_date,
-        project.end_date,
-        project.comments,
-        project.coordinator_first_name,
-        project.coordinator_last_name,
-        project.coordinator_email_address,
-        project.coordinator_agency_name,
-        project.coordinator_public,
-        project.geojson as geometry,
-        project.create_date,
-        project.create_user,
-        project.update_date,
-        project.update_user,
-        project.revision_count
-      from
-        project
-      left outer join
-        project_type
-          on project.project_type_id = project_type.project_type_id
-      where
-        project.project_id = ${projectId};
-    `;
-
-    const getProjectActivitiesSQLStatement = SQL`
-      SELECT
-        activity_id
-      from
-        project_activity
-      where project_id = ${projectId};
-=======
         p.project_id,
         p.uuid,
         p.name as project_name,
@@ -399,7 +361,6 @@
       ) as pa on pa.project_id = p.project_id 
       WHERE
         p.project_id = ${projectId};
->>>>>>> eec6dbdc
     `;
 
     const response = await this.connection.sql<ProjectData>(getProjectSqlStatement);
