--- conflicted
+++ resolved
@@ -1,11 +1,8 @@
 import SQL from 'sql-template-strings';
 import { z } from 'zod';
-<<<<<<< HEAD
 import { getKnex } from '../database/db';
+import { ApiExecuteSQLError } from '../errors/api-error';
 import { IFundingSourceSearchParams } from '../services/funding-source-service';
-=======
-import { ApiExecuteSQLError } from '../errors/api-error';
->>>>>>> a04bcfe2
 import { BaseRepository } from './base-repository';
 
 const FundingSource = z.object({
@@ -24,19 +21,9 @@
    * @return {*}  {Promise<FundingSource[]>}
    * @memberof BaseRepository
    */
-<<<<<<< HEAD
   async getFundingSources(searchParams: IFundingSourceSearchParams): Promise<FundingSource[]> {
     const knex = getKnex();
     const queryBuilder = knex.queryBuilder();
-=======
-  async getFundingSources(): Promise<FundingSource[]> {
-    const sqlStatement = SQL`
-      SELECT 
-        * 
-      FROM 
-        funding_source;
-    `;
->>>>>>> a04bcfe2
 
     queryBuilder.select(['name', 'description', 'start_date', 'end_date']).from('funding_sources');
 
