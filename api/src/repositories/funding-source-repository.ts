import SQL from 'sql-template-strings';
import { z } from 'zod';
import { getKnex } from '../database/db';
import { ApiExecuteSQLError } from '../errors/api-error';
import { ICreateFundingSource, IFundingSourceSearchParams } from '../services/funding-source-service';
import { BaseRepository } from './base-repository';

const FundingSource = z.object({
  funding_source_id: z.number(),
  name: z.string(),
  description: z.string(),
  revision_count: z.number().optional()
});

export type FundingSource = z.infer<typeof FundingSource>;

const SurveyFundingSource = z.object({
  survey_funding_source_id: z.number(),
  survey_id: z.number(),
  funding_source_id: z.number(),
  amount: z.number(),
  start_date: z.string(),
  end_date: z.string(),
  revision_count: z.number().optional()
});

export type SurveyFundingSource = z.infer<typeof SurveyFundingSource>;

export class FundingSourceRepository extends BaseRepository {
  /**
   * Fetch all funding sources.
   *
   * @return {*}  {Promise<FundingSource[]>}
   * @memberof BaseRepository
   */
  async getFundingSources(searchParams: IFundingSourceSearchParams): Promise<FundingSource[]> {
    const knex = getKnex();
    const queryBuilder = knex.queryBuilder();

    queryBuilder
      .select(['funding_source_id', 'name', 'description', 'start_date', 'end_date', 'revision_count'])
      .from('funding_source');

    if (searchParams.name) {
      queryBuilder.andWhere('name', searchParams.name);
    }

    const response = await this.connection.knex(queryBuilder, FundingSource);

    return response.rows;
  }

  async hasFundingSourceNameBeenUsed(name: string): Promise<boolean> {
    const sqlStatement = SQL`
      SELECT
        *
      FROM
        funding_source
      WHERE
        LOWER(name) = '${name.toLowerCase()}';
    `;

    const response = await this.connection.sql(sqlStatement, FundingSource);
    return response.rowCount > 0;
  }

  async postFundingSource(data: ICreateFundingSource): Promise<Pick<FundingSource, 'funding_source_id'>> {
    const sql = SQL`
      INSERT INTO funding_source (
<<<<<<< HEAD
        name, 
        description, 
        start_date, 
        end_date,
        record_effective_date
=======
        name,
        description,
        start_date,
        end_date
>>>>>>> 521f6b09
      ) VALUES (
        ${data.name},
        ${data.description},
        ${data.start_date},
        ${data.end_date},
         NOW()
      )
      RETURNING
        funding_source_id;
    `;
    const response = await this.connection.sql(sql, FundingSource.pick({ funding_source_id: true }));
    if (!response.rowCount) {
      throw new ApiExecuteSQLError('Failed to insert Funding Source record', [
        'FundingSourceRepository->insertFundingSource',
        'row[0] was null or undefined, expected row[0] != null'
      ]);
    }

    return response.rows[0];
  }

  /**
   * Fetch a single funding source.
   *
   * @param {number} fundingSourceId
   * @return {*}  {Promise<FundingSource>}
   * @memberof FundingSourceRepository
   */
  async getFundingSource(fundingSourceId: number): Promise<FundingSource> {
    const sqlStatement = SQL`
      SELECT
        *
      FROM
        funding_source
      WHERE
        funding_source_id = ${fundingSourceId};
    `;

    const response = await this.connection.sql(sqlStatement, FundingSource);

    if (response.rowCount !== 1) {
      throw new ApiExecuteSQLError('Failed to get funding source', [
        'FundingSourceRepository->getFundingSource',
        'rowCount was != 1, expected rowCount = 1'
      ]);
    }

    return response.rows[0];
  }

  /**
   * Update a single funding source.
   *
   * @param {FundingSource} fundingSource
   * @return {*}  {Promise<Pick<FundingSource, 'funding_source_id'>>}
   * @memberof FundingSourceRepository
   */
  async putFundingSource(fundingSource: FundingSource): Promise<Pick<FundingSource, 'funding_source_id'>> {
    const sqlStatement = SQL`
      UPDATE
        funding_source
      SET
        name = ${fundingSource.name},
        description = ${fundingSource.description}
      WHERE
        funding_source_id = ${fundingSource}
      AND
        revision_count = ${fundingSource.revision_count || 0}
      RETURNING
        funding_source_id;
    `;

    const response = await this.connection.sql(sqlStatement, FundingSource.pick({ funding_source_id: true }));

    if (response.rowCount !== 1) {
      throw new ApiExecuteSQLError('Failed to update funding source', [
        'FundingSourceRepository->putFundingSource',
        'rowCount was != 1, expected rowCount = 1'
      ]);
    }

    return response.rows[0];
  }

  /**
   * Delete a single funding source.
   *
   * @param {number} fundingSourceId
   * @return {*}  {Promise<Pick<FundingSource, 'funding_source_id'>>}
   * @memberof FundingSourceRepository
   */
  async deleteFundingSource(fundingSourceId: number): Promise<Pick<FundingSource, 'funding_source_id'>> {
    const sqlStatement = SQL`
      DELETE
      FROM
        funding_source
      WHERE
        funding_source_id = ${fundingSourceId}
      RETURNING
        funding_source_id;
    `;

    const response = await this.connection.sql(sqlStatement, FundingSource.pick({ funding_source_id: true }));

    if (response.rowCount !== 1) {
      throw new ApiExecuteSQLError('Failed to delete funding source', [
        'FundingSourceRepository->deleteFundingSource',
        'rowCount was != 1, expected rowCount = 1'
      ]);
    }

    return response.rows[0];
  }

  /*
   * SURVEY FUNDING FUNCTIONS
   */

  /**
   * Fetch all survey funding sources by survey id.
   *
   * @param {number} surveyId
   * @return {*}  {Promise<SurveyFundingSource[]>}
   * @memberof FundingSourceRepository
   */
  async getSurveyFundingSources(surveyId: number): Promise<SurveyFundingSource[]> {
    const sqlStatement = SQL`
      SELECT
        *
      FROM
        survey_funding_source
      WHERE
        survey_id = ${surveyId};
    `;
    const response = await this.connection.sql(sqlStatement, SurveyFundingSource);
    return response.rows;
  }

  /**
   * Insert a new survey funding source record into survey_funding_source.
   *
   * @param {number} surveyId
   * @param {number} fundingSourceId
   * @param {number} amount
   * @return {*}  {Promise<void>}
   * @memberof FundingSourceRepository
   */
  async postSurveyFundingSource(surveyId: number, fundingSourceId: number, amount: number): Promise<void> {
    const sqlStatement = SQL`
      INSERT INTO survey_funding_source (
        survey_id,
        funding_source_id,
        amount
      ) VALUES (
        ${surveyId},
        ${fundingSourceId},
        ${amount}
      );
    `;

    const response = await this.connection.sql(sqlStatement);

    if (response.rowCount !== 1) {
      throw new ApiExecuteSQLError('Failed to insert survey funding source', [
        'FundingSourceRepository->postSurveyFundingSource',
        'rowCount was != 1, expected rowCount = 1'
      ]);
    }
  }

  /**
   * Update a survey funding source record in survey_funding_source.
   *
   * @param {number} surveyId
   * @param {number} fundingSourceId
   * @param {number} amount
   * @return {*}  {Promise<void>}
   * @memberof FundingSourceRepository
   */
  async putSurveyFundingSource(surveyId: number, fundingSourceId: number, amount: number): Promise<void> {
    const sqlStatement = SQL`
      UPDATE
        survey_funding_source
      SET
        amount = ${amount}
      WHERE
        survey_id = ${surveyId}
      AND
        funding_source_id = ${fundingSourceId};
    `;

    const response = await this.connection.sql(sqlStatement);

    if (response.rowCount !== 1) {
      throw new ApiExecuteSQLError('Failed to update survey funding source', [
        'FundingSourceRepository->putSurveyFundingSource',
        'rowCount was != 1, expected rowCount = 1'
      ]);
    }
  }

  /**
   * Delete a survey funding source record from survey_funding_source.
   *
   * @param {number} surveyId
   * @param {number} fundingSourceId
   * @return {*}  {Promise<void>}
   * @memberof FundingSourceRepository
   */
  async deleteSurveyFundingSource(surveyId: number, fundingSourceId: number): Promise<void> {
    const sqlStatement = SQL`
      DELETE
      FROM
        survey_funding_source
      WHERE
        survey_id = ${surveyId}
      AND
        funding_source_id = ${fundingSourceId};
    `;

    const response = await this.connection.sql(sqlStatement);

    if (response.rowCount !== 1) {
      throw new ApiExecuteSQLError('Failed to delete survey funding source', [
        'FundingSourceRepository->deleteSurveyFundingSource',
        'rowCount was != 1, expected rowCount = 1'
      ]);
    }
  }
}<|MERGE_RESOLUTION|>--- conflicted
+++ resolved
@@ -67,18 +67,11 @@
   async postFundingSource(data: ICreateFundingSource): Promise<Pick<FundingSource, 'funding_source_id'>> {
     const sql = SQL`
       INSERT INTO funding_source (
-<<<<<<< HEAD
         name, 
         description, 
         start_date, 
         end_date,
         record_effective_date
-=======
-        name,
-        description,
-        start_date,
-        end_date
->>>>>>> 521f6b09
       ) VALUES (
         ${data.name},
         ${data.description},
