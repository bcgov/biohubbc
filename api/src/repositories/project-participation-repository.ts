--- conflicted
+++ resolved
@@ -1,9 +1,6 @@
 import SQL from 'sql-template-strings';
-<<<<<<< HEAD
 import { z } from 'zod';
-=======
 import { PROJECT_ROLE } from '../constants/roles';
->>>>>>> 46bb4e83
 import { ApiExecuteSQLError } from '../errors/api-error';
 import { BaseRepository } from './base-repository';
 
@@ -27,7 +24,6 @@
   email: string;
 }
 
-<<<<<<< HEAD
 export const ProjectParticipationRecord = z.object({
   project_participation_id: z.number(),
   project_id: z.number(),
@@ -41,12 +37,11 @@
 });
 
 export type ProjectParticipationRecord = z.infer<typeof ProjectParticipationRecord>;
-=======
+
 export interface IInsertProjectParticipant {
   system_user_id: number;
   role: PROJECT_ROLE;
 }
->>>>>>> 46bb4e83
 
 /**
  * A repository class for accessing project participants data.
@@ -198,7 +193,6 @@
   ): Promise<void> {
     let sqlStatement;
 
-<<<<<<< HEAD
     if (isNaN(Number(projectParticipantRole))) {
       sqlStatement = SQL`
         INSERT INTO project_participation (
@@ -224,82 +218,6 @@
           system_user_id,
           project_role_id
         ) VALUES (
-=======
-    if (!response || !response.rowCount) {
-      throw new ApiExecuteSQLError('Failed to insert project team member', [
-        'ProjectRepository->getProjectParticipants',
-        'rows was null or undefined, expected rows != null'
-      ]);
-    }
-  }
-
-  /**
-   * Inserts a project participant role into the database.
-   *
-   * @param {number} projectId
-   * @param {string} projectParticipantRole
-   * @return {*}  {Promise<void>}
-   * @memberof ProjectParticipationRepository
-   */
-  async insertProjectParticipantRole(
-    projectId: number,
-    systemUserId: number,
-    projectParticipantRole: string
-  ): Promise<void> {
-    const sqlStatement = SQL`
-      INSERT INTO project_participation (
-        project_id,
-        system_user_id,
-        project_role_id
-      )
-      (
-        SELECT
-          ${projectId},
-          ${systemUserId},
-          project_role_id
-        FROM
-          project_role
-        WHERE
-          name = ${projectParticipantRole}
-      )
-      RETURNING
-        *;
-    `;
-
-    const response = await this.connection.query(sqlStatement.text, sqlStatement.values);
-
-    if (!response || !response.rowCount) {
-      throw new ApiExecuteSQLError('Failed to insert project team member', [
-        'ProjectRepository->insertProjectParticipantRole',
-        'rows was null or undefined, expected rows != null'
-      ]);
-    }
-  }
-
-  /**
-   * Inserts a project participant role into the database.
-   *
-   * @param {number} projectId
-   * @param {string} projectParticipantRole
-   * @return {*}  {Promise<void>}
-   * @memberof ProjectParticipationRepository
-   */
-  async insertParticipantRole(projectId: number, projectParticipantRole: string): Promise<void> {
-    const systemUserId = this.connection.systemUserId();
-
-    if (!systemUserId) {
-      throw new ApiExecuteSQLError('Failed to identify system user ID');
-    }
-
-    const sqlStatement = SQL`
-      INSERT INTO project_participation (
-        project_id,
-        system_user_id,
-        project_role_id
-      )
-      (
-        SELECT
->>>>>>> 46bb4e83
           ${projectId},
           ${systemUserId},
           ${projectParticipantRole}
