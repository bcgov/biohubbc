import { z } from 'zod';
import { getKnex } from '../database/db';
import { getLogger } from '../utils/logger';
import { BaseRepository } from './base-repository';

const defaultLog = getLogger('repositories/survey-repository');

export interface IGetTechnique {
  method_technique_id: number;
  name: string;
  description: string | null;
  distance_threshold: number | null;
  method_lookup_id: number;
  quantitative_attributes: { method_lookup_attribute_quantitative_id: string }[];
  qualitative_attributes: { method_lookup_attribute_qualitative_id: string }[];
  attractants: { attractant_lookup_id: number }[];
}

export interface ITechniquePostData {
  survey_id: number;
  name: string;
  description: string | null;
  distance_threshold: number | null;
<<<<<<< HEAD
  method_lookup_id: number;
  quantitative_attributes: { method_lookup_attribute_quantitative_id: string }[];
  qualitative_attributes: { method_lookup_attribute_qualitative_id: string }[];
=======
  method_technique_id: number;
  quantitative_attributes: { method_technique_attribute_quantitative_id: string }[];
  qualitative_attributes: { method_technique_attribute_qualitative_id: string }[];
>>>>>>> 34204bad
  attractants: { attractant_lookup_id: number }[];
}

export interface ITechniqueRowData {
  name: string;
  description: string | null;
  distance_threshold: number | null;
  method_lookup_id: number;
  survey_id: number;
}

export interface ITechniqueAttributeQuantitative {
  method_lookup_attribute_quantitative_id: string;
  name: string;
  description: string | null;
  min: number | null;
  max: number | null;
  unit: string | null;
}

export interface ITechniqueAttributeQualitativeOption {
  method_lookup_attribute_qualitative_option_id: string;
  name: string;
  description: string | null;
}

export interface ITechniqueAttributeQualitative {
  method_lookup_attribute_qualitative_id: string;
  name: string;
  description: string | null;
  options: ITechniqueAttributeQualitativeOption[];
}

export interface IGetTechniqueAttributes {
  method_lookup_id: number;
  quantitative_attributes: ITechniqueAttributeQuantitative[];
  qualitative_attributes: ITechniqueAttributeQualitative[];
}

export const TechniqueAttributesObject = z.object({
  method_lookup_id: z.number(),
  quantitative_attributes: z.array(
    z.object({
      method_lookup_attribute_quantitative_id: z.string().uuid(),
      name: z.string(),
      description: z.string().nullable(),
      unit: z.string().nullable(),
      min: z.number().nullable(),
      max: z.number().nullable()
    })
  ),
  qualitative_attributes: z.array(
    z.object({
      method_lookup_attribute_qualitative_id: z.string().uuid(),
      name: z.string(),
      description: z.string().nullable(),
      options: z.array(
        z.object({
          method_lookup_attribute_qualitative_option_id: z.string(),
          name: z.string(),
          description: z.string().nullable()
        })
      )
    })
  )
});

export const TechniqueObject = z.object({
  method_technique_id: z.number(),
  name: z.string(),
  description: z.string().nullable(),
  distance_threshold: z.number().nullable(),
  method_lookup_id: z.number(),
  attractants: z.array(z.object({ attractant_lookup_id: z.number() })),
  quantitative_attributes: z.array(z.object({ method_lookup_attribute_quantitative_id: z.string().uuid() })),
  qualitative_attributes: z.array(z.object({ method_lookup_attribute_qualitative_id: z.string().uuid() }))
});

export type TechniqueObject = z.infer<typeof TechniqueObject>;

export class TechniqueRepository extends BaseRepository {
  /**
   * Get techniques for a given survey Id
   *
   * @param {number} surveyId
   * @returns {*} {Promise<{id: number}[]>}
   * @memberof TechniqueRepository
   */
  async getTechniquesForSurveyId(surveyId: number): Promise<IGetTechnique[]> {
    defaultLog.debug({ label: 'getTechniquesForSurveyId', surveyId });
    const knex = getKnex();

    const queryBuilder = knex
      .with(
        'w_attractants',
        knex
          .select(
            'method_technique_id',
            knex.raw(`
          json_agg(json_build_object(
            'attractant_lookup_id', attractant_lookup_id
          )) as attractants
        `)
          )
          .from('method_technique_attractant')
          .groupBy('method_technique_id')
      )
      .with(
        'w_quantitative_attributes',
        knex
          .select(
            'method_lookup_id',
            knex.raw(`
          json_agg(json_build_object(
            'method_lookup_attribute_quantitative_id', method_lookup_attribute_quantitative_id
          )) as quantitative_attributes
        `)
          )
          .from('method_lookup_attribute_quantitative')
          .groupBy('method_lookup_id')
      )
      .with(
        'w_qualitative_attributes',
        knex
          .select(
            'method_lookup_id',
            knex.raw(`
          json_agg(json_build_object(
            'method_lookup_attribute_qualitative_id', method_lookup_attribute_qualitative_id
          )) as qualitative_attributes
        `)
          )
          .from('method_lookup_attribute_qualitative')
          .groupBy('method_lookup_id')
      )
      .select(
        'mt.method_technique_id',
        'mt.name',
        'mt.description',
        'mt.distance_threshold',
        'mt.method_lookup_id',
        knex.raw(`COALESCE(w_attractants.attractants, '[]'::json) as attractants`),
        knex.raw(`COALESCE(w_quantitative_attributes.quantitative_attributes, '[]'::json) as quantitative_attributes`),
        knex.raw(`COALESCE(w_qualitative_attributes.qualitative_attributes, '[]'::json) as qualitative_attributes`)
      )
      .from('method_technique as mt')
      .leftJoin('w_attractants', 'w_attractants.method_technique_id', 'mt.method_technique_id')
      .leftJoin('w_qualitative_attributes', 'w_qualitative_attributes.method_lookup_id', 'mt.method_lookup_id')
      .leftJoin('w_quantitative_attributes', 'w_quantitative_attributes.method_lookup_id', 'mt.method_lookup_id')
      .where('mt.survey_id', surveyId);

    const response = await this.connection.knex(queryBuilder, TechniqueObject);

    console.log(response);

    return response.rows;
  }

  /**
   * Get techniques count for a given survey Id
   *
   * @param {number} surveyId
   * @returns {*} {Promise<{id: number}[]>}
   * @memberof TechniqueRepository
   */
  async getTechniquesCountForSurveyId(surveyId: number): Promise<number> {
    defaultLog.debug({ label: 'getTechniquesForSurveyId', surveyId });
    const knex = getKnex();

    const queryBuilder = knex
      .select(knex.raw('count(*)::integer as count'))
      .from('method_technique as mt')
      .where('survey_id', surveyId);

    const response = await this.connection.knex(queryBuilder, z.object({ count: z.number() }));

    return response.rows[0].count;
  }

  /**
   * Insert a new technique
   *
   * @param {number} surveyId
   * @param {number} techniqueObject
   * @returns {*} {Promise<{id: number}[]>}
   * @memberof TechniqueRepository
   */
  async insertTechnique(
    techniqueObject: ITechniqueRowData,
    surveyId: number
  ): Promise<{ method_technique_id: number }> {
    defaultLog.debug({ label: 'insertTechnique', surveyId });

    const queryBuilder = getKnex().insert(techniqueObject).into('method_technique').returning('method_technique_id');

    const response = await this.connection.knex(queryBuilder, z.object({ method_technique_id: z.number() }));

    return response.rows[0];
  }

  /**
   * Get quantitative and qualitative attributes for a method lookup Id
   *
   * @param {number[]} methodLookupIds
   * @returns {*} {Promise<{id: number}[]>}
   * @memberof TechniqueRepository
   */
  async getAttributesForMethodLookupIds(methodLookupIds: number[]): Promise<IGetTechniqueAttributes[]> {
    defaultLog.debug({ label: 'getAttributesForMethodLookupId', methodLookupIds });

    const knex = getKnex();

    const queryBuilder = knex
      .with(
        'w_quantitative_attributes',
        knex
          .select(
            'mlaq.method_lookup_id',
            knex.raw(`
        json_agg(json_build_object(
          'method_lookup_attribute_quantitative_id', mlaq.method_lookup_attribute_quantitative_id,
          'name', taq.name,
          'description', taq.description,
          'min', taq.min,
          'max', taq.max,
          'unit', taq.unit
        )) as quantitative_attributes
      `)
          )
          .from('method_lookup_attribute_quantitative as mlaq')
          .leftJoin(
            'technique_attribute_quantitative as taq',
            'taq.technique_attribute_quantitative_id',
            'mlaq.technique_attribute_quantitative_id'
          )
          .where('mlaq.record_end_date', null)
          .groupBy('mlaq.method_lookup_id')
      )
      .with(
        'w_qualitative_attributes_options',
        knex
          .select(
            'method_lookup_attribute_qualitative_id',
            knex.raw(`
          json_agg(json_build_object(
            'method_lookup_attribute_qualitative_option_id', method_lookup_attribute_qualitative_option_id,
            'name', name,
            'description', description
          )) as options`)
          )
          .from('method_lookup_attribute_qualitative_option')
          .where('record_end_date', null)
          .groupBy('method_lookup_attribute_qualitative_id')
      )
      .with(
        'w_qualitative_attributes',
        knex
          .select(
            'mlaq.method_lookup_id',
            knex.raw(`
            json_agg(json_build_object(
              'method_lookup_attribute_qualitative_id', mlaq.method_lookup_attribute_qualitative_id,
              'name', taq.name,
              'description', taq.description,
              'options', COALESCE(wqao.options, '[]'::json)
            )) as qualitative_attributes
          `)
          )
          .from('method_lookup_attribute_qualitative as mlaq')
          .leftJoin(
            'technique_attribute_qualitative as taq',
            'taq.technique_attribute_qualitative_id',
            'mlaq.technique_attribute_qualitative_id'
          )
          .innerJoin(
            'w_qualitative_attributes_options as wqao',
            'wqao.method_lookup_attribute_qualitative_id',
            'mlaq.method_lookup_attribute_qualitative_id'
          )
          .where('mlaq.record_end_date', null)
          .groupBy('mlaq.method_lookup_id')
      )
      .select(
        'ml.method_lookup_id',
        knex.raw(`COALESCE(qual.qualitative_attributes, '[]'::json) as qualitative_attributes`),
        knex.raw(`COALESCE(quant.quantitative_attributes, '[]'::json) as quantitative_attributes`)
      )
      .from('method_lookup as ml')
      .leftJoin('w_qualitative_attributes as qual', 'ml.method_lookup_id', 'qual.method_lookup_id')
      .leftJoin('w_quantitative_attributes as quant', 'ml.method_lookup_id', 'quant.method_lookup_id')
      .whereIn('ml.method_lookup_id', methodLookupIds);

    const response = await this.connection.knex(queryBuilder, TechniqueAttributesObject);

    return response.rows;
  }
}<|MERGE_RESOLUTION|>--- conflicted
+++ resolved
@@ -21,15 +21,9 @@
   name: string;
   description: string | null;
   distance_threshold: number | null;
-<<<<<<< HEAD
-  method_lookup_id: number;
-  quantitative_attributes: { method_lookup_attribute_quantitative_id: string }[];
-  qualitative_attributes: { method_lookup_attribute_qualitative_id: string }[];
-=======
   method_technique_id: number;
   quantitative_attributes: { method_technique_attribute_quantitative_id: string }[];
   qualitative_attributes: { method_technique_attribute_qualitative_id: string }[];
->>>>>>> 34204bad
   attractants: { attractant_lookup_id: number }[];
 }
 
