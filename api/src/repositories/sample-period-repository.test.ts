import chai, { expect } from 'chai';
import { describe } from 'mocha';
import { QueryResult } from 'pg';
import sinon from 'sinon';
import sinonChai from 'sinon-chai';
import { ApiExecuteSQLError } from '../errors/api-error';
import { getMockDBConnection } from '../__mocks__/db';
import { InsertSamplePeriodRecord, SamplePeriodRepository, UpdateSamplePeriodRecord } from './sample-period-repository';

chai.use(sinonChai);

describe('SamplePeriodRepository', () => {
  afterEach(() => {
    sinon.restore();
  });

  describe('getSamplePeriodsForSurveyMethodId', () => {
    it('should return non-empty rows', async () => {
      const mockRows: any[] = [{}, {}];
      const mockResponse = ({ rows: mockRows, rowCount: 2 } as any) as Promise<QueryResult<any>>;
      const dbConnectionObj = getMockDBConnection({ sql: sinon.stub().resolves(mockResponse) });

      const mockSurveyId = 1;
      const surveySampleSiteId = 1;
      const repo = new SamplePeriodRepository(dbConnectionObj);
      const response = await repo.getSamplePeriodsForSurveyMethodId(mockSurveyId, surveySampleSiteId);

      expect(dbConnectionObj.sql).to.have.been.calledOnce;
      expect(response).to.eql(mockRows);
    });

    it('should return empty rows', async () => {
      const mockRows: any[] = [];
      const mockResponse = ({ rows: mockRows, rowCount: 0 } as any) as Promise<QueryResult<any>>;
      const dbConnectionObj = getMockDBConnection({ sql: sinon.stub().resolves(mockResponse) });

      const mockSurveyId = 1;
      const surveySampleSiteId = 1;
      const repo = new SamplePeriodRepository(dbConnectionObj);
      const response = await repo.getSamplePeriodsForSurveyMethodId(mockSurveyId, surveySampleSiteId);

      expect(dbConnectionObj.sql).to.have.been.calledOnce;
      expect(response).to.eql(mockRows);
    });
  });

  describe('getSamplePeriodHierarchyIds', () => {
    it('should update the record and return a single row', async () => {
      const mockRow = {
        survey_sample_site_id: 1,
        survey_sample_method_id: 2,
        survey_sample_period_id: 3
      };
<<<<<<< HEAD
      const mockResponse = ({ rows: [mockRow], rowCount: 1 } as any) as Promise<QueryResult<any>>;
=======
      const mockResponse = { rows: [mockRow], rowCount: 1 } as any as Promise<QueryResult<any>>;
>>>>>>> 45197381
      const dbConnectionObj = getMockDBConnection({ sql: sinon.stub().resolves(mockResponse) });

      const surveyId = 1;
      const surveySamplePeriodId = 3;

      const repo = new SamplePeriodRepository(dbConnectionObj);
      const response = await repo.getSamplePeriodHierarchyIds(surveyId, surveySamplePeriodId);

      expect(dbConnectionObj.sql).to.have.been.calledOnce;
      expect(response).to.eql(mockRow);
    });

    it('throws an error if rowCount is 0', async () => {
<<<<<<< HEAD
      const mockResponse = ({ rows: [], rowCount: 0 } as any) as Promise<QueryResult<any>>;
=======
      const mockResponse = { rows: [], rowCount: 0 } as any as Promise<QueryResult<any>>;
>>>>>>> 45197381
      const dbConnectionObj = getMockDBConnection({ sql: sinon.stub().resolves(mockResponse) });

      const surveyId = 1;
      const surveySamplePeriodId = 3;

      const repo = new SamplePeriodRepository(dbConnectionObj);

      try {
        await repo.getSamplePeriodHierarchyIds(surveyId, surveySamplePeriodId);
      } catch (error) {
        expect((error as ApiExecuteSQLError).message).to.be.eql('Failed to get sample period hierarchy ids');
        expect(dbConnectionObj.sql).to.have.been.calledOnce;
      }
    });

    it('throws an error if rowCount is > 1', async () => {
<<<<<<< HEAD
      const mockResponse = ({ rows: [], rowCount: 2 } as any) as Promise<QueryResult<any>>;
=======
      const mockResponse = { rows: [], rowCount: 2 } as any as Promise<QueryResult<any>>;
>>>>>>> 45197381
      const dbConnectionObj = getMockDBConnection({ sql: sinon.stub().resolves(mockResponse) });

      const surveyId = 1;
      const surveySamplePeriodId = 3;

      const repo = new SamplePeriodRepository(dbConnectionObj);

      try {
        await repo.getSamplePeriodHierarchyIds(surveyId, surveySamplePeriodId);
      } catch (error) {
        expect((error as ApiExecuteSQLError).message).to.be.eql('Failed to get sample period hierarchy ids');
        expect(dbConnectionObj.sql).to.have.been.calledOnce;
      }
    });
  });

  describe('updateSamplePeriod', () => {
    it('should update the record and return a single row', async () => {
      const mockRow = {};
      const mockResponse = ({ rows: [mockRow], rowCount: 1 } as any) as Promise<QueryResult<any>>;
      const dbConnectionObj = getMockDBConnection({ sql: sinon.stub().resolves(mockResponse) });

      const mockSurveyId = 1;
      const samplePeriod: UpdateSamplePeriodRecord = {
        survey_sample_method_id: 1,
        survey_sample_period_id: 2,
        start_date: '2023-10-02',
        end_date: '2023-01-02',
        start_time: '12:00:00',
        end_time: '13:00:00'
      };
      const repo = new SamplePeriodRepository(dbConnectionObj);
      const response = await repo.updateSamplePeriod(mockSurveyId, samplePeriod);

      expect(dbConnectionObj.sql).to.have.been.calledOnce;
      expect(response).to.eql(mockRow);
    });

    it('throws an error if rowCount is falsy', async () => {
      const mockResponse = ({ rows: [], rowCount: 0 } as any) as Promise<QueryResult<any>>;
      const dbConnectionObj = getMockDBConnection({ sql: sinon.stub().resolves(mockResponse) });

      const mockSurveyId = 1;
      const samplePeriod: UpdateSamplePeriodRecord = {
        survey_sample_method_id: 1,
        survey_sample_period_id: 2,
        start_date: '2023-10-02',
        end_date: '2023-01-02',
        start_time: '12:00:00',
        end_time: '13:00:00'
      };
      const repo = new SamplePeriodRepository(dbConnectionObj);

      try {
        await repo.updateSamplePeriod(mockSurveyId, samplePeriod);
      } catch (error) {
        expect((error as ApiExecuteSQLError).message).to.be.eql('Failed to update sample period');
        expect(dbConnectionObj.sql).to.have.been.calledOnce;
      }
    });
  });

  describe('insertSamplePeriod', () => {
    it('should insert a record and return a single row', async () => {
      const mockRow = {};
      const mockResponse = ({ rows: [mockRow], rowCount: 1 } as any) as Promise<QueryResult<any>>;
      const dbConnectionObj = getMockDBConnection({ sql: sinon.stub().resolves(mockResponse) });

      const samplePeriod: InsertSamplePeriodRecord = {
        survey_sample_method_id: 1,
        start_date: '2023-10-02',
        end_date: '2023-01-02',
        start_time: '12:00:00',
        end_time: '13:00:00'
      };
      const repo = new SamplePeriodRepository(dbConnectionObj);
      const response = await repo.insertSamplePeriod(samplePeriod);

      expect(dbConnectionObj.sql).to.have.been.calledOnce;
      expect(response).to.eql(mockRow);
    });

    it('throws an error if rowCount is falsy', async () => {
      const mockResponse = ({ rows: [], rowCount: 0 } as any) as Promise<QueryResult<any>>;
      const dbConnectionObj = getMockDBConnection({ sql: sinon.stub().resolves(mockResponse) });

      const samplePeriod: InsertSamplePeriodRecord = {
        survey_sample_method_id: 1,
        start_date: '2023-10-02',
        end_date: '2023-01-02',
        start_time: '12:00:00',
        end_time: '13:00:00'
      };
      const repo = new SamplePeriodRepository(dbConnectionObj);

      try {
        await repo.insertSamplePeriod(samplePeriod);
      } catch (error) {
        expect(dbConnectionObj.sql).to.have.been.calledOnce;
        expect((error as ApiExecuteSQLError).message).to.be.eql('Failed to insert sample period');
      }
    });
  });

  describe('deleteSamplePeriodRecord', () => {
    it('should delete a record and return a single row', async () => {
      const mockRow = {};
      const mockResponse = ({ rows: [mockRow], rowCount: 1 } as any) as Promise<QueryResult<any>>;
      const dbConnectionObj = getMockDBConnection({ sql: sinon.stub().resolves(mockResponse) });

      const mockSurveyId = 1;
      const surveySamplePeriodId = 1;
      const repo = new SamplePeriodRepository(dbConnectionObj);
      const response = await repo.deleteSamplePeriodRecord(mockSurveyId, surveySamplePeriodId);

      expect(dbConnectionObj.sql).to.have.been.calledOnce;
      expect(response).to.eql(mockRow);
    });

    it('throws an error if rowCount is falsy', async () => {
      const mockResponse = ({ rows: [], rowCount: 0 } as any) as Promise<QueryResult<any>>;
      const dbConnectionObj = getMockDBConnection({ sql: sinon.stub().resolves(mockResponse) });

      const mockSurveyId = 1;
      const surveySamplePeriodId = 1;
      const repo = new SamplePeriodRepository(dbConnectionObj);

      try {
        await repo.deleteSamplePeriodRecord(mockSurveyId, surveySamplePeriodId);
      } catch (error) {
        expect(dbConnectionObj.sql).to.have.been.calledOnce;
        expect((error as ApiExecuteSQLError).message).to.be.eql('Failed to delete sample period');
      }
    });
  });
});<|MERGE_RESOLUTION|>--- conflicted
+++ resolved
@@ -51,11 +51,7 @@
         survey_sample_method_id: 2,
         survey_sample_period_id: 3
       };
-<<<<<<< HEAD
-      const mockResponse = ({ rows: [mockRow], rowCount: 1 } as any) as Promise<QueryResult<any>>;
-=======
       const mockResponse = { rows: [mockRow], rowCount: 1 } as any as Promise<QueryResult<any>>;
->>>>>>> 45197381
       const dbConnectionObj = getMockDBConnection({ sql: sinon.stub().resolves(mockResponse) });
 
       const surveyId = 1;
@@ -69,11 +65,7 @@
     });
 
     it('throws an error if rowCount is 0', async () => {
-<<<<<<< HEAD
-      const mockResponse = ({ rows: [], rowCount: 0 } as any) as Promise<QueryResult<any>>;
-=======
       const mockResponse = { rows: [], rowCount: 0 } as any as Promise<QueryResult<any>>;
->>>>>>> 45197381
       const dbConnectionObj = getMockDBConnection({ sql: sinon.stub().resolves(mockResponse) });
 
       const surveyId = 1;
@@ -90,11 +82,7 @@
     });
 
     it('throws an error if rowCount is > 1', async () => {
-<<<<<<< HEAD
-      const mockResponse = ({ rows: [], rowCount: 2 } as any) as Promise<QueryResult<any>>;
-=======
       const mockResponse = { rows: [], rowCount: 2 } as any as Promise<QueryResult<any>>;
->>>>>>> 45197381
       const dbConnectionObj = getMockDBConnection({ sql: sinon.stub().resolves(mockResponse) });
 
       const surveyId = 1;
