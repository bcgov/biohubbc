import chai, { expect } from 'chai';
import { describe } from 'mocha';
import { QueryResult } from 'pg';
import sinon from 'sinon';
import sinonChai from 'sinon-chai';
import { ApiExecuteSQLError } from '../errors/api-error';
import { getMockDBConnection } from '../__mocks__/db';
import { InsertSamplePeriodRecord, SamplePeriodRepository, UpdateSamplePeriodRecord } from './sample-period-repository';

chai.use(sinonChai);

describe('SamplePeriodRepository', () => {
  afterEach(() => {
    sinon.restore();
  });

  describe('getSamplePeriodsForSurveyMethodId', () => {
    it('should return non-empty rows', async () => {
      const mockRows: any[] = [{}, {}];
      const mockResponse = { rows: mockRows, rowCount: 2 } as any as Promise<QueryResult<any>>;
      const dbConnectionObj = getMockDBConnection({ sql: sinon.stub().resolves(mockResponse) });

      const mockSurveyId = 1;
      const surveySampleSiteId = 1;
      const repo = new SamplePeriodRepository(dbConnectionObj);
      const response = await repo.getSamplePeriodsForSurveyMethodId(mockSurveyId, surveySampleSiteId);

      expect(dbConnectionObj.sql).to.have.been.calledOnce;
      expect(response).to.eql(mockRows);
    });

    it('should return empty rows', async () => {
      const mockRows: any[] = [];
      const mockResponse = { rows: mockRows, rowCount: 0 } as any as Promise<QueryResult<any>>;
      const dbConnectionObj = getMockDBConnection({ sql: sinon.stub().resolves(mockResponse) });

      const mockSurveyId = 1;
      const surveySampleSiteId = 1;
      const repo = new SamplePeriodRepository(dbConnectionObj);
      const response = await repo.getSamplePeriodsForSurveyMethodId(mockSurveyId, surveySampleSiteId);

      expect(dbConnectionObj.sql).to.have.been.calledOnce;
      expect(response).to.eql(mockRows);
    });
  });

  describe('getSamplePeriodHierarchyIds', () => {
    it('should update the record and return a single row', async () => {
      const mockRow = {
        survey_sample_site_id: 1,
        survey_sample_method_id: 2,
        survey_sample_period_id: 3
      };
<<<<<<< HEAD
      const mockResponse = ({ rows: [mockRow], rowCount: 1 } as any) as Promise<QueryResult<any>>;
=======
      const mockResponse = { rows: [mockRow], rowCount: 1 } as any as Promise<QueryResult<any>>;
>>>>>>> 2c9d4c4b
      const dbConnectionObj = getMockDBConnection({ sql: sinon.stub().resolves(mockResponse) });

      const surveyId = 1;
      const surveySamplePeriodId = 3;

      const repo = new SamplePeriodRepository(dbConnectionObj);
      const response = await repo.getSamplePeriodHierarchyIds(surveyId, surveySamplePeriodId);

      expect(dbConnectionObj.sql).to.have.been.calledOnce;
      expect(response).to.eql(mockRow);
    });

    it('throws an error if rowCount is 0', async () => {
<<<<<<< HEAD
      const mockResponse = ({ rows: [], rowCount: 0 } as any) as Promise<QueryResult<any>>;
=======
      const mockResponse = { rows: [], rowCount: 0 } as any as Promise<QueryResult<any>>;
>>>>>>> 2c9d4c4b
      const dbConnectionObj = getMockDBConnection({ sql: sinon.stub().resolves(mockResponse) });

      const surveyId = 1;
      const surveySamplePeriodId = 3;

      const repo = new SamplePeriodRepository(dbConnectionObj);

      try {
        await repo.getSamplePeriodHierarchyIds(surveyId, surveySamplePeriodId);
      } catch (error) {
        expect((error as ApiExecuteSQLError).message).to.be.eql('Failed to get sample period hierarchy ids');
        expect(dbConnectionObj.sql).to.have.been.calledOnce;
      }
    });

    it('throws an error if rowCount is > 1', async () => {
<<<<<<< HEAD
      const mockResponse = ({ rows: [], rowCount: 2 } as any) as Promise<QueryResult<any>>;
=======
      const mockResponse = { rows: [], rowCount: 2 } as any as Promise<QueryResult<any>>;
>>>>>>> 2c9d4c4b
      const dbConnectionObj = getMockDBConnection({ sql: sinon.stub().resolves(mockResponse) });

      const surveyId = 1;
      const surveySamplePeriodId = 3;

      const repo = new SamplePeriodRepository(dbConnectionObj);

      try {
        await repo.getSamplePeriodHierarchyIds(surveyId, surveySamplePeriodId);
      } catch (error) {
        expect((error as ApiExecuteSQLError).message).to.be.eql('Failed to get sample period hierarchy ids');
        expect(dbConnectionObj.sql).to.have.been.calledOnce;
      }
    });
  });

  describe('updateSamplePeriod', () => {
    it('should update the record and return a single row', async () => {
      const mockRow = {};
      const mockResponse = { rows: [mockRow], rowCount: 1 } as any as Promise<QueryResult<any>>;
      const dbConnectionObj = getMockDBConnection({ sql: sinon.stub().resolves(mockResponse) });

      const mockSurveyId = 1;
      const samplePeriod: UpdateSamplePeriodRecord = {
        survey_sample_method_id: 1,
        survey_sample_period_id: 2,
        start_date: '2023-10-02',
        end_date: '2023-01-02',
        start_time: '12:00:00',
        end_time: '13:00:00'
      };
      const repo = new SamplePeriodRepository(dbConnectionObj);
      const response = await repo.updateSamplePeriod(mockSurveyId, samplePeriod);

      expect(dbConnectionObj.sql).to.have.been.calledOnce;
      expect(response).to.eql(mockRow);
    });

    it('throws an error if rowCount is falsy', async () => {
      const mockResponse = { rows: [], rowCount: 0 } as any as Promise<QueryResult<any>>;
      const dbConnectionObj = getMockDBConnection({ sql: sinon.stub().resolves(mockResponse) });

      const mockSurveyId = 1;
      const samplePeriod: UpdateSamplePeriodRecord = {
        survey_sample_method_id: 1,
        survey_sample_period_id: 2,
        start_date: '2023-10-02',
        end_date: '2023-01-02',
        start_time: '12:00:00',
        end_time: '13:00:00'
      };
      const repo = new SamplePeriodRepository(dbConnectionObj);

      try {
        await repo.updateSamplePeriod(mockSurveyId, samplePeriod);
      } catch (error) {
        expect((error as ApiExecuteSQLError).message).to.be.eql('Failed to update sample period');
        expect(dbConnectionObj.sql).to.have.been.calledOnce;
      }
    });
  });

  describe('insertSamplePeriod', () => {
    it('should insert a record and return a single row', async () => {
      const mockRow = {};
      const mockResponse = { rows: [mockRow], rowCount: 1 } as any as Promise<QueryResult<any>>;
      const dbConnectionObj = getMockDBConnection({ sql: sinon.stub().resolves(mockResponse) });

      const samplePeriod: InsertSamplePeriodRecord = {
        survey_sample_method_id: 1,
        start_date: '2023-10-02',
        end_date: '2023-01-02',
        start_time: '12:00:00',
        end_time: '13:00:00'
      };
      const repo = new SamplePeriodRepository(dbConnectionObj);
      const response = await repo.insertSamplePeriod(samplePeriod);

      expect(dbConnectionObj.sql).to.have.been.calledOnce;
      expect(response).to.eql(mockRow);
    });

    it('throws an error if rowCount is falsy', async () => {
      const mockResponse = { rows: [], rowCount: 0 } as any as Promise<QueryResult<any>>;
      const dbConnectionObj = getMockDBConnection({ sql: sinon.stub().resolves(mockResponse) });

      const samplePeriod: InsertSamplePeriodRecord = {
        survey_sample_method_id: 1,
        start_date: '2023-10-02',
        end_date: '2023-01-02',
        start_time: '12:00:00',
        end_time: '13:00:00'
      };
      const repo = new SamplePeriodRepository(dbConnectionObj);

      try {
        await repo.insertSamplePeriod(samplePeriod);
      } catch (error) {
        expect(dbConnectionObj.sql).to.have.been.calledOnce;
        expect((error as ApiExecuteSQLError).message).to.be.eql('Failed to insert sample period');
      }
    });
  });

  describe('deleteSamplePeriodRecord', () => {
    it('should delete a record and return a single row', async () => {
      const mockRow = {};
      const mockResponse = { rows: [mockRow], rowCount: 1 } as any as Promise<QueryResult<any>>;
      const dbConnectionObj = getMockDBConnection({ sql: sinon.stub().resolves(mockResponse) });

      const mockSurveyId = 1;
      const surveySamplePeriodId = 1;
      const repo = new SamplePeriodRepository(dbConnectionObj);
      const response = await repo.deleteSamplePeriodRecord(mockSurveyId, surveySamplePeriodId);

      expect(dbConnectionObj.sql).to.have.been.calledOnce;
      expect(response).to.eql(mockRow);
    });

    it('throws an error if rowCount is falsy', async () => {
      const mockResponse = { rows: [], rowCount: 0 } as any as Promise<QueryResult<any>>;
      const dbConnectionObj = getMockDBConnection({ sql: sinon.stub().resolves(mockResponse) });

      const mockSurveyId = 1;
      const surveySamplePeriodId = 1;
      const repo = new SamplePeriodRepository(dbConnectionObj);

      try {
        await repo.deleteSamplePeriodRecord(mockSurveyId, surveySamplePeriodId);
      } catch (error) {
        expect(dbConnectionObj.sql).to.have.been.calledOnce;
        expect((error as ApiExecuteSQLError).message).to.be.eql('Failed to delete sample period');
      }
    });
  });
});<|MERGE_RESOLUTION|>--- conflicted
+++ resolved
@@ -3,8 +3,8 @@
 import { QueryResult } from 'pg';
 import sinon from 'sinon';
 import sinonChai from 'sinon-chai';
+import { getMockDBConnection } from '../__mocks__/db';
 import { ApiExecuteSQLError } from '../errors/api-error';
-import { getMockDBConnection } from '../__mocks__/db';
 import { InsertSamplePeriodRecord, SamplePeriodRepository, UpdateSamplePeriodRecord } from './sample-period-repository';
 
 chai.use(sinonChai);
@@ -51,11 +51,7 @@
         survey_sample_method_id: 2,
         survey_sample_period_id: 3
       };
-<<<<<<< HEAD
-      const mockResponse = ({ rows: [mockRow], rowCount: 1 } as any) as Promise<QueryResult<any>>;
-=======
-      const mockResponse = { rows: [mockRow], rowCount: 1 } as any as Promise<QueryResult<any>>;
->>>>>>> 2c9d4c4b
+      const mockResponse = { rows: [mockRow], rowCount: 1 } as any as Promise<QueryResult<any>>;
       const dbConnectionObj = getMockDBConnection({ sql: sinon.stub().resolves(mockResponse) });
 
       const surveyId = 1;
@@ -69,11 +65,7 @@
     });
 
     it('throws an error if rowCount is 0', async () => {
-<<<<<<< HEAD
-      const mockResponse = ({ rows: [], rowCount: 0 } as any) as Promise<QueryResult<any>>;
-=======
-      const mockResponse = { rows: [], rowCount: 0 } as any as Promise<QueryResult<any>>;
->>>>>>> 2c9d4c4b
+      const mockResponse = { rows: [], rowCount: 0 } as any as Promise<QueryResult<any>>;
       const dbConnectionObj = getMockDBConnection({ sql: sinon.stub().resolves(mockResponse) });
 
       const surveyId = 1;
@@ -90,11 +82,7 @@
     });
 
     it('throws an error if rowCount is > 1', async () => {
-<<<<<<< HEAD
-      const mockResponse = ({ rows: [], rowCount: 2 } as any) as Promise<QueryResult<any>>;
-=======
       const mockResponse = { rows: [], rowCount: 2 } as any as Promise<QueryResult<any>>;
->>>>>>> 2c9d4c4b
       const dbConnectionObj = getMockDBConnection({ sql: sinon.stub().resolves(mockResponse) });
 
       const surveyId = 1;
