--- conflicted
+++ resolved
@@ -89,13 +89,9 @@
    * @return {*}
    * @memberof AttachmentRepository
    */
-<<<<<<< HEAD
   async getProjectAttachments(projectId: number): Promise<IProjectAttachment[]> {
     defaultLog.debug({ label: 'getProjectAttachments' });
 
-=======
-  async getProjectAttachments(projectId: number): Promise<IGetProjectAttachment[]> {
->>>>>>> c89e529d
     const sqlStatement = SQL`
       SELECT
         project_attachment_id AS id,
@@ -169,13 +165,9 @@
    */
   async getProjectAttachmentsWithSecurityCounts(
     projectId: number
-<<<<<<< HEAD
   ): Promise<WithSecurityRuleCount<IProjectAttachment>[]> {
     defaultLog.debug({ label: 'getProjectAttachmentsWithSecurityCounts' });
 
-=======
-  ): Promise<WithSecurityRuleCount<IGetProjectAttachment>[]> {
->>>>>>> c89e529d
     const sqlStatement = SQL`
       SELECT
         pa.project_attachment_id AS id,
@@ -227,13 +219,9 @@
    */
   async getProjectReportAttachmentsWithSecurityCounts(
     projectId: number
-<<<<<<< HEAD
   ): Promise<WithSecurityRuleCount<IProjectReportAttachment>[]> {
-    defaultLog.debug({ label: 'getProjectAttachmentsWithSecurityCounts' });
-
-=======
-  ): Promise<WithSecurityRuleCount<IGetProjectAttachment>[]> {
->>>>>>> c89e529d
+    defaultLog.debug({ label: 'getProjectReportAttachmentsWithSecurityCounts' });
+
     const sqlStatement = SQL`
       SELECT
         pra.project_report_attachment_id as id,
@@ -269,15 +257,9 @@
 
     const response = await this.connection.sql<WithSecurityRuleCount<IProjectReportAttachment>>(sqlStatement);
 
-<<<<<<< HEAD
     if (!response || !response.rows) {
       throw new ApiExecuteSQLError('Failed to get project report attachments with security rule count by projectId', [
-        'AttachmentRepository->getProjectAttachmentsWithSecurityCounts',
-=======
-    if (!response.rows) {
-      throw new ApiExecuteSQLError('Failed to get project report attachments with security rule count by projectId', [
         'AttachmentRepository->getProjectReportAttachmentsWithSecurityCounts',
->>>>>>> c89e529d
         'rows was null or undefined, expected rows != null'
       ]);
     }
