import SQL from 'sql-template-strings';
import { ApiExecuteSQLError } from '../errors/api-error';
import { HTTP400 } from '../errors/http-error';
import { getLogger } from '../utils/logger';
import { BaseRepository } from './base-repository';

/**
 * @TODO find all definitions of this interface and replace them by importing this
 * interface
 * @TODO see new fields added to IGetAttachmentsSource from pull #845 (securityReviewTimestamp)
 */
export interface IGetAttachmentsSource {
  file_name: string;
  file_type: string;
  title: string;
  description: string;
  key: string;
  file_size: string;
  is_secure: string;
}

export interface IGetAttachment {
  attachment_id: number;
  file_name: string;
  title: string;
  description: string;
  year_published: number;
  last_modified: string;
  create_date: string;
  key: string;
  file_size: string;
  security_token: string;
  security_review_timestamp: string;
  revision_count: number;
}

export interface IGetAttachmentAuthor {
  project_report_author_id: number;
  project_report_attachment_id: number;
  first_name: string;
  last_name: string;
  update_date: string;
  revision_count: number;
}

export interface IGetAttachmentSecurityReason {
  project_report_author_id: number;
  project_report_attachment_id: number;
  persecution_security_id: number;
  update_date: string;
}

/**
 * @TODO find all definitions of this interface and replace them by importing this
 * interface
 */
export interface IGetReportAttachmentsSource {
  file_name: string;
  title: string;
  year: string;
  description: string;
  key: string;
  file_size: string;
  is_secure: string;
  authors?: { author: string }[];
}

const defaultLog = getLogger('repositories/attachment-repository');

/**
 * A repository class for accessing attachment data.
 *
 * @export
 * @class AttachmentRepository
 * @extends {BaseRepository}
 */
export class AttachmentRepository extends BaseRepository {
  /**
   * SQL query to get report attachments for a single project.
   *
   * @param {number} projectId
   * @return {*}
   * @memberof AttachmentRepository
   */
  async getProjectAttachments(projectId: number): Promise<IGetAttachmentsSource[]> {
    defaultLog.debug({ label: 'getProjectAttachments' });

    const sqlStatement = SQL`
      SELECT
        project_attachment_id AS id,
        file_name,
        file_type,
        update_date,
        create_date,
        file_size,
        key,
        security_token
      FROM
        project_attachment
      WHERE
        project_id = ${projectId};
    `;

    const response = await this.connection.sql<IGetAttachmentsSource>(sqlStatement);

    if (!response || !response.rows) {
      throw new ApiExecuteSQLError('Failed to get project attachments by projectId', [
        'AttachmentRepository->getProjectAttachments',
        'rows was null or undefined, expected rows != null'
      ]);
    }

    return response.rows;
  }

  async getProjectReportAttachments(projectId: number): Promise<IGetReportAttachmentsSource[]> {
    const sqlStatement = SQL`
      SELECT
        project_report_attachment_id as id,
        file_name,
        update_date,
        create_date,
        file_size,
        key,
        security_token
      from
        project_report_attachment
      where
        project_id = ${projectId};
    `;

    const response = await this.connection.sql<IGetReportAttachmentsSource>(sqlStatement);

    if (!response || !response.rows) {
      throw new ApiExecuteSQLError('Failed to get project report attachments by projectId', [
        'AttachmentRepository->getProjectReportAttachments',
        'rows was null or undefined, expected rows != null'
      ]);
    }

    return response.rows;
  }

  async addSecurityToAttachments(securityIds: number[], attachmentId: number): Promise<void> {
    // TODO
  }

  async addSecurityToReportAttachments(securityIds: number[], attachmentId: number): Promise<void> {
    // TODO
  }

<<<<<<< HEAD
  /**
   * SQL query to get report attachments for a single project.
   *
   * @param {number} projectId
   * @return {*}
   * @memberof AttachmentRepository
   */
  async getProjectAttachments(projectId: number): Promise<IGetAttachmentsSource[]> {
    defaultLog.debug({ label: 'getProjectAttachments' });

    const sqlStatement = SQL`
      SELECT
        project_attachment_id AS id,
        file_name,
        file_type,
        update_date,
        create_date,
        file_size,
        key,
        security_token
      FROM
        project_attachment
      WHERE
        project_id = ${projectId};
    `;

    const response =  await this.connection.sql<IGetAttachmentsSource>(sqlStatement);

    if (!response || !response.rows) {
      throw new ApiExecuteSQLError('Failed to get project attachments by projectId', [
        'AttachmentRepository->getProjectAttachments',
        'rows was null or undefined, expected rows != null'
      ]);
    }

    return response.rows;
  };

  async getProjectReportAttachments(projectId: number): Promise<IGetReportAttachmentsSource[]> {
    const sqlStatement = SQL`
      SELECT
        project_report_attachment_id as id,
        file_name,
        update_date,
        create_date,
        file_size,
        key,
        security_token
      from
        project_report_attachment
      where
        project_id = ${projectId};
    `;
  
    const response = await this.connection.sql<IGetReportAttachmentsSource>(sqlStatement);

    if (!response || !response.rows) {
      throw new ApiExecuteSQLError('Failed to get project report attachments by projectId', [
        'AttachmentRepository->getProjectReportAttachments',
        'rows was null or undefined, expected rows != null'
      ]);
    }

    return response.rows;
  };
=======
  async getProjectReportAttachment(projectId: number, attachmentId: number): Promise<IGetAttachment> {
    const sqlStatement = SQL`
      SELECT
      project_report_attachment_id as attachment_id,
      file_name,
      title,
      description,
      year::int as year_published,
      update_date::text as last_modified,
      create_date,
      file_size,
      key,
      security_token,
      security_review_timestamp,
      revision_count
    FROM
      project_report_attachment
    where
      project_report_attachment_id = ${attachmentId}
    and
      project_id = ${projectId}
  `;

    const response = await this.connection.sql<IGetAttachment>(sqlStatement);

    console.log('in repository: ', response);

    if (!response || !response.rows) {
      throw new HTTP400('Failed to get project attachment by attachment id');
    }

    return response.rows[0];
  }

  async getProjectAttachmentAuthors(projectReportAttachmentId: number): Promise<IGetAttachmentAuthor[]> {
    const sqlStatement = SQL`
      SELECT
        project_report_author.*
      FROM
        project_report_author
      where
        project_report_attachment_id = ${projectReportAttachmentId}
    `;

    const response = await this.connection.sql<IGetAttachmentAuthor>(sqlStatement);

    if (!response || !response.rows) {
      throw new HTTP400('Failed to get project attachment authors by attachment id');
    }

    return response.rows;
  }

  async getProjectAttachmentSecurityReasons(
    projectReportAttachmentId: number
  ): Promise<IGetAttachmentSecurityReason[]> {
    const sqlStatement = SQL`
      SELECT
        project_report_persecution.*
      FROM
        project_report_persecution
      where
        project_report_attachment_id = ${projectReportAttachmentId}
    `;

    const response = await this.connection.sql<IGetAttachmentSecurityReason>(sqlStatement);

    if (!response || !response.rows) {
      throw new HTTP400('Failed to get project attachment security reasons by attachment id');
    }

    return response.rows;
  }
>>>>>>> e4095d07
}<|MERGE_RESOLUTION|>--- conflicted
+++ resolved
@@ -149,73 +149,6 @@
     // TODO
   }
 
-<<<<<<< HEAD
-  /**
-   * SQL query to get report attachments for a single project.
-   *
-   * @param {number} projectId
-   * @return {*}
-   * @memberof AttachmentRepository
-   */
-  async getProjectAttachments(projectId: number): Promise<IGetAttachmentsSource[]> {
-    defaultLog.debug({ label: 'getProjectAttachments' });
-
-    const sqlStatement = SQL`
-      SELECT
-        project_attachment_id AS id,
-        file_name,
-        file_type,
-        update_date,
-        create_date,
-        file_size,
-        key,
-        security_token
-      FROM
-        project_attachment
-      WHERE
-        project_id = ${projectId};
-    `;
-
-    const response =  await this.connection.sql<IGetAttachmentsSource>(sqlStatement);
-
-    if (!response || !response.rows) {
-      throw new ApiExecuteSQLError('Failed to get project attachments by projectId', [
-        'AttachmentRepository->getProjectAttachments',
-        'rows was null or undefined, expected rows != null'
-      ]);
-    }
-
-    return response.rows;
-  };
-
-  async getProjectReportAttachments(projectId: number): Promise<IGetReportAttachmentsSource[]> {
-    const sqlStatement = SQL`
-      SELECT
-        project_report_attachment_id as id,
-        file_name,
-        update_date,
-        create_date,
-        file_size,
-        key,
-        security_token
-      from
-        project_report_attachment
-      where
-        project_id = ${projectId};
-    `;
-  
-    const response = await this.connection.sql<IGetReportAttachmentsSource>(sqlStatement);
-
-    if (!response || !response.rows) {
-      throw new ApiExecuteSQLError('Failed to get project report attachments by projectId', [
-        'AttachmentRepository->getProjectReportAttachments',
-        'rows was null or undefined, expected rows != null'
-      ]);
-    }
-
-    return response.rows;
-  };
-=======
   async getProjectReportAttachment(projectId: number, attachmentId: number): Promise<IGetAttachment> {
     const sqlStatement = SQL`
       SELECT
@@ -289,5 +222,4 @@
 
     return response.rows;
   }
->>>>>>> e4095d07
 }