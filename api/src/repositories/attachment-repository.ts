import SQL from 'sql-template-strings';
import { ApiExecuteSQLError } from '../errors/api-error';
import { HTTP400 } from '../errors/http-error';
import { getLogger } from '../utils/logger';
import { BaseRepository } from './base-repository';

export interface IGetSurveyAttachment {
  /**
   * @TODO
   */
}

export interface IGetSurveyReportAttachment {
  /**
   * @TODO
   */
}

export interface IGetProjectAttachment {
  id: number;
  file_name: string;
  file_type: string;
  create_date: string;
  update_date: string;
  file_size: string;
  key: string;
  security_token: string;
  security_review_timestamp: string | null;
}

export interface IGetProjectReportAttachment {
  id: number;
  file_name: string;
  title: string;
  description: string;
  year_published: number;
  last_modified: string;
  create_date: string;
  key: string;
  file_size: string;
  security_token: string;
  security_review_timestamp: string | null;
  revision_count: number;
}

export type WithSecurityRuleCount<T> = T & { security_rule_count: number };

export interface IGetAttachmentAuthor {
  project_report_author_id: number;
  project_report_attachment_id: number;
  first_name: string;
  last_name: string;
  update_date: string;
  revision_count: number;
}

export interface IGetAttachmentSecurityReason {
  project_report_author_id: number;
  project_report_attachment_id: number;
  persecution_security_id: number;
  update_date: string;
}

const defaultLog = getLogger('repositories/attachment-repository');

/**
 * A repository class for accessing attachment data.
 *
 * @export
 * @class AttachmentRepository
 * @extends {BaseRepository}
 */
export class AttachmentRepository extends BaseRepository {
  /**
   * SQL query to get report attachments for a single project.
   *
   * @param {number} projectId
   * @return {*}
   * @memberof AttachmentRepository
   */
  async getProjectAttachments(projectId: number): Promise<IGetProjectAttachment[]> {
    defaultLog.debug({ label: 'getProjectAttachments' });

    const sqlStatement = SQL`
      SELECT
        project_attachment_id AS id,
        file_name,
        file_type,
        update_date,
        create_date,
        file_size,
        key,
        security_token,
        security_review_timestamp
      FROM
        project_attachment
      WHERE
        project_id = ${projectId};
    `;

    const response = await this.connection.sql<IGetProjectAttachment>(sqlStatement);

    if (!response || !response.rows) {
      throw new ApiExecuteSQLError('Failed to get project attachments by projectId', [
        'AttachmentRepository->getProjectAttachments',
        'rows was null or undefined, expected rows != null'
      ]);
    }

    return response.rows;
  }

  async getProjectReportAttachments(projectId: number): Promise<IGetProjectReportAttachment[]> {
    const sqlStatement = SQL`
      SELECT
        project_report_attachment_id as id,
        file_name,
        title,
        description,
        year::int as year_published,
        update_date::text as last_modified,
        create_date,
        file_size,
        key,
        security_token,
        security_review_timestamp,
        revision_count
      FROM
        project_report_attachment
      WHERE
        project_id = ${projectId};
    `;

    const response = await this.connection.sql<IGetProjectReportAttachment>(sqlStatement);

    if (!response || !response.rows) {
      throw new ApiExecuteSQLError('Failed to get project report attachments by projectId', [
        'AttachmentRepository->getProjectReportAttachments',
        'rows was null or undefined, expected rows != null'
      ]);
    }

    return response.rows;
  }

  /**
   * SQL query to get report attachments for a single project, including attachment statuses
   *
   * @param {number} projectId
   * @return {*}
   * @memberof AttachmentRepository
   */
  async getProjectAttachmentsWithStatus(projectId: number): Promise<WithSecurityRuleCount<IGetProjectAttachment>[]> {
    defaultLog.debug({ label: 'getProjectAttachments' });

    const sqlStatement = SQL`
      SELECT
        pa.project_attachment_id AS id,
        pa.file_name,
        pa.file_type,
        pa.update_date,
        pa.create_date,
        pa.file_size,
        pa.key,
        pa.security_token,
        pa.security_review_timestamp,
        COUNT(pap.*) AS security_rule_count
      FROM
        project_attachment pa
      LEFT JOIN
        project_attachment_persecution pap
      ON
        pa.project_attachment_id = pap.project_attachment_id
      WHERE
        project_id = ${projectId}
      GROUP BY
      	pa.project_attachment_id
    `;

    const response = await this.connection.sql<WithSecurityRuleCount<IGetProjectAttachment>>(sqlStatement);

    if (!response || !response.rows) {
      throw new ApiExecuteSQLError('Failed to get project attachments with security rule count by projectId', [
        'AttachmentRepository->getProjectAttachments',
        'rows was null or undefined, expected rows != null'
      ]);
    }

    return response.rows;
  }

  // TODO functions need to handle duplicate keys (re adding existing security reasons)
  async addSecurityToAttachments(securityIds: number[], attachmentId: number): Promise<void> {
    const insertStatement = SQL`
      INSERT INTO project_attachment_persecution (
        project_attachment_id, 
        persecution_security_id
      ) VALUES `;

    securityIds.forEach((id, index) => {
      insertStatement.append(SQL`
      (${attachmentId},${id})`);

      if (index !== securityIds.length - 1) {
        insertStatement.append(',');
      }
    });
    insertStatement.append(';');

    try {
      await this.connection.sql(insertStatement);
    } catch (error) {
      defaultLog.error({ label: 'addSecurityToAttachments', message: 'error', error });
    }
  }

<<<<<<< HEAD
  // TODO functions need to handle duplicate keys (re adding existing security reasons)
=======
  /**
   * SQL query to delete security for Project Attachment
   *
   * @param {number} securityId
   * @param {number} attachmentId
   * @return {*}  {Promise<{ project_attachment_persecution_id: number }>}
   * @memberof AttachmentRepository
   */
  async removeSecurityFromProjectAttachment(
    securityId: number,
    attachmentId: number
  ): Promise<{ project_attachment_persecution_id: number }> {
    const sqlStatement = SQL`
      DELETE FROM
        project_attachment_persecution
      WHERE
        project_attachment_id = ${attachmentId}
      AND
        project_attachment_persecution_id =  ${securityId}
      RETURNING project_attachment_persecution_id
      ;
      `;

    const response = await this.connection.sql(sqlStatement);

    const result = (response && response.rows && response.rows[0]) || null;

    if (!result) {
      throw new ApiExecuteSQLError('Failed to Delete Project Attachment Security', [
        'AttachmentRepository->removeSecurityFromProjectAttachment',
        'row[0] was null or undefined, expected row[0] != null'
      ]);
    }

    return result;
  }

  /**
   * SQL query to delete security for Survey Attachment
   *
   * @param {number} securityId
   * @param {number} attachmentId
   * @return {*}  {Promise<{ survey_attachment_persecution_id: number }>}
   * @memberof AttachmentRepository
   */
  async removeSecurityFromSurveyAttachment(
    securityId: number,
    attachmentId: number
  ): Promise<{ survey_attachment_persecution_id: number }> {
    const sqlStatement = SQL`
      DELETE FROM
        survey_attachment_persecution
      WHERE
        survey_attachment_id = ${attachmentId}
      AND
        survey_attachment_persecution_id =  ${securityId}
      RETURNING survey_attachment_persecution_id
      ;
      `;

    const response = await this.connection.sql(sqlStatement);

    const result = (response && response.rows && response.rows[0]) || null;

    if (!result) {
      throw new ApiExecuteSQLError('Failed to Delete Survey Attachment Security', [
        'AttachmentRepository->removeSecurityFromSurveyAttachment',
        'row[0] was null or undefined, expected row[0] != null'
      ]);
    }

    return result;
  }

>>>>>>> a7071839
  async addSecurityToReportAttachments(securityIds: number[], attachmentId: number): Promise<void> {
    const insertStatement = SQL`
      INSERT INTO project_report_persecution (
        project_report_attachment_id, 
        persecution_security_id
      ) VALUES `;

    securityIds.forEach((id, index) => {
      insertStatement.append(SQL`
      (${attachmentId},${id})`);

      if (index !== securityIds.length - 1) {
        insertStatement.append(',');
      }
    });

    insertStatement.append(';');

    try {
      await this.connection.sql(insertStatement);
    } catch (error) {
      defaultLog.error({ label: 'addSecurityToAttachments', message: 'error', error });
    }
  }

  async addSecurityReviewTimeToReportAttachment(attachmentId: number): Promise<void> {
    const updateSQL = SQL`
      UPDATE  project_report_attachment 
      SET security_review_timestamp=now()
      WHERE project_report_attachment_id=${attachmentId};`;

      try {
        
        await this.connection.sql(updateSQL)
      } catch (error) {
        defaultLog.error({ label: 'addSecurityReviewTimeToReportAttachment', message: 'error', error });
      }
  }

  async addSecurityReviewTimeToAttachment(attachmentId: number): Promise<void> {
    const updateSQL = SQL`
      UPDATE  project_attachment 
      SET security_review_timestamp=now()
      WHERE project_attachment_id=${attachmentId};`;

      try {
        
        await this.connection.sql(updateSQL)
      } catch (error) {
        defaultLog.error({ label: 'addSecurityReviewTimeToAttachment', message: 'error', error });
      }
  }

  /**
   * SQL query to delete security for Project Report Attachment
   *
   * @param {number} securityId
   * @param {number} attachmentId
   * @return {*}  {Promise<{ project_report_persecution_id: number }>}
   * @memberof AttachmentRepository
   */
  async removeSecurityFromProjectReportAttachment(
    securityId: number,
    attachmentId: number
  ): Promise<{ project_report_persecution_id: number }> {
    const sqlStatement = SQL`
      DELETE FROM
        project_report_persecution
      WHERE
        project_report_attachment_id = ${attachmentId}
      AND
        project_report_persecution_id =  ${securityId}
      RETURNING project_report_persecution_id
      ;
      `;

    const response = await this.connection.sql(sqlStatement);

    const result = (response && response.rows && response.rows[0]) || null;

    if (!result) {
      throw new ApiExecuteSQLError('Failed to Delete Project Report Attachment Security', [
        'AttachmentRepository->removeSecurityFromProjectReportAttachment',
        'row[0] was null or undefined, expected row[0] != null'
      ]);
    }

    return result;
  }

  /**
   * SQL query to delete security for Survey Report Attachment
   *
   * @param {number} securityId
   * @param {number} attachmentId
   * @return {*}  {Promise<{ survey_report_persecution_id: number }>}
   * @memberof AttachmentRepository
   */
  async removeSecurityFromSurveyReportAttachment(
    securityId: number,
    attachmentId: number
  ): Promise<{ survey_report_persecution_id: number }> {
    const sqlStatement = SQL`
      DELETE FROM
        survey_report_persecution
      WHERE
        survey_report_attachment_id = ${attachmentId}
      AND
        survey_report_persecution_id =  ${securityId}
      RETURNING survey_report_persecution_id
      ;
      `;

    const response = await this.connection.sql(sqlStatement);

    const result = (response && response.rows && response.rows[0]) || null;

    if (!result) {
      throw new ApiExecuteSQLError('Failed to Delete Survey Report Attachment Security', [
        'AttachmentRepository->removeSecurityFromSurveyReportAttachment',
        'row[0] was null or undefined, expected row[0] != null'
      ]);
    }

    return result;
  }

  async getProjectReportAttachmentById(projectId: number, attachmentId: number): Promise<IGetProjectReportAttachment> {
    const sqlStatement = SQL`
      SELECT
        project_report_attachment_id as id,
        file_name,
        title,
        description,
        year::int as year_published,
        update_date::text as last_modified,
        create_date,
        file_size,
        key,
        security_token,
        security_review_timestamp,
        revision_count
      FROM
        project_report_attachment
      WHERE
        project_report_attachment_id = ${attachmentId}
      AND
        project_id = ${projectId};
    `;

    const response = await this.connection.sql<IGetProjectReportAttachment>(sqlStatement);

    console.log('in repository: ', response);

    if (!response || !response.rows) {
      throw new HTTP400('Failed to get project attachment by attachment id');
    }

    return response.rows[0];
  }

  async getProjectAttachmentAuthors(projectReportAttachmentId: number): Promise<IGetAttachmentAuthor[]> {
    const sqlStatement = SQL`
      SELECT
        project_report_author.*
      FROM
        project_report_author
      where
        project_report_attachment_id = ${projectReportAttachmentId}
    `;

    const response = await this.connection.sql<IGetAttachmentAuthor>(sqlStatement);

    if (!response || !response.rows) {
      throw new HTTP400('Failed to get project attachment authors by attachment id');
    }

    return response.rows;
  }

  async getProjectAttachmentSecurityReasons(
    projectReportAttachmentId: number
  ): Promise<IGetAttachmentSecurityReason[]> {
    const sqlStatement = SQL`
      SELECT
        project_report_persecution.*
      FROM
        project_report_persecution
      where
        project_report_attachment_id = ${projectReportAttachmentId}
    `;

    const response = await this.connection.sql<IGetAttachmentSecurityReason>(sqlStatement);

    if (!response || !response.rows) {
      throw new HTTP400('Failed to get project attachment security reasons by attachment id');
    }

    return response.rows;
  }
}<|MERGE_RESOLUTION|>--- conflicted
+++ resolved
@@ -214,9 +214,6 @@
     }
   }
 
-<<<<<<< HEAD
-  // TODO functions need to handle duplicate keys (re adding existing security reasons)
-=======
   /**
    * SQL query to delete security for Project Attachment
    *
@@ -291,7 +288,7 @@
     return result;
   }
 
->>>>>>> a7071839
+  // TODO functions need to handle duplicate keys (re adding existing security reasons)
   async addSecurityToReportAttachments(securityIds: number[], attachmentId: number): Promise<void> {
     const insertStatement = SQL`
       INSERT INTO project_report_persecution (
