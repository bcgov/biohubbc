import SQL from 'sql-template-strings';
import { ApiExecuteSQLError } from '../errors/api-error';
import { HTTP400 } from '../errors/http-error';
import { getLogger } from '../utils/logger';
import { BaseRepository } from './base-repository';

/**
 * @TODO find all definitions of this interface and replace them by importing this
 * interface
 * @TODO see new fields added to IGetAttachmentsSource from pull #845 (securityReviewTimestamp)
 */
export interface IGetAttachmentsSource {
  file_name: string;
  file_type: string;
  title: string;
  description: string;
  key: string;
  file_size: string;
  is_secure: string;
}

export interface IGetAttachment {
  attachment_id: number;
  file_name: string;
  title: string;
  description: string;
  year_published: number;
  last_modified: string;
  create_date: string;
  key: string;
  file_size: string;
  security_token: string;
  security_review_timestamp: string;
  revision_count: number;
}

export interface IGetAttachmentAuthor {
  project_report_author_id: number;
  project_report_attachment_id: number;
  first_name: string;
  last_name: string;
  update_date: string;
  revision_count: number;
}

export interface IGetAttachmentSecurityReason {
  project_report_author_id: number;
  project_report_attachment_id: number;
  persecution_security_id: number;
  update_date: string;
}

/**
 * @TODO find all definitions of this interface and replace them by importing this
 * interface
 */
export interface IGetReportAttachmentsSource {
  file_name: string;
  title: string;
  year: string;
  description: string;
  key: string;
  file_size: string;
  is_secure: string;
  authors?: { author: string }[];
}

const defaultLog = getLogger('repositories/attachment-repository');

/**
 * A repository class for accessing attachment data.
 *
 * @export
 * @class AttachmentRepository
 * @extends {BaseRepository}
 */
export class AttachmentRepository extends BaseRepository {
  /**
   * SQL query to get report attachments for a single project.
   *
   * @param {number} projectId
   * @return {*}
   * @memberof AttachmentRepository
   */
  async getProjectAttachments(projectId: number): Promise<IGetAttachmentsSource[]> {
    defaultLog.debug({ label: 'getProjectAttachments' });

    const sqlStatement = SQL`
      SELECT
        project_attachment_id AS id,
        file_name,
        file_type,
        update_date,
        create_date,
        file_size,
        key,
        security_token
      FROM
        project_attachment
      WHERE
        project_id = ${projectId};
    `;

    const response = await this.connection.sql<IGetAttachmentsSource>(sqlStatement);

    if (!response || !response.rows) {
      throw new ApiExecuteSQLError('Failed to get project attachments by projectId', [
        'AttachmentRepository->getProjectAttachments',
        'rows was null or undefined, expected rows != null'
      ]);
    }

    return response.rows;
  }

  async getProjectReportAttachments(projectId: number): Promise<IGetReportAttachmentsSource[]> {
    const sqlStatement = SQL`
      SELECT
        project_report_attachment_id as id,
        file_name,
        update_date,
        create_date,
        file_size,
        key,
        security_token
      from
        project_report_attachment
      where
        project_id = ${projectId};
    `;

    const response = await this.connection.sql<IGetReportAttachmentsSource>(sqlStatement);

    if (!response || !response.rows) {
      throw new ApiExecuteSQLError('Failed to get project report attachments by projectId', [
        'AttachmentRepository->getProjectReportAttachments',
        'rows was null or undefined, expected rows != null'
      ]);
    }

    return response.rows;
  }

  async addSecurityToAttachments(securityIds: number[], attachmentId: number): Promise<void> {
    // TODO
  }

  /**
   * SQL query to delete security for Project Attachment
   *
   * @param {number} securityId
   * @param {number} attachmentId
   * @return {*}  {Promise<{ project_attachment_persecution_id: number }>}
   * @memberof AttachmentRepository
   */
  async removeSecurityFromProjectAttachment(
    securityId: number,
    attachmentId: number
  ): Promise<{ project_attachment_persecution_id: number }> {
    const sqlStatement = SQL`
      DELETE FROM
        project_attachment_persecution
      WHERE
        project_attachment_id = ${attachmentId}
      AND
        project_attachment_persecution_id =  ${securityId}
      RETURNING project_attachment_persecution_id
      ;
      `;

    const response = await this.connection.sql(sqlStatement);

    const result = (response && response.rows && response.rows[0]) || null;

    if (!result) {
      throw new ApiExecuteSQLError('Failed to get Delete Project Security Attachment', [
        'AttachmentRepository->removeSecurityFromProjectAttachment',
        'row[0] was null or undefined, expected row[0] != null'
      ]);
    }

    return result;
  }

  /**
   * SQL query to delete security for Survey Attachment
   *
   * @param {number} securityId
   * @param {number} attachmentId
   * @return {*}  {Promise<{ survey_attachment_persecution_id: number }>}
   * @memberof AttachmentRepository
   */
  async removeSecurityFromSurveyAttachment(
    securityId: number,
    attachmentId: number
  ): Promise<{ survey_attachment_persecution_id: number }> {
    const sqlStatement = SQL`
      DELETE FROM
        survey_attachment_persecution
      WHERE
        survey_attachment_id = ${attachmentId}
      AND
        survey_attachment_persecution_id =  ${securityId}
      RETURNING survey_attachment_persecution_id
      ;
      `;

    const response = await this.connection.sql(sqlStatement);

    const result = (response && response.rows && response.rows[0]) || null;

    if (!result) {
      throw new ApiExecuteSQLError('Failed to get Delete Survey Security Attachment', [
        'AttachmentRepository->removeSecurityFromSurveyAttachment',
        'row[0] was null or undefined, expected row[0] != null'
      ]);
    }

    return result;
  }

  async addSecurityToReportAttachments(securityIds: number[], attachmentId: number): Promise<void> {
    // TODO
  }

<<<<<<< HEAD
  /**
   * SQL query to delete security for Project Report Attachment
   *
   * @param {number} securityId
   * @param {number} attachmentId
   * @return {*}  {Promise<{ project_report_persecution_id: number }>}
   * @memberof AttachmentRepository
   */
  async removeSecurityFromProjectReportAttachment(
    securityId: number,
    attachmentId: number
  ): Promise<{ project_report_persecution_id: number }> {
    const sqlStatement = SQL`
      DELETE FROM
        project_report_persecution
      WHERE
        project_report_attachment_id = ${attachmentId}
      AND
        project_report_persecution_id =  ${securityId}
      RETURNING project_report_persecution_id
      ;
      `;

    const response = await this.connection.sql(sqlStatement);

    const result = (response && response.rows && response.rows[0]) || null;

    if (!result) {
      throw new ApiExecuteSQLError('Failed to get Delete Project Security Report Attachment', [
        'AttachmentRepository->removeSecurityFromProjectReportAttachment',
        'row[0] was null or undefined, expected row[0] != null'
      ]);
    }

    return result;
  }

  /**
   * SQL query to delete security for Survey Report Attachment
   *
   * @param {number} securityId
   * @param {number} attachmentId
   * @return {*}  {Promise<{ survey_report_persecution_id: number }>}
   * @memberof AttachmentRepository
   */
  async removeSecurityFromSurveyReportAttachment(
    securityId: number,
    attachmentId: number
  ): Promise<{ survey_report_persecution_id: number }> {
    const sqlStatement = SQL`
      DELETE FROM
        survey_report_persecution
      WHERE
        survey_report_attachment_id = ${attachmentId}
      AND
        survey_report_persecution_id =  ${securityId}
      RETURNING survey_report_persecution_id
      ;
      `;

    const response = await this.connection.sql(sqlStatement);

    const result = (response && response.rows && response.rows[0]) || null;

    if (!result) {
      throw new ApiExecuteSQLError('Failed to get Delete Survey Security Report Attachment', [
        'AttachmentRepository->removeSecurityFromSurveyReportAttachment',
        'row[0] was null or undefined, expected row[0] != null'
      ]);
    }

    return result;
=======
  async getProjectReportAttachment(projectId: number, attachmentId: number): Promise<IGetAttachment> {
    const sqlStatement = SQL`
      SELECT
      project_report_attachment_id as attachment_id,
      file_name,
      title,
      description,
      year::int as year_published,
      update_date::text as last_modified,
      create_date,
      file_size,
      key,
      security_token,
      security_review_timestamp,
      revision_count
    FROM
      project_report_attachment
    where
      project_report_attachment_id = ${attachmentId}
    and
      project_id = ${projectId}
  `;

    const response = await this.connection.sql<IGetAttachment>(sqlStatement);

    console.log('in repository: ', response);

    if (!response || !response.rows) {
      throw new HTTP400('Failed to get project attachment by attachment id');
    }

    return response.rows[0];
  }

  async getProjectAttachmentAuthors(projectReportAttachmentId: number): Promise<IGetAttachmentAuthor[]> {
    const sqlStatement = SQL`
      SELECT
        project_report_author.*
      FROM
        project_report_author
      where
        project_report_attachment_id = ${projectReportAttachmentId}
    `;

    const response = await this.connection.sql<IGetAttachmentAuthor>(sqlStatement);

    if (!response || !response.rows) {
      throw new HTTP400('Failed to get project attachment authors by attachment id');
    }

    return response.rows;
  }

  async getProjectAttachmentSecurityReasons(
    projectReportAttachmentId: number
  ): Promise<IGetAttachmentSecurityReason[]> {
    const sqlStatement = SQL`
      SELECT
        project_report_persecution.*
      FROM
        project_report_persecution
      where
        project_report_attachment_id = ${projectReportAttachmentId}
    `;

    const response = await this.connection.sql<IGetAttachmentSecurityReason>(sqlStatement);

    if (!response || !response.rows) {
      throw new HTTP400('Failed to get project attachment security reasons by attachment id');
    }

    return response.rows;
>>>>>>> 76d87d00
  }
}<|MERGE_RESOLUTION|>--- conflicted
+++ resolved
@@ -173,7 +173,7 @@
     const result = (response && response.rows && response.rows[0]) || null;
 
     if (!result) {
-      throw new ApiExecuteSQLError('Failed to get Delete Project Security Attachment', [
+      throw new ApiExecuteSQLError('Failed to Delete Project Attachment Security', [
         'AttachmentRepository->removeSecurityFromProjectAttachment',
         'row[0] was null or undefined, expected row[0] != null'
       ]);
@@ -210,7 +210,7 @@
     const result = (response && response.rows && response.rows[0]) || null;
 
     if (!result) {
-      throw new ApiExecuteSQLError('Failed to get Delete Survey Security Attachment', [
+      throw new ApiExecuteSQLError('Failed to Delete Survey Attachment Security', [
         'AttachmentRepository->removeSecurityFromSurveyAttachment',
         'row[0] was null or undefined, expected row[0] != null'
       ]);
@@ -223,7 +223,6 @@
     // TODO
   }
 
-<<<<<<< HEAD
   /**
    * SQL query to delete security for Project Report Attachment
    *
@@ -252,7 +251,7 @@
     const result = (response && response.rows && response.rows[0]) || null;
 
     if (!result) {
-      throw new ApiExecuteSQLError('Failed to get Delete Project Security Report Attachment', [
+      throw new ApiExecuteSQLError('Failed to Delete Project Report Attachment Security', [
         'AttachmentRepository->removeSecurityFromProjectReportAttachment',
         'row[0] was null or undefined, expected row[0] != null'
       ]);
@@ -289,14 +288,15 @@
     const result = (response && response.rows && response.rows[0]) || null;
 
     if (!result) {
-      throw new ApiExecuteSQLError('Failed to get Delete Survey Security Report Attachment', [
+      throw new ApiExecuteSQLError('Failed to Delete Survey Report Attachment Security', [
         'AttachmentRepository->removeSecurityFromSurveyReportAttachment',
         'row[0] was null or undefined, expected row[0] != null'
       ]);
     }
 
     return result;
-=======
+  }
+
   async getProjectReportAttachment(projectId: number, attachmentId: number): Promise<IGetAttachment> {
     const sqlStatement = SQL`
       SELECT
@@ -369,6 +369,5 @@
     }
 
     return response.rows;
->>>>>>> 76d87d00
   }
 }