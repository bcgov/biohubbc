--- conflicted
+++ resolved
@@ -17,11 +17,7 @@
 }
 
 export interface IGetProjectAttachment {
-<<<<<<< HEAD
-  id: number,
-=======
   id: number;
->>>>>>> a7071839
   file_name: string;
   file_type: string;
   create_date: string;
@@ -29,11 +25,7 @@
   file_size: string;
   key: string;
   security_token: string;
-<<<<<<< HEAD
-  security_review_timestamp: string | null
-=======
   security_review_timestamp: string | null;
->>>>>>> a7071839
 }
 
 export interface IGetProjectReportAttachment {
@@ -47,19 +39,11 @@
   key: string;
   file_size: string;
   security_token: string;
-<<<<<<< HEAD
-  security_review_timestamp: string | null
-  revision_count: number;
-}
-
-export type WithSecurityRuleCount<T> = T & { security_rule_count: number }
-=======
   security_review_timestamp: string | null;
   revision_count: number;
 }
 
 export type WithSecurityRuleCount<T> = T & { security_rule_count: number };
->>>>>>> a7071839
 
 export interface IGetAttachmentAuthor {
   project_report_author_id: number;
@@ -166,11 +150,7 @@
    * @return {*}
    * @memberof AttachmentRepository
    */
-<<<<<<< HEAD
    async getProjectAttachmentsWithStatus(projectId: number): Promise<WithSecurityRuleCount<IGetProjectAttachment>[]> {
-=======
-  async getProjectAttachmentsWithStatus(projectId: number): Promise<WithSecurityRuleCount<IGetProjectAttachment>[]> {
->>>>>>> a7071839
     defaultLog.debug({ label: 'getProjectAttachments' });
 
     const sqlStatement = SQL`
@@ -291,8 +271,6 @@
     // TODO
   }
 
-<<<<<<< HEAD
-=======
   /**
    * SQL query to delete security for Project Report Attachment
    *
@@ -367,7 +345,6 @@
     return result;
   }
 
->>>>>>> a7071839
   async getProjectReportAttachmentById(projectId: number, attachmentId: number): Promise<IGetProjectReportAttachment> {
     const sqlStatement = SQL`
       SELECT
