import SQL from 'sql-template-strings';
import { ApiExecuteSQLError } from '../errors/api-error';
import { HTTP400 } from '../errors/http-error';
import { getLogger } from '../utils/logger';
import { BaseRepository } from './base-repository';

export type ISurveyAttachment = IProjectAttachment;

export type ISurveyReportAttachment = IProjectReportAttachment;

export interface IProjectAttachment {
  id: number;
  file_name: string;
  file_type: string;
  create_user: number;
  create_date: string;
  update_date: string;
  file_size: string;
  key: string;
  security_token: string;
  security_review_timestamp: string | null;
}

export interface IProjectReportAttachment {
  id: number;
  file_name: string;
  create_user: number;
  title: string;
  description: string;
  year_published: number;
  last_modified: string;
  create_date: string;
  key: string;
  file_size: string;
  security_token: string;
  security_review_timestamp: string | null;
  revision_count: number;
}

export type WithSecurityRuleCount<T> = T & { security_rule_count: number };

export interface IAttachmentAuthor {
  project_report_author_id: number;
  project_report_attachment_id: number;
  first_name: string;
  last_name: string;
  update_date: string;
  revision_count: number;
}

export interface IProjectReportSecurityReason {
  project_report_persecution_id: number;
  project_report_attachment_id: number;
  persecution_security_id: number;
  create_date: string;
  user_identifier: string;
}

export interface IProjectAttachmentSecurityReason {
  project_attachment_persecution_id: number;
  project_attachment_id: number;
  persecution_security_id: number;
  create_date: string;
  user_identifier: string;
}

export interface ISurveyReportSecurityReason {
  survey_report_persecution_id: number;
  survey_report_attachment_id: number;
  persecution_security_id: number;
  create_date: string;
  user_identifier: string;
}

export interface ISurveyAttachmentSecurityReason {
  survey_attachment_persecution_id: number;
  survey_attachment_id: number;
  persecution_security_id: number;
  create_date: string;
  user_identifier: string;
}

const defaultLog = getLogger('repositories/attachment-repository');

/**
 * A repository class for accessing attachment data.
 *
 * @export
 * @class AttachmentRepository
 * @extends {BaseRepository}
 */
export class AttachmentRepository extends BaseRepository {
  /**
   * PROJECT ATTACHMENTS
   *
   * @memberof AttachmentRepository
   * @type Project Attachments
   *
   */

  /**
   * SQL query to get report attachments for a single project.
   *
   * @param {number} projectId
   * @return {*}
   * @memberof AttachmentRepository
   */
  async getProjectAttachments(projectId: number): Promise<IProjectAttachment[]> {
    defaultLog.debug({ label: 'getProjectAttachments' });

    const sqlStatement = SQL`
      SELECT
        project_attachment_id AS id,
        file_name,
        file_type,
        create_user,
        update_date,
        create_date,
        file_size,
        key,
        security_token,
        security_review_timestamp
      FROM
        project_attachment
      WHERE
        project_id = ${projectId};
    `;

    const response = await this.connection.sql<IProjectAttachment>(sqlStatement);

    if (!response.rows) {
      throw new ApiExecuteSQLError('Failed to get project attachments by projectId', [
        'AttachmentRepository->getProjectAttachments',
        'rows was null or undefined, expected rows != null'
      ]);
    }

    return response.rows;
  }

  /**
   * SQL query to get attachments for a single project, including security rule counts
   *
   * @param {number} projectId
   * @return {*}
   * @memberof AttachmentRepository
   */
  async getProjectAttachmentsWithSecurityCounts(
    projectId: number
  ): Promise<WithSecurityRuleCount<IProjectAttachment>[]> {
    defaultLog.debug({ label: 'getProjectAttachmentsWithSecurityCounts' });

    const sqlStatement = SQL`
        SELECT
          pa.project_attachment_id AS id,
          pa.file_name,
          pa.file_type,
          pa.create_user,
          pa.update_date,
          pa.create_date,
          pa.file_size,
          pa.key,
          pa.security_token,
          pa.security_review_timestamp,
          COALESCE(src.count, 0) AS security_rule_count
        FROM
          project_attachment pa
        LEFT JOIN (
            SELECT DISTINCT ON (pap.project_attachment_id)
              pap.project_attachment_id,
              COUNT(pap.project_attachment_id) AS count
            FROM
              project_attachment_persecution pap
            GROUP BY
              pap.project_attachment_id
        ) src
        ON
          pa.project_attachment_id = src.project_attachment_id
        WHERE
          pa.project_id = ${projectId};
      `;

    const response = await this.connection.sql<WithSecurityRuleCount<IProjectAttachment>>(sqlStatement);

    if (!response.rows) {
      throw new ApiExecuteSQLError('Failed to get project attachments with security rule count by projectId', [
        'AttachmentRepository->getProjectAttachmentsWithSecurityCounts',
        'rows was null or undefined, expected rows != null'
      ]);
    }

    return response.rows;
  }

  async getProjectAttachmentSecurityReasons(projectAttachmentId: number): Promise<IProjectAttachmentSecurityReason[]> {
    const sqlStatement = SQL`
      SELECT
        pap.*, sa.user_identifier
      FROM
        project_attachment_persecution pap,  system_user sa
      WHERE
        pap.create_user = sa.system_user_id
      AND pap.project_attachment_id = ${projectAttachmentId};
    `;

    const response = await this.connection.sql<IProjectAttachmentSecurityReason>(sqlStatement);

    if (!response.rows) {
      throw new HTTP400('Failed to get project attachment security reasons by attachment id');
    }

    return response.rows;
  }

  async addSecurityToProjectAttachments(securityIds: number[], attachmentId: number): Promise<void> {
    const insertStatement = SQL`
      INSERT INTO project_attachment_persecution (
        project_attachment_id,
        persecution_security_id
      ) VALUES `;

    insertStatement.append(
      securityIds
        .map((id) => {
          return `(${attachmentId},${id})`;
        })
        .join(',')
    );

    insertStatement.append(' ON CONFLICT (project_attachment_id, persecution_security_id) DO NOTHING;');

    try {
      await this.connection.sql(insertStatement);
    } catch (error) {
      defaultLog.error({ label: 'addSecurityToProjectAttachments', message: 'error', error });
    }
  }

  /**
   * SQL query to delete security for Project Attachment
   *
   * @param {number} securityId
   * @param {number} attachmentId
   * @return {*}  {Promise<void>}
   * @memberof AttachmentRepository
   */
  async removeSecurityFromProjectAttachment(securityId: number, attachmentId: number): Promise<void> {
    const sqlStatement = SQL`
        DELETE FROM
          project_attachment_persecution
        WHERE
          project_attachment_id = ${attachmentId}
        AND
          persecution_security_id =  ${securityId};
        `;

    const response = await this.connection.sql(sqlStatement);

    if (!response.rowCount) {
      throw new ApiExecuteSQLError('Failed to Delete Project Attachment Security', [
        'AttachmentRepository->removeSecurityFromProjectAttachment',
        'rowCount was 0 or undefined, expected rowCount == 1'
      ]);
    }
  }

  /**
   * SQL query to delete all security for Project Attachment
   *
   * @param {number} securityId
   * @param {number} attachmentId
   * @return {*}  {Promise<void>}
   * @memberof AttachmentRepository
   */
  async removeAllSecurityFromProjectAttachment(attachmentId: number): Promise<void> {
    const sqlStatement = SQL`
        DELETE FROM
          project_attachment_persecution
        WHERE
          project_attachment_id = ${attachmentId}
        ;
        `;

    const response = await this.connection.sql(sqlStatement);

    if (!response) {
      throw new ApiExecuteSQLError('Failed to Delete all Project Attachment Security', [
        'AttachmentRepository->removeAllSecurityFromProjectAttachment',
        'rowCount was 0 or undefined, expected rowCount == 1'
      ]);
    }
  }

  async addSecurityReviewTimeToProjectAttachment(attachmentId: number): Promise<void> {
    const updateSQL = SQL`
      UPDATE  project_attachment
      SET security_review_timestamp=now()
      WHERE project_attachment_id=${attachmentId};`;

    try {
      await this.connection.sql(updateSQL);
    } catch (error) {
      defaultLog.error({ label: 'addSecurityReviewTimeToAttachment', message: 'error', error });
    }
  }

  /**
   * PROJECT REPORT ATTACHMENTS
   *
   * @memberof AttachmentRepository
   * @type Project Report Attachments
   *
   */

  async getProjectReportAttachments(projectId: number): Promise<IProjectReportAttachment[]> {
    const sqlStatement = SQL`
      SELECT
        project_report_attachment_id as id,
        file_name,
        create_user,
        title,
        description,
        year::int as year_published,
        update_date::text as last_modified,
        create_date,
        file_size,
        key,
        security_token,
        security_review_timestamp,
        revision_count
      FROM
        project_report_attachment
      WHERE
        project_id = ${projectId};
    `;

    const response = await this.connection.sql<IProjectReportAttachment>(sqlStatement);

    if (!response.rows) {
      throw new ApiExecuteSQLError('Failed to get project report attachments by projectId', [
        'AttachmentRepository->getProjectReportAttachments',
        'rows was null or undefined, expected rows != null'
      ]);
    }

    return response.rows;
  }

  /**
   * SQL query to get report attachments for a single project, including security rule counts
   *
   * @param {number} projectId
   * @return {*}
   * @memberof AttachmentRepository
   */
  async getProjectReportAttachmentsWithSecurityCounts(
    projectId: number
  ): Promise<WithSecurityRuleCount<IProjectReportAttachment>[]> {
    defaultLog.debug({ label: 'getProjectReportAttachmentsWithSecurityCounts' });

    const sqlStatement = SQL`
      SELECT
        pra.project_report_attachment_id as id,
        pra.file_name,
        pra.create_user,
        pra.title,
        pra.description,
        pra.year::int as year_published,
        pra.update_date::text as last_modified,
        pra.create_date,
        pra.file_size,
        pra.key,
        pra.security_token,
        pra.security_review_timestamp,
        pra.revision_count,
        COALESCE(src.count, 0) AS security_rule_count
      FROM
        project_report_attachment pra
      LEFT JOIN (
          SELECT DISTINCT ON (prp.project_report_attachment_id)
            prp.project_report_attachment_id,
            COUNT(prp.project_report_attachment_id) AS count
          FROM
            project_report_persecution prp
          GROUP BY
            prp.project_report_attachment_id
      ) src
      ON
        pra.project_report_attachment_id = src.project_report_attachment_id
      WHERE
        pra.project_id = ${projectId}
    `;

    const response = await this.connection.sql<WithSecurityRuleCount<IProjectReportAttachment>>(sqlStatement);

    if (!response || !response.rows) {
      throw new ApiExecuteSQLError('Failed to get project report attachments with security rule count by projectId', [
        'AttachmentRepository->getProjectReportAttachmentsWithSecurityCounts',
        'rows was null or undefined, expected rows != null'
      ]);
    }

    return response.rows;
  }

  async getProjectReportAttachmentById(projectId: number, attachmentId: number): Promise<IProjectReportAttachment> {
    const sqlStatement = SQL`
      SELECT
        project_report_attachment_id as id,
        file_name,
        title,
        description,
        year::int as year_published,
        update_date::text as last_modified,
        create_date,
        file_size,
        key,
        security_token,
        security_review_timestamp,
        revision_count
      FROM
        project_report_attachment
      WHERE
        project_report_attachment_id = ${attachmentId}
      AND
        project_id = ${projectId};
    `;

    const response = await this.connection.sql<IProjectReportAttachment>(sqlStatement);

    if (!response.rows) {
      throw new HTTP400('Failed to get project attachment by attachment id');
    }

    return response.rows[0];
  }

  async getProjectReportSecurityReasons(projectReportAttachmentId: number): Promise<IProjectReportSecurityReason[]> {
    const sqlStatement = SQL`
      SELECT
        prp.*, sa.user_identifier
      FROM
        project_report_persecution prp, system_user sa
      WHERE
          prp.create_user = sa.system_user_id
      AND project_report_attachment_id = ${projectReportAttachmentId};
    `;

    const response = await this.connection.sql<IProjectReportSecurityReason>(sqlStatement);

    if (!response.rows) {
      throw new HTTP400('Failed to get project attachment security reasons by attachment id');
    }

    return response.rows;
  }

  async addSecurityToProjectReportAttachments(securityIds: number[], attachmentId: number): Promise<void> {
    const insertStatement = SQL`
    INSERT INTO project_report_persecution (
      project_report_attachment_id,
      persecution_security_id
    ) VALUES `;

    insertStatement.append(
      securityIds
        .map((id) => {
          return `(${attachmentId},${id})`;
        })
        .join(',')
    );

    insertStatement.append(' ON CONFLICT (project_report_attachment_id, persecution_security_id) DO NOTHING;');

    try {
      await this.connection.sql(insertStatement);
    } catch (error) {
      defaultLog.error({ label: 'addSecurityToProjectReportAttachments', message: 'error', error });
    }
  }

  async addSecurityReviewTimeToProjectReportAttachment(attachmentId: number): Promise<void> {
    const updateSQL = SQL`
      UPDATE  project_report_attachment
      SET security_review_timestamp=now()
      WHERE project_report_attachment_id=${attachmentId};`;

    try {
      await this.connection.sql(updateSQL);
    } catch (error) {
      defaultLog.error({ label: 'addSecurityReviewTimeToReportAttachment', message: 'error', error });
    }
  }

  /**
   * SQL query to delete security for Project Report Attachment
   *
   * @param {number} securityId
   * @param {number} attachmentId
   * @return {*}  {Promise<void>}
   * @memberof AttachmentRepository
   */
  async removeSecurityFromProjectReportAttachment(securityId: number, attachmentId: number): Promise<void> {
    const sqlStatement = SQL`
      DELETE FROM
        project_report_persecution
      WHERE
        project_report_attachment_id = ${attachmentId}
      AND
        persecution_security_id =  ${securityId};
      `;

    const response = await this.connection.sql(sqlStatement);

    if (!response.rowCount) {
      throw new ApiExecuteSQLError('Failed to Delete Project Report Attachment Security', [
        'AttachmentRepository->removeSecurityFromProjectReportAttachment',
        'rowCount was 0 or undefined, expected rowCount == 1'
      ]);
    }
  }

  /**
   * SQL query to delete all security for Project Report Attachment
   *
   * @param {number} attachmentId
   * @return {*}  {Promise<void>}
   * @memberof AttachmentRepository
   */
  async removeAllSecurityFromProjectReportAttachment(attachmentId: number): Promise<void> {
    const sqlStatement = SQL`
      DELETE FROM
        project_report_persecution
      WHERE
        project_report_attachment_id = ${attachmentId}
      ;
      `;

    const response = await this.connection.sql(sqlStatement);

    if (!response) {
      throw new ApiExecuteSQLError('Failed to Delete All Project Report Attachment Security', [
        'AttachmentRepository->removeAllSecurityFromProjectReportAttachment',
        'rowCount was 0 or undefined, expected rowCount == 1'
      ]);
    }
  }

  /**
   * SURVEY ATTACHMENTS
   *
   * @memberof AttachmentRepository
   * @type Survey Attachments
   *
   */

  async getSurveyAttachments(surveyId: number): Promise<ISurveyAttachment[]> {
    defaultLog.debug({ label: 'getProjectAttachments' });

    const sqlStatement = SQL`
      SELECT
        survey_attachment_id as id,
        file_name,
        file_type,
        create_date,
        update_date,
        create_data,
        file_size,
        key,
        security_token,
        security_review_timestamp
      from
        survey_attachment
      where
        survey_id = ${surveyId};
    `;

    const response = await this.connection.sql<ISurveyAttachment>(sqlStatement);

    if (!response || !response.rows) {
      throw new ApiExecuteSQLError('Failed to get survey attachments by surveyId', [
        'AttachmentRepository->getSurveyAttachments',
        'rows was null or undefined, expected rows != null'
      ]);
    }

    return response.rows;
  }

  /**
   * SQL query to get attachments for a single survey, including security rule counts
   *
   * @param {number} projectId
   * @return {*}
   * @memberof AttachmentRepository
   */
  async getSurveyAttachmentsWithSecurityCounts(surveyId: number): Promise<WithSecurityRuleCount<ISurveyAttachment>[]> {
    defaultLog.debug({ label: 'getSurveyAttachmentsWithSecurityCounts' });

    const sqlStatement = SQL`
      SELECT
        sa.survey_attachment_id AS id,
        sa.file_name,
        sa.file_type,
        sa.create_user,
        sa.update_date,
        sa.create_date,
        sa.file_size,
        sa.key,
        sa.security_token,
        sa.security_review_timestamp,
        COALESCE(src.count, 0) AS security_rule_count
      FROM
        survey_attachment pa
      LEFT JOIN (
          SELECT DISTINCT ON (sap.survey_attachment_id)
            sap.survey_attachment_id,
            COUNT(pap.survey_attachment_id) AS count
          FROM
            survey_attachment_persecution sap
          GROUP BY
            sap.survey_attachment_id
      ) src
      ON
        sa.survey_attachment_id = src.survey_attachment_id
      WHERE
        sa.survey_id = ${surveyId};
    `;

    const response = await this.connection.sql<WithSecurityRuleCount<IProjectAttachment>>(sqlStatement);

    if (!response || !response.rows) {
      throw new ApiExecuteSQLError('Failed to get project attachments with security rule count by projectId', [
        'AttachmentRepository->getProjectAttachmentsWithSecurityCounts',
        'rows was null or undefined, expected rows != null'
      ]);
    }

    return response.rows;
  }

  async getSurveyAttachmentSecurityReasons(surveyAttachmentId: number): Promise<ISurveyAttachmentSecurityReason[]> {
    const sqlStatement = SQL`
      SELECT
        sap.*, sa.user_identifier
      FROM
        survey_attachment_persecution sap, system_user sa
      WHERE
          sap.create_user = sa.system_user_id
      AND sap.survey_attachment_id = ${surveyAttachmentId};
      `;

    const response = await this.connection.sql<ISurveyAttachmentSecurityReason>(sqlStatement);

    if (!response.rows) {
      throw new HTTP400('Failed to get  attachment security reasons by attachment id');
    }

    return response.rows;
  }

  async addSecurityToSurveyAttachments(securityIds: number[], attachmentId: number): Promise<void> {
    const insertStatement = SQL`
      INSERT INTO survey_attachment_persecution (
        survey_attachment_id,
        persecution_security_id
      ) VALUES `;

    insertStatement.append(
      securityIds
        .map((id) => {
          return `(${attachmentId},${id})`;
        })
        .join(',')
    );

    insertStatement.append(' ON CONFLICT (survey_attachment_id, persecution_security_id) DO NOTHING;');

    try {
      await this.connection.sql(insertStatement);
    } catch (error) {
      defaultLog.error({ label: 'addSecurityToSurveyAttachments', message: 'error', error });
    }
  }

  /**
   * SQL query to delete security for Survey Attachment
   *
   * @param {number} securityId
   * @param {number} attachmentId
   * @return {*}  {Promise<void>}
   * @memberof AttachmentRepository
   */
  async removeSecurityFromSurveyAttachment(securityId: number, attachmentId: number): Promise<void> {
    const sqlStatement = SQL`
        DELETE FROM
          survey_attachment_persecution
        WHERE
          survey_attachment_id = ${attachmentId}
        AND
        persecution_security_id =  ${securityId};
        `;

    const response = await this.connection.sql(sqlStatement);

    if (!response.rowCount) {
      throw new ApiExecuteSQLError('Failed to Delete Survey Attachment Security', [
        'AttachmentRepository->removeSecurityFromSurveyAttachment',
        'rowCount was 0 or undefined, expected rowCount == 1'
      ]);
    }
  }

  /**
   * SQL query to delete all security for Survey Attachment
   *
   * @param {number} securityId
   * @param {number} attachmentId
   * @return {*}  {Promise<void>}
   * @memberof AttachmentRepository
   */
  async removeAllSecurityFromSurveyAttachment(attachmentId: number): Promise<void> {
    const sqlStatement = SQL`
        DELETE FROM
          survey_attachment_persecution
        WHERE
          survey_attachment_id = ${attachmentId}
        ;
        `;

    const response = await this.connection.sql(sqlStatement);

    if (!response) {
      throw new ApiExecuteSQLError('Failed to Delete all Survey Attachment Security', [
        'AttachmentRepository->removeAllSecurityFromSurveyAttachment',
        'rowCount was 0 or undefined, expected rowCount == 1'
      ]);
    }
  }

  async addSecurityReviewTimeToSurveyAttachment(attachmentId: number): Promise<void> {
    const updateSQL = SQL`
      UPDATE  survey_attachment
      SET security_review_timestamp=now()
      WHERE survey_attachment_id=${attachmentId};`;

    try {
      await this.connection.sql(updateSQL);
    } catch (error) {
      defaultLog.error({ label: 'addSecurityReviewTimeToAttachment', message: 'error', error });
    }
  }

  /**
   * SURVEY REPORT ATTACHMENTS
   *
   * @memberof AttachmentRepository
   * @type Survey Report Attachments
   *
   */

  async getSurveyReportAttachments(surveyId: number): Promise<ISurveyReportAttachment[]> {
    const sqlStatement = SQL`
      SELECT
        survey_report_attachment_id as id,
        file_name,
        create_user,
        title,
        description,
        year::int as year_published,
        update_date::text as last_modified,
        create_date,
        file_size,
        key,
        security_token,
        security_review_timestamp,
        revision_count
      FROM
        survey_report_attachment
      WHERE
        survey_id = ${surveyId};
    `;

    const response = await this.connection.sql<ISurveyReportAttachment>(sqlStatement);

    if (!response || !response.rows) {
      throw new ApiExecuteSQLError('Failed to get survey report attachments by surveyId', [
        'AttachmentRepository->getSurveyReportAttachments',
        'rows was null or undefined, expected rows != null'
      ]);
    }

    return response.rows;
  }

  /**
   * SQL query to get report attachments for a single survey, including security rule counts
   *
   * @param {number} projectId
   * @return {*}
   * @memberof AttachmentRepository
   */
  async getSurveyReportAttachmentsWithSecurityCounts(
    surveyId: number
  ): Promise<WithSecurityRuleCount<ISurveyReportAttachment>[]> {
    defaultLog.debug({ label: 'getSurveyReportAttachmentsWithSecurityCounts' });
    const sqlStatement = SQL`
      SELECT
        sra.survey_report_attachment_id as id,
        sra.file_name,
        sra.create_user,
        sra.title,
        sra.description,
        sra.year::int as year_published,
        sra.update_date::text as last_modified,
        sra.create_date,
        sra.file_size,
        sra.key,
        sra.security_token,
        sra.security_review_timestamp,
        sra.revision_count,
        COALESCE(src.count, 0) AS security_rule_count
      FROM
        survey_report_attachment sra
      LEFT JOIN (
          SELECT DISTINCT ON (srp.survey_report_attachment_id)
            srp.survey_report_attachment_id,
            COUNT(srp.survey_report_attachment_id) AS count
          FROM
            survey_report_persecution srp
          GROUP BY
            srp.survey_report_attachment_id
      ) src
      ON
        srp.survey_report_attachment_id = src.survey_report_attachment_id
      WHERE
        srp.survey_id = ${surveyId}
    `;

    const response = await this.connection.sql<WithSecurityRuleCount<ISurveyReportAttachment>>(sqlStatement);

    if (!response || !response.rows) {
      throw new ApiExecuteSQLError('Failed to get survey report attachments with security rule count by surveyId', [
        'AttachmentRepository->getSurveyReportAttachmentsWithSecurityCounts',
        'rows was null or undefined, expected rows != null'
      ]);
    }

    return response.rows;
  }

  async addSecurityToSurveyReportAttachments(securityIds: number[], attachmentId: number): Promise<void> {
    const insertStatement = SQL`
        INSERT INTO survey_report_persecution (
          survey_report_attachment_id,
          persecution_security_id
        ) VALUES `;

    insertStatement.append(
      securityIds
        .map((id) => {
          return `(${attachmentId},${id})`;
        })
        .join(',')
    );

    insertStatement.append(' ON CONFLICT (survey_report_attachment_id, persecution_security_id) DO NOTHING;');

    try {
      await this.connection.sql(insertStatement);
    } catch (error) {
      defaultLog.error({ label: 'addSecurityToSurveyReportAttachments', message: 'error', error });
    }
  }

  async addSecurityReviewTimeToSurveyReportAttachment(attachmentId: number): Promise<void> {
    const updateSQL = SQL`
      UPDATE  survey_report_attachment
      SET security_review_timestamp=now()
      WHERE survey_report_attachment_id=${attachmentId};`;

    try {
      await this.connection.sql(updateSQL);
    } catch (error) {
      defaultLog.error({ label: 'addSecurityReviewTimeToReportAttachment', message: 'error', error });
    }
  }

  /**
   * SQL query to delete security for Survey Report Attachment
   *
   * @param {number} securityId
   * @param {number} attachmentId
   * @return {*}  {Promise<void>}
   * @memberof AttachmentRepository
   */
  async removeSecurityFromSurveyReportAttachment(securityId: number, attachmentId: number): Promise<void> {
    const sqlStatement = SQL`
      DELETE FROM
        survey_report_persecution
      WHERE
        survey_report_attachment_id = ${attachmentId}
      AND
        persecution_security_id =  ${securityId};
      `;

    const response = await this.connection.sql(sqlStatement);

    if (!response.rowCount) {
      throw new ApiExecuteSQLError('Failed to Delete Survey Report Attachment Security', [
        'AttachmentRepository->removeSecurityFromSurveyReportAttachment',
        'rowCount was 0 or undefined, expected rowCount == 1'
      ]);
    }
  }

  /**
   * SQL query to delete all security for Survey Report Attachment
   *
   * @param {number} securityId
   * @param {number} attachmentId
   * @return {*}  {Promise<void>}
   * @memberof AttachmentRepository
   */
  async removeAllSecurityFromSurveyReportAttachment(attachmentId: number): Promise<void> {
    const sqlStatement = SQL`
          DELETE FROM
            survey_report_persecution
          WHERE
            survey_report_attachment_id = ${attachmentId}
          ;
          `;

    const response = await this.connection.sql(sqlStatement);

    if (!response.rowCount) {
      throw new ApiExecuteSQLError('Failed to Delete Survey Report Attachment Security', [
        'AttachmentRepository->removeAllSecurityFromSurveyReportAttachment',
        'rowCount was 0 or undefined, expected rowCount == 1'
      ]);
    }
  }

<<<<<<< HEAD
  async getProjectReportAttachmentById(projectId: number, attachmentId: number): Promise<IProjectReportAttachment> {
    const sqlStatement = SQL`
      SELECT
        project_report_attachment_id as id,
        file_name,
        title,
        description,
        year::int as year_published,
        update_date::text as last_modified,
        create_date,
        file_size,
        key,
        security_token,
        security_review_timestamp,
        revision_count
      FROM
        project_report_attachment
      WHERE
        project_report_attachment_id = ${attachmentId}
      AND
        project_id = ${projectId};
    `;

    const response = await this.connection.sql<IProjectReportAttachment>(sqlStatement);

    if (!response.rows) {
      throw new HTTP400('Failed to get project attachment by attachment id');
    }

    return response.rows[0];
  }

=======
>>>>>>> 2e2a5417
  async getSurveyReportAttachmentById(surveyId: number, attachmentId: number): Promise<IProjectReportAttachment> {
    const sqlStatement = SQL`
    SELECT
      survey_report_attachment_id as id,
      file_name,
      title,
      description,
      year::int as year_published,
      update_date::text as last_modified,
      create_date,
      file_size,
      key,
      security_token,
      security_review_timestamp,
      revision_count
    FROM
      survey_report_attachment
    where
      survey_report_attachment_id = ${attachmentId}
    and
      survey_id = ${surveyId}
    `;

    const response = await this.connection.sql<IProjectReportAttachment>(sqlStatement);

    if (!response.rows) {
      throw new HTTP400('Failed to get project attachment by attachment id');
    }

    return response.rows[0];
  }

  async getSurveyReportSecurityReasons(surveyReportAttachmentId: number): Promise<ISurveyReportSecurityReason[]> {
    const sqlStatement = SQL`
      SELECT
        srp.*, sa.user_identifier
      FROM
        survey_report_persecution srp, system_user sa
      WHERE
        srp.create_user = sa.system_user_id
      AND srp.survey_report_attachment_id = ${surveyReportAttachmentId};
    `;

    const response = await this.connection.sql<ISurveyReportSecurityReason>(sqlStatement);

    if (!response.rows) {
      throw new HTTP400('Failed to get survey attachment security reasons by attachment id');
    }

    return response.rows;
  }

  async getProjectAttachmentAuthors(projectReportAttachmentId: number): Promise<IAttachmentAuthor[]> {
    const sqlStatement = SQL`
      SELECT
        project_report_author.*
      FROM
        project_report_author
      where
        project_report_attachment_id = ${projectReportAttachmentId}
    `;

    const response = await this.connection.sql<IAttachmentAuthor>(sqlStatement);

    if (!response.rows) {
      throw new HTTP400('Failed to get project attachment authors by attachment id');
    }

    return response.rows;
  }

  async getSurveyAttachmentAuthors(surveyReportAttachmentId: number): Promise<IAttachmentAuthor[]> {
    const sqlStatement = SQL`
      SELECT
        survey_report_author.*
      FROM
        survey_report_author
      where
        survey_report_attachment_id = ${surveyReportAttachmentId}
    `;

    const response = await this.connection.sql<IAttachmentAuthor>(sqlStatement);

    if (!response.rows) {
      throw new HTTP400('Failed to get project attachment authors by attachment id');
    }

    return response.rows;
  }
}<|MERGE_RESOLUTION|>--- conflicted
+++ resolved
@@ -941,41 +941,6 @@
     }
   }
 
-<<<<<<< HEAD
-  async getProjectReportAttachmentById(projectId: number, attachmentId: number): Promise<IProjectReportAttachment> {
-    const sqlStatement = SQL`
-      SELECT
-        project_report_attachment_id as id,
-        file_name,
-        title,
-        description,
-        year::int as year_published,
-        update_date::text as last_modified,
-        create_date,
-        file_size,
-        key,
-        security_token,
-        security_review_timestamp,
-        revision_count
-      FROM
-        project_report_attachment
-      WHERE
-        project_report_attachment_id = ${attachmentId}
-      AND
-        project_id = ${projectId};
-    `;
-
-    const response = await this.connection.sql<IProjectReportAttachment>(sqlStatement);
-
-    if (!response.rows) {
-      throw new HTTP400('Failed to get project attachment by attachment id');
-    }
-
-    return response.rows[0];
-  }
-
-=======
->>>>>>> 2e2a5417
   async getSurveyReportAttachmentById(surveyId: number, attachmentId: number): Promise<IProjectReportAttachment> {
     const sqlStatement = SQL`
     SELECT
