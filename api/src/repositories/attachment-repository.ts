import { QueryResult } from 'pg';
import SQL from 'sql-template-strings';
import { ApiExecuteSQLError } from '../errors/api-error';
import { PostReportAttachmentMetadata, PutReportAttachmentMetadata } from '../models/project-survey-attachments';
import { getLogger } from '../utils/logger';
import { BaseRepository } from './base-repository';

export type ISurveyAttachment = IProjectAttachment;

export type ISurveyReportAttachment = IProjectReportAttachment;

export interface IProjectAttachment {
  id: number;
  file_name: string;
  file_type: string;
  create_user: number;
  create_date: string;
  update_date: string;
  file_size: string;
  key: string;
  security_token: string;
}

export interface IProjectReportAttachment {
  id: number;
  file_name: string;
  create_user: number;
  title: string;
  description: string;
  year_published: number;
  last_modified: string;
  create_date: string;
  key: string;
  file_size: string;
  security_token: string;
  revision_count: number;
}

export interface IReportAttachmentAuthor {
  project_report_author_id: number;
  project_report_attachment_id: number;
  first_name: string;
  last_name: string;
  update_date: string;
  revision_count: number;
}

const defaultLog = getLogger('repositories/attachment-repository');

/**
 * A repository class for accessing project and survey attachment data
 *
 * @export
 * @class AttachmentRepository
 * @extends {BaseRepository}
 */
export class AttachmentRepository extends BaseRepository {
  /**
   * SQL query to get report attachments for a single project.
   *
   * @param {number} projectId The project ID
   * @return {Promise<IProjectAttachment[]>} Promise resolving all project attachments
   * @memberof AttachmentRepository
   */
  async getProjectAttachments(projectId: number): Promise<IProjectAttachment[]> {
    defaultLog.debug({ label: 'getProjectAttachments' });

    const sqlStatement = SQL`
      SELECT
        project_attachment_id AS id,
        file_name,
        file_type,
        create_user,
        update_date,
        create_date,
        file_size,
        key,
        security_token,
      FROM
        project_attachment
      WHERE
        project_id = ${projectId};
    `;

    const response = await this.connection.sql<IProjectAttachment>(sqlStatement);

    if (!response.rows) {
      throw new ApiExecuteSQLError('Failed to get project attachments by projectId', [
        'AttachmentRepository->getProjectAttachments',
        'rows was null or undefined, expected rows != null'
      ]);
    }

    return response.rows;
  }

  /**
   * Query to get a single project attachment by attachment ID/
   * @param {number} projectId The ID of the project
   * @param {number} attachmentId The ID of the attachment
   * @return {Promise<IProjectAttachment>} A promise resolving the project attachment having the
   * given ID.
   * @memberof AttachmentRepository
   */
  async getProjectAttachmentById(projectId: number, attachmentId: number): Promise<IProjectAttachment> {
    defaultLog.debug({ label: 'getProjectAttachmentById' });

    const sqlStatement = SQL`
      SELECT
        project_attachment_id AS id,
        file_name,
        file_type,
        create_user,
        update_date,
        create_date,
        file_size,
        key,
        security_token,
      FROM
        project_attachment
      WHERE
        project_attachment_id = ${attachmentId}
      AND
        project_id = ${projectId};
    `;

    const response = await this.connection.sql<IProjectAttachment>(sqlStatement);

    if (!response.rows) {
      throw new ApiExecuteSQLError('Failed to get project attachment by attachmentId', [
        'AttachmentRepository->getProjectAttachmentById',
        'rows was null or undefined, expected rows != null'
      ]);
    }

    return response.rows[0];
  }

  /**
   * Query to return all project report attachments belonging to the given project.
   * @param {number} projectId the ID of the project
   * @return {Promise<IProjectReportAttachment[]>} Promise resolving all of the attachments for the
   * given project
   * @memberof AttachmentRepository
   */
  async getProjectReportAttachments(projectId: number): Promise<IProjectReportAttachment[]> {
    defaultLog.debug({ label: 'getProjectReportAttachments' });

    const sqlStatement = SQL`
      SELECT
        project_report_attachment_id as id,
        file_name,
        create_user,
        title,
        description,
        year::int as year_published,
        update_date::text as last_modified,
        create_date,
        file_size,
        key,
        security_token,
        revision_count
      FROM
        project_report_attachment
      WHERE
        project_id = ${projectId};
    `;

    const response = await this.connection.sql<IProjectReportAttachment>(sqlStatement);

    if (!response.rows) {
      throw new ApiExecuteSQLError('Failed to get project report attachments by projectId', [
        'AttachmentRepository->getProjectReportAttachments',
        'rows was null or undefined, expected rows != null'
      ]);
    }

    return response.rows;
  }

  /**
   * Query to return the report attachment having the given ID and belonging to the given project.
   * @param {number} projectId the ID of the project
   * @param {number} reportAttachmentId the ID of the report attachment
   * @return {Promise<IProjectReportAttachment>} Promise resolving the report attachment
   * @memberof AttachmentRepository
   */
  async getProjectReportAttachmentById(
    projectId: number,
    reportAttachmentId: number
  ): Promise<IProjectReportAttachment> {
    defaultLog.debug({ label: 'getProjectReportAttachmentById' });

    const sqlStatement = SQL`
      SELECT
        project_report_attachment_id as id,
        file_name,
        title,
        description,
        year::int as year_published,
        update_date::text as last_modified,
        create_date,
        file_size,
        key,
        security_token,
        revision_count
      FROM
        project_report_attachment
      WHERE
        project_report_attachment_id = ${reportAttachmentId}
      AND
        project_id = ${projectId};
    `;

    const response = await this.connection.sql<IProjectReportAttachment>(sqlStatement);

    if (!response || !response.rows) {
      throw new ApiExecuteSQLError('Failed to get project report attachments by reportAttachmentId', [
        'AttachmentRepository->getProjectReportAttachmentById',
        'rows was null or undefined, expected rows != null'
      ]);
    }

    return response.rows[0];
  }

  /**
   * SQL query to get survey attachments for a single project.
   *
   * @param {number} surveyId The survey ID
   * @return {Promise<IProjectAttachment[]>} Promise resolving all survey attachments
   * @memberof AttachmentRepository
   */
  async getSurveyAttachments(surveyId: number): Promise<ISurveyAttachment[]> {
    defaultLog.debug({ label: 'getSurveyAttachments' });

    const sqlStatement = SQL`
      SELECT
        survey_attachment_id as id,
        file_name,
        file_type,
        create_date,
        update_date,
        create_date,
        file_size,
        key,
        security_token,
      FROM
        survey_attachment
      WHERE
        survey_id = ${surveyId};
    `;

    const response = await this.connection.sql<ISurveyAttachment>(sqlStatement);

    if (!response || !response.rows) {
      throw new ApiExecuteSQLError('Failed to get survey attachments by surveyId', [
        'AttachmentRepository->getSurveyAttachments',
        'rows was null or undefined, expected rows != null'
      ]);
    }

    return response.rows;
  }

  /**
   * Query to return all survey report attachments belonging to the given survey.
   * @param {number} surveyId the ID of the survey
   * @return {Promise<ISurveyReportAttachment[]>} Promise resolving all of the attachments for the
   * given survey
   * @memberof AttachmentRepository
   */
  async getSurveyReportAttachments(surveyId: number): Promise<ISurveyReportAttachment[]> {
    defaultLog.debug({ label: 'getSurveyReportAttachments' });

    const sqlStatement = SQL`
      SELECT
        survey_report_attachment_id as id,
        file_name,
        create_user,
        title,
        description,
        year::int as year_published,
        update_date::text as last_modified,
        create_date,
        file_size,
        key,
        security_token,
        revision_count
      FROM
        survey_report_attachment
      WHERE
        survey_id = ${surveyId};
    `;

    const response = await this.connection.sql<ISurveyReportAttachment>(sqlStatement);

    if (!response || !response.rows) {
      throw new ApiExecuteSQLError('Failed to get survey report attachments by surveyId', [
        'AttachmentRepository->getSurveyReportAttachments',
        'rows was null or undefined, expected rows != null'
      ]);
    }

    return response.rows;
  }

  /**
   * Query to return the report attachment having the given ID and belonging to the given survey.
   * @param {number} surveyId the ID of the survey
   * @param {number} reportAttachmentId the ID of the report attachment
   * @return {Promise<IProjectReportAttachment>} Promise resolving the report attachment
   * @memberof AttachmentRepository
   */
  async getSurveyReportAttachmentById(surveyId: number, reportAttachmentId: number): Promise<ISurveyReportAttachment> {
    defaultLog.debug({ label: 'getSurveyReportAttachmentById' });

    const sqlStatement = SQL`
      SELECT
        survey_report_attachment_id as id,
        file_name,
        title,
        description,
        year::int as year_published,
        update_date::text as last_modified,
        create_date,
        file_size,
        key,
        security_token,
        revision_count
      FROM
        survey_report_attachment
      WHERE
        survey_report_attachment_id = ${reportAttachmentId}
      AND
        survey_id = ${surveyId}
      `;

    const response = await this.connection.sql<ISurveyReportAttachment>(sqlStatement);

    if (!response || !response.rows) {
      throw new ApiExecuteSQLError('Failed to get survey report attachments by reportAttachmentId', [
        'AttachmentRepository->getSurveyReportAttachmentById',
        'rows was null or undefined, expected rows != null'
      ]);
    }

    return response.rows[0];
  }

  /**
   * Query to return all of the authors belonging to a project report attachment
   * @param {number} reportAttachmentId The ID of the report attachment
   * @return {Promise<IReportAttachmentAuthor[]>} Promise resolving the report authors
   * @memberof AttachmentRepository
   */
  async getProjectReportAttachmentAuthors(reportAttachmentId: number): Promise<IReportAttachmentAuthor[]> {
    defaultLog.debug({ label: 'getProjectAttachmentAuthors' });

    const sqlStatement = SQL`
      SELECT
        project_report_author.*
      FROM
        project_report_author
      WHERE
        project_report_attachment_id = ${reportAttachmentId}
      `;

    const response = await this.connection.sql<IReportAttachmentAuthor>(sqlStatement);

    if (!response || !response.rows) {
      throw new ApiExecuteSQLError('Failed to get project report attachment authors by reportAttachmentId', [
        'AttachmentRepository->getProjectAttachmentAuthors',
        'rows was null or undefined, expected rows != null'
      ]);
    }

    return response.rows;
  }

  /**
   * Query to return all of the authors belonging to a survey report attachment
   * @param {number} reportAttachmentId The ID of the report attachment
   * @return {Promise<IReportAttachmentAuthor[]>} Promise resolving the report authors
   * @memberof AttachmentRepository
   */
  async getSurveyReportAttachmentAuthors(reportAttachmentId: number): Promise<IReportAttachmentAuthor[]> {
    defaultLog.debug({ label: 'getSurveyAttachmentAuthors' });

    const sqlStatement = SQL`
      SELECT
        survey_report_author.*
      FROM
        survey_report_author
      WHERE
        survey_report_attachment_id = ${reportAttachmentId};
      `;

    const response = await this.connection.sql<IReportAttachmentAuthor>(sqlStatement);

    if (!response || !response.rows) {
      throw new ApiExecuteSQLError('Failed to get survey report attachment authors by reportAttachmentId', [
        'AttachmentRepository->getSurveyAttachmentAuthors',
        'rows was null or undefined, expected rows != null'
      ]);
    }

    return response.rows;
  }
<<<<<<< HEAD
=======

  async getSurveyAttachmentCountToReview(surveyId: number): Promise<number> {
    const sqlStatement = SQL`
      SELECT
        count(*)
      FROM
        survey_attachment
      where
        survey_id = ${surveyId}
      and
        security_review_timestamp is null;
    `;

    const response = await this.connection.sql(sqlStatement);

    if (!response || !response.rows) {
      throw new ApiExecuteSQLError('Failed to get count of survey attachments that need review', [
        'AttachmentRepository->getSurveyAttachmentCountToReview',
        'rows was null or undefined, expected rows != null'
      ]);
    }

    return response.rows[0].count;
  }

  async getSurveyReportCountToReview(surveyId: number): Promise<number> {
    const sqlStatement = SQL`
      SELECT
        count(*)
      FROM
        survey_report_attachment
      where
        survey_id = ${surveyId}
      and
        security_review_timestamp is null;
    `;

    const response = await this.connection.sql(sqlStatement);

    if (!response || !response.rows) {
      throw new ApiExecuteSQLError('Failed to get count of survey reports that need review', [
        'AttachmentRepository->getSurveyReportCountToReview',
        'rows was null or undefined, expected rows != null'
      ]);
    }

    return response.rows[0].count;
  }

  async insertProjectAttachment(
    file: Express.Multer.File,
    projectId: number,
    attachmentType: string,
    key: string
  ): Promise<{ id: number; revision_count: number }> {
    const sqlStatement = SQL`
    INSERT INTO project_attachment (
      project_id,
      file_name,
      file_size,
      file_type,
      key
    ) VALUES (
      ${projectId},
      ${file.originalname},
      ${file.size},
      ${attachmentType},
      ${key}
    )
    RETURNING
      project_attachment_id as id,
      revision_count;
  `;

    const response = await this.connection.sql(sqlStatement);

    if (!response || !response?.rows || !response?.rows[0]) {
      throw new ApiExecuteSQLError('Failed to insert project attachment data', [
        'AttachmentRepository->insertProjectAttachment',
        'rows was null or undefined, expected rows != null'
      ]);
    }

    return response.rows[0];
  }

  async updateProjectAttachment(
    fileName: string,
    projectId: number,
    attachmentType: string
  ): Promise<{ id: number; revision_count: number }> {
    const sqlStatement = SQL`
    UPDATE
      project_attachment
    SET
      file_name = ${fileName},
      file_type = ${attachmentType}
    WHERE
      file_name = ${fileName}
    AND
      project_id = ${projectId}
    RETURNING
      project_attachment_id as id,
      revision_count;
  `;

    const response = await this.connection.sql(sqlStatement);

    if (!response || !response?.rows || !response?.rows[0]) {
      throw new ApiExecuteSQLError('Failed to insert project attachment data', [
        'AttachmentRepository->updateProjectAttachment',
        'rows was null or undefined, expected rows != null'
      ]);
    }

    return response.rows[0];
  }

  async getProjectAttachmentByFileName(projectId: number, fileName: string): Promise<QueryResult> {
    const sqlStatement = SQL`
    SELECT
      project_attachment_id as id,
      file_name,
      update_date,
      create_date,
      file_size
    from
      project_attachment
    where
      project_id = ${projectId}
    and
      file_name = ${fileName};
  `;

    const response = await this.connection.sql(sqlStatement);

    if (!response) {
      throw new ApiExecuteSQLError('Failed to get project attachment by filename', [
        'AttachmentRepository->getProjectAttachmentByFileName',
        'rows was null or undefined, expected rows != null'
      ]);
    }

    return response;
  }

  async insertProjectReportAttachment(
    fileName: string,
    fileSize: number,
    projectId: number,
    attachmentMeta: PostReportAttachmentMetadata,
    key: string
  ): Promise<{ id: number; revision_count: number }> {
    const sqlStatement = SQL`
    INSERT INTO project_report_attachment (
      project_id,
      file_name,
      title,
      year,
      description,
      file_size,
      key
    ) VALUES (
      ${projectId},
      ${fileName},
      ${attachmentMeta.title},
      ${attachmentMeta.year_published},
      ${attachmentMeta.description},
      ${fileSize},
      ${key}
    )
    RETURNING
      project_report_attachment_id as id,
      revision_count;
  `;

    const response = await this.connection.sql(sqlStatement);

    if (!response || !response?.rows || !response?.rows[0]) {
      throw new ApiExecuteSQLError('Failed to insert project attachment data', [
        'AttachmentRepository->insertProjectReportAttachment',
        'rows was null or undefined, expected rows != null'
      ]);
    }

    return response.rows[0];
  }

  async updateProjectReportAttachment(
    fileName: string,
    projectId: number,
    attachmentMeta: PutReportAttachmentMetadata
  ): Promise<{ id: number; revision_count: number }> {
    const sqlStatement = SQL`
    UPDATE
      project_report_attachment
    SET
      file_name = ${fileName},
      title = ${attachmentMeta.title},
      year = ${attachmentMeta.year_published},
      description = ${attachmentMeta.description}
    WHERE
      file_name = ${fileName}
    AND
      project_id = ${projectId}
    RETURNING
      project_report_attachment_id as id,
      revision_count;
  `;

    const response = await this.connection.sql(sqlStatement);

    if (!response || !response?.rows || !response?.rows[0]) {
      throw new ApiExecuteSQLError('Failed to update project attachment data', [
        'AttachmentRepository->updateProjectReportAttachment',
        'rows was null or undefined, expected rows != null'
      ]);
    }

    return response.rows[0];
  }

  async deleteProjectReportAttachmentAuthors(attachmentId: number): Promise<QueryResult> {
    const sqlStatement = SQL`
    DELETE
      FROM project_report_author
    WHERE
      project_report_attachment_id = ${attachmentId};
  `;

    const response = await this.connection.sql(sqlStatement);

    if (!response) {
      throw new ApiExecuteSQLError('Failed to delete attachment report authors records', [
        'AttachmentRepository->deleteProjectReportAttachmentAuthors',
        'rows was null or undefined, expected rows != null'
      ]);
    }

    return response;
  }

  async insertProjectReportAttachmentAuthor(
    attachmentId: number,
    author: { first_name: string; last_name: string }
  ): Promise<void> {
    const sqlStatement = SQL`
    INSERT INTO project_report_author (
      project_report_attachment_id,
      first_name,
      last_name
    ) VALUES (
      ${attachmentId},
      ${author.first_name},
      ${author.last_name}
    );
  `;
    const response = await this.connection.sql(sqlStatement);

    if (!response || !response?.rows || !response?.rows[0]) {
      throw new ApiExecuteSQLError('Failed to insert attachment report author record', [
        'AttachmentRepository->insertProjectReportAttachmentAuthor',
        'rows was null or undefined, expected rows != null'
      ]);
    }
  }

  async getProjectReportAttachmentByFileName(projectId: number, fileName: string): Promise<QueryResult> {
    const sqlStatement = SQL`
      SELECT
        project_report_attachment_id as id,
        file_name,
        update_date,
        create_date,
        file_size
      from
        project_report_attachment
      where
        project_id = ${projectId}
      and
        file_name = ${fileName};
    `;

    const response = await this.connection.sql(sqlStatement);

    if (!response) {
      throw new ApiExecuteSQLError('Failed to get Project Report Attachment by filename', [
        'AttachmentRepository->getProjectReportAttachmentByFileName',
        'rows was null or undefined, expected rows != null'
      ]);
    }

    return response;
  }
>>>>>>> 6d40acee
}<|MERGE_RESOLUTION|>--- conflicted
+++ resolved
@@ -406,56 +406,6 @@
     }
 
     return response.rows;
-  }
-<<<<<<< HEAD
-=======
-
-  async getSurveyAttachmentCountToReview(surveyId: number): Promise<number> {
-    const sqlStatement = SQL`
-      SELECT
-        count(*)
-      FROM
-        survey_attachment
-      where
-        survey_id = ${surveyId}
-      and
-        security_review_timestamp is null;
-    `;
-
-    const response = await this.connection.sql(sqlStatement);
-
-    if (!response || !response.rows) {
-      throw new ApiExecuteSQLError('Failed to get count of survey attachments that need review', [
-        'AttachmentRepository->getSurveyAttachmentCountToReview',
-        'rows was null or undefined, expected rows != null'
-      ]);
-    }
-
-    return response.rows[0].count;
-  }
-
-  async getSurveyReportCountToReview(surveyId: number): Promise<number> {
-    const sqlStatement = SQL`
-      SELECT
-        count(*)
-      FROM
-        survey_report_attachment
-      where
-        survey_id = ${surveyId}
-      and
-        security_review_timestamp is null;
-    `;
-
-    const response = await this.connection.sql(sqlStatement);
-
-    if (!response || !response.rows) {
-      throw new ApiExecuteSQLError('Failed to get count of survey reports that need review', [
-        'AttachmentRepository->getSurveyReportCountToReview',
-        'rows was null or undefined, expected rows != null'
-      ]);
-    }
-
-    return response.rows[0].count;
   }
 
   async insertProjectAttachment(
@@ -703,5 +653,4 @@
 
     return response;
   }
->>>>>>> 6d40acee
 }