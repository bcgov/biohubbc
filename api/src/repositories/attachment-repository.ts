import SQL from 'sql-template-strings';
import { ApiExecuteSQLError } from '../errors/api-error';
import { HTTP400 } from '../errors/http-error';
import { getLogger } from '../utils/logger';
import { BaseRepository } from './base-repository';

<<<<<<< HEAD
export type ISurveyAttachment = IProjectAttachment;

export type ISurveyReportAttachment = IProjectReportAttachment;
=======
export interface ISurveyAttachment extends IProjectAttachment {}

export interface ISurveyReportAttachment extends IProjectReportAttachment {}
>>>>>>> 79d99128

export interface IProjectAttachment {
  id: number;
  file_name: string;
  file_type: string;
  create_user: number;
  create_date: string;
  update_date: string;
  file_size: string;
  key: string;
  security_token: string;
  security_review_timestamp: string | null;
}

export interface IProjectReportAttachment {
  id: number;
  file_name: string;
  create_user: number;
  title: string;
  description: string;
  year_published: number;
  last_modified: string;
  create_date: string;
  key: string;
  file_size: string;
  security_token: string;
  security_review_timestamp: string | null;
  revision_count: number;
}

export type WithSecurityRuleCount<T> = T & { security_rule_count: number };

export interface IAttachmentAuthor {
  project_report_author_id: number;
  project_report_attachment_id: number;
  first_name: string;
  last_name: string;
  update_date: string;
  revision_count: number;
}

export interface IProjectReportSecurityReason {
  project_report_persecution_id: number;
  project_report_attachment_id: number;
  persecution_security_id: number;
  create_date: string;
  user_identifier: string;
}

export interface IProjectAttachmentSecurityReason {
  project_attachment_persecution_id: number;
  project_attachment_id: number;
  persecution_security_id: number;
  create_date: string;
  user_identifier: string;
}

export interface ISurveyReportSecurityReason {
  survey_report_persecution_id: number;
  survey_report_attachment_id: number;
  persecution_security_id: number;
  create_date: string;
  user_identifier: string;
}

export interface ISurveyAttachmentSecurityReason {
  survey_attachment_persecution_id: number;
  survey_attachment_id: number;
  persecution_security_id: number;
  create_date: string;
  user_identifier: string;
}

const defaultLog = getLogger('repositories/attachment-repository');

/**
 * A repository class for accessing attachment data.
 *
 * @export
 * @class AttachmentRepository
 * @extends {BaseRepository}
 */
export class AttachmentRepository extends BaseRepository {
  /**
   * SQL query to get report attachments for a single project.
   *
   * @param {number} projectId
   * @return {*}
   * @memberof AttachmentRepository
   */
  async getProjectAttachments(projectId: number): Promise<IProjectAttachment[]> {
    defaultLog.debug({ label: 'getProjectAttachments' });

    const sqlStatement = SQL`
      SELECT
        project_attachment_id AS id,
        file_name,
        file_type,
        create_user,
        update_date,
        create_date,
        file_size,
        key,
        security_token,
        security_review_timestamp
      FROM
        project_attachment
      WHERE
        project_id = ${projectId};
    `;

    const response = await this.connection.sql<IProjectAttachment>(sqlStatement);

    if (!response.rows) {
      throw new ApiExecuteSQLError('Failed to get project attachments by projectId', [
        'AttachmentRepository->getProjectAttachments',
        'rows was null or undefined, expected rows != null'
      ]);
    }

    return response.rows;
  }

  async getProjectReportAttachments(projectId: number): Promise<IProjectReportAttachment[]> {
    const sqlStatement = SQL`
      SELECT
        project_report_attachment_id as id,
        file_name,
        create_user,
        title,
        description,
        year::int as year_published,
        update_date::text as last_modified,
        create_date,
        file_size,
        key,
        security_token,
        security_review_timestamp,
        revision_count
      FROM
        project_report_attachment
      WHERE
        project_id = ${projectId};
    `;

    const response = await this.connection.sql<IProjectReportAttachment>(sqlStatement);

    if (!response.rows) {
      throw new ApiExecuteSQLError('Failed to get project report attachments by projectId', [
        'AttachmentRepository->getProjectReportAttachments',
        'rows was null or undefined, expected rows != null'
      ]);
    }

    return response.rows;
  }

  /**
   * SQL query to get attachments for a single project, including security rule counts
   *
   * @param {number} projectId
   * @return {*}
   * @memberof AttachmentRepository
   */
  async getProjectAttachmentsWithSecurityCounts(
    projectId: number
  ): Promise<WithSecurityRuleCount<IProjectAttachment>[]> {
    defaultLog.debug({ label: 'getProjectAttachmentsWithSecurityCounts' });

    const sqlStatement = SQL`
      SELECT
        pa.project_attachment_id AS id,
        pa.file_name,
        pa.file_type,
        pa.create_user,
        pa.update_date,
        pa.create_date,
        pa.file_size,
        pa.key,
        pa.security_token,
        pa.security_review_timestamp,
        COALESCE(src.count, 0) AS security_rule_count
      FROM
        project_attachment pa
      LEFT JOIN (
          SELECT DISTINCT ON (pap.project_attachment_id)
            pap.project_attachment_id,
            COUNT(pap.project_attachment_id) AS count
          FROM
            project_attachment_persecution pap
          GROUP BY
            pap.project_attachment_id
      ) src
      ON
        pa.project_attachment_id = src.project_attachment_id
      WHERE
        pa.project_id = ${projectId};
    `;

    const response = await this.connection.sql<WithSecurityRuleCount<IProjectAttachment>>(sqlStatement);

    if (!response.rows) {
      throw new ApiExecuteSQLError('Failed to get project attachments with security rule count by projectId', [
        'AttachmentRepository->getProjectAttachmentsWithSecurityCounts',
        'rows was null or undefined, expected rows != null'
      ]);
    }

    return response.rows;
  }

  /**
   * SQL query to get report attachments for a single project, including security rule counts
   *
   * @param {number} projectId
   * @return {*}
   * @memberof AttachmentRepository
   */
  async getProjectReportAttachmentsWithSecurityCounts(
    projectId: number
  ): Promise<WithSecurityRuleCount<IProjectReportAttachment>[]> {
    defaultLog.debug({ label: 'getProjectReportAttachmentsWithSecurityCounts' });

    const sqlStatement = SQL`
      SELECT
        pra.project_report_attachment_id as id,
        pra.file_name,
        pra.create_user,
        pra.title,
        pra.description,
        pra.year::int as year_published,
        pra.update_date::text as last_modified,
        pra.create_date,
        pra.file_size,
        pra.key,
        pra.security_token,
        pra.security_review_timestamp,
        pra.revision_count,
        COALESCE(src.count, 0) AS security_rule_count
      FROM
        project_report_attachment pra
      LEFT JOIN (
          SELECT DISTINCT ON (prp.project_report_attachment_id)
            prp.project_report_attachment_id,
            COUNT(prp.project_report_attachment_id) AS count
          FROM
            project_report_persecution prp
          GROUP BY
            prp.project_report_attachment_id
      ) src
      ON
        pra.project_report_attachment_id = src.project_report_attachment_id
      WHERE
        pra.project_id = ${projectId}
    `;

    const response = await this.connection.sql<WithSecurityRuleCount<IProjectReportAttachment>>(sqlStatement);

    if (!response || !response.rows) {
      throw new ApiExecuteSQLError('Failed to get project report attachments with security rule count by projectId', [
        'AttachmentRepository->getProjectReportAttachmentsWithSecurityCounts',
        'rows was null or undefined, expected rows != null'
      ]);
    }

    return response.rows;
  }

  async addSecurityToProjectAttachments(securityIds: number[], attachmentId: number): Promise<void> {
    const insertStatement = SQL`
      INSERT INTO project_attachment_persecution (
        project_attachment_id,
        persecution_security_id
      ) VALUES `;

    insertStatement.append(
      securityIds
        .map((id) => {
          return `(${attachmentId},${id})`;
        })
        .join(',')
    );

    insertStatement.append(' ON CONFLICT (project_attachment_id, persecution_security_id) DO NOTHING;');

    try {
      await this.connection.sql(insertStatement);
    } catch (error) {
      defaultLog.error({ label: 'addSecurityToProjectAttachments', message: 'error', error });
    }
  }

  async addSecurityToProjectReportAttachments(securityIds: number[], attachmentId: number): Promise<void> {
    const insertStatement = SQL`
    INSERT INTO project_report_persecution (
      project_report_attachment_id,
      persecution_security_id
    ) VALUES `;

    insertStatement.append(
      securityIds
        .map((id) => {
          return `(${attachmentId},${id})`;
        })
        .join(',')
    );

    insertStatement.append(' ON CONFLICT (project_report_attachment_id, persecution_security_id) DO NOTHING;');

    try {
      await this.connection.sql(insertStatement);
    } catch (error) {
      defaultLog.error({ label: 'addSecurityToProjectReportAttachments', message: 'error', error });
    }
  }

  async getSurveyAttachments(surveyId: number): Promise<ISurveyAttachment[]> {
    defaultLog.debug({ label: 'getProjectAttachments' });

    const sqlStatement = SQL`
      SELECT
        survey_attachment_id as id,
        file_name,
        file_type,
        create_date,
        update_date,
        create_data,
        file_size,
        key,
        security_token,
        security_review_timestamp
      from
        survey_attachment
      where
        survey_id = ${surveyId};
    `;

    const response = await this.connection.sql<ISurveyAttachment>(sqlStatement);

    if (!response || !response.rows) {
      throw new ApiExecuteSQLError('Failed to get survey attachments by surveyId', [
        'AttachmentRepository->getSurveyAttachments',
        'rows was null or undefined, expected rows != null'
      ]);
    }

    return response.rows;
  }

  async getSurveyReportAttachments(surveyId: number): Promise<ISurveyReportAttachment[]> {
    const sqlStatement = SQL`
      SELECT
        survey_report_attachment_id as id,
        file_name,
        create_user,
        title,
        description,
        year::int as year_published,
        update_date::text as last_modified,
        create_date,
        file_size,
        key,
        security_token,
        security_review_timestamp,
        revision_count
      FROM
        survey_report_attachment
      WHERE
        survey_id = ${surveyId};
    `;

    const response = await this.connection.sql<ISurveyReportAttachment>(sqlStatement);

    if (!response || !response.rows) {
      throw new ApiExecuteSQLError('Failed to get survey report attachments by surveyId', [
        'AttachmentRepository->getSurveyReportAttachments',
        'rows was null or undefined, expected rows != null'
      ]);
    }

    return response.rows;
  }

  /**
   * SQL query to get attachments for a single survey, including security rule counts
   *
   * @param {number} projectId
   * @return {*}
   * @memberof AttachmentRepository
   */
  async getSurveyAttachmentsWithSecurityCounts(surveyId: number): Promise<WithSecurityRuleCount<ISurveyAttachment>[]> {
    defaultLog.debug({ label: 'getSurveyAttachmentsWithSecurityCounts' });

    const sqlStatement = SQL`
      SELECT
        sa.survey_attachment_id AS id,
        sa.file_name,
        sa.file_type,
        sa.create_user,
        sa.update_date,
        sa.create_date,
        sa.file_size,
        sa.key,
        sa.security_token,
        sa.security_review_timestamp,
        COALESCE(src.count, 0) AS security_rule_count
      FROM
        survey_attachment pa
      LEFT JOIN (
          SELECT DISTINCT ON (sap.survey_attachment_id)
            sap.survey_attachment_id,
            COUNT(pap.survey_attachment_id) AS count
          FROM
            survey_attachment_persecution sap
          GROUP BY
            sap.survey_attachment_id
      ) src
      ON
        sa.survey_attachment_id = src.survey_attachment_id
      WHERE
        sa.survey_id = ${surveyId};
    `;

    const response = await this.connection.sql<WithSecurityRuleCount<IProjectAttachment>>(sqlStatement);

    if (!response || !response.rows) {
      throw new ApiExecuteSQLError('Failed to get project attachments with security rule count by projectId', [
        'AttachmentRepository->getProjectAttachmentsWithSecurityCounts',
        'rows was null or undefined, expected rows != null'
      ]);
    }

    return response.rows;
  }

  /**
   * SQL query to get report attachments for a single survey, including security rule counts
   *
   * @param {number} projectId
   * @return {*}
   * @memberof AttachmentRepository
   */
  async getSurveyReportAttachmentsWithSecurityCounts(
    surveyId: number
  ): Promise<WithSecurityRuleCount<ISurveyReportAttachment>[]> {
    defaultLog.debug({ label: 'getSurveyReportAttachmentsWithSecurityCounts' });
    const sqlStatement = SQL`
      SELECT
        sra.survey_report_attachment_id as id,
        sra.file_name,
        sra.create_user,
        sra.title,
        sra.description,
        sra.year::int as year_published,
        sra.update_date::text as last_modified,
        sra.create_date,
        sra.file_size,
        sra.key,
        sra.security_token,
        sra.security_review_timestamp,
        sra.revision_count,
        COALESCE(src.count, 0) AS security_rule_count
      FROM
        survey_report_attachment sra
      LEFT JOIN (
          SELECT DISTINCT ON (srp.survey_report_attachment_id)
            srp.survey_report_attachment_id,
            COUNT(srp.survey_report_attachment_id) AS count
          FROM
            survey_report_persecution srp
          GROUP BY
            srp.survey_report_attachment_id
      ) src
      ON
        srp.survey_report_attachment_id = src.survey_report_attachment_id
      WHERE
        srp.survey_id = ${surveyId}
    `;

    const response = await this.connection.sql<WithSecurityRuleCount<ISurveyReportAttachment>>(sqlStatement);

    if (!response || !response.rows) {
      throw new ApiExecuteSQLError('Failed to get survey report attachments with security rule count by surveyId', [
        'AttachmentRepository->getSurveyReportAttachmentsWithSecurityCounts',
        'rows was null or undefined, expected rows != null'
      ]);
    }

    return response.rows;
  }

  async addSecurityToSurveyAttachments(securityIds: number[], attachmentId: number): Promise<void> {
    const insertStatement = SQL`
      INSERT INTO survey_attachment_persecution (
        survey_attachment_id,
        persecution_security_id
      ) VALUES `;

    insertStatement.append(
      securityIds
        .map((id) => {
          return `(${attachmentId},${id})`;
        })
        .join(',')
    );

    insertStatement.append(' ON CONFLICT (survey_attachment_id, persecution_security_id) DO NOTHING;');

    try {
      await this.connection.sql(insertStatement);
    } catch (error) {
      defaultLog.error({ label: 'addSecurityToSurveyAttachments', message: 'error', error });
    }
  }

  async addSecurityToSurveyReportAttachments(securityIds: number[], attachmentId: number): Promise<void> {
    const insertStatement = SQL`
        INSERT INTO survey_report_persecution (
          survey_report_attachment_id,
          persecution_security_id
        ) VALUES `;

    insertStatement.append(
      securityIds
        .map((id) => {
          return `(${attachmentId},${id})`;
        })
        .join(',')
    );

    insertStatement.append(' ON CONFLICT (survey_report_attachment_id, persecution_security_id) DO NOTHING;');

    try {
      await this.connection.sql(insertStatement);
    } catch (error) {
      defaultLog.error({ label: 'addSecurityToSurveyReportAttachments', message: 'error', error });
    }
  }

  /**
   * SQL to delete all security reasons from a Project Attachment
   *
   * @param {number} attachmentId
   * @return {*}  {Promise<void>}
   * @memberof AttachmentRepository
   */
  async removeAllSecurityFromAProjectAttachment(attachmentId: number): Promise<void> {
    const deleteSQL = SQL`
      DELETE FROM
        project_attachment_persecution
      WHERE project_attachment_id = ${attachmentId};
    `;

    await this.connection.sql(deleteSQL);
  }

  /**
   * SQL to delete all security reasons from a Project Report Attachment
   *
   * @param {number} attachmentId
   * @return {*}  {Promise<void>}
   * @memberof AttachmentRepository
   */
  async removeAllSecurityFromAProjectReportAttachment(attachmentId: number): Promise<void> {
    const deleteSQL = SQL`
        DELETE FROM
          project_report_attachment_persecution
        WHERE project_attachment_id = ${attachmentId};
      `;

    await this.connection.sql(deleteSQL);
  }

  /**
   * SQL to delete all security reasons from a Survey Attachment
   *
   * @param {number} attachmentId
   * @return {*}  {Promise<void>}
   * @memberof AttachmentRepository
   */
  async removeAllSecurityFromASurveyAttachment(attachmentId: number): Promise<void> {
    const deleteSQL = SQL`
      DELETE FROM
        survey_attachment_persecution
      WHERE survey_attachment_id = ${attachmentId};
    `;

    await this.connection.sql(deleteSQL);
  }

  /**
   * SQL to delete all security reasons from a Survey Report Attachment
   *
   * @param {number} attachmentId
   * @return {*}  {Promise<void>}
   * @memberof AttachmentRepository
   */
  async removeAllSecurityFromASurveyReportAttachment(attachmentId: number): Promise<void> {
    const deleteSQL = SQL`
        DELETE FROM
          survey_report_attachment_persecution
        WHERE survey_attachment_id = ${attachmentId};
      `;

    await this.connection.sql(deleteSQL);
  }

  /**
   * SQL query to delete security for Project Attachment
   *
   * @param {number} securityId
   * @param {number} attachmentId
   * @return {*}  {Promise<void>}
   * @memberof AttachmentRepository
   */
  async removeSecurityFromProjectAttachment(securityId: number, attachmentId: number): Promise<void> {
    const sqlStatement = SQL`
      DELETE FROM
        project_attachment_persecution
      WHERE
        project_attachment_id = ${attachmentId}
      AND
        persecution_security_id =  ${securityId};
      `;

    const response = await this.connection.sql(sqlStatement);

    if (!response.rowCount) {
      throw new ApiExecuteSQLError('Failed to Delete Project Attachment Security', [
        'AttachmentRepository->removeSecurityFromProjectAttachment',
        'rowCount was 0 or undefined, expected rowCount == 1'
      ]);
    }
  }

  /**
   * SQL query to delete all security for Project Attachment
   *
   * @param {number} securityId
   * @param {number} attachmentId
   * @return {*}  {Promise<void>}
   * @memberof AttachmentRepository
   */
  async removeAllSecurityFromProjectAttachment(attachmentId: number): Promise<void> {
    const sqlStatement = SQL`
        DELETE FROM
          project_attachment_persecution
        WHERE
          project_attachment_id = ${attachmentId}
        ;
        `;

    const response = await this.connection.sql(sqlStatement);

    if (!response) {
      throw new ApiExecuteSQLError('Failed to Delete all Project Attachment Security', [
        'AttachmentRepository->removeAllSecurityFromProjectAttachment',
        'rowCount was 0 or undefined, expected rowCount == 1'
      ]);
    }
  }

  /**
   * SQL query to delete security for Survey Attachment
   *
   * @param {number} securityId
   * @param {number} attachmentId
   * @return {*}  {Promise<void>}
   * @memberof AttachmentRepository
   */
  async removeSecurityFromSurveyAttachment(securityId: number, attachmentId: number): Promise<void> {
    const sqlStatement = SQL`
      DELETE FROM
        survey_attachment_persecution
      WHERE
        survey_attachment_id = ${attachmentId}
      AND
      persecution_security_id =  ${securityId};
      `;

    const response = await this.connection.sql(sqlStatement);

    if (!response.rowCount) {
      throw new ApiExecuteSQLError('Failed to Delete Survey Attachment Security', [
        'AttachmentRepository->removeSecurityFromSurveyAttachment',
        'rowCount was 0 or undefined, expected rowCount == 1'
      ]);
    }
  }

  /**
   * SQL query to delete all security for Survey Attachment
   *
   * @param {number} securityId
   * @param {number} attachmentId
   * @return {*}  {Promise<void>}
   * @memberof AttachmentRepository
   */
  async removeAllSecurityFromSurveyAttachment(attachmentId: number): Promise<void> {
    const sqlStatement = SQL`
        DELETE FROM
          survey_attachment_persecution
        WHERE
          survey_attachment_id = ${attachmentId}
        ;
        `;

    const response = await this.connection.sql(sqlStatement);

    if (!response) {
      throw new ApiExecuteSQLError('Failed to Delete all Survey Attachment Security', [
        'AttachmentRepository->removeAllSecurityFromSurveyAttachment',
        'rowCount was 0 or undefined, expected rowCount == 1'
      ]);
    }
  }

  async addSecurityReviewTimeToProjectReportAttachment(attachmentId: number): Promise<void> {
    const updateSQL = SQL`
      UPDATE  project_report_attachment
      SET security_review_timestamp=now()
      WHERE project_report_attachment_id=${attachmentId};`;

    try {
      await this.connection.sql(updateSQL);
    } catch (error) {
      defaultLog.error({ label: 'addSecurityReviewTimeToReportAttachment', message: 'error', error });
    }
  }

  async addSecurityReviewTimeToProjectAttachment(attachmentId: number): Promise<void> {
    const updateSQL = SQL`
      UPDATE  project_attachment
      SET security_review_timestamp=now()
      WHERE project_attachment_id=${attachmentId};`;

    try {
      await this.connection.sql(updateSQL);
    } catch (error) {
      defaultLog.error({ label: 'addSecurityReviewTimeToAttachment', message: 'error', error });
    }
  }

  async addSecurityReviewTimeToSurveyReportAttachment(attachmentId: number): Promise<void> {
    const updateSQL = SQL`
      UPDATE  survey_report_attachment
      SET security_review_timestamp=now()
      WHERE survey_report_attachment_id=${attachmentId};`;

    try {
      await this.connection.sql(updateSQL);
    } catch (error) {
      defaultLog.error({ label: 'addSecurityReviewTimeToReportAttachment', message: 'error', error });
    }
  }

  async addSecurityReviewTimeToSurveyAttachment(attachmentId: number): Promise<void> {
    const updateSQL = SQL`
      UPDATE  survey_attachment
      SET security_review_timestamp=now()
      WHERE survey_attachment_id=${attachmentId};`;

    try {
      await this.connection.sql(updateSQL);
    } catch (error) {
      defaultLog.error({ label: 'addSecurityReviewTimeToAttachment', message: 'error', error });
    }
  }

  /**
   * SQL query to delete security for Project Report Attachment
   *
   * @param {number} securityId
   * @param {number} attachmentId
   * @return {*}  {Promise<void>}
   * @memberof AttachmentRepository
   */
  async removeSecurityFromProjectReportAttachment(securityId: number, attachmentId: number): Promise<void> {
    const sqlStatement = SQL`
      DELETE FROM
        project_report_persecution
      WHERE
        project_report_attachment_id = ${attachmentId}
      AND
        persecution_security_id =  ${securityId};
      `;

    const response = await this.connection.sql(sqlStatement);

    if (!response.rowCount) {
      throw new ApiExecuteSQLError('Failed to Delete Project Report Attachment Security', [
        'AttachmentRepository->removeSecurityFromProjectReportAttachment',
        'rowCount was 0 or undefined, expected rowCount == 1'
      ]);
    }
  }

  /**
   * SQL query to delete all security for Project Report Attachment
   *
   * @param {number} attachmentId
   * @return {*}  {Promise<void>}
   * @memberof AttachmentRepository
   */
  async removeAllSecurityFromProjectReportAttachment(attachmentId: number): Promise<void> {
    const sqlStatement = SQL`
      DELETE FROM
        project_report_persecution
      WHERE
        project_report_attachment_id = ${attachmentId}
      ;
      `;

    const response = await this.connection.sql(sqlStatement);

    if (!response) {
      throw new ApiExecuteSQLError('Failed to Delete All Project Report Attachment Security', [
        'AttachmentRepository->removeAllSecurityFromProjectReportAttachment',
        'rowCount was 0 or undefined, expected rowCount == 1'
      ]);
    }
  }

  /**
   * SQL query to delete security for Survey Report Attachment
   *
   * @param {number} securityId
   * @param {number} attachmentId
   * @return {*}  {Promise<void>}
   * @memberof AttachmentRepository
   */
  async removeSecurityFromSurveyReportAttachment(securityId: number, attachmentId: number): Promise<void> {
    const sqlStatement = SQL`
      DELETE FROM
        survey_report_persecution
      WHERE
        survey_report_attachment_id = ${attachmentId}
      AND
        persecution_security_id =  ${securityId};
      `;

    const response = await this.connection.sql(sqlStatement);

    if (!response.rowCount) {
      throw new ApiExecuteSQLError('Failed to Delete Survey Report Attachment Security', [
        'AttachmentRepository->removeSecurityFromSurveyReportAttachment',
        'rowCount was 0 or undefined, expected rowCount == 1'
      ]);
    }
  }

  /**
   * SQL query to delete all security for Survey Report Attachment
   *
   * @param {number} securityId
   * @param {number} attachmentId
   * @return {*}  {Promise<void>}
   * @memberof AttachmentRepository
   */
  async removeAllSecurityFromSurveyReportAttachment(attachmentId: number): Promise<void> {
    const sqlStatement = SQL`
          DELETE FROM
            survey_report_persecution
          WHERE
            survey_report_attachment_id = ${attachmentId}
          ;
          `;

    const response = await this.connection.sql(sqlStatement);

    if (!response.rowCount) {
      throw new ApiExecuteSQLError('Failed to Delete Survey Report Attachment Security', [
        'AttachmentRepository->removeAllSecurityFromSurveyReportAttachment',
        'rowCount was 0 or undefined, expected rowCount == 1'
      ]);
    }
  }

  async getProjectReportAttachmentById(projectId: number, attachmentId: number): Promise<IProjectReportAttachment> {
    const sqlStatement = SQL`
      SELECT
        project_report_attachment_id as id,
        file_name,
        title,
        description,
        year::int as year_published,
        update_date::text as last_modified,
        create_date,
        file_size,
        key,
        security_token,
        security_review_timestamp,
        revision_count
      FROM
        project_report_attachment
      WHERE
        project_report_attachment_id = ${attachmentId}
      AND
        project_id = ${projectId};
    `;

    const response = await this.connection.sql<IProjectReportAttachment>(sqlStatement);

    if (!response.rows) {
      throw new HTTP400('Failed to get project attachment by attachment id');
    }

    return response.rows[0];
  }

  async getSurveyReportAttachmentById(surveyId: number, attachmentId: number): Promise<IProjectReportAttachment> {
    const sqlStatement = SQL`
    SELECT
      survey_report_attachment_id as id,
      file_name,
      title,
      description,
      year::int as year_published,
      update_date::text as last_modified,
      create_date,
      file_size,
      key,
      security_token,
      security_review_timestamp,
      revision_count
    FROM
      survey_report_attachment
    where
      survey_report_attachment_id = ${attachmentId}
    and
      survey_id = ${surveyId}
    `;

    const response = await this.connection.sql<IProjectReportAttachment>(sqlStatement);

    if (!response.rows) {
      throw new HTTP400('Failed to get project attachment by attachment id');
    }

    return response.rows[0];
  }

  async getProjectAttachmentAuthors(projectReportAttachmentId: number): Promise<IAttachmentAuthor[]> {
    const sqlStatement = SQL`
      SELECT
        project_report_author.*
      FROM
        project_report_author
      where
        project_report_attachment_id = ${projectReportAttachmentId}
    `;

    const response = await this.connection.sql<IAttachmentAuthor>(sqlStatement);

    if (!response.rows) {
      throw new HTTP400('Failed to get project attachment authors by attachment id');
    }

    return response.rows;
  }

  async getSurveyAttachmentAuthors(surveyReportAttachmentId: number): Promise<IAttachmentAuthor[]> {
    const sqlStatement = SQL`
      SELECT
        survey_report_author.*
      FROM
        survey_report_author
      where
        survey_report_attachment_id = ${surveyReportAttachmentId}
    `;

    const response = await this.connection.sql<IAttachmentAuthor>(sqlStatement);

    if (!response.rows) {
      throw new HTTP400('Failed to get project attachment authors by attachment id');
    }

    return response.rows;
  }

  async getProjectReportSecurityReasons(projectReportAttachmentId: number): Promise<IProjectReportSecurityReason[]> {
    const sqlStatement = SQL`
      SELECT
        prp.*, sa.user_identifier
      FROM
        project_report_persecution prp, system_user sa
      WHERE
          prp.create_user = sa.system_user_id
      AND project_report_attachment_id = ${projectReportAttachmentId};
    `;

    const response = await this.connection.sql<IProjectReportSecurityReason>(sqlStatement);

    if (!response.rows) {
      throw new HTTP400('Failed to get project attachment security reasons by attachment id');
    }

    return response.rows;
  }

  async getSurveyReportSecurityReasons(surveyReportAttachmentId: number): Promise<ISurveyReportSecurityReason[]> {
    const sqlStatement = SQL`
      SELECT
        srp.*, sa.user_identifier
      FROM
        survey_report_persecution srp, system_user sa
      WHERE
        srp.create_user = sa.system_user_id
      AND srp.survey_report_attachment_id = ${surveyReportAttachmentId};
    `;

    const response = await this.connection.sql<ISurveyReportSecurityReason>(sqlStatement);

    if (!response.rows) {
      throw new HTTP400('Failed to get survey attachment security reasons by attachment id');
    }

    return response.rows;
  }

  async getProjectAttachmentSecurityReasons(projectAttachmentId: number): Promise<IProjectAttachmentSecurityReason[]> {
    const sqlStatement = SQL`
      SELECT
        pap.*, sa.user_identifier
      FROM
        project_attachment_persecution pap,  system_user sa
      WHERE
        pap.create_user = sa.system_user_id
      AND pap.project_attachment_id = ${projectAttachmentId};
    `;

    const response = await this.connection.sql<IProjectAttachmentSecurityReason>(sqlStatement);

    if (!response.rows) {
      throw new HTTP400('Failed to get project attachment security reasons by attachment id');
    }

    return response.rows;
  }

  async getSurveyAttachmentSecurityReasons(surveyAttachmentId: number): Promise<ISurveyAttachmentSecurityReason[]> {
    const sqlStatement = SQL`
      SELECT
        sap.*, sa.user_identifier
      FROM
        survey_attachment_persecution sap, system_user sa
      WHERE
          sap.create_user = sa.system_user_id
      AND sap.survey_attachment_id = ${surveyAttachmentId};
      `;

    const response = await this.connection.sql<ISurveyAttachmentSecurityReason>(sqlStatement);

    if (!response.rows) {
      throw new HTTP400('Failed to get  attachment security reasons by attachment id');
    }

    return response.rows;
  }
}<|MERGE_RESOLUTION|>--- conflicted
+++ resolved
@@ -4,15 +4,9 @@
 import { getLogger } from '../utils/logger';
 import { BaseRepository } from './base-repository';
 
-<<<<<<< HEAD
 export type ISurveyAttachment = IProjectAttachment;
 
 export type ISurveyReportAttachment = IProjectReportAttachment;
-=======
-export interface ISurveyAttachment extends IProjectAttachment {}
-
-export interface ISurveyReportAttachment extends IProjectReportAttachment {}
->>>>>>> 79d99128
 
 export interface IProjectAttachment {
   id: number;
