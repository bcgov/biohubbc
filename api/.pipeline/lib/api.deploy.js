'use strict';

const { OpenShiftClientX } = require('pipeline-cli');
const path = require('path');

/**
 * Run a pod to deploy the api image (must be already built, see api.build.js).
 *
 * @param {*} settings
 * @returns
 */
const apiDeploy = async (settings) => {
  const phases = settings.phases;
  const options = settings.options;
  const env = settings.options.env;
  const phase = settings.options.phase;

  const oc = new OpenShiftClientX(Object.assign({ namespace: phases[env][phase].namespace }, options));

  const templatesLocalBaseUrl = oc.toFileUrl(path.resolve(__dirname, '../templates'));

  let objects = [];

  objects.push(
    ...oc.processDeploymentTemplate(`${templatesLocalBaseUrl}/api.dc.yaml`, {
      param: {
        NAME: phases[env][phase].name,
        SUFFIX: phases[env][phase].suffix,
        VERSION: phases[env][phase].tag,
        HOST: phases[env][phase].host,
        APP_HOST: phases[env][phase].appHost,
        CHANGE_ID: phases[env].build.changeId || phases[env][phase].changeId,
        // Node
        NODE_ENV: phases[env][phase].nodeEnv,
        NODE_OPTIONS: phases[env][phase].nodeOptions,
        // BioHub Platform (aka: Backbone)
<<<<<<< HEAD
        BACKBONE_API_HOST: phases[env][phase].backboneApiHost,
        BACKBONE_INTAKE_PATH: phases[env][phase].backboneIntakePath,
        BACKBONE_ARTIFACT_INTAKE_PATH: phases[env][phase].backboneArtifactIntakePath,
        BACKBONE_INTAKE_ENABLED: phases[env][phase].backboneIntakeEnabled,
        BIOHUB_TAXON_TSN_PATH: phases[env][phase].biohubTaxonTsnPath,
        // BCTW / Critterbase
        BCTW_API_HOST: phases[env][phase].bctwApiHost,
        CB_API_HOST: phases[env][phase].critterbaseApiHost,
        // Elastic Search
        ELASTICSEARCH_URL: phases[env][phase].elasticsearchURL,
        ELASTICSEARCH_TAXONOMY_INDEX: phases[env][phase].elasticsearchTaxonomyIndex,
=======
        BACKBONE_INTERNAL_API_HOST: phases[phase].backboneInternalApiHost,
        BACKBONE_INTAKE_PATH: phases[phase].backboneIntakePath,
        BACKBONE_ARTIFACT_INTAKE_PATH: phases[phase].backboneArtifactIntakePath,
        BACKBONE_INTAKE_ENABLED: phases[phase].backboneIntakeEnabled,
        BIOHUB_TAXON_PATH: phases[phase].biohubTaxonPath,
        BIOHUB_TAXON_TSN_PATH: phases[phase].biohubTaxonTsnPath,
        // BCTW / Critterbase
        BCTW_API_HOST: phases[phase].bctwApiHost,
        CB_API_HOST: phases[phase].critterbaseApiHost,
>>>>>>> ce90f566
        // S3
        S3_KEY_PREFIX: phases[env][phase].s3KeyPrefix,
        // Database
        TZ: phases[env][phase].tz,
        DB_SERVICE_NAME: `${phases[env][phase].dbName}-postgresql${phases[env][phase].suffix}`,
        // Keycloak
        KEYCLOAK_HOST: phases[env][phase].sso.host,
        KEYCLOAK_REALM: phases[env][phase].sso.realm,
        KEYCLOAK_CLIENT_ID: phases[env][phase].sso.clientId,
        // Keycloak secret
        KEYCLOAK_SECRET: phases[env][phase].sso.keycloakSecret,
        // Keycloak Service Client
        KEYCLOAK_ADMIN_USERNAME: phases[env][phase].sso.serviceClient.serviceClientName,
        KEYCLOAK_SECRET_ADMIN_PASSWORD_KEY: phases[env][phase].sso.serviceClient.keycloakSecretServiceClientPasswordKey,
        // Keycloak CSS API
        KEYCLOAK_API_TOKEN_URL: phases[env][phase].sso.cssApi.cssApiTokenUrl,
        KEYCLOAK_API_CLIENT_ID: phases[env][phase].sso.cssApi.cssApiClientId,
        KEYCLOAK_API_CLIENT_SECRET_KEY: phases[env][phase].sso.cssApi.keycloakSecretCssApiSecretKey,
        KEYCLOAK_API_HOST: phases[env][phase].sso.cssApi.cssApiHost,
        KEYCLOAK_API_ENVIRONMENT: phases[env][phase].sso.cssApi.cssApiEnvironment,
        // Log Level
        LOG_LEVEL: phases[env][phase].logLevel || 'info',
        // Openshift Resources
        CPU_REQUEST: phases[env][phase].cpuRequest,
        CPU_LIMIT: phases[env][phase].cpuLimit,
        MEMORY_REQUEST: phases[env][phase].memoryRequest,
        MEMORY_LIMIT: phases[env][phase].memoryLimit,
        REPLICAS: phases[env][phase].replicas,
        REPLICAS_MAX: phases[env][phase].replicasMax
      }
    })
  );

  oc.applyRecommendedLabels(
    objects,
    phases[env][phase].name,
    env,
    phases[env][phase].changeId,
    phases[env][phase].instance
  );
  oc.importImageStreams(objects, phases[env][phase].tag, phases[env].build.namespace, phases[env].build.tag);

  await oc.applyAndDeploy(objects, phases[env][phase].instance);
};

module.exports = { apiDeploy };<|MERGE_RESOLUTION|>--- conflicted
+++ resolved
@@ -34,29 +34,15 @@
         NODE_ENV: phases[env][phase].nodeEnv,
         NODE_OPTIONS: phases[env][phase].nodeOptions,
         // BioHub Platform (aka: Backbone)
-<<<<<<< HEAD
         BACKBONE_API_HOST: phases[env][phase].backboneApiHost,
         BACKBONE_INTAKE_PATH: phases[env][phase].backboneIntakePath,
         BACKBONE_ARTIFACT_INTAKE_PATH: phases[env][phase].backboneArtifactIntakePath,
         BACKBONE_INTAKE_ENABLED: phases[env][phase].backboneIntakeEnabled,
-        BIOHUB_TAXON_TSN_PATH: phases[env][phase].biohubTaxonTsnPath,
+        BIOHUB_TAXON_TSN_PATH: phases[env][phase].biohubTaxonTsnPath,        
+        BIOHUB_TAXON_PATH: phases[env][phase].biohubTaxonPath,
         // BCTW / Critterbase
         BCTW_API_HOST: phases[env][phase].bctwApiHost,
         CB_API_HOST: phases[env][phase].critterbaseApiHost,
-        // Elastic Search
-        ELASTICSEARCH_URL: phases[env][phase].elasticsearchURL,
-        ELASTICSEARCH_TAXONOMY_INDEX: phases[env][phase].elasticsearchTaxonomyIndex,
-=======
-        BACKBONE_INTERNAL_API_HOST: phases[phase].backboneInternalApiHost,
-        BACKBONE_INTAKE_PATH: phases[phase].backboneIntakePath,
-        BACKBONE_ARTIFACT_INTAKE_PATH: phases[phase].backboneArtifactIntakePath,
-        BACKBONE_INTAKE_ENABLED: phases[phase].backboneIntakeEnabled,
-        BIOHUB_TAXON_PATH: phases[phase].biohubTaxonPath,
-        BIOHUB_TAXON_TSN_PATH: phases[phase].biohubTaxonTsnPath,
-        // BCTW / Critterbase
-        BCTW_API_HOST: phases[phase].bctwApiHost,
-        CB_API_HOST: phases[phase].critterbaseApiHost,
->>>>>>> ce90f566
         // S3
         S3_KEY_PREFIX: phases[env][phase].s3KeyPrefix,
         // Database
