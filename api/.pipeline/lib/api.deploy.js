--- conflicted
+++ resolved
@@ -64,13 +64,9 @@
         KEYCLOAK_API_HOST: phases[env][phase].sso.cssApi.cssApiHost,
         KEYCLOAK_API_ENVIRONMENT: phases[env][phase].sso.cssApi.cssApiEnvironment,
         // Log Level
-<<<<<<< HEAD
-        LOG_LEVEL: phases[env][phase].logLevel || 'info',
-=======
         LOG_LEVEL: phases[phase].logLevel,
         API_RESPONSE_VALIDATION_ENABLED: phases[phase].apiResponseValidationEnabled,
         DATABASE_RESPONSE_VALIDATION_ENABLED: phases[phase].databaseResponseValidationEnabled,
->>>>>>> decf49e5
         // Openshift Resources
         CPU_REQUEST: phases[env][phase].cpuRequest,
         CPU_LIMIT: phases[env][phase].cpuLimit,
