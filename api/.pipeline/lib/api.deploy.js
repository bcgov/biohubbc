'use strict';

const { OpenShiftClientX } = require('pipeline-cli');
const path = require('path');

/**
 * Run a pod to deploy the api image (must be already built, see api.build.js).
 *
 * @param {*} settings
 * @returns
 */
const apiDeploy = async (settings) => {
  const phases = settings.phases;
  const options = settings.options;
  const env = settings.options.env;
  const phase = settings.options.phase;

  const oc = new OpenShiftClientX(Object.assign({ namespace: phases[env][phase].namespace }, options));

  const templatesLocalBaseUrl = oc.toFileUrl(path.resolve(__dirname, '../templates'));

  let objects = [];

  objects.push(
    ...oc.processDeploymentTemplate(`${templatesLocalBaseUrl}/api.dc.yaml`, {
      param: {
        NAME: phases[env][phase].name,
        SUFFIX: phases[env][phase].suffix,
        VERSION: phases[env][phase].tag,
        HOST: phases[env][phase].host,
        APP_HOST: phases[env][phase].appHost,
        CHANGE_ID: phases[env].build.changeId || phases[env][phase].changeId,
        // Node
        NODE_ENV: phases[env][phase].nodeEnv,
        NODE_OPTIONS: phases[env][phase].nodeOptions,
        // BioHub Platform (aka: Backbone)
<<<<<<< HEAD
        BACKBONE_API_HOST: phases[env][phase].backboneApiHost,
        BACKBONE_INTAKE_PATH: phases[env][phase].backboneIntakePath,
        BACKBONE_ARTIFACT_INTAKE_PATH: phases[env][phase].backboneArtifactIntakePath,
        BACKBONE_INTAKE_ENABLED: phases[env][phase].backboneIntakeEnabled,
=======
        BACKBONE_API_HOST: phases[phase].backboneApiHost,
        BACKBONE_INTAKE_PATH: phases[phase].backboneIntakePath,
        BACKBONE_ARTIFACT_INTAKE_PATH: phases[phase].backboneArtifactIntakePath,
        BACKBONE_INTAKE_ENABLED: phases[phase].backboneIntakeEnabled,
        BIOHUB_TAXON_TSN_PATH: phases[phase].biohubTaxonTsnPath,
>>>>>>> 6118b563
        // BCTW / Critterbase
        BCTW_API_HOST: phases[env][phase].bctwApiHost,
        CB_API_HOST: phases[env][phase].critterbaseApiHost,
        // Elastic Search
        ELASTICSEARCH_URL: phases[env][phase].elasticsearchURL,
        ELASTICSEARCH_TAXONOMY_INDEX: phases[env][phase].elasticsearchTaxonomyIndex,
        // S3
        S3_KEY_PREFIX: phases[env][phase].s3KeyPrefix,
        // Database
        TZ: phases[env][phase].tz,
        DB_SERVICE_NAME: `${phases[env][phase].dbName}-postgresql${phases[env][phase].suffix}`,
        // Keycloak
        KEYCLOAK_HOST: phases[env][phase].sso.host,
        KEYCLOAK_REALM: phases[env][phase].sso.realm,
        KEYCLOAK_CLIENT_ID: phases[env][phase].sso.clientId,
        // Keycloak secret
        KEYCLOAK_SECRET: phases[env][phase].sso.keycloakSecret,
        // Keycloak Service Client
        KEYCLOAK_ADMIN_USERNAME: phases[env][phase].sso.serviceClient.serviceClientName,
        KEYCLOAK_SECRET_ADMIN_PASSWORD_KEY: phases[env][phase].sso.serviceClient.keycloakSecretServiceClientPasswordKey,
        // Keycloak CSS API
        KEYCLOAK_API_TOKEN_URL: phases[env][phase].sso.cssApi.cssApiTokenUrl,
        KEYCLOAK_API_CLIENT_ID: phases[env][phase].sso.cssApi.cssApiClientId,
        KEYCLOAK_API_CLIENT_SECRET_KEY: phases[env][phase].sso.cssApi.keycloakSecretCssApiSecretKey,
        KEYCLOAK_API_HOST: phases[env][phase].sso.cssApi.cssApiHost,
        KEYCLOAK_API_ENVIRONMENT: phases[env][phase].sso.cssApi.cssApiEnvironment,
        // Log Level
        LOG_LEVEL: phases[env][phase].logLevel || 'info',
        // Openshift Resources
        CPU_REQUEST: phases[env][phase].cpuRequest,
        CPU_LIMIT: phases[env][phase].cpuLimit,
        MEMORY_REQUEST: phases[env][phase].memoryRequest,
        MEMORY_LIMIT: phases[env][phase].memoryLimit,
        REPLICAS: phases[env][phase].replicas,
        REPLICAS_MAX: phases[env][phase].replicasMax
      }
    })
  );

  oc.applyRecommendedLabels(
    objects,
    phases[env][phase].name,
    env,
    phases[env][phase].changeId,
    phases[env][phase].instance
  );
  oc.importImageStreams(objects, phases[env][phase].tag, phases[env].build.namespace, phases[env].build.tag);

  await oc.applyAndDeploy(objects, phases[env][phase].instance);
};

module.exports = { apiDeploy };<|MERGE_RESOLUTION|>--- conflicted
+++ resolved
@@ -34,18 +34,11 @@
         NODE_ENV: phases[env][phase].nodeEnv,
         NODE_OPTIONS: phases[env][phase].nodeOptions,
         // BioHub Platform (aka: Backbone)
-<<<<<<< HEAD
         BACKBONE_API_HOST: phases[env][phase].backboneApiHost,
         BACKBONE_INTAKE_PATH: phases[env][phase].backboneIntakePath,
         BACKBONE_ARTIFACT_INTAKE_PATH: phases[env][phase].backboneArtifactIntakePath,
         BACKBONE_INTAKE_ENABLED: phases[env][phase].backboneIntakeEnabled,
-=======
-        BACKBONE_API_HOST: phases[phase].backboneApiHost,
-        BACKBONE_INTAKE_PATH: phases[phase].backboneIntakePath,
-        BACKBONE_ARTIFACT_INTAKE_PATH: phases[phase].backboneArtifactIntakePath,
-        BACKBONE_INTAKE_ENABLED: phases[phase].backboneIntakeEnabled,
-        BIOHUB_TAXON_TSN_PATH: phases[phase].biohubTaxonTsnPath,
->>>>>>> 6118b563
+        BIOHUB_TAXON_TSN_PATH: phases[env][phase].biohubTaxonTsnPath,
         // BCTW / Critterbase
         BCTW_API_HOST: phases[env][phase].bctwApiHost,
         CB_API_HOST: phases[env][phase].critterbaseApiHost,
