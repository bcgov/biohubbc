'use strict';

const { OpenShiftClientX } = require('pipeline-cli');
const path = require('path');

/**
 * Run a pod to deploy the api image (must be already built, see api.build.js).
 *
 * @param {*} settings
 * @returns
 */
const apiDeploy = async (settings) => {
  const phases = settings.phases;
  const options = settings.options;
  const phase = settings.options.env;

  const oc = new OpenShiftClientX(Object.assign({ namespace: phases[phase].namespace }, options));

  const templatesLocalBaseUrl = oc.toFileUrl(path.resolve(__dirname, '../templates'));

  const changeId = phases[phase].changeId;

  let objects = [];

  objects.push(
    ...oc.processDeploymentTemplate(`${templatesLocalBaseUrl}/api.dc.yaml`, {
      param: {
        NAME: phases[phase].name,
        SUFFIX: phases[phase].suffix,
        VERSION: phases[phase].tag,
        HOST: phases[phase].host,
        APP_HOST: phases[phase].appHost,
        CHANGE_ID: phases.build.changeId || changeId,
        // Node
        NODE_ENV: phases[phase].nodeEnv,
        NODE_OPTIONS: phases[phase].nodeOptions,
        // BioHub Platform (aka: Backbone)
        BACKBONE_INTERNAL_API_HOST: phases[phase].backboneInternalApiHost,
        BACKBONE_INTAKE_PATH: phases[phase].backboneIntakePath,
        BACKBONE_ARTIFACT_INTAKE_PATH: phases[phase].backboneArtifactIntakePath,
        BIOHUB_TAXON_PATH: phases[phase].biohubTaxonPath,
        BIOHUB_TAXON_TSN_PATH: phases[phase].biohubTaxonTsnPath,
        // BCTW / Critterbase
        BCTW_API_HOST: phases[phase].bctwApiHost,
        CB_API_HOST: phases[phase].critterbaseApiHost,
        // S3
        S3_KEY_PREFIX: phases[phase].s3KeyPrefix,
        // Database
        TZ: phases[phase].tz,
        DB_SERVICE_NAME: `${phases[phase].dbName}-postgresql${phases[phase].suffix}`,
        // Keycloak
        KEYCLOAK_HOST: phases[phase].sso.host,
        KEYCLOAK_REALM: phases[phase].sso.realm,
        KEYCLOAK_CLIENT_ID: phases[phase].sso.clientId,
        // Keycloak secret
        KEYCLOAK_SECRET: phases[phase].sso.keycloakSecret,
        // Keycloak Service Client
        KEYCLOAK_ADMIN_USERNAME: phases[phase].sso.serviceClient.serviceClientName,
        KEYCLOAK_SECRET_ADMIN_PASSWORD_KEY: phases[phase].sso.serviceClient.keycloakSecretServiceClientPasswordKey,
        // Keycloak CSS API
        KEYCLOAK_API_TOKEN_URL: phases[phase].sso.cssApi.cssApiTokenUrl,
        KEYCLOAK_API_CLIENT_ID: phases[phase].sso.cssApi.cssApiClientId,
        KEYCLOAK_API_CLIENT_SECRET_KEY: phases[phase].sso.cssApi.keycloakSecretCssApiSecretKey,
        KEYCLOAK_API_HOST: phases[phase].sso.cssApi.cssApiHost,
        KEYCLOAK_API_ENVIRONMENT: phases[phase].sso.cssApi.cssApiEnvironment,
        // Log Level
<<<<<<< HEAD
        LOG_LEVEL: phases[phase].logLevel || 'info',
        // Feature Flags
        FEATURE_FLAGS: phases[phase].featureFlags,
=======
        LOG_LEVEL: phases[phase].logLevel,
        API_RESPONSE_VALIDATION_ENABLED: phases[phase].apiResponseValidationEnabled,
        DATABASE_RESPONSE_VALIDATION_ENABLED: phases[phase].databaseResponseValidationEnabled,
>>>>>>> 92ff54ba
        // Openshift Resources
        CPU_REQUEST: phases[phase].cpuRequest,
        CPU_LIMIT: phases[phase].cpuLimit,
        MEMORY_REQUEST: phases[phase].memoryRequest,
        MEMORY_LIMIT: phases[phase].memoryLimit,
        REPLICAS: phases[phase].replicas,
        REPLICAS_MAX: phases[phase].replicasMax
      }
    })
  );

  oc.applyRecommendedLabels(objects, phases[phase].name, phase, `${changeId}`, phases[phase].instance);
  oc.importImageStreams(objects, phases[phase].tag, phases.build.namespace, phases.build.tag);

  await oc.applyAndDeploy(objects, phases[phase].instance);
};

module.exports = { apiDeploy };<|MERGE_RESOLUTION|>--- conflicted
+++ resolved
@@ -64,15 +64,11 @@
         KEYCLOAK_API_HOST: phases[phase].sso.cssApi.cssApiHost,
         KEYCLOAK_API_ENVIRONMENT: phases[phase].sso.cssApi.cssApiEnvironment,
         // Log Level
-<<<<<<< HEAD
-        LOG_LEVEL: phases[phase].logLevel || 'info',
-        // Feature Flags
-        FEATURE_FLAGS: phases[phase].featureFlags,
-=======
         LOG_LEVEL: phases[phase].logLevel,
         API_RESPONSE_VALIDATION_ENABLED: phases[phase].apiResponseValidationEnabled,
         DATABASE_RESPONSE_VALIDATION_ENABLED: phases[phase].databaseResponseValidationEnabled,
->>>>>>> 92ff54ba
+        // Feature Flags
+        FEATURE_FLAGS: phases[phase].featureFlags,
         // Openshift Resources
         CPU_REQUEST: phases[phase].cpuRequest,
         CPU_LIMIT: phases[phase].cpuLimit,
