{
  "name": "sims-api",
  "version": "0.0.0",
  "description": "API for SIMS Web App",
  "license": "Apache-2.0",
  "main": "app",
  "repository": {
    "type": "git",
    "url": "https://github.com/bcgov/biohubbc.git"
  },
  "scripts": {
    "start": "ts-node src/app",
    "build": "tsc",
    "start-reload": "./node_modules/.bin/nodemon src/app.ts --exec ts-node",
    "test": "mocha",
    "test-watch": "mocha --watch",
    "coverage": "nyc mocha",
    "lint": "eslint . --ignore-pattern 'node_modules' --ext .ts",
    "lint-fix": "eslint . --fix --ignore-pattern 'node_modules' --ext .ts",
    "format": "prettier --loglevel=warn --check \"./src/**/*.{js,jsx,ts,tsx,css,scss}\"",
    "format-fix": "prettier --loglevel=warn --write \"./src/**/*.{js,jsx,ts,tsx,json,css,scss}\"",
    "fix": "npm-run-all -l -s lint-fix format-fix"
  },
  "engines": {
    "node": ">= 18.0.0",
    "npm": ">= 10.0.0"
  },
  "dependencies": {
    "@turf/bbox": "^6.5.0",
    "@turf/circle": "^6.5.0",
    "@turf/helpers": "^6.5.0",
    "@turf/meta": "^6.5.0",
    "adm-zip": "^0.5.5",
    "ajv": "^8.12.0",
    "aws-sdk": "^2.1565.0",
    "axios": "^1.6.7",
    "clamdjs": "^1.0.2",
    "dayjs": "^1.11.10",
    "db-migrate": "^0.11.11",
    "db-migrate-pg": "^1.2.2",
    "express": "^4.17.1",
    "express-openapi": "^9.3.0",
    "fast-deep-equal": "^3.1.3",
    "fast-json-patch": "^3.1.1",
    "fast-xml-parser": "^4.2.5",
    "form-data": "^4.0.0",
    "http-proxy-middleware": "^2.0.6",
    "jsonpath-plus": "^7.2.0",
    "jsonwebtoken": "^8.5.1",
    "jwks-rsa": "^3.1.0",
    "knex": "^2.4.2",
    "lodash": "^4.17.21",
    "logform": "^2.3.2",
    "mime": "^3.0.0",
    "multer": "^1.4.3",
    "pg": "^8.7.1",
    "qs": "^6.10.1",
    "sql-template-strings": "^2.2.2",
    "swagger-ui-express": "^4.3.0",
    "typescript": "^4.2.4",
    "utm": "^1.1.1",
    "uuid": "^8.3.2",
    "winston": "^3.3.3",
    "xlsx": "https://cdn.sheetjs.com/xlsx-0.19.3/xlsx-0.19.3.tgz",
    "xml2js": "^0.4.23",
    "zod": "^3.22.4"
  },
  "devDependencies": {
    "@istanbuljs/nyc-config-typescript": "^1.0.1",
    "@types/adm-zip": "^0.4.34",
    "@types/chai": "^4.3.14",
    "@types/express": "^4.17.13",
    "@types/geojson": "^7946.0.8",
    "@types/jsonwebtoken": "^8.5.5",
    "@types/lodash": "^4.14.176",
    "@types/mime": "^3.0.4",
    "@types/mocha": "^10.0.6",
    "@types/multer": "^1.4.11",
    "@types/node": "^18.15.3",
    "@types/pg": "^8.11.4",
    "@types/sinon": "^17.0.3",
    "@types/sinon-chai": "^3.2.12",
    "@types/swagger-ui-express": "^4.1.6",
    "@types/utm": "^1.1.1",
    "@types/uuid": "^8.3.1",
    "@types/xml2js": "^0.4.9",
    "@types/yamljs": "^0.2.31",
    "@typescript-eslint/eslint-plugin": "~7.6.0",
    "@typescript-eslint/parser": "~7.6.0",
    "chai": "^4.3.4",
<<<<<<< HEAD
    "eslint": "^7.32.0",
    "eslint-config-prettier": "^6.15.0",
    "eslint-plugin-prettier": "^3.3.1",
=======
    "del": "^6.0.0",
    "eslint": "~8.56.0",
    "eslint-config-prettier": "~8.10.0",
    "eslint-plugin-prettier": "~4.2.1",
    "gulp": "^4.0.2",
    "gulp-typescript": "^5.0.1",
>>>>>>> f81993c1
    "mocha": "^10.4.0",
    "nodemon": "^3.1.0",
    "npm-run-all": "^4.1.5",
    "nyc": "^15.1.0",
    "prettier": "^2.8.8",
    "prettier-plugin-organize-imports": "^3.2.4",
    "sinon": "^17.0.1",
    "sinon-chai": "^3.7.0",
    "ts-mocha": "^10.0.0",
    "ts-node": "^10.9.2"
  }
}<|MERGE_RESOLUTION|>--- conflicted
+++ resolved
@@ -88,18 +88,12 @@
     "@typescript-eslint/eslint-plugin": "~7.6.0",
     "@typescript-eslint/parser": "~7.6.0",
     "chai": "^4.3.4",
-<<<<<<< HEAD
-    "eslint": "^7.32.0",
-    "eslint-config-prettier": "^6.15.0",
-    "eslint-plugin-prettier": "^3.3.1",
-=======
     "del": "^6.0.0",
     "eslint": "~8.56.0",
     "eslint-config-prettier": "~8.10.0",
     "eslint-plugin-prettier": "~4.2.1",
     "gulp": "^4.0.2",
     "gulp-typescript": "^5.0.1",
->>>>>>> f81993c1
     "mocha": "^10.4.0",
     "nodemon": "^3.1.0",
     "npm-run-all": "^4.1.5",
