# ------------------------------------------------------------------------------
# Notes
#
# - Exposed Ports/URLs
#   - Certain ports/urls are exposed in docker-compose and may conflict with other
#     docker-containers if they are exposing the same ports/urls.
#
#   - If conflicts arise, modify the conflicting values in your `.env` and re-build.
#
#   - List of exposed ports/urls:
#     - APP_PORT
#     - API_PORT
#     - APP_HOST
#     - DB_PORT
#     - CLAMAV_PORT      # Only relevant if you have `ENABLE_FILE_VIRUS_SCAN=true`
#     - DOCKER_NAMESPACE # Only relevant if you wish to run the same repo multiple times
# ------------------------------------------------------------------------------

# ------------------------------------------------------------------------------
# Environment Details
# ------------------------------------------------------------------------------
NODE_ENV=development

# Dictates the max size of the heap (Mb). Should not be greater than 75% of total available memory. The default seems to be 2Gb.
API_NODE_OPTIONS=--max-old-space-size=4096
APP_NODE_OPTIONS=--max-old-space-size=4096

# ------------------------------------------------------------------------------
# App
# ------------------------------------------------------------------------------
APP_PORT=7100

SITEMINDER_LOGOUT_URL=https://logontest7.gov.bc.ca/clp-cgi/logoff.cgi

# ------------------------------------------------------------------------------
# API
# ------------------------------------------------------------------------------
API_HOST=localhost
API_PORT=6100
API_TZ=America/Vancouver

# See `api/utils/logger.ts` for details on LOG_LEVEL
LOG_LEVEL=debug

# ------------------------------------------------------------------------------
# API - SIMS APP Connection
# ------------------------------------------------------------------------------
# Used by the API to generate APP urls
APP_HOST=http://localhost:7100

# ------------------------------------------------------------------------------
# API - BioHub Backbone Connection
# ------------------------------------------------------------------------------

# The internal Backbone API hostname, used internally by the SIMS API to connect to BioHub.
# (Note): If BioHub is running locally, you can use `http://host.docker.internal:<backbone_api_port>`
BACKBONE_INTERNAL_API_HOST=https://api-dev-biohub-platform.apps.silver.devops.gov.bc.ca

# The public Backbone API hostname, used externally by the SIMS frontend or
# other services to connect to BioHub.
# (Note): If BioHub is running locally, you can use `http://localhost:<backbone_api_port>`
BACKBONE_PUBLIC_API_HOST=https://api-dev-biohub-platform.apps.silver.devops.gov.bc.ca

REACT_APP_BIOHUB_FEATURE_FLAG=false

BACKBONE_INTAKE_PATH=/api/dwc/submission/queue
BACKBONE_ARTIFACT_INTAKE_PATH=/api/artifact/intake

# Set to `true` to enable SIMS submitting data to the BioHub Backbone
BACKBONE_INTAKE_ENABLED=false

# BioHub Taxonomy Endpoints
BIOHUB_TAXON_PATH=/api/taxonomy/taxon
BIOHUB_TAXON_TSN_PATH=/api/taxonomy/taxon/tsn

# ------------------------------------------------------------------------------
# API - BC Telemetry Warehouse Connection
# ------------------------------------------------------------------------------
# BCTW Platform - BCTW API URL
# If running the BCTW api locally, use `http://<local ip address>:<port>`
# To find the ip use `ip addr show eth0 | grep 'inet\b' | awk '{print $2}' | cut -d/ -f1`
BCTW_API_HOST=https://moe-bctw-api-dev.apps.silver.devops.gov.bc.ca

# ------------------------------------------------------------------------------
# API - Critterbase Connection
# ------------------------------------------------------------------------------
# Critterbase API URL
# If running the Critterbase api locally, use `http://<local ip address>:<port>`
# To find the ip use `ip addr show eth0 | grep 'inet\b' | awk '{print $2}' | cut -d/ -f1`
CB_API_HOST=https://moe-critterbase-api-dev.apps.silver.devops.gov.bc.ca/api

# ------------------------------------------------------------------------------
# Postgres Database
#
# See `biohubbc-creds` secret in openshift
# ------------------------------------------------------------------------------
POSTGRES_VERSION=12.5
POSTGIS_VERSION=3
DB_HOST=db
DB_ADMIN=postgres
DB_ADMIN_PASS=postgres
DB_USER_API=biohub_api
DB_USER_API_PASS=postgres
DB_PORT=5432
DB_DATABASE=biohubbc
DB_SCHEMA=biohub
DB_SCHEMA_DAPI_V1=biohub_dapi_v1
DB_TZ=America/Vancouver

# ------------------------------------------------------------------------------
# KeyCloak Configuration for Keycloak Common Hosted Single Sign-on (CSS)
# CSS: https://bcgov.github.io/sso-requests
#
# See `keycloak` secret in openshift
# ------------------------------------------------------------------------------

# The host URL used to authenticate with Keycloak
KEYCLOAK_HOST=https://dev.loginproxy.gov.bc.ca/auth
# The Keycloak Realm used for authentication
KEYCLOAK_REALM=standard
# The identifier for the SIMS Browser Login CSS resource
KEYCLOAK_CLIENT_ID=sims-4461

# The identifier for the SIMS Service User CSS resource
KEYCLOAK_ADMIN_USERNAME=sims-svc-4464
# The secret key for the SIMS Service User CSS resource
KEYCLOAK_ADMIN_PASSWORD=

# The identifier for the Keycloak CSS API
KEYCLOAK_API_CLIENT_ID=service-account-team-1190-4229
# The secret key for the Keycloak CSS API
KEYCLOAK_API_CLIENT_SECRET=
# The Keycloak API Token URL (only used to generate the Bearer token required to call the KEYCLOAK_API_HOST)
KEYCLOAK_API_TOKEN_URL=https://loginproxy.gov.bc.ca/auth/realms/standard/protocol/openid-connect/token
# The Keycloak API host URL
KEYCLOAK_API_HOST=https://api.loginproxy.gov.bc.ca/api/v1
# The targeted Keycloak environment (dev, test or prod)
KEYCLOAK_API_ENVIRONMENT=dev

# ------------------------------------------------------------------------------
# File Upload
# ------------------------------------------------------------------------------
# Max request size for a non-file-upload request (bytes)
MAX_REQ_BODY_SIZE=52428800

# Max size of each file in a file-upload request
MAX_UPLOAD_NUM_FILES=10

# Max size of each file in a file-upload request (bytes)
MAX_UPLOAD_FILE_SIZE=52428800

# ------------------------------------------------------------------------------
# Object Store (S3)
#
# See `biohubbc-object-store` secret in openshift
# ------------------------------------------------------------------------------
OBJECT_STORE_URL=nrs.objectstore.gov.bc.ca
OBJECT_STORE_ACCESS_KEY_ID=nr-sims-dlv
OBJECT_STORE_SECRET_KEY_ID=
OBJECT_STORE_BUCKET_NAME=gblhvt
S3_KEY_PREFIX=local/sims

# ------------------------------------------------------------------------------
# Docker Details
# ------------------------------------------------------------------------------
DOCKER_PROJECT_NAME=sims
DOCKER_NAMESPACE=all

# ------------------------------------------------------------------------------
# Clamav - Virus scanning
# ------------------------------------------------------------------------------
CLAMAV_PORT=3310
CLAMAV_HOST=clamav
ENABLE_FILE_VIRUS_SCAN=false

# ------------------------------------------------------------------------------
# GCNotify - Email and SMS api
#
# See `gcnotify-api-key` secret in openshift
# ------------------------------------------------------------------------------
GCNOTIFY_SECRET_API_KEY=
GCNOTIFY_ADMIN_EMAIL=simulate-delivered@notification.canada.ca
GCNOTIFY_ONBOARDING_REQUEST_EMAIL_TEMPLATE=7779a104-b863-40ac-902f-1aa607d2071a
GCNOTIFY_ONBOARDING_REQUEST_SMS_TEMPLATE=af2f1e40-bd72-4612-9c5a-567ee5b26ca5
GCNOTIFY_REQUEST_RESUBMIT_TEMPLATE=c973da33-1f2b-435a-9429-d8ab4fd273c5
GCNOTIFY_EMAIL_URL=https://api.notification.canada.ca/v2/notifications/email
GCNOTIFY_SMS_URL=https://api.notification.canada.ca/v2/notifications/sms

# ------------------------------------------------------------------------------
# Database Seeder Configuration for Local Development
# ------------------------------------------------------------------------------

# Project Seeder User Identifier - Sets the project participant for the deafult
# project to match the given user identifier. If left blank, defaults to the
# user with system user ID 1.
PROJECT_SEEDER_USER_IDENTIFIER=

# Sets the number of desired seed projects to generate. Defaults to 1.
<<<<<<< HEAD
NUM_SEED_PROJECTS=500

# Sets the number of desired seed surveys to generate per project.
# Defaults to 1.
NUM_SEED_SURVEYS_PER_PROJECT=60
=======
NUM_SEED_PROJECTS=2

# Sets the number of desired seed surveys to generate per project.
# Defaults to 1.
NUM_SEED_SURVEYS_PER_PROJECT=2
>>>>>>> 493e17b1
<|MERGE_RESOLUTION|>--- conflicted
+++ resolved
@@ -196,16 +196,8 @@
 PROJECT_SEEDER_USER_IDENTIFIER=
 
 # Sets the number of desired seed projects to generate. Defaults to 1.
-<<<<<<< HEAD
-NUM_SEED_PROJECTS=500
+NUM_SEED_PROJECTS=2
 
 # Sets the number of desired seed surveys to generate per project.
 # Defaults to 1.
-NUM_SEED_SURVEYS_PER_PROJECT=60
-=======
-NUM_SEED_PROJECTS=2
-
-# Sets the number of desired seed surveys to generate per project.
-# Defaults to 1.
-NUM_SEED_SURVEYS_PER_PROJECT=2
->>>>>>> 493e17b1
+NUM_SEED_SURVEYS_PER_PROJECT=2