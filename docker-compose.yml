--- conflicted
+++ resolved
@@ -195,73 +195,6 @@
         condition: service_healthy
     command: ["npm", "run", "setup"]
 
-<<<<<<< HEAD
-  ## Run the database migrations
-  db_migrate:
-    image: ${DOCKER_PROJECT_NAME}-db-migrate-${DOCKER_NAMESPACE}-img
-    container_name: ${DOCKER_PROJECT_NAME}-db-migrate-${DOCKER_NAMESPACE}-container
-    build:
-      context: ./database
-      dockerfile: ./.docker/db/Dockerfile.migrate
-    environment:
-      - NODE_ENV=${NODE_ENV}
-      - DB_HOST=${DB_HOST}
-      - DB_ADMIN=${DB_ADMIN}
-      - DB_ADMIN_PASS=${DB_ADMIN_PASS}
-      - DB_PORT=5432
-      - DB_DATABASE=${DB_DATABASE}
-      - DB_SCHEMA=${DB_SCHEMA}
-      - DB_USER_API=${DB_USER_API}
-      - DB_USER_API_PASS=${DB_USER_API_PASS}
-      - DB_SCHEMA_DAPI_V1=${DB_SCHEMA_DAPI_V1}
-      - PROJECT_SEEDER_USER_IDENTIFIER=${PROJECT_SEEDER_USER_IDENTIFIER}
-      - NUM_SEED_PROJECTS=${NUM_SEED_PROJECTS}
-      - NUM_SEED_SURVEYS_PER_PROJECT=${NUM_SEED_SURVEYS_PER_PROJECT}
-      - NUM_SEED_OBSERVATIONS_PER_SURVEY=${NUM_SEED_OBSERVATIONS_PER_SURVEY}
-      - NUM_SEED_SUBCOUNTS_PER_OBSERVATION=${NUM_SEED_SUBCOUNTS_PER_OBSERVATION}
-    volumes:
-      - /opt/app-root/src/node_modules # prevents local node_modules overriding container node_modules
-    networks:
-      - sims-network
-    depends_on:
-      db:
-        condition: service_healthy
-    command: ["npm", "run", "migrate-latest"]
-
-  ## Rollback the latest database migrations
-  db_rollback:
-    image: ${DOCKER_PROJECT_NAME}-db-rollback-${DOCKER_NAMESPACE}-img
-    container_name: ${DOCKER_PROJECT_NAME}-db-rollback-${DOCKER_NAMESPACE}-container
-    build:
-      context: ./database
-      dockerfile: ./.docker/db/Dockerfile.rollback
-    environment:
-      - NODE_ENV=${NODE_ENV}
-      - DB_HOST=${DB_HOST}
-      - DB_ADMIN=${DB_ADMIN}
-      - DB_ADMIN_PASS=${DB_ADMIN_PASS}
-      - DB_PORT=5432
-      - DB_DATABASE=${DB_DATABASE}
-      - DB_SCHEMA=${DB_SCHEMA}
-      - DB_USER_API=${DB_USER_API}
-      - DB_USER_API_PASS=${DB_USER_API_PASS}
-      - DB_SCHEMA_DAPI_V1=${DB_SCHEMA_DAPI_V1}
-      - PROJECT_SEEDER_USER_IDENTIFIER=${PROJECT_SEEDER_USER_IDENTIFIER}
-      - NUM_SEED_PROJECTS=${NUM_SEED_PROJECTS}
-      - NUM_SEED_SURVEYS_PER_PROJECT=${NUM_SEED_SURVEYS_PER_PROJECT}
-      - NUM_SEED_OBSERVATIONS_PER_SURVEY=${NUM_SEED_OBSERVATIONS_PER_SURVEY}
-      - NUM_SEED_SUBCOUNTS_PER_OBSERVATION=${NUM_SEED_SUBCOUNTS_PER_OBSERVATION}
-    volumes:
-      - /opt/app-root/src/node_modules # prevents local node_modules overriding container node_modules
-    networks:
-      - sims-network
-    depends_on:
-      db:
-        condition: service_healthy
-    command: ["npm", "run", "migrate-rollback"]
-
-=======
->>>>>>> b0054694
 networks:
   sims-network:
     driver: bridge
