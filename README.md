--- conflicted
+++ resolved
@@ -75,7 +75,6 @@
 
 - `localhost:7100`
 
-<<<<<<< HEAD
 app-ionic
 
 - `localhost:8100`
@@ -83,8 +82,6 @@
 clamav:
 - `localhost:3310`
 
-=======
->>>>>>> d3dc2318
 # Helpful Makefile Commands
 
 See `./Makefile` for all available commands.  
