--- conflicted
+++ resolved
@@ -1,8 +1,5 @@
-<<<<<<< HEAD
 import { transformPermits } from './transformations/permit';
-=======
 import { transformSampleSites } from 'transformations/sampling-site';
->>>>>>> 368bef47
 import { defaultPoolConfig, getDBConnection, IDBConnection, initDBPool } from './db';
 import { transformProjects } from './transformations/project';
 import { transformSurveys } from './transformations/survey';
@@ -43,16 +40,14 @@
     // STEP 3. Transforms SPI Surveys into SIMS Surveys
     await transformSurveys(connection);
 
-<<<<<<< HEAD
     // STEP 4. Transforms SPI Permits into SIMS Permits
     await transformPermits(connection)
-=======
-    // STEP 4. Transforms SPI Survey Stratums into SIMS Survey Stratums
+    
+    // STEP 5. Transforms SPI Survey Stratums into SIMS Survey Stratums
     await transformSurveyStratums(connection);
 
-    // STEP 5. Transforms SPI Design Components into SIMS Sampling Sites
+    // STEP 6. Transforms SPI Design Components into SIMS Sampling Sites
     await transformSampleSites(connection);
->>>>>>> 368bef47
 
     // Commit the transactions
     connection.commit();
