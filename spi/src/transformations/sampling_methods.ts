--- conflicted
+++ resolved
@@ -2,9 +2,6 @@
 import { IDBConnection } from '../db';
 
 export const transformSamplingMethods = async (connection: IDBConnection): Promise<void> => {
-<<<<<<< HEAD
-  console.log('Transforming Sampling Methods');
-=======
     console.log('Transforming Sampling Methods');
   
     const sql = SQL`
@@ -102,100 +99,10 @@
         WHEN sp.method_type_cd = 'Rare Plants and Fungi' THEN 'Visual Encounter'
         WHEN sp.method_type_cd = 'Ungulate Census' THEN 'Visual Encounter'
     END = ml.name;
->>>>>>> 9b534f79
 
-  const sql = SQL`
-    set search_path = biohub,public;
-
-    -------------------------------------------------------------------------------------------------
-    INSERT INTO placeholder_table (placeholder_column)
-    SELECT
-        CASE 
-            WHEN method_type_cd = 'OBS_MAWE_SNTR' THEN 'Visual Encounter'
-            WHEN method_type_cd = 'OBS_TSAL_SEQS' THEN 'Visual Encounter'
-            WHEN method_type_cd = 'OBS_SONG_SPMA_2.0' THEN 'Visual Encounter'
-            WHEN method_type_cd = 'OBS_MSTC_DETC_2.0' THEN 'Visual Encounter'
-            WHEN method_type_cd = 'OBS_GAME_ENTR_2.0' THEN 'Visual Encounter'
-            WHEN method_type_cd = 'OBS_CNFB_AERS_2.0' THEN 'Visual Encounter'
-            WHEN method_type_cd = 'ROOS_ELK_CLASS_1.0' THEN 'Visual Encounter'
-            WHEN method_type_cd = 'OBS_RIVB_TERL_2.0' THEN 'Visual Encounter'
-            WHEN method_type_cd = 'OBS_BATS_ROST_2.0' THEN 'Visual Encounter'
-            WHEN method_type_cd = 'OBS_WOCO_SITR_2.1' THEN 'Visual Encounter'
-            WHEN method_type_cd = 'OBS_MAMU_MAFT_2.0' THEN 'Radar'
-            WHEN method_type_cd = 'OBS_MSTC_SNTR_2.1' THEN 'Visual Encounter'
-            WHEN method_type_cd = 'HAN_BIRD_CAPF_2.0' THEN 'Mist Net'
-            WHEN method_type_cd = 'HAN_BIRD_CAPF_2.1' THEN 'Mist Net'
-            WHEN method_type_cd = 'OBS_PSAL_CAPS_2.0' THEN 'Pitfall Trap'
-            WHEN method_type_cd = 'OBS_PSAL_TRAN_2.0' THEN 'Visual Encounter'
-            WHEN method_type_cd = 'OBS_BAPT_SRCA_2.0' THEN 'Visual Encounter'
-            WHEN method_type_cd = 'HAN_WOCO_CAPF_2.0' THEN 'Placeholder Gun Net'
-            WHEN method_type_cd = 'OBS_BAPT_LARV_2.0' THEN 'Handheld net'
-            WHEN method_type_cd = 'OBS_BAPT_AUDI_2.0' THEN 'Placeholder Audio Encounter'
-            WHEN method_type_cd = 'TELEMETRY_DATA' THEN 'Placeholder Radio'
-            WHEN method_type_cd = 'OBS_WATR_BRCO' THEN 'Visual Encounter'
-            WHEN method_type_cd = 'OBS_MAMU_MVFT' THEN 'Visual Encounter'
-            WHEN method_type_cd = 'OBS_WATR_PBCO' THEN 'Visual Encounter'
-            WHEN method_type_cd = 'OBS_UNGG_TOCO_2.0' THEN 'Visual Encounter'
-            WHEN method_type_cd = 'OBS_SNAK_TRAN_2.0' THEN 'Visual Encounter'
-            WHEN method_type_cd = 'OBS_SNAK_HACO_2.0' THEN 'Visual Encounter'
-            WHEN method_type_cd = 'NON_STAN_OBS_BECO' THEN 'Visual Encounter'
-            WHEN method_type_cd = 'OBS_RAPT_ENTR_2.0' THEN 'Visual Encounter'
-            WHEN method_type_cd = 'OBS_BEAR_SIGN_2.0' THEN 'Visual Encounter'
-            WHEN method_type_cd = 'OBS_CNFB_NECO_2.1' THEN 'Visual Encounter'
-            WHEN method_type_cd = 'OBS_PISC_FWTR_2.0' THEN 'Visual Encounter'
-            WHEN method_type_cd = 'OBS_MSTC_SNTR' THEN 'Visual Encounter'
-            WHEN method_type_cd = 'OBS_WOOD_ENTR_2.0' THEN 'Visual Encounter'
-            WHEN method_type_cd = 'OBS_RAPT_CPLB' THEN 'Visual Encounter'
-            WHEN method_type_cd = 'OBS_UNGA_SABL' THEN 'Visual Encounter'
-            WHEN method_type_cd = 'OBS_BAPT_TETR_2.0' THEN 'Pitfall Trap'
-            WHEN method_type_cd = 'OBS_PSAL_TCQS_2.0' THEN 'Visual Encounter'
-            WHEN method_type_cd = 'OBS_SMAM_CAPS_2.1' THEN 'Box or live trap'
-            WHEN method_type_cd = 'OBS_UNGG_SLCO_2.0' THEN 'Visual Encounter'
-            WHEN method_type_cd = 'OBS_WOOD_CPLB_2.0' THEN 'Visual Encounter'
-            WHEN method_type_cd = 'OBS_BATS_TRAP' THEN 'Mist Net'
-            WHEN method_type_cd = 'OBS_WATR_NBCO' THEN 'Visual Encounter'
-            WHEN method_type_cd = 'HERPETILE_GROUP_DATA_1.0' THEN 'Visual Encounter'
-            WHEN method_type_cd = 'NON_STAN_BAIT_SIGN' THEN 'Visual Encounter'
-            WHEN method_type_cd = 'OBS_UNGG_CLASS_2.0' THEN 'Visual Encounter'
-            WHEN method_type_cd = 'OBS_BATS_MNHT_2.1' THEN 'Mist Net'
-            WHEN method_type_cd = 'Bird Call Playback' THEN 'Visual Encounter'
-            WHEN method_type_cd = 'OBS_TFPG_HACO_2.0' THEN 'Visual Encounter'
-            WHEN method_type_cd = 'OBS_RAPT_STWA_2.0' THEN 'Visual Encounter'
-            WHEN method_type_cd = 'OBS_UNGA_EFWT_2.0' THEN 'Visual Encounter'
-            WHEN method_type_cd = 'OBS_SONG_ENTR_2.0' THEN 'Visual Encounter'
-            WHEN method_type_cd = 'OBS_UNGG_PECO_2.0' THEN 'Visual Encounter'
-            WHEN method_type_cd = 'NON_STAN_COUNT' THEN 'Visual Encounter'
-            WHEN method_type_cd = 'OBS_UNGA_CLASS_2.0' THEN 'Visual Encounter'
-            WHEN method_type_cd = 'OBS_SMAM_CAPS_2.0' THEN 'Box or live trap'
-            WHEN method_type_cd = 'OBS_BATS_MNHT_2.0' THEN 'Mist Net'
-            WHEN method_type_cd = 'BIRD_DETECTION_1.0' THEN 'Visual Encounter'
-            WHEN method_type_cd = 'OBS_INIT_TEL_1.0' THEN 'Placeholder Radio'
-            WHEN method_type_cd = 'OBS_MAMU_FOSU_2.0' THEN 'Radar'
-            WHEN method_type_cd = 'Wildlife Camera' THEN 'Camera trap'
-            WHEN method_type_cd = 'OBS_BATS_DETC_2.0' THEN 'Visual Encounter'
-            WHEN method_type_cd = 'OBS_OWL_NEST' THEN 'Visual Encounter'
-            WHEN method_type_cd = 'NON_STAN_RAP_NEST' THEN 'Visual Encounter'
-            WHEN method_type_cd = 'Bat Acoustic' THEN 'Placeholder Audio Encounter'
-            WHEN method_type_cd = 'OBS_SONG_PTCO_2.0' THEN 'Point Count'
-            WHEN method_type_cd = 'Bird Nest Descriptions' THEN 'Visual Encounter'
-            WHEN method_type_cd = 'Herp Capture Or Handling Or Class Or Count' THEN 'Visual Encounter'
-            WHEN method_type_cd = 'OBS_INIT_TEL_1.2' THEN 'Placeholder Radio'
-            WHEN method_type_cd = 'OBS_OWL_CLPB' THEN 'Visual Encounter'
-            WHEN method_type_cd = 'OBS_UNGA_CENS_1.0' THEN 'Visual Encounter'
-            WHEN method_type_cd = 'OBS_INIT_TEL_1.1' THEN 'Placeholder Radio'
-            WHEN method_type_cd = 'HERPETILE_INDIVIDUAL_DATA_1.0' THEN 'Visual Encounter'
-            WHEN method_type_cd = 'Bird Nest Visits' THEN 'Visual Encounter'
-            WHEN method_type_cd = 'OBS_RAPT_CPLB_2.0' THEN 'Visual Encounter'
-            WHEN method_type_cd = 'OBS_UNGA_SABL_2.0' THEN 'Visual Encounter'
-            WHEN method_type_cd = 'NON_STAN_OBS_SGN' THEN 'Visual Encounter'
-            WHEN method_type_cd = 'Rare Plants and Fungi' THEN 'Visual Encounter'
-            WHEN method_type_cd = 'Ungulate Census' THEN 'Visual Encounter'
-        END AS placeholder_column_value
-    FROM 
-        public.spi_surveys;
     `;
 
-  await connection.sql(sql);
+  await connection.sql(transformSampleSitesSql);
 
   console.log('Successfully transformed Sampling Methods');
 };